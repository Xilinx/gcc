--- conflicted
+++ resolved
@@ -1,13 +1,8 @@
 /* Utilities to execute a program in a subprocess (possibly linked by pipes
    with other subprocesses), and wait for it.  Generic Unix version
    (also used for UWIN and VMS).
-<<<<<<< HEAD
-   Copyright (C) 1996, 1997, 1998, 1999, 2000, 2001, 2003, 2004, 2005, 2009
-   Free Software Foundation, Inc.
-=======
    Copyright (C) 1996, 1997, 1998, 1999, 2000, 2001, 2003, 2004, 2005, 2009,
    2010 Free Software Foundation, Inc.
->>>>>>> b56a5220
 
 This file is part of the libiberty library.
 Libiberty is free software; you can redistribute it and/or
@@ -89,7 +84,6 @@
 {
   int argc;
   __char_ptr_char_ptr32 short_argv;
-<<<<<<< HEAD
 
   for (argc=0; ptr64[argc]; argc++);
 
@@ -97,15 +91,6 @@
   short_argv = (__char_ptr_char_ptr32) decc$malloc
     (sizeof (__char_ptr32) * (argc + 1));
 
-=======
-
-  for (argc=0; ptr64[argc]; argc++);
-
-  /* Reallocate argv with 32 bit pointers.  */
-  short_argv = (__char_ptr_char_ptr32) decc$malloc
-    (sizeof (__char_ptr32) * (argc + 1));
-
->>>>>>> b56a5220
   for (argc=0; ptr64[argc]; argc++)
     short_argv[argc] = (__char_ptr32) decc$strdup (ptr64[argc]);
 
