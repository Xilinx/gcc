--- conflicted
+++ resolved
@@ -1,10 +1,6 @@
 /* GNU Objective C Runtime message lookup 
    Copyright (C) 1993, 1995, 1996, 1997, 1998,
-<<<<<<< HEAD
-   2001, 2002, 2004, 2009 Free Software Foundation, Inc.
-=======
    2001, 2002, 2004, 2009, 2010 Free Software Foundation, Inc.
->>>>>>> 3082eeb7
    Contributed by Kresten Krab Thorup
 
 This file is part of GCC.
@@ -21,24 +17,15 @@
 Under Section 7 of GPL version 3, you are granted additional
 permissions described in the GCC Runtime Library Exception, version
 3.1, as published by the Free Software Foundation.
-<<<<<<< HEAD
 
 You should have received a copy of the GNU General Public License and
 a copy of the GCC Runtime Library Exception along with this program;
 see the files COPYING3 and COPYING.RUNTIME respectively.  If not, see
 <http://www.gnu.org/licenses/>.  */
 
-=======
-
-You should have received a copy of the GNU General Public License and
-a copy of the GCC Runtime Library Exception along with this program;
-see the files COPYING3 and COPYING.RUNTIME respectively.  If not, see
-<http://www.gnu.org/licenses/>.  */
-
 /* Uncommented the following line to enable debug logging.  Use this
    only while debugging the runtime.  */
 /* #define DEBUG 1 */
->>>>>>> 3082eeb7
 
 /* FIXME: This file has no business including tm.h.  */
 /* FIXME: This should be using libffi instead of __builtin_apply
