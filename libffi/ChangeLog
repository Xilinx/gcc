--- conflicted
+++ resolved
@@ -1,6 +1,3 @@
-<<<<<<< HEAD
-2012-09-20  Jakub Jelinek  <jakub@redhat.com>
-=======
 2012-09-14  David Edelsohn  <dje.gcc@gmail.com>
 
 	* configure: Regenerated.
@@ -48,40 +45,26 @@
 	from return type.
 
 2012-03-03  H.J. Lu  <hongjiu.lu@intel.com>
->>>>>>> 747e4b8f
-
-	PR other/43620
-	* configure.ac (AM_INIT_AUTOMAKE): Add no-dist.
-	* Makefile.in: Regenerated.
-	* include/Makefile.in: Regenerated.
-	* man/Makefile.in: Regenerated.
-	* testsuite/Makefile.in: Regenerated.
-
-2012-09-20  Release Manager
-
-	* GCC 4.7.2 released.
-
-2012-06-14  Release Manager
-
-	* GCC 4.7.1 released.
-
-2012-03-22  David Edelsohn  <dje.gcc@gmail.com>
-
-	Backport from mainline:
-	2012-03-09  David Edelsohn  <dje.gcc@gmail.com>
-
-	* src/powerpc/aix_closure.S (ffi_closure_ASM): Adjust for Darwin64
-	change to return value of ffi_closure_helper_DARWIN and load type
-	from return type.
-
-	From Tom Honermann <tom.honermann@oracle.com>:
-	* src/powerpc/aix.S: Declare .ffi_prep_args.  Insert nops after
-	branch instructions.
-	* src/powerpc/aix_closure.S: Declare .ffi_closure_helper_DARWIN.
-
-2012-03-22  Release Manager
-
-	* GCC 4.7.0 released.
+
+	* src/x86/ffi64.c (ffi_call): Cast the return value to unsigned
+	long.
+	(ffi_prep_closure_loc): Cast to 64bit address in trampoline.
+	(ffi_closure_unix64_inner): Cast return pointer to unsigned long
+	first.
+
+	* src/x86/ffitarget.h (FFI_SIZEOF_ARG): Defined to 8 for x32.
+	(ffi_arg): Set to unsigned long long for x32.
+	(ffi_sarg): Set to long long for x32.
+
+2012-03-03  H.J. Lu  <hongjiu.lu@intel.com>
+
+	* src/prep_cif.c (ffi_prep_cif_core): Properly check bad ABI.
+
+2012-03-03  Andoni Morales Alastruey  <ylatuya@gmail.com>
+
+	* configure.ac: Add -no-undefined for both 32- and 64-bit x86
+	windows-like hosts.
+	* configure: Rebuilt.
 
 2012-02-27  Mikael Pettersson  <mikpe@it.uu.se>
 
@@ -89,17 +72,12 @@
 	* Makefile.am (FLAGS_TO_PASS): Define.
 	* Makefile.in: Regenerate.
 
-<<<<<<< HEAD
+2012-02-23  Anthony Green  <green@moxielogic.com>
+
+	* src/*/ffitarget.h: Ensure that users never include ffitarget.h
+	directly.
+
 2012-02-23  Kai Tietz  <ktietz@redhat.com>
-=======
-2012-02-27  Mikael Pettersson  <mikpe@it.uu.se>
-
-	PR libffi/52223
-	* Makefile.am (FLAGS_TO_PASS): Define.
-	* Makefile.in: Regenerate.
-
-2012-02-23  Anthony Green  <green@moxielogic.com>
->>>>>>> 747e4b8f
 
 	PR libffi/52221
 	* src/x86/ffi.c (ffi_closure_raw_THISCALL): New
@@ -110,34 +88,12 @@
 	* src/x86/win32.S (ffi_closure_raw_THISCALL): Add
 	implementation for stub.
 
-2012-02-13  Kai Tietz  <ktietz@redhat.com>
-
-	PR libffi/52221
-	* src/x86/ffi.c (ffi_prep_raw_closure_loc): Add thiscall
-	support for X86_WIN32.
-	(FFI_INIT_TRAMPOLINE_THISCALL): Fix displacement.
-
-2012-02-11  Eric Botcazou  <ebotcazou@adacore.com>
-
-	* src/sparc/v9.S (STACKFRAME): Bump to 176.
-
-2012-02-23  Kai Tietz  <ktietz@redhat.com>
-
-	PR libffi/52221
-	* src/x86/ffi.c (ffi_closure_raw_THISCALL): New
-	prototype.
-	(ffi_prep_raw_closure_loc): Use ffi_closure_raw_THISCALL for
-	thiscall-convention.
-	(ffi_raw_call): Use ffi_prep_args_raw.
-	* src/x86/win32.S (ffi_closure_raw_THISCALL): Add
-	implementation for stub.
-
 2012-02-10  Kai Tietz  <ktietz@redhat.com>
 
 	* configure.ac (AM_LTLDFLAGS): Add -no-undefine for x64
 	windows target.
 	* configure: Regenerated.
-	
+
 2012-02-08  Kai Tietz  <ktietz@redhat.com>
 
 	* src/prep_cif.c (ffi_prep_cif): Allow for X86_WIN32
@@ -169,6 +125,20 @@
 	* testsuite/libffi.call/struct1_win32.c: New test.
 	* testsuite/libffi.call/struct2_win32.c: New test.
 
+2012-01-23  Uros Bizjak  <ubizjak@gmail.com>
+
+	* src/alpha/ffi.c (ffi_prep_closure_loc): Check for bad ABI.
+
+2012-01-23  Anthony Green  <green@moxielogic.com>
+	    Chris Young  <cdyoung@ntlworld.com>
+
+	* configure.ac: Add Amiga support.
+	* configure: Rebuilt.
+
+2012-01-23  Dmitry Nadezhin  <dmitry.nadezhin@gmail.com>
+
+	* include/ffi_common.h (LIKELY, UNLIKELY): Fix definitions.
+
 2012-01-23  Andreas Schwab  <schwab@linux-m68k.org>
 
 	* src/m68k/sysv.S (ffi_call_SYSV): Properly test for plain
@@ -192,6 +162,67 @@
 2011-11-21  Andreas Tobler  <andreast@fgznet.ch>
 
 	* configure: Regenerate.
+
+2011-11-12  David Gilbert <david.gilbert@linaro.org>
+
+	* doc/libffi.texi, include/ffi.h.in, include/ffi_common.h,
+	man/Makefile.am, man/ffi.3, man/ffi_prep_cif.3,
+	man/ffi_prep_cif_var.3, src/arm/ffi.c, src/arm/ffitarget.h,
+	src/cris/ffi.c, src/prep_cif.c,
+	testsuite/libffi.call/cls_double_va.c,
+	testsuite/libffi.call/cls_longdouble_va.c,
+	testsuite/libffi.call/float_va.c: Many changes to support variadic
+	function calls.
+
+2011-11-12  Kyle Moffett <Kyle.D.Moffett@boeing.com>
+
+	* src/powerpc/ffi.c, src/powerpc/ffitarget.h,
+	src/powerpc/ppc_closure.S, src/powerpc/sysv.S: Many changes for
+	softfloat powerpc variants.
+
+2011-11-12  Petr Salinger <Petr.Salinger@seznam.cz>
+
+	* configure.ac (FFI_EXEC_TRAMPOLINE_TABLE): Fix kfreebsd support.
+	* configure: Rebuilt.
+
+2011-11-12  Timothy Wall  <twall@users.sf.net>
+
+	* src/arm/ffi.c (ffi_prep_args, ffi_prep_incoming_args_SYSV): Max
+	alignment of 4 for wince on ARM.
+
+2011-11-12  Kyle Moffett <Kyle.D.Moffett@boeing.com>
+	    Anthony Green <green@moxielogic.com>
+
+	* src/ppc/sysv.S, src/ppc/ffi.c: Remove use of ppc string
+	instructions (not available on some cores, like the PPC440).
+
+2011-11-12  Kimura Wataru  <kimuraw@i.nifty.jp>
+
+	* m4/ax_enable_builddir: Change from string comparison to numeric
+	comparison for wc output.
+	* configure.ac: Enable FFI_MMAP_EXEC_WRIT for darwin11 aka Mac OS
+	X 10.7.
+	* configure: Rebuilt.
+
+2011-11-12  Anthony Green  <green@moxielogic.com>
+
+	* Makefile.am (AM_CCASFLAGS): Add -g option to build assembly
+	files with debug info.
+	* Makefile.in: Rebuilt.
+
+2011-11-12  Jasper Lievisse Adriaanse <jasper@openbsd.org>
+
+	* README: Update list of supported OpenBSD systems.
+
+2011-11-12  Anthony Green  <green@moxielogic.com>
+
+	* libtool-version: Update.
+	* Makefile.am (nodist_libffi_la_SOURCES): Add src/debug.c if
+	FFI_DEBUG.
+	(libffi_la_SOURCES): Remove src/debug.c
+	(EXTRA_DIST): Add src/debug.c
+	* Makefile.in: Rebuilt.
+	* README: Update for 3.0.11.
 
 2011-11-10  Richard Henderson  <rth@redhat.com>
 
@@ -241,12 +272,25 @@
 	Use them to handle ELF vs. ECOFF differences.
 	[__osf__] (_GLOBAL__F_ffi_call_osf): Define.
 
+2011-03-30  Timothy Wall  <twall@users.sf.net>
+
+	* src/powerpc/darwin.S: Fix unknown FDE encoding.
+	* src/powerpc/darwin_closure.S: ditto.
+
+2011-02-25  Anthony Green  <green@moxielogic.com>
+
+	* src/powerpc/ffi.c (ffi_prep_closure_loc): Allow for more
+	32-bit ABIs.
+
+2011-02-15  Anthony Green  <green@moxielogic.com>
+
+	* m4/ax_cc_maxopt.m4: Don't -malign-double or use -ffast-math.
+	* configure: Rebuilt.
+
 2011-02-13  Ralf Wildenhues  <Ralf.Wildenhues@gmx.de>
 
 	* configure: Regenerate.
 
-<<<<<<< HEAD
-=======
 2011-02-13  Anthony Green  <green@moxielogic.com>
 
 	* include/ffi_common.h (UNLIKELY, LIKELY): Define.
@@ -353,13 +397,17 @@
 
 	* include/ffi.h.in (FFI_64_BIT_MAX): Define and use.
 
->>>>>>> 747e4b8f
 2011-02-09  Rainer Orth  <ro@CeBiTec.Uni-Bielefeld.DE>
 
 	PR libffi/46661
 	* testsuite/libffi.call/cls_pointer.c (main): Cast void * to
 	uintptr_t first.
 	* testsuite/libffi.call/cls_pointer_stack.c (main): Likewise.
+
+2011-02-08  Rafael Avila de Espindola  <respindola@mozilla.com>
+
+	* configure.ac: Fix x86 test for pc related relocs.
+	* configure: Rebuilt.
 
 2011-02-07  Joel Sherrill <joel.sherrill@oarcorp.com>
 
@@ -418,6 +466,13 @@
 	* src/x86/sysv.S (FDE_ENCODING, FDE_ENCODE): Define.
 	(.eh_frame): Use FDE_ENCODING.
 	(.LASFDE1, .LASFDE2, LASFDE3): Simplify with FDE_ENCODE.
+
+2010-11-22  Jacek Caban <jacek@codeweavers.com>
+
+	* configure.ac: Check for symbol underscores on mingw-w64.
+	* configure: Rebuilt.
+	* src/x86/win64.S: Correctly access extern symbols in respect to
+	underscores.
 
 2010-11-15  Rainer Orth  <ro@CeBiTec.Uni-Bielefeld.DE>
 
@@ -486,6 +541,31 @@
 	* testsuite/libffi.call/cls_longdouble.c: Likewise.
 	* testsuite/libffi.call/huge_struct.c: Likewise.
 
+2010-08-05  Dan Witte  <dwitte@mozilla.com>
+
+        * Makefile.am: Pass FFI_DEBUG define to msvcc.sh for linking to the
+        debug CRT when --enable-debug is given.
+        * configure.ac: Define it.
+        * msvcc.sh: Translate -g and -DFFI_DEBUG appropriately.
+
+2010-08-04  Dan Witte  <dwitte@mozilla.com>
+
+	* src/x86/ffitarget.h: Add X86_ANY define for all x86/x86_64
+	platforms.
+	* src/x86/ffi.c: Remove redundant ifdef checks.
+	* src/prep_cif.c: Push stack space computation into src/x86/ffi.c
+	for X86_ANY so return value space doesn't get added twice.
+
+2010-08-03  Neil Rashbrooke <neil@parkwaycc.co.uk>
+
+	* msvcc.sh: Don't pass -safeseh to ml64 because behavior is buggy.
+
+2010-07-22  Dan Witte  <dwitte@mozilla.com>
+
+	* src/*/ffitarget.h: Make FFI_LAST_ABI one past the last valid ABI.
+	* src/prep_cif.c: Fix ABI assertion.
+        * src/cris/ffi.c: Ditto.
+
 2010-07-10  Evan Phoenix  <evan@fallingsnow.net>
 
 	* src/closures.c (selinux_enabled_check): Fix strncmp usage bug.
@@ -516,6 +596,14 @@
 	* configure: Regenerate.
 	* fficonfig.h.in: Regenerate.
 	* src/x86/sysv.S (.eh_frame): Use .ascii, .string or error.
+
+2010-05-11  Dan Witte  <dwitte@mozilla.com>
+
+	* doc/libffi.tex: Document previous change.
+
+2010-05-11  Makoto Kato <m_kato@ga2.so-net.ne.jp>
+
+	* src/x86/ffi.c (ffi_call): Don't copy structs passed by value.
 
 2010-05-05  Michael Kohler <michaelkohler@live.com>
 
@@ -551,6 +639,11 @@
 	* include/Makefile.in: Regenerate.
 	* man/Makefile.in: Regenerate.
 	* testsuite/Makefile.in: Regenerate.
+
+2010-03-30  Dan Witte  <dwitte@mozilla.com>
+
+	* msvcc.sh: Disable build warnings.
+	* README (tested): Clarify windows build procedure.
 
 2010-03-15  Rainer Orth  <ro@CeBiTec.Uni-Bielefeld.DE>
 
@@ -932,6 +1025,11 @@
 	* include/Makefile.in: Regenerate.
 	* man/Makefile.in: Regenerate.
 	* testsuite/Makefile.in: Regenerate.
+
+2011-08-22  Jasper Lievisse Adriaanse <jasper@openbsd.org>
+
+	* configure.ac: Add OpenBSD/hppa and OpenBSD/powerpc support.
+	* configure: Rebuilt.
 
 2009-07-30  Ralf Wildenhues  <Ralf.Wildenhues@gmx.de>
 
