16  0 * * * sh /home/gccadmin/scripts/update_version_svn
50  0 * * * sh /home/gccadmin/scripts/update_web_docs_svn
55  0 * * * sh /home/gccadmin/scripts/update_web_docs_libstdcxx_svn
32 22 * * 0 sh /home/gccadmin/scripts/gcc_release -s 4.3:branches/gcc-4_3-branch -l -d /sourceware/snapshot-tmp/gcc all
32 22 * * 2 sh /home/gccadmin/scripts/gcc_release -s 4.4:branches/gcc-4_4-branch -l -d /sourceware/snapshot-tmp/gcc all
32 22 * * 4 sh /home/gccadmin/scripts/gcc_release -s 4.5:branches/gcc-4_5-branch -l -d /sourceware/snapshot-tmp/gcc all
<<<<<<< HEAD
# 32 22 * * 6 sh /home/gccadmin/scripts/gcc_release -s 4.6:trunk -l -d /sourceware/snapshot-tmp/gcc all
=======
32 22 * * 5 sh /home/gccadmin/scripts/gcc_release -s 4.6:branches/gcc-4_6-branch -l -d /sourceware/snapshot-tmp/gcc all
32 22 * * 6 sh /home/gccadmin/scripts/gcc_release -s 4.7:trunk -l -d /sourceware/snapshot-tmp/gcc all
>>>>>>> 3082eeb7
<|MERGE_RESOLUTION|>--- conflicted
+++ resolved
@@ -4,9 +4,5 @@
 32 22 * * 0 sh /home/gccadmin/scripts/gcc_release -s 4.3:branches/gcc-4_3-branch -l -d /sourceware/snapshot-tmp/gcc all
 32 22 * * 2 sh /home/gccadmin/scripts/gcc_release -s 4.4:branches/gcc-4_4-branch -l -d /sourceware/snapshot-tmp/gcc all
 32 22 * * 4 sh /home/gccadmin/scripts/gcc_release -s 4.5:branches/gcc-4_5-branch -l -d /sourceware/snapshot-tmp/gcc all
-<<<<<<< HEAD
-# 32 22 * * 6 sh /home/gccadmin/scripts/gcc_release -s 4.6:trunk -l -d /sourceware/snapshot-tmp/gcc all
-=======
 32 22 * * 5 sh /home/gccadmin/scripts/gcc_release -s 4.6:branches/gcc-4_6-branch -l -d /sourceware/snapshot-tmp/gcc all
-32 22 * * 6 sh /home/gccadmin/scripts/gcc_release -s 4.7:trunk -l -d /sourceware/snapshot-tmp/gcc all
->>>>>>> 3082eeb7
+32 22 * * 6 sh /home/gccadmin/scripts/gcc_release -s 4.7:trunk -l -d /sourceware/snapshot-tmp/gcc all