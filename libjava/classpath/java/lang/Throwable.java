--- conflicted
+++ resolved
@@ -458,11 +458,7 @@
   // Adds to the given StringBuffer a line containing the name and
   // all stacktrace elements minus the last equal ones.
   private static void stackTraceStringBuffer(CPStringBuilder sb, String name,
-<<<<<<< HEAD
-					StackTraceElement[] stack, int equal)
-=======
                                         StackTraceElement[] stack, int equal)
->>>>>>> 3082eeb7
   {
     String nl = StaticData.nl;
     // (finish) first line
