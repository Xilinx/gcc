/* Copyright (C) 2000, 2002, 2003, 2006,  Free Software Foundation

This file is part of GNU Classpath.

GNU Classpath is free software; you can redistribute it and/or modify
it under the terms of the GNU General Public License as published by
the Free Software Foundation; either version 2, or (at your option)
any later version.

GNU Classpath is distributed in the hope that it will be useful, but
WITHOUT ANY WARRANTY; without even the implied warranty of
MERCHANTABILITY or FITNESS FOR A PARTICULAR PURPOSE.  See the GNU
General Public License for more details.

You should have received a copy of the GNU General Public License
along with GNU Classpath; see the file COPYING.  If not, write to the
Free Software Foundation, Inc., 51 Franklin Street, Fifth Floor, Boston, MA
02110-1301 USA.

Linking this library statically or dynamically with other modules is
making a combined work based on this library.  Thus, the terms and
conditions of the GNU General Public License cover the whole
combination.

As a special exception, the copyright holders of this library give you
permission to link this library with independent modules to produce an
executable, regardless of the license terms of these independent
modules, and to copy and distribute the resulting executable under
terms of your choice, provided that you also meet, for each linked
independent module, the terms and conditions of the license of that
module.  An independent module is a module which is not derived from
or based on this library.  If you modify this library, you may extend
this exception to your version of the library, but you are not
obligated to do so.  If you do not wish to do so, delete this
exception statement from your version. */


package java.awt.image;

import gnu.java.lang.CPStringBuilder;

import java.awt.Point;
import java.awt.Rectangle;

/**
 * A rectangular collection of pixels composed from a {@link DataBuffer} which
 * stores the pixel values, and a {@link SampleModel} which is used to retrieve
 * the pixel values.
 *
 * @author Rolf W. Rasmussen (rolfwr@ii.uib.no)
 */
public class Raster
{
  /** The sample model used to access the pixel values. */
  protected SampleModel sampleModel;

  /** The data buffer used to store the pixel values. */
  protected DataBuffer dataBuffer;

  /** The x-coordinate of the top left corner of the raster. */
  protected int minX;

  /** The y-coordinate of the top left corner of the raster. */
  protected int minY;

  /** The width of the raster. */
  protected int width;

  /** The height of the raster. */
  protected int height;

  protected int sampleModelTranslateX;

  protected int sampleModelTranslateY;

  /** The number of bands. */
  protected int numBands;

  protected int numDataElements;

  /** The raster's parent. */
  protected Raster parent;

  /**
   * Creates a new raster.
   *
   * @param sampleModel  the sample model.
   * @param origin  the origin.
   */
  protected Raster(SampleModel sampleModel, Point origin)
  {
    this(sampleModel, sampleModel.createDataBuffer(), origin);
  }

  /**
   * Creates a new raster.
   *
   * @param sampleModel  the sample model.
   * @param dataBuffer  the data buffer.
   * @param origin  the origin.
   */
  protected Raster(SampleModel sampleModel, DataBuffer dataBuffer,
                   Point origin)
  {
    this(sampleModel, dataBuffer, new Rectangle(origin.x, origin.y,
         sampleModel.getWidth(), sampleModel.getHeight()), origin, null);
  }

  /**
   * Creates a new raster.
   *
   * @param sampleModel  the sample model.
   * @param dataBuffer  the data buffer.
   * @param aRegion  the raster's bounds.
   * @param sampleModelTranslate  the translation (<code>null</code> permitted).
   * @param parent  the raster's parent.
   */
  protected Raster(SampleModel sampleModel, DataBuffer dataBuffer,
      Rectangle aRegion, Point sampleModelTranslate, Raster parent)
  {
    this.sampleModel = sampleModel;
    this.dataBuffer = dataBuffer;
    this.minX = aRegion.x;
    this.minY = aRegion.y;
    this.width = aRegion.width;
    this.height = aRegion.height;

    // If sampleModelTranslate is null, use (0,0).  Methods such as
    // Raster.createRaster are specified to allow for a null argument.
    if (sampleModelTranslate != null)
    {
      this.sampleModelTranslateX = sampleModelTranslate.x;
      this.sampleModelTranslateY = sampleModelTranslate.y;
    }

    this.numBands = sampleModel.getNumBands();
    this.numDataElements = sampleModel.getNumDataElements();
    this.parent = parent;
  }

  /**
   * Creates an interleaved raster using the specified data type.
   *
   * @param dataType  the data type.
   * @param w  the width.
   * @param h  the height.
   * @param bands  the number of bands.
   * @param location
   *
   * @return The new raster.
   */
  public static WritableRaster createInterleavedRaster(int dataType,
      int w, int h, int bands, Point location)
  {
    int[] bandOffsets = new int[bands];
    // TODO: Maybe not generate this every time.
    for (int b = 0; b < bands; b++)
      bandOffsets[b] = b;

    int scanlineStride = bands * w;
    return createInterleavedRaster(dataType, w, h, scanlineStride, bands,
                                   bandOffsets, location);
  }

  /**
   * Creates an interleaved raster.
   *
   * @param dataType  the data type.
   * @param w  the width.
   * @param h  the height.
   * @param scanlineStride  the number of data elements from a sample on one
   *     row to the corresponding sample on the next row.
   * @param pixelStride  the number of elements from a sample in one pixel to
   *     the corresponding sample in the next pixel.
   * @param bandOffsets  the band offsets.
   * @param location
   *
   * @return The new raster.
   */
  public static WritableRaster createInterleavedRaster(int dataType,
      int w, int h, int scanlineStride, int pixelStride, int[] bandOffsets,
      Point location)
  {
    SampleModel sm = new ComponentSampleModel(dataType, w, h, pixelStride,
        scanlineStride, bandOffsets);
    return createWritableRaster(sm, location);
  }

  /**
   * Creates a new banded raster.
   *
   * @param dataType  the data type.
   * @param w  the width.
   * @param h  the height.
   * @param bands  the number of bands.
   * @param location
   *
   * @return The new raster.
   */
  public static WritableRaster createBandedRaster(int dataType, int w, int h,
      int bands, Point location)
  {
    SampleModel sm = new BandedSampleModel(dataType, w, h, bands);
    return createWritableRaster(sm, location);
  }

  /**
   * Creates a new banded raster.
   *
   * @param dataType  the data type.
   * @param w  the width.
   * @param h  the height.
   * @param scanlineStride  the number of data elements from a sample on one
   *     row to the corresponding sample on the next row.
   * @param bankIndices  the index for each bank.
   * @param bandOffsets  the offset for each band.
   * @param location
   *
   * @return The new raster.
   */
  public static WritableRaster createBandedRaster(int dataType, int w, int h,
      int scanlineStride, int[] bankIndices, int[] bandOffsets, Point location)
  {
    SampleModel sm = new BandedSampleModel(dataType, w, h, scanlineStride,
                                           bankIndices, bandOffsets);
    return createWritableRaster(sm, location);
  }

  /**
   * Creates a new packed raster.
   *
   * @param dataType  the data type.
   * @param w  the width.
   * @param h  the height.
   * @param bandMasks  the bit mask for each band.
   * @param location
   *
   * @return The new raster.
   */
  public static WritableRaster createPackedRaster(int dataType, int w, int h,
      int[] bandMasks, Point location)
  {
    SampleModel sm = new SinglePixelPackedSampleModel(dataType, w, h,
                                                     bandMasks);
    return createWritableRaster(sm, location);
  }

  /**
   * Creates a new raster.
   *
   * @param dataType  the data type.
   * @param w  the width.
   * @param h  the height.
   * @param bands  the number of bands.
   * @param bitsPerBand  the number of bits per band.
   * @param location
   *
   * @return The new raster.
   */
  public static WritableRaster createPackedRaster(int dataType,
      int w, int h, int bands, int bitsPerBand, Point location)
  {
    if (bands <= 0 || (bands * bitsPerBand > getTypeBits(dataType)))
      throw new IllegalArgumentException();

    SampleModel sm;

    if (bands == 1)
      sm = new MultiPixelPackedSampleModel(dataType, w, h, bitsPerBand);
    else
      {
        int[] bandMasks = new int[bands];
        int mask = 0x1;
        for (int bits = bitsPerBand; --bits != 0;)
          mask = (mask << 1) | 0x1;
        for (int i = 0; i < bands; i++)
          {
            bandMasks[i] = mask;
            mask <<= bitsPerBand;
          }

        sm = new SinglePixelPackedSampleModel(dataType, w, h, bandMasks);
      }
    return createWritableRaster(sm, location);
  }

  /**
   * Creates a new interleaved raster.
   *
   * @param dataBuffer  the data buffer.
   * @param w  the width.
   * @param h  the height.
   * @param scanlineStride  the number of data elements from a sample on one
   *     row to the corresponding sample on the next row.
   * @param pixelStride  the number of elements from a sample in one pixel to
   *     the corresponding sample in the next pixel.
   * @param bandOffsets  the offset for each band.
   * @param location
   *
   * @return The new raster.
   */
  public static WritableRaster createInterleavedRaster(DataBuffer dataBuffer,
      int w, int h, int scanlineStride, int pixelStride, int[] bandOffsets,
      Point location)
  {
    SampleModel sm = new ComponentSampleModel(dataBuffer.getDataType(),
        w, h, pixelStride, scanlineStride, bandOffsets);
    return createWritableRaster(sm, dataBuffer, location);
  }

  /**
   * Creates a new banded raster.
   *
   * @param dataBuffer  the data buffer.
   * @param w  the width.
   * @param h  the height.
   * @param scanlineStride  the number of data elements from a sample on one
   *     row to the corresponding sample on the next row.
   * @param bankIndices  the index for each bank.
   * @param bandOffsets  the band offsets.
   * @param location
   *
   * @return The new raster.
   */
  public static WritableRaster createBandedRaster(DataBuffer dataBuffer,
      int w, int h, int scanlineStride, int[] bankIndices, int[] bandOffsets,
      Point location)
  {
    SampleModel sm = new BandedSampleModel(dataBuffer.getDataType(),
        w, h, scanlineStride, bankIndices, bandOffsets);
    return createWritableRaster(sm, dataBuffer, location);
  }

  /**
   * Creates a new packed raster.
   *
   * @param dataBuffer  the data buffer.
   * @param w  the width.
   * @param h  the height.
   * @param scanlineStride  the number of data elements from a sample on one
   *     row to the corresponding sample on the next row.
   * @param bandMasks  the bit mask for each band.
   * @param location
   *
   * @return The new raster.
   */
  public static WritableRaster createPackedRaster(DataBuffer dataBuffer,
      int w, int h, int scanlineStride, int[] bandMasks, Point location)
 {
    SampleModel sm = new SinglePixelPackedSampleModel(dataBuffer.getDataType(),
        w, h, scanlineStride, bandMasks);
    return createWritableRaster(sm, dataBuffer, location);
  }

  /**
   * Creates a new packed raster.
   *
   * @param dataBuffer  the data buffer.
   * @param w  the width.
   * @param h  the height.
   * @param bitsPerPixel  the number of bits per pixel.
   * @param location
   *
   * @return The new raster.
   */
  public static WritableRaster createPackedRaster(DataBuffer dataBuffer,
      int w, int h, int bitsPerPixel, Point location)
  {
    SampleModel sm = new MultiPixelPackedSampleModel(dataBuffer.getDataType(),
        w, h, bitsPerPixel);
    return createWritableRaster(sm, dataBuffer, location);
  }

  /**
   * Creates a new raster.
   *
   * @param sm  the sample model.
   * @param db  the data buffer.
   * @param location
   *
   * @return The new raster.
   */
  public static Raster createRaster(SampleModel sm, DataBuffer db,
                                    Point location)
  {
    return new Raster(sm, db, location);
  }

  /**
   * Creates a new writable raster.
   *
   * @param sm  the sample model.
   * @param location
   *
   * @return The new writable raster.
   */
  public static WritableRaster createWritableRaster(SampleModel sm,
                                                    Point location)
  {
    return new WritableRaster(sm, location);
  }

  /**
   * Creates a new writable raster.
   *
   * @param sm  the sample model.
   * @param db  the data buffer.
   * @param location
   *
   * @return The new writable raster.
   */
  public static WritableRaster createWritableRaster(SampleModel sm,
      DataBuffer db, Point location)
  {
    return new WritableRaster(sm, db, location);
  }

  /**
   * Returns the raster's parent.
   *
   * @return The raster's parent.
   */
  public Raster getParent()
  {
    return parent;
  }

  /**
   * Returns the x-translation.
   *
   * @return The x-translation.
   */
  public final int getSampleModelTranslateX()
  {
    return sampleModelTranslateX;
  }

  /**
   * Returns the y-translation.
   *
   * @return The y-translation.
   */
  public final int getSampleModelTranslateY()
  {
    return sampleModelTranslateY;
  }

  /**
   * Creates a new writable raster that is compatible with this raster.
   *
   * @return A new writable raster.
   */
  public WritableRaster createCompatibleWritableRaster()
  {
    return new WritableRaster(getSampleModel(), new Point(minX, minY));
  }

  /**
   * Creates a new writable raster that is compatible with this raster.
   *
   * @param w  the width.
   * @param h  the height.
   *
   * @return A new writable raster.
   */
  public WritableRaster createCompatibleWritableRaster(int w, int h)
  {
    return createCompatibleWritableRaster(minX, minY, w, h);
  }

  /**
   * Creates a new writable raster that is compatible with this raster, with
   * the specified bounds.
   *
   * @param rect  the raster bounds.
   *
   * @return A new writable raster.
   */
  public WritableRaster createCompatibleWritableRaster(Rectangle rect)
  {
    return createCompatibleWritableRaster(rect.x, rect.y,
                                          rect.width, rect.height);
  }

  /**
   * Creates a new writable raster that is compatible with this raster, with
   * the specified bounds.
   *
   * @param x  the x-coordinate of the top-left corner of the raster.
   * @param y  the y-coordinate of the top-left corner of the raster.
   * @param w  the raster width.
   * @param h  the raster height.
   *
   * @return A new writable raster.
   */
  public WritableRaster createCompatibleWritableRaster(int x, int y,
                                                       int w, int h)
  {
    SampleModel sm = getSampleModel().createCompatibleSampleModel(w, h);
    return new WritableRaster(sm, sm.createDataBuffer(), new Point(x, y));
  }

  public Raster createTranslatedChild(int childMinX, int childMinY) {
    int tcx = sampleModelTranslateX - minX + childMinX;
    int tcy = sampleModelTranslateY - minY + childMinY;

    return new Raster(sampleModel, dataBuffer,
                      new Rectangle(childMinX, childMinY, width, height),
                      new Point(tcx, tcy), this);
  }

  public Raster createChild(int parentX, int parentY, int width,
                            int height, int childMinX, int childMinY,
                            int[] bandList)
  {
    if (parentX < minX || parentX + width > minX + this.width
        || parentY < minY || parentY + height > minY + this.height)
      throw new RasterFormatException("Child raster extends beyond parent");

    SampleModel sm = (bandList == null) ?
      sampleModel :
      sampleModel.createSubsetSampleModel(bandList);

    /*
        data origin
       /
      +-------------------------
      |\. __ parent trans
      | \`.
      |  \ `.    parent origin
      |   \  `. /
      |   /\   +-------- - -
      |trans\ /<\-- deltaTrans
      |child +-+-\---- - -
      |     /|`|  \__ parent [x, y]
      |child | |`. \
      |origin| :  `.\
      |      |    / `\
      |      :   /    +
      | child [x, y]

      parent_xy - parent_trans = child_xy - child_trans

      child_trans = parent_trans + child_xy - parent_xy
    */

    return new Raster(sm, dataBuffer,
        new Rectangle(childMinX, childMinY, width, height),
        new Point(sampleModelTranslateX + childMinX - parentX,
                  sampleModelTranslateY + childMinY - parentY),
        this);
  }

  /**
   * Returns a new rectangle containing the bounds of this raster.
   *
   * @return A new rectangle containing the bounds of this raster.
   */
  public Rectangle getBounds()
  {
    return new Rectangle(minX, minY, width, height);
  }

  /**
   * Returns the x-coordinate of the top left corner of the raster.
   *
   * @return The x-coordinate of the top left corner of the raster.
   */
  public final int getMinX()
  {
    return minX;
  }

  /**
   * Returns the t-coordinate of the top left corner of the raster.
   *
   * @return The t-coordinate of the top left corner of the raster.
   */
  public final int getMinY()
  {
    return minY;
  }

  /**
   * Returns the width of the raster.
   *
   * @return The width of the raster.
   */
  public final int getWidth()
  {
    return width;
  }

  /**
   * Returns the height of the raster.
   *
   * @return The height of the raster.
   */
  public final int getHeight()
  {
    return height;
  }

  /**
   * Returns the number of bands for this raster.
   *
   * @return The number of bands.
   */
  public final int getNumBands()
  {
    return numBands;
  }

  public final int getNumDataElements()
  {
    return numDataElements;
  }

  /**
   * Returns the transfer type for the raster (this is determined by the
   * raster's sample model).
   *
   * @return The transfer type.
   */
  public final int getTransferType()
  {
    return sampleModel.getTransferType();
  }

  /**
   * Returns the data buffer that stores the pixel data for this raster.
   *
   * @return The data buffer.
   */
  public DataBuffer getDataBuffer()
  {
    return dataBuffer;
  }

  /**
   * Returns the sample model that accesses the data buffer (to extract pixel
   * data) for this raster.
   *
   * @return The sample model.
   */
  public SampleModel getSampleModel()
  {
    return sampleModel;
  }

  public Object getDataElements(int x, int y, Object outData)
  {
    return sampleModel.getDataElements(x - sampleModelTranslateX,
        y - sampleModelTranslateY, outData, dataBuffer);
  }

  public Object getDataElements(int x, int y, int w, int h, Object outData)
  {
    return sampleModel.getDataElements(x - sampleModelTranslateX,
        y - sampleModelTranslateY, w, h, outData, dataBuffer);
  }

  /**
   * Returns an array containing the samples for the pixel at (x, y) in the
   * raster.  If <code>iArray</code> is not <code>null</code>, it will be
   * populated with the sample values and returned as the result of
   * this function (this avoids allocating a new array instance).
   *
   * @param x  the x-coordinate of the pixel.
   * @param y  the y-coordinate of the pixel.
   * @param iArray  an array to populate with the sample values and return as
   *     the result (if <code>null</code>, a new array will be allocated).
   *
   * @return The pixel sample values.
   */
  public int[] getPixel(int x, int y, int[] iArray)
  {
    return sampleModel.getPixel(x - sampleModelTranslateX,
        y - sampleModelTranslateY, iArray, dataBuffer);
  }

  /**
   * Returns an array containing the samples for the pixel at (x, y) in the
   * raster.  If <code>fArray</code> is not <code>null</code>, it will be
   * populated with the sample values and returned as the result of
   * this function (this avoids allocating a new array instance).
   *
   * @param x  the x-coordinate of the pixel.
   * @param y  the y-coordinate of the pixel.
   * @param fArray  an array to populate with the sample values and return as
   *     the result (if <code>null</code>, a new array will be allocated).
   *
   * @return The pixel sample values.
   */
  public float[] getPixel(int x, int y, float[] fArray)
  {
    return sampleModel.getPixel(x - sampleModelTranslateX,
        y - sampleModelTranslateY, fArray, dataBuffer);
  }

  /**
   * Returns an array containing the samples for the pixel at (x, y) in the
   * raster.  If <code>dArray</code> is not <code>null</code>, it will be
   * populated with the sample values and returned as the result of
   * this function (this avoids allocating a new array instance).
   *
   * @param x  the x-coordinate of the pixel.
   * @param y  the y-coordinate of the pixel.
   * @param dArray  an array to populate with the sample values and return as
   *     the result (if <code>null</code>, a new array will be allocated).
   *
   * @return The pixel sample values.
   */
  public double[] getPixel(int x, int y, double[] dArray)
  {
    return sampleModel.getPixel(x - sampleModelTranslateX,
        y - sampleModelTranslateY, dArray, dataBuffer);
  }

  /**
   * Returns an array containing the samples for the pixels in the region
   * specified by (x, y, w, h) in the raster.  The array is ordered by pixels
   * (that is, all the samples for the first pixel are grouped together,
   * followed by all the samples for the second pixel, and so on).
   * If <code>iArray</code> is not <code>null</code>, it will be populated
   * with the sample values and returned as the result of this function (this
   * avoids allocating a new array instance).
   *
   * @param x  the x-coordinate of the top-left pixel.
   * @param y  the y-coordinate of the top-left pixel.
   * @param w  the width of the region of pixels.
   * @param h  the height of the region of pixels.
   * @param iArray  an array to populate with the sample values and return as
   *     the result (if <code>null</code>, a new array will be allocated).
   *
   * @return The pixel sample values.
   */
  public int[] getPixels(int x, int y, int w, int h, int[] iArray)
  {
    return sampleModel.getPixels(x - sampleModelTranslateX,
        y - sampleModelTranslateY, w, h, iArray, dataBuffer);
  }

  /**
   * Returns an array containing the samples for the pixels in the region
   * specified by (x, y, w, h) in the raster.  The array is ordered by pixels
   * (that is, all the samples for the first pixel are grouped together,
   * followed by all the samples for the second pixel, and so on).
   * If <code>fArray</code> is not <code>null</code>, it will be populated
   * with the sample values and returned as the result of this function (this
   * avoids allocating a new array instance).
   *
   * @param x  the x-coordinate of the top-left pixel.
   * @param y  the y-coordinate of the top-left pixel.
   * @param w  the width of the region of pixels.
   * @param h  the height of the region of pixels.
   * @param fArray  an array to populate with the sample values and return as
   *     the result (if <code>null</code>, a new array will be allocated).
   *
   * @return The pixel sample values.
   */
  public float[] getPixels(int x, int y, int w, int h, float[] fArray)
  {
    return sampleModel.getPixels(x - sampleModelTranslateX,
        y - sampleModelTranslateY, w, h, fArray, dataBuffer);
  }

  /**
   * Returns an array containing the samples for the pixels in the region
   * specified by (x, y, w, h) in the raster.  The array is ordered by pixels
   * (that is, all the samples for the first pixel are grouped together,
   * followed by all the samples for the second pixel, and so on).
   * If <code>dArray</code> is not <code>null</code>, it will be populated
   * with the sample values and returned as the result of this function (this
   * avoids allocating a new array instance).
   *
   * @param x  the x-coordinate of the top-left pixel.
   * @param y  the y-coordinate of the top-left pixel.
   * @param w  the width of the region of pixels.
   * @param h  the height of the region of pixels.
   * @param dArray  an array to populate with the sample values and return as
   *     the result (if <code>null</code>, a new array will be allocated).
   *
   * @return The pixel sample values.
   */
  public double[] getPixels(int x, int y, int w, int h, double[] dArray)
  {
    return sampleModel.getPixels(x - sampleModelTranslateX,
        y - sampleModelTranslateY, w, h, dArray, dataBuffer);
  }

  /**
   * Returns the sample value for the pixel at (x, y) in the raster.
   *
   * @param x  the x-coordinate of the pixel.
   * @param y  the y-coordinate of the pixel.
   * @param b  the band (in the range <code>0</code> to
   *     <code>getNumBands() - 1</code>).
   *
   * @return The sample value.
   */
  public int getSample(int x, int y, int b)
  {
    return sampleModel.getSample(x - sampleModelTranslateX,
        y - sampleModelTranslateY, b, dataBuffer);
  }

  /**
   * Returns the sample value for the pixel at (x, y) in the raster.
   *
   * @param x  the x-coordinate of the pixel.
   * @param y  the y-coordinate of the pixel.
   * @param b  the band (in the range <code>0</code> to
   *     <code>getNumBands() - 1</code>).
   *
   * @return The sample value.
   *
   * @see #getSample(int, int, int)
   */
  public float getSampleFloat(int x, int y, int b)
  {
    return sampleModel.getSampleFloat(x - sampleModelTranslateX,
        y - sampleModelTranslateY, b, dataBuffer);
  }

  /**
   * Returns the sample value for the pixel at (x, y) in the raster.
   *
   * @param x  the x-coordinate of the pixel.
   * @param y  the y-coordinate of the pixel.
   * @param b  the band (in the range <code>0</code> to
   *     <code>getNumBands() - 1</code>).
   *
   * @return The sample value.
   *
   * @see #getSample(int, int, int)
   */
  public double getSampleDouble(int x, int y, int b)
  {
    return sampleModel.getSampleDouble(x - sampleModelTranslateX,
        y - sampleModelTranslateY, b, dataBuffer);
  }

  /**
   * Returns an array containing the samples from one band for the pixels in
   * the region specified by (x, y, w, h) in the raster.  If
   * <code>iArray</code> is not <code>null</code>, it will be
   * populated with the sample values and returned as the result of this
   * function (this avoids allocating a new array instance).
   *
   * @param x  the x-coordinate of the top-left pixel.
   * @param y  the y-coordinate of the top-left pixel.
   * @param w  the width of the region of pixels.
   * @param h  the height of the region of pixels.
   * @param b  the band (in the range <code>0</code> to
   *     </code>getNumBands() - 1</code>).
   * @param iArray  an array to populate with the sample values and return as
   *     the result (if <code>null</code>, a new array will be allocated).
   *
   * @return The sample values.
   */
  public int[] getSamples(int x, int y, int w, int h, int b,
                          int[] iArray)
  {
    return sampleModel.getSamples(x - sampleModelTranslateX,
        y - sampleModelTranslateY, w, h, b, iArray, dataBuffer);
  }

  /**
   * Returns an array containing the samples from one band for the pixels in
   * the region specified by (x, y, w, h) in the raster.  If
   * <code>fArray</code> is not <code>null</code>, it will be
   * populated with the sample values and returned as the result of this
   * function (this avoids allocating a new array instance).
   *
   * @param x  the x-coordinate of the top-left pixel.
   * @param y  the y-coordinate of the top-left pixel.
   * @param w  the width of the region of pixels.
   * @param h  the height of the region of pixels.
   * @param b  the band (in the range <code>0</code> to
   *     </code>getNumBands() - 1</code>).
   * @param fArray  an array to populate with the sample values and return as
   *     the result (if <code>null</code>, a new array will be allocated).
   *
   * @return The sample values.
   */
  public float[] getSamples(int x, int y, int w, int h, int b, float[] fArray)
  {
    return sampleModel.getSamples(x - sampleModelTranslateX,
        y - sampleModelTranslateY, w, h, b, fArray, dataBuffer);
  }

  /**
   * Returns an array containing the samples from one band for the pixels in
   * the region specified by (x, y, w, h) in the raster.  If
   * <code>dArray</code> is not <code>null</code>, it will be
   * populated with the sample values and returned as the result of this
   * function (this avoids allocating a new array instance).
   *
   * @param x  the x-coordinate of the top-left pixel.
   * @param y  the y-coordinate of the top-left pixel.
   * @param w  the width of the region of pixels.
   * @param h  the height of the region of pixels.
   * @param b  the band (in the range <code>0</code> to
   *     </code>getNumBands() - 1</code>).
   * @param dArray  an array to populate with the sample values and return as
   *     the result (if <code>null</code>, a new array will be allocated).
   *
   * @return The sample values.
   */
  public double[] getSamples(int x, int y, int w, int h, int b,
                             double[] dArray)
  {
    return sampleModel.getSamples(x - sampleModelTranslateX,
        y - sampleModelTranslateY, w, h, b, dArray, dataBuffer);
  }

  /**
   * Create a String representing the state of this Raster.
   *
   * @return A String representing the stat of this Raster.
   */
  public String toString()
  {
    CPStringBuilder result = new CPStringBuilder();
<<<<<<< HEAD
    
=======

>>>>>>> 3082eeb7
    result.append(getClass().getName());
    result.append("[(");
    result.append(minX).append(",").append(minY).append("), ");
    result.append(width).append(" x ").append(height).append(",");
    result.append(sampleModel).append(",");
    result.append(dataBuffer);
    result.append("]");

    return result.toString();
  }

  /**
   * Returns the number of bits used to represent the specified data type.
   * Valid types are:
   * <ul>
   *   <li>{@link DataBuffer#TYPE_BYTE};</li>
   *   <li>{@link DataBuffer#TYPE_USHORT};</li>
   *   <li>{@link DataBuffer#TYPE_SHORT};</li>
   *   <li>{@link DataBuffer#TYPE_INT};</li>
   *   <li>{@link DataBuffer#TYPE_FLOAT};</li>
   *   <li>{@link DataBuffer#TYPE_DOUBLE};</li>
   * </ul>
   * This method returns 0 for invalid data types.
   *
   * @param dataType  the data type.
   *
   * @return The number of bits used to represent the specified data type.
   */
  private static int getTypeBits(int dataType)
  {
    switch (dataType)
      {
      case DataBuffer.TYPE_BYTE:
        return 8;
      case DataBuffer.TYPE_USHORT:
      case DataBuffer.TYPE_SHORT:
        return 16;
      case DataBuffer.TYPE_INT:
      case DataBuffer.TYPE_FLOAT:
        return 32;
      case DataBuffer.TYPE_DOUBLE:
        return 64;
      default:
        return 0;
      }
  }
}<|MERGE_RESOLUTION|>--- conflicted
+++ resolved
@@ -923,11 +923,7 @@
   public String toString()
   {
     CPStringBuilder result = new CPStringBuilder();
-<<<<<<< HEAD
-    
-=======
-
->>>>>>> 3082eeb7
+
     result.append(getClass().getName());
     result.append("[(");
     result.append(minX).append(",").append(minY).append("), ");
