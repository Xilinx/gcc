/* ByteBuffer.java --
   Copyright (C) 2002, 2003, 2004, 2005 Free Software Foundation, Inc.

This file is part of GNU Classpath.

GNU Classpath is free software; you can redistribute it and/or modify
it under the terms of the GNU General Public License as published by
the Free Software Foundation; either version 2, or (at your option)
any later version.

GNU Classpath is distributed in the hope that it will be useful, but
WITHOUT ANY WARRANTY; without even the implied warranty of
MERCHANTABILITY or FITNESS FOR A PARTICULAR PURPOSE.  See the GNU
General Public License for more details.

You should have received a copy of the GNU General Public License
along with GNU Classpath; see the file COPYING.  If not, write to the
Free Software Foundation, Inc., 51 Franklin Street, Fifth Floor, Boston, MA
02110-1301 USA.

Linking this library statically or dynamically with other modules is
making a combined work based on this library.  Thus, the terms and
conditions of the GNU General Public License cover the whole
combination.

As a special exception, the copyright holders of this library give you
permission to link this library with independent modules to produce an
executable, regardless of the license terms of these independent
modules, and to copy and distribute the resulting executable under
terms of your choice, provided that you also meet, for each linked
independent module, the terms and conditions of the license of that
module.  An independent module is a module which is not derived from
or based on this library.  If you modify this library, you may extend
this exception to your version of the library, but you are not
obligated to do so.  If you do not wish to do so, delete this
exception statement from your version. */


package java.nio;

// GCJ LOCAL: Change gnu.classpath.Pointer to RawData
import gnu.gcj.RawData;
import gnu.classpath.Pointer;

/**
 * @since 1.4
 */
public abstract class ByteBuffer extends Buffer
  implements Comparable<ByteBuffer>
{
  ByteOrder endian = ByteOrder.BIG_ENDIAN;
  final byte[] backing_buffer;
  final int array_offset;

  ByteBuffer (int capacity, int limit, int position, int mark,
<<<<<<< HEAD
	      RawData address, byte[] backing_buffer, int array_offset)
=======
              RawData address, byte[] backing_buffer, int array_offset)
>>>>>>> 3082eeb7
  {
    super (capacity, limit, position, mark, address);
    this.backing_buffer = backing_buffer;
    this.array_offset = array_offset;
  }

  /**
   * Allocates a new direct byte buffer.
   */
  public static ByteBuffer allocateDirect (int capacity)
  {
    return DirectByteBufferImpl.allocate (capacity);
  }

  /**
   * Allocates a new <code>ByteBuffer</code> object with a given capacity.
   */
  public static ByteBuffer allocate (int capacity)
  {
    return wrap(new byte[capacity], 0, capacity);
  }

  /**
   * Wraps a <code>byte</code> array into a <code>ByteBuffer</code>
   * object.
   *
   * @exception IndexOutOfBoundsException If the preconditions on the offset
   * and length parameters do not hold
   */
  public static final ByteBuffer wrap (byte[] array, int offset, int length)
  {
    // FIXME: In GCJ and other implementations where arrays may not
    // move we might consider, at least when offset==0:
    // return new DirectByteBufferImpl(array,
    //                                 address_of_data(array) + offset,
    //                                 length, length, 0, false);
    // This may be more efficient, mainly because we can then use the
    // same logic for all ByteBuffers.

    return new ByteBufferImpl (array, 0, array.length, offset + length, offset, -1, false);
  }

  /**
   * Wraps a <code>byte</code> array into a <code>ByteBuffer</code>
   * object.
   */
  public static final ByteBuffer wrap (byte[] array)
  {
    return wrap (array, 0, array.length);
  }

  /**
   * This method transfers <code>byte</code>s from this buffer into the given
   * destination array. Before the transfer, it checks if there are fewer than
   * length <code>byte</code>s remaining in this buffer.
   *
   * @param dst The destination array
   * @param offset The offset within the array of the first <code>byte</code>
   * to be written; must be non-negative and no larger than dst.length.
   * @param length The maximum number of bytes to be written to the given array;
   * must be non-negative and no larger than dst.length - offset.
   *
   * @exception BufferUnderflowException If there are fewer than length
   * <code>byte</code>s remaining in this buffer.
   * @exception IndexOutOfBoundsException If the preconditions on the offset
   * and length parameters do not hold.
   */
  public ByteBuffer get (byte[] dst, int offset, int length)
  {
    checkArraySize(dst.length, offset, length);
    checkForUnderflow(length);

    for (int i = offset; i < offset + length; i++)
      {
        dst [i] = get ();
      }

    return this;
  }

  /**
   * This method transfers <code>byte</code>s from this buffer into the given
   * destination array.
   *
   * @param dst The byte array to write into.
   *
   * @exception BufferUnderflowException If there are fewer than dst.length
   * <code>byte</code>s remaining in this buffer.
   */
  public ByteBuffer get (byte[] dst)
  {
    return get (dst, 0, dst.length);
  }

  /**
   * Writes the content of the the <code>ByteBUFFER</code> src
   * into the buffer. Before the transfer, it checks if there is fewer than
   * <code>src.remaining()</code> space remaining in this buffer.
   *
   * @param src The source data.
   *
   * @exception BufferOverflowException If there is insufficient space in this
   * buffer for the remaining <code>byte</code>s in the source buffer.
   * @exception IllegalArgumentException If the source buffer is this buffer.
   * @exception ReadOnlyBufferException If this buffer is read-only.
   */
  public ByteBuffer put (ByteBuffer src)
  {
    if (src == this)
      throw new IllegalArgumentException ();

    checkForOverflow(src.remaining());

    if (src.remaining () > 0)
      {
        byte[] toPut = new byte [src.remaining ()];
        src.get (toPut);
        put (toPut);
      }

    return this;
  }

  /**
   * Writes the content of the the <code>byte array</code> src
   * into the buffer. Before the transfer, it checks if there is fewer than
   * length space remaining in this buffer.
   *
   * @param src The array to copy into the buffer.
   * @param offset The offset within the array of the first byte to be read;
   * must be non-negative and no larger than src.length.
   * @param length The number of bytes to be read from the given array;
   * must be non-negative and no larger than src.length - offset.
   *
   * @exception BufferOverflowException If there is insufficient space in this
   * buffer for the remaining <code>byte</code>s in the source array.
   * @exception IndexOutOfBoundsException If the preconditions on the offset
   * and length parameters do not hold
   * @exception ReadOnlyBufferException If this buffer is read-only.
   */
  public ByteBuffer put (byte[] src, int offset, int length)
  {
    checkArraySize(src.length, offset, length);
    checkForOverflow(length);

    for (int i = offset; i < offset + length; i++)
      put (src [i]);

    return this;
  }

  /**
   * Writes the content of the the <code>byte array</code> src
   * into the buffer.
   *
   * @param src The array to copy into the buffer.
   *
   * @exception BufferOverflowException If there is insufficient space in this
   * buffer for the remaining <code>byte</code>s in the source array.
   * @exception ReadOnlyBufferException If this buffer is read-only.
   */
  public final ByteBuffer put (byte[] src)
  {
    return put (src, 0, src.length);
  }

  /**
   * Tells whether ot not this buffer is backed by an accessible
   * <code>byte</code> array.
   */
  public final boolean hasArray ()
  {
    return (backing_buffer != null
            && !isReadOnly ());
  }

  /**
   * Returns the <code>byte</code> array that backs this buffer.
   *
   * @exception ReadOnlyBufferException If this buffer is read-only.
   * @exception UnsupportedOperationException If this buffer is not backed
   * by an accessible array.
   */
  public final byte[] array ()
  {
    if (backing_buffer == null)
      throw new UnsupportedOperationException ();

    checkIfReadOnly();

    return backing_buffer;
  }

  /**
   * Returns the offset within this buffer's backing array of the first element.
   *
   * @exception ReadOnlyBufferException If this buffer is read-only.
   * @exception UnsupportedOperationException If this buffer is not backed
   * by an accessible array.
   */
  public final int arrayOffset ()
  {
    if (backing_buffer == null)
      throw new UnsupportedOperationException ();

    checkIfReadOnly();

    return array_offset;
  }

  /**
   * Calculates a hash code for this buffer.
   *
   * This is done with <code>int</code> arithmetic,
   * where ** represents exponentiation, by this formula:<br>
   * <code>s[position()] + 31 + (s[position()+1] + 30)*31**1 + ... +
   * (s[limit()-1]+30)*31**(limit()-1)</code>.
   * Where s is the buffer data. Note that the hashcode is dependent
   * on buffer content, and therefore is not useful if the buffer
   * content may change.
   *
   * @return the hash code
   */
  public int hashCode ()
  {
    int hashCode = get(position()) + 31;
    int multiplier = 1;
    for (int i = position() + 1; i < limit(); ++i)
      {
          multiplier *= 31;
          hashCode += (get(i) + 30)*multiplier;
      }
    return hashCode;
  }

  /**
   * Checks if this buffer is equal to obj.
   */
  public boolean equals (Object obj)
  {
    if (obj instanceof ByteBuffer)
      {
        return compareTo ((ByteBuffer) obj) == 0;
      }

    return false;
  }

  /**
   * Compares two <code>ByteBuffer</code> objects.
   *
   * @exception ClassCastException If obj is not an object derived from
   * <code>ByteBuffer</code>.
   */
  public int compareTo (ByteBuffer other)
  {
    int num = Math.min(remaining(), other.remaining());
    int pos_this = position();
    int pos_other = other.position();

    for (int count = 0; count < num; count++)
      {
        byte a = get(pos_this++);
        byte b = other.get(pos_other++);

        if (a == b)
          continue;

        if (a < b)
          return -1;

        return 1;
      }

    return remaining() - other.remaining();
  }

  /**
   * Returns the byte order of this buffer.
   */
  public final ByteOrder order ()
  {
    return endian;
  }

  /**
   * Modifies this buffer's byte order.
   */
  public final ByteBuffer order (ByteOrder endian)
  {
    this.endian = endian;
    return this;
  }

  /**
   * Reads the <code>byte</code> at this buffer's current position,
   * and then increments the position.
   *
   * @exception BufferUnderflowException If there are no remaining
   * <code>byte</code>s in this buffer.
   */
  public abstract byte get ();

  /**
   * Writes the <code>byte</code> at this buffer's current position,
   * and then increments the position.
   *
   * @exception BufferOverflowException If there no remaining
   * <code>byte</code>s in this buffer.
   * @exception ReadOnlyBufferException If this buffer is read-only.
   */
  public abstract ByteBuffer put (byte b);

  /**
   * Absolute get method.
   *
   * @exception IndexOutOfBoundsException If index is negative or not smaller
   * than the buffer's limit.
   */
  public abstract byte get (int index);

  /**
   * Absolute put method.
   *
   * @exception IndexOutOfBoundsException If index is negative or not smaller
   * than the buffer's limit.
   * @exception ReadOnlyBufferException If this buffer is read-only.
   */
  public abstract ByteBuffer put (int index, byte b);

  /**
   * Compacts this buffer.
   *
   * @exception ReadOnlyBufferException If this buffer is read-only.
   */
  public abstract ByteBuffer compact ();

  void shiftDown (int dst_offset, int src_offset, int count)
  {
    for (int i = 0; i < count; i++)
      put(dst_offset + i, get(src_offset + i));
  }

  /**
   * Tells whether or not this buffer is direct.
   */
  public abstract boolean isDirect ();

  /**
   * Creates a new <code>ByteBuffer</code> whose content is a shared
   * subsequence of this buffer's content.
   */
  public abstract ByteBuffer slice ();

  /**
   * Creates a new <code>ByteBuffer</code> that shares this buffer's
   * content.
   */
  public abstract ByteBuffer duplicate ();

  /**
   * Creates a new read-only <code>ByteBuffer</code> that shares this
   * buffer's content.
   */
  public abstract ByteBuffer asReadOnlyBuffer ();

  /**
   * Creates a view of this byte buffer as a short buffer.
   */
  public abstract ShortBuffer asShortBuffer ();

  /**
   * Creates a view of this byte buffer as a char buffer.
   */
  public abstract CharBuffer asCharBuffer ();

  /**
   * Creates a view of this byte buffer as an integer buffer.
   */
  public abstract IntBuffer asIntBuffer ();

  /**
   * Creates a view of this byte buffer as a long buffer.
   */
  public abstract LongBuffer asLongBuffer ();

  /**
   * Creates a view of this byte buffer as a float buffer.
   */
  public abstract FloatBuffer asFloatBuffer ();

  /**
   * Creates a view of this byte buffer as a double buffer.
   */
  public abstract DoubleBuffer asDoubleBuffer ();

  /**
   * Relative get method for reading a character value.
   *
   * @exception BufferUnderflowException  If there are fewer than two bytes
   * remaining in this buffer.
   */
  public abstract char getChar ();

  /**
   * Relative put method for writing a character value.
   *
   * @exception BufferOverflowException If this buffer's current position is
   * not smaller than its limit.
   */
  public abstract ByteBuffer putChar (char value);

  /**
   * Absolute get method for reading a character value.
   *
   * @exception IndexOutOfBoundsException If there are fewer than two bytes
   * remaining in this buffer
   */
  public abstract char getChar (int index);

  /**
   * Absolute put method for writing a character value.
   *
   * @exception IndexOutOfBoundsException If index is negative or not smaller
   * than the buffer's limit, minus one.
   */
  public abstract ByteBuffer putChar (int index, char value);

  /**
   * Relative get method for reading a short value.
   *
   * @exception BufferUnderflowException If index is negative or not smaller
   * than the buffer's limit, minus one.
   */
  public abstract short getShort ();

  /**
   * Relative put method for writing a short value.
   *
   * @exception BufferOverflowException If this buffer's current position is
   * not smaller than its limit.
   */
  public abstract ByteBuffer putShort (short value);

  /**
   * Absolute get method for reading a short value.
   *
   * @exception IndexOutOfBoundsException If there are fewer than two bytes
   * remaining in this buffer
   */
  public abstract short getShort (int index);

  /**
   * Absolute put method for writing a short value.
   *
   * @exception IndexOutOfBoundsException If index is negative or not smaller
   * than the buffer's limit, minus one.
   */
  public abstract ByteBuffer putShort (int index, short value);

  /**
   * Relative get method for reading an integer value.
   *
   * @exception BufferUnderflowException If there are fewer than four bytes
   * remaining in this buffer.
   */
  public abstract int getInt ();

  /**
   * Relative put method for writing an integer value.
   *
   * @exception BufferOverflowException If this buffer's current position is
   * not smaller than its limit.
   */
  public abstract ByteBuffer putInt (int value);

  /**
   * Absolute get method for reading an integer value.
   *
   * @exception IndexOutOfBoundsException If index is negative or not smaller
   * than the buffer's limit, minus three.
   */
  public abstract int getInt (int index);

  /**
   * Absolute put method for writing an integer value.
   *
   * @exception IndexOutOfBoundsException If index is negative or not smaller
   * than the buffer's limit, minus three.
   */
  public abstract ByteBuffer putInt (int index, int value);

  /**
   * Relative get method for reading a long value.
   *
   * @exception BufferUnderflowException If there are fewer than eight bytes
   * remaining in this buffer.
   */
  public abstract long getLong ();

  /**
   * Relative put method for writing a long value.
   *
   * @exception BufferOverflowException If this buffer's current position is
   * not smaller than its limit.
   */
  public abstract ByteBuffer putLong (long value);

  /**
   * Absolute get method for reading a long value.
   *
   * @exception IndexOutOfBoundsException If index is negative or not smaller
   * than the buffer's limit, minus seven.
   */
  public abstract long getLong (int index);

  /**
   * Absolute put method for writing a float value.
   *
   * @exception IndexOutOfBoundsException If index is negative or not smaller
   * than the buffer's limit, minus seven.
   */
  public abstract ByteBuffer putLong (int index, long value);

  /**
   * Relative get method for reading a float value.
   *
   * @exception BufferUnderflowException If there are fewer than four bytes
   * remaining in this buffer.
   */
  public abstract float getFloat ();

  /**
   * Relative put method for writing a float value.
   *
   * @exception BufferOverflowException If there are fewer than four bytes
   * remaining in this buffer.
   */
  public abstract ByteBuffer putFloat (float value);

  /**
   * Absolute get method for reading a float value.
   *
   * @exception IndexOutOfBoundsException If index is negative or not smaller
   * than the buffer's limit, minus three.
   */
  public abstract float getFloat (int index);

  /**
   * Relative put method for writing a float value.
   *
   * @exception IndexOutOfBoundsException If index is negative or not smaller
   * than the buffer's limit, minus three.
   */
  public abstract ByteBuffer putFloat (int index, float value);

  /**
   * Relative get method for reading a double value.
   *
   * @exception BufferUnderflowException If there are fewer than eight bytes
   * remaining in this buffer.
   */
  public abstract double getDouble ();

  /**
   * Relative put method for writing a double value.
   *
   * @exception BufferOverflowException If this buffer's current position is
   * not smaller than its limit.
   */
  public abstract ByteBuffer putDouble (double value);

  /**
   * Absolute get method for reading a double value.
   *
   * @exception IndexOutOfBoundsException If index is negative or not smaller
   * than the buffer's limit, minus seven.
   */
  public abstract double getDouble (int index);

  /**
   * Absolute put method for writing a double value.
   *
   * @exception IndexOutOfBoundsException If index is negative or not smaller
   * than the buffer's limit, minus seven.
   */
  public abstract ByteBuffer putDouble (int index, double value);

  /**
   * Returns a string summarizing the state of this buffer.
   */
  public String toString ()
  {
    return getClass ().getName () +
            "[pos=" + position () +
            " lim=" + limit () +
            " cap=" + capacity () + "]";
  }
}<|MERGE_RESOLUTION|>--- conflicted
+++ resolved
@@ -53,11 +53,7 @@
   final int array_offset;
 
   ByteBuffer (int capacity, int limit, int position, int mark,
-<<<<<<< HEAD
-	      RawData address, byte[] backing_buffer, int array_offset)
-=======
               RawData address, byte[] backing_buffer, int array_offset)
->>>>>>> 3082eeb7
   {
     super (capacity, limit, position, mark, address);
     this.backing_buffer = backing_buffer;
