/* gnu/regexp/RETokenRange.java
   Copyright (C) 2006 Free Software Foundation, Inc.

This file is part of GNU Classpath.

GNU Classpath is free software; you can redistribute it and/or modify
it under the terms of the GNU General Public License as published by
the Free Software Foundation; either version 2, or (at your option)
any later version.

GNU Classpath is distributed in the hope that it will be useful, but
WITHOUT ANY WARRANTY; without even the implied warranty of
MERCHANTABILITY or FITNESS FOR A PARTICULAR PURPOSE.  See the GNU
General Public License for more details.

You should have received a copy of the GNU General Public License
along with GNU Classpath; see the file COPYING.  If not, write to the
Free Software Foundation, Inc., 51 Franklin Street, Fifth Floor, Boston, MA
02110-1301 USA.

Linking this library statically or dynamically with other modules is
making a combined work based on this library.  Thus, the terms and
conditions of the GNU General Public License cover the whole
combination.

As a special exception, the copyright holders of this library give you
permission to link this library with independent modules to produce an
executable, regardless of the license terms of these independent
modules, and to copy and distribute the resulting executable under
terms of your choice, provided that you also meet, for each linked
independent module, the terms and conditions of the license of that
module.  An independent module is a module which is not derived from
or based on this library.  If you modify this library, you may extend
this exception to your version of the library, but you are not
obligated to do so.  If you do not wish to do so, delete this
exception statement from your version. */

package gnu.java.util.regex;

import gnu.java.lang.CPStringBuilder;

final class RETokenRange extends REToken
{
  private char lo, hi;
  private boolean insens;

    RETokenRange (int subIndex, char lo, char hi, boolean ins)
  {
    super (subIndex);
    insens = ins;
    this.lo = lo;
    this.hi = hi;
  }

  int getMinimumLength ()
  {
    return 1;
  }

  int getMaximumLength ()
  {
    return 1;
  }

  REMatch matchThis (CharIndexed input, REMatch mymatch)
  {
    char c = input.charAt (mymatch.index);
    if (matchOneChar (c))
      {
<<<<<<< HEAD
	++mymatch.index;
	return mymatch;
=======
        ++mymatch.index;
        return mymatch;
>>>>>>> 3082eeb7
      }
    return null;
  }

  boolean matchOneChar (char c)
  {
    if (c == CharIndexed.OUT_OF_BOUNDS)
      return false;
    boolean matches = (c >= lo) && (c <= hi);
    if (!matches && insens)
      {
<<<<<<< HEAD
	char c1 = toLowerCase (c, unicodeAware);
	matches = (c1 >= lo) && (c1 <= hi);
	if (!matches)
	  {
	    c1 = toUpperCase (c, unicodeAware);
	    matches = (c1 >= lo) && (c1 <= hi);
	  }
=======
        char c1 = toLowerCase (c, unicodeAware);
        matches = (c1 >= lo) && (c1 <= hi);
        if (!matches)
          {
            c1 = toUpperCase (c, unicodeAware);
            matches = (c1 >= lo) && (c1 <= hi);
          }
>>>>>>> 3082eeb7
      }
    return matches;
  }

  boolean returnsFixedLengthMatches ()
  {
    return true;
  }

  int findFixedLengthMatches (CharIndexed input, REMatch mymatch, int max)
  {
    int index = mymatch.index;
    int numRepeats = 0;
    while (true)
      {
<<<<<<< HEAD
	if (numRepeats >= max)
	  break;
	char ch = input.charAt (index++);
	if (!matchOneChar (ch))
	  break;
	numRepeats++;
=======
        if (numRepeats >= max)
          break;
        char ch = input.charAt (index++);
        if (!matchOneChar (ch))
          break;
        numRepeats++;
>>>>>>> 3082eeb7
      }
    return numRepeats;
  }

  void dump (CPStringBuilder os)
  {
    os.append (lo).append ('-').append (hi);
  }
}<|MERGE_RESOLUTION|>--- conflicted
+++ resolved
@@ -67,13 +67,8 @@
     char c = input.charAt (mymatch.index);
     if (matchOneChar (c))
       {
-<<<<<<< HEAD
-	++mymatch.index;
-	return mymatch;
-=======
         ++mymatch.index;
         return mymatch;
->>>>>>> 3082eeb7
       }
     return null;
   }
@@ -85,15 +80,6 @@
     boolean matches = (c >= lo) && (c <= hi);
     if (!matches && insens)
       {
-<<<<<<< HEAD
-	char c1 = toLowerCase (c, unicodeAware);
-	matches = (c1 >= lo) && (c1 <= hi);
-	if (!matches)
-	  {
-	    c1 = toUpperCase (c, unicodeAware);
-	    matches = (c1 >= lo) && (c1 <= hi);
-	  }
-=======
         char c1 = toLowerCase (c, unicodeAware);
         matches = (c1 >= lo) && (c1 <= hi);
         if (!matches)
@@ -101,7 +87,6 @@
             c1 = toUpperCase (c, unicodeAware);
             matches = (c1 >= lo) && (c1 <= hi);
           }
->>>>>>> 3082eeb7
       }
     return matches;
   }
@@ -117,21 +102,12 @@
     int numRepeats = 0;
     while (true)
       {
-<<<<<<< HEAD
-	if (numRepeats >= max)
-	  break;
-	char ch = input.charAt (index++);
-	if (!matchOneChar (ch))
-	  break;
-	numRepeats++;
-=======
         if (numRepeats >= max)
           break;
         char ch = input.charAt (index++);
         if (!matchOneChar (ch))
           break;
         numRepeats++;
->>>>>>> 3082eeb7
       }
     return numRepeats;
   }
