/* CallTemplateNode.java --
   Copyright (C) 2004,2006 Free Software Foundation, Inc.

This file is part of GNU Classpath.

GNU Classpath is free software; you can redistribute it and/or modify
it under the terms of the GNU General Public License as published by
the Free Software Foundation; either version 2, or (at your option)
any later version.

GNU Classpath is distributed in the hope that it will be useful, but
WITHOUT ANY WARRANTY; without even the implied warranty of
MERCHANTABILITY or FITNESS FOR A PARTICULAR PURPOSE.  See the GNU
General Public License for more details.

You should have received a copy of the GNU General Public License
along with GNU Classpath; see the file COPYING.  If not, write to the
Free Software Foundation, Inc., 51 Franklin Street, Fifth Floor, Boston, MA
02110-1301 USA.

Linking this library statically or dynamically with other modules is
making a combined work based on this library.  Thus, the terms and
conditions of the GNU General Public License cover the whole
combination.

As a special exception, the copyright holders of this library give you
permission to link this library with independent modules to produce an
executable, regardless of the license terms of these independent
modules, and to copy and distribute the resulting executable under
terms of your choice, provided that you also meet, for each linked
independent module, the terms and conditions of the license of that
module.  An independent module is a module which is not derived from
or based on this library.  If you modify this library, you may extend
this exception to your version of the library, but you are not
obligated to do so.  If you do not wish to do so, delete this
exception statement from your version. */

package gnu.xml.transform;

import gnu.java.lang.CPStringBuilder;

import java.util.ArrayList;
import java.util.Iterator;
import java.util.LinkedList;
import java.util.List;
import javax.xml.namespace.QName;
import javax.xml.transform.TransformerException;
import org.w3c.dom.Node;

/**
 * A template node representing the XSL <code>call-template</code>
 * instruction.
 *
 * @author <a href='mailto:dog@gnu.org'>Chris Burdess</a>
 */
final class CallTemplateNode
  extends TemplateNode
{

  final QName name;
  final List withParams;

  CallTemplateNode(QName name, List withParams)
  {
    this.name = name;
    this.withParams = withParams;
  }

  TemplateNode clone(Stylesheet stylesheet)
  {
    int len = withParams.size();
    List withParams2 = new ArrayList(len);
    for (int i = 0; i < len; i++)
      withParams2.add(((WithParam) withParams.get(i)).clone(stylesheet));
    TemplateNode ret = new CallTemplateNode(name, withParams2);
    if (children != null)
      ret.children = children.clone(stylesheet);
    if (next != null)
      ret.next = next.clone(stylesheet);
    return ret;
  }

  void doApply(Stylesheet stylesheet, QName mode,
               Node context, int pos, int len,
               Node parent, Node nextSibling)
    throws TransformerException
  {
    TemplateNode t = stylesheet.getTemplate(mode, name);
    if (t != null)
      {
        if (!withParams.isEmpty())
          {
            // compute the parameter values
            LinkedList values = new LinkedList();
            for (Iterator i = withParams.iterator(); i.hasNext(); )
              {
                WithParam p = (WithParam) i.next();
                if (t.hasParam(p.name)) // ignore parameters not specified
                  {
                    Object value = p.getValue(stylesheet, mode, context,
                                              pos, len);
                    Object[] pair = new Object[2];
                    pair[0] = p.name;
                    pair[1] = value;
                    values.add(pair);
                  }
              }
            // push the parameter context
            stylesheet.bindings.push(Bindings.WITH_PARAM);
            // set the parameters
            for (Iterator i = values.iterator(); i.hasNext(); )
              {
                Object[] pair = (Object[]) i.next();
                QName name = (QName) pair[0];
                Object value = pair[1];
                stylesheet.bindings.set(name, value, Bindings.WITH_PARAM);
                if (stylesheet.debug)
                  System.err.println("with-param: " + name + " = " + value);
              }
          }
        t.apply(stylesheet, mode, context, pos, len,
                parent, nextSibling);
        if (!withParams.isEmpty())
          {
            // pop the variable context
            stylesheet.bindings.pop(Bindings.WITH_PARAM);
          }
      }
    // call-template doesn't have processable children
    if (next != null)
        next.apply(stylesheet, mode,
                   context, pos, len,
                   parent, nextSibling);
  }

  public boolean references(QName var)
  {
    for (Iterator i = withParams.iterator(); i.hasNext(); )
      {
<<<<<<< HEAD
	if (((WithParam) i.next()).references(var))
	  return true;
=======
        if (((WithParam) i.next()).references(var))
          return true;
>>>>>>> 3082eeb7
      }
    return super.references(var);
  }

  public String toString()
  {
    CPStringBuilder buf = new CPStringBuilder("call-template");
    buf.append('[');
    buf.append("name=");
    buf.append(name);
    buf.append(']');
    return buf.toString();
  }

}<|MERGE_RESOLUTION|>--- conflicted
+++ resolved
@@ -137,13 +137,8 @@
   {
     for (Iterator i = withParams.iterator(); i.hasNext(); )
       {
-<<<<<<< HEAD
-	if (((WithParam) i.next()).references(var))
-	  return true;
-=======
         if (((WithParam) i.next()).references(var))
           return true;
->>>>>>> 3082eeb7
       }
     return super.references(var);
   }
