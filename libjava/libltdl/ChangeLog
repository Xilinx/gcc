--- conflicted
+++ resolved
@@ -1,5 +1,3 @@
-<<<<<<< HEAD
-=======
 2011-02-13  Ralf Wildenhues  <Ralf.Wildenhues@gmx.de>
 
 	* acinclude.m4 (AC_LIBTOOL_PROG_LD_SHLIBS)
@@ -13,7 +11,6 @@
 	* Makefile.am (AUTOMAKE_OPTIONS): Add no-dist.
 	* Makefile.in: Regenerate.
 
->>>>>>> 3082eeb7
 2010-04-02  Ralf Wildenhues  <Ralf.Wildenhues@gmx.de>
 
 	* Makefile.in: Regenerate.
