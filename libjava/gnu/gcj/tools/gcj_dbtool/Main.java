<<<<<<< HEAD
/* Copyright (C) 2004, 2005, 2006, 2007, 2008, 2009, 2010
=======
/* Copyright (C) 2004, 2005, 2006, 2007, 2008, 2009, 2010, 2011
>>>>>>> 3082eeb7
   Free Software Foundation

   This file is part of libgcj.

This software is copyrighted work licensed under the terms of the
Libgcj License.  Please consult the file "LIBGCJ_LICENSE" for
details.  */

package gnu.gcj.tools.gcj_dbtool;


import gnu.gcj.runtime.PersistentByteMap;
import java.io.*;
import java.nio.channels.*;
import java.util.*;
import java.util.jar.*;
import java.security.MessageDigest;

public class Main
{
  static private boolean verbose = false;

  public static void main (String[] s)
  {
    boolean fileListFromStdin = false;
    char filenameSeparator = ' ';

    insist (s.length >= 1);

    if (s[0].equals("-") ||
	s[0].equals("-0"))
      {
	if (s[0].equals("-0"))
	  filenameSeparator = (char)0;
	fileListFromStdin = true;
	String[] newArgs = new String[s.length - 1];
	System.arraycopy(s, 1, newArgs, 0, s.length - 1);
	s = newArgs;
      }

    if (s[0].equals("-v") || s[0].equals("--version"))
      {
	insist (s.length == 1);
	System.out.println("gcj-dbtool ("
			   + System.getProperty("java.vm.name")
			   + ") "
			   + System.getProperty("java.vm.version"));
	System.out.println();
<<<<<<< HEAD
	System.out.println("Copyright 2010 Free Software Foundation, Inc.");
=======
	System.out.println("Copyright 2011 Free Software Foundation, Inc.");
>>>>>>> 3082eeb7
	System.out.println("This is free software; see the source for copying conditions.  There is NO");
	System.out.println("warranty; not even for MERCHANTABILITY or FITNESS FOR A PARTICULAR PURPOSE.");
	return;
      }
    if (s[0].equals("--help"))
      {
	usage(System.out);
	return;
      }

    if (s[0].equals("-n"))
      {
	// Create a new database.
	insist (s.length >= 2 && s.length <= 3);

	int capacity = 32749;

	if (s.length == 3)
	  {	    
	    capacity = Integer.parseInt(s[2]);

	    if (capacity <= 2)
	      {
		usage(System.err);
		System.exit(1);
	      }
	  }
	    
	try
	  {
	    PersistentByteMap b 
	      = PersistentByteMap.emptyPersistentByteMap(new File(s[1]), 
							 capacity, capacity*32);
	  }
	catch (Exception e)
	  {
	    System.err.println ("error: could not create " 
				+ s[1] + ": " + e.toString());
	    System.exit(2);
	  }
	return;
      }

    if (s[0].equals("-a") || s[0].equals("-f"))
      {
	// Add a jar file to a database, creating it if necessary.
	// Copies the database, adds the jar file to the copy, and
	// then renames the new database over the old.
	try
	  {
	    insist (s.length == 4);
	    File database = new File(s[1]);
	    database = database.getAbsoluteFile();
	    File jar = new File(s[2]);	
	    PersistentByteMap map; 
	    if (database.isFile())
	      map = new PersistentByteMap(database, 
					  PersistentByteMap.AccessMode.READ_ONLY);
	    else
	      map = PersistentByteMap.emptyPersistentByteMap(database, 
							     100, 100*32);
	    File soFile = new File(s[3]);
	    if (! s[0].equals("-f") && ! soFile.isFile())
	      throw new IllegalArgumentException(s[3] + " is not a file");
 	    map = addJar(jar, map, soFile);
	  }
	catch (Exception e)
	  {
	    System.err.println ("error: could not update " + s[1] 
				+ ": " + e.toString());
	    System.exit(2);
	  }
	return;
      }

    if (s[0].equals("-t"))
      {
	// Test
	try
	  {
	    insist (s.length == 2);
	    PersistentByteMap b 
	      = new PersistentByteMap(new File(s[1]),
				      PersistentByteMap.AccessMode.READ_ONLY);
	    Iterator iterator = b.iterator(PersistentByteMap.ENTRIES);
	
	    while (iterator.hasNext())
	      {
		PersistentByteMap.MapEntry entry 
		  = (PersistentByteMap.MapEntry)iterator.next();
		byte[] key = (byte[])entry.getKey();
		byte[] value = (byte[])b.get(key);
		if (! Arrays.equals (value, (byte[])entry.getValue()))
		  {
		    String err 
		      = ("Key " + bytesToString(key) + " at bucket " 
			 + entry.getBucket());
		  
		    throw new RuntimeException(err);
		  }
	      }
	  }
	catch (Exception e)
	  {
	    e.printStackTrace();
	    System.exit(3);
	  }
	return;
      }
	 
    if (s[0].equals("-m"))
      {
	// Merge databases.
	insist (s.length >= 3
		|| fileListFromStdin && s.length == 2);
	try
	  {
	    File database = new File(s[1]);
	    database = database.getAbsoluteFile();
	    File temp = File.createTempFile(database.getName(), "", 
					    database.getParentFile());
	    	
	    int newSize = 0;
	    int newStringTableSize = 0;
	    Fileset files = getFiles(s, 2, fileListFromStdin, 
				     filenameSeparator);
	    PersistentByteMap[] sourceMaps 
	      = new PersistentByteMap[files.size()];

	    // Scan all the input files, calculating worst case string
	    // table and hash table use.
	    {
	      Iterator it = files.iterator();
	      int i = 0;
	      while (it.hasNext())
		{
		  PersistentByteMap b 
		    = new PersistentByteMap((File)it.next(),
					    PersistentByteMap.AccessMode.READ_ONLY);
		  newSize += b.size();
		  newStringTableSize += b.stringTableSize();
		  sourceMaps[i++] = b;
		}
	    }
	    
	    newSize *= 1.5; // Scaling the new size by 1.5 results in
			    // fewer collisions.
	    PersistentByteMap map 
	      = PersistentByteMap.emptyPersistentByteMap
	      (temp, newSize, newStringTableSize);

	    for (int i = 0; i < sourceMaps.length; i++)
	      {
		if (verbose)
		  System.err.println("adding " + sourceMaps[i].size() 
				     + " elements from "
				     + sourceMaps[i].getFile());
		map.putAll(sourceMaps[i]);
	      }
	    map.close();
	    temp.renameTo(database);
	  }
	catch (Exception e)
	  {
	    e.printStackTrace();
	    System.exit(3);
	  }
	return;
      }

    if (s[0].equals("-l"))
      {
	// List a database.
	insist (s.length == 2);
	try
	  {
	    PersistentByteMap b 
	      = new PersistentByteMap(new File(s[1]),
				      PersistentByteMap.AccessMode.READ_ONLY);

	    System.out.println ("Capacity: " + b.capacity());
	    System.out.println ("Size: " + b.size());
	    System.out.println ();

	    System.out.println ("Elements: ");
	    Iterator iterator = b.iterator(PersistentByteMap.ENTRIES);
    
	    while (iterator.hasNext())
	      {
		PersistentByteMap.MapEntry entry 
		  = (PersistentByteMap.MapEntry)iterator.next();
		byte[] digest = (byte[])entry.getKey();
		System.out.print ("[" + entry.getBucket() + "] " 
				  + bytesToString(digest)
				  + " -> ");
		System.out.println (new String((byte[])entry.getValue()));
	      }
	  }
	catch (Exception e)
	  {
	    System.err.println ("error: could not list " 
				+ s[1] + ": " + e.toString());
	    System.exit(2);
	  }
	return;
      }

    if (s[0].equals("-d"))
      {
	// For testing only: fill the byte map with random data.
	insist (s.length == 2);
	try
	  {    
	    MessageDigest md = MessageDigest.getInstance("MD5");
	    PersistentByteMap b 
	      = new PersistentByteMap(new File(s[1]), 
				      PersistentByteMap.AccessMode.READ_WRITE);
	    int N = b.capacity();
	    byte[] bytes = new byte[1];
	    byte digest[] = md.digest(bytes);
	    for (int i = 0; i < N; i++)
	      {
		digest = md.digest(digest);
		b.put(digest, digest);
	      }
	  }
	catch (Exception e)
	  {
	    e.printStackTrace();
	    System.exit(3);
	  }	    
	return;
      }

    if (s[0].equals("-p"))
      {
	insist (s.length == 1 || s.length == 2);
	String result;
	
	if (s.length == 1)
	  result = System.getProperty("gnu.gcj.precompiled.db.path", "");
	else 
	  result = (s[1] 
		    + (s[1].endsWith(File.separator) ? "" : File.separator)
		    + getDbPathTail ());

	System.out.println (result);
	return;
      }

    usage(System.err);
    System.exit(1);	    
  }

  private static native String getDbPathTail ();
    
  private static void insist(boolean ok)
  {
    if (! ok)
      {
	usage(System.err);
	System.exit(1);
      }	    
  }

  private static void usage(PrintStream out)
  {
    out.println
      ("gcj-dbtool: Manipulate gcj map database files\n"
       + "\n"
       + "  Usage: \n"
       + "    gcj-dbtool -n file.gcjdb [size]     - Create a new gcj map database\n"
       + "    gcj-dbtool -a file.gcjdb file.jar file.so\n"
       + "            - Add the contents of file.jar to a gcj map database\n"
       + "    gcj-dbtool -f file.gcjdb file.jar file.so\n"
       + "            - Add the contents of file.jar to a gcj map database\n"
       + "    gcj-dbtool -t file.gcjdb            - Test a gcj map database\n"
       + "    gcj-dbtool -l file.gcjdb            - List a gcj map database\n"
       + "    gcj-dbtool [-][-0] -m dest.gcjdb [source.gcjdb]...\n"
       + "            - Merge gcj map databases into dest\n"
       + "              Replaces dest\n"
       + "              To add to dest, include dest in the list of sources\n"
       + "              If the first arg is -, read the list from stdin\n"
       + "              If the first arg is -0, filenames separated by nul\n"
       + "    gcj-dbtool -p [LIBDIR]              - Print default database name"
       );
  }

  // Add a jar to a map.  This copies the map first and returns a
  // different map that contains the data.  The original map is
  // closed.

  private static PersistentByteMap 
  addJar(File f, PersistentByteMap b, File soFile)
    throws Exception
  {
    MessageDigest md = MessageDigest.getInstance("MD5");

    JarFile jar = new JarFile (f);

    int count = 0;
    {
      Enumeration entries = jar.entries();      
      while (entries.hasMoreElements())
	{
	  JarEntry classfile = (JarEntry)entries.nextElement();
	  if (classfile.getName().endsWith(".class"))
	    count++;
	}
    }

    if (verbose)
      System.err.println("adding " + count + " elements from "
			 + f + " to " + b.getFile());
    
    // Maybe resize the destination map.  We're allowing plenty of
    // extra space by using a loadFactor of 2.  
    b = resizeMap(b, (b.size() + count) * 2, true);

    Enumeration entries = jar.entries();

    byte[] soFileName = soFile.getCanonicalPath().getBytes("UTF-8");
    while (entries.hasMoreElements())
      {
	JarEntry classfile = (JarEntry)entries.nextElement();
	if (classfile.getName().endsWith(".class"))
	  {
	    InputStream str = jar.getInputStream(classfile);
	    int length = (int) classfile.getSize();
	    if (length == -1)
	      throw new EOFException();

	    byte[] data = new byte[length];
	    int pos = 0;
	    while (length - pos > 0)
	      {
		int len = str.read(data, pos, length - pos);
		if (len == -1)
		  throw new EOFException("Not enough data reading from: "
					 + classfile.getName());
		pos += len;
	      }
	    b.put(md.digest(data), soFileName);
	  }
      }
    return b;
  }    

  // Resize a map by creating a new one with the same data and
  // renaming it.  If close is true, close the original map.

  static PersistentByteMap resizeMap(PersistentByteMap m, int newCapacity, boolean close)
    throws IOException, IllegalAccessException
  {
    newCapacity = Math.max(m.capacity(), newCapacity);
    File name = m.getFile();
    File copy = File.createTempFile(name.getName(), "", name.getParentFile());
    try
      {
	PersistentByteMap dest 
	  = PersistentByteMap.emptyPersistentByteMap
	  (copy, newCapacity, newCapacity*32);
	dest.putAll(m);
	dest.force();
	if (close)
	  m.close();
	copy.renameTo(name);
	return dest;
      }
    catch (Exception e)
      {
	copy.delete();
      }
    return null;
  }
    
	 
  static String bytesToString(byte[] b)
  {
    StringBuffer hexBytes = new StringBuffer();
    int length = b.length;
    for (int i = 0; i < length; ++i)
      {
	int v = b[i] & 0xff;
	if (v < 16)
	  hexBytes.append('0');
	hexBytes.append(Integer.toHexString(v));
      }
    return hexBytes.toString();
  }


  // Return a Fileset, either from a String array or from System.in,
  // depending on fileListFromStdin.
  private static final Fileset getFiles(String[] s, int startPos,
					boolean fileListFromStdin,
					char separator)
  {
    if (fileListFromStdin)
      return new Fileset(System.in, separator);
    else
      return new Fileset(s, startPos, s.length);
  }
}

// Parse a stream into tokens.  The separator can be any char, and
// space is equivalent to any whitepace character.
class Tokenizer
{
  final Reader r;
  final char separator;

  Tokenizer(Reader r, char separator)
  {
    this.r = r;
    this.separator = separator;
  }

  boolean isSeparator(int c)
  {
    if (Character.isWhitespace(separator))
      return Character.isWhitespace((char)c);
    else
      return c == separator;
  }

  // Parse a token from the input stream.  Return the empty string
  // when the stream is exhausted.
  String nextToken ()
  {
    StringBuffer buf = new StringBuffer();
    int c;
    try
      {
	while ((c = r.read()) != -1)
	  {
	    if (! isSeparator(c))
	      {
		buf.append((char)c);
		break;
	      }
	  }
	while ((c = r.read()) != -1)
	  {
	    if (isSeparator(c))
	      break;
	    else
	      buf.append((char)c);
	  }
      }
    catch (java.io.IOException e)
      {
      }
    return buf.toString();
  }
}

// A Fileset is a container for a set of files; it can be created
// either from a string array or from an input stream, given a
// separator character.
class Fileset
{
  LinkedHashSet files = new LinkedHashSet();
  
  Fileset (String[] s, int start, int end)
  {
    for (int i = start; i < end; i++)
      {
	files.add(new File(s[i]));
      }
  }

  Fileset (InputStream is, char separator)
  {
    Reader r = new BufferedReader(new InputStreamReader(is));
    Tokenizer st = new Tokenizer(r, separator);
    String name;
    while (! "".equals(name = st.nextToken()))
      files.add(new File(name));
  }

  Iterator iterator()
  {
    return files.iterator();
  }

  int size()
  {
    return files.size();
  }
}<|MERGE_RESOLUTION|>--- conflicted
+++ resolved
@@ -1,8 +1,4 @@
-<<<<<<< HEAD
-/* Copyright (C) 2004, 2005, 2006, 2007, 2008, 2009, 2010
-=======
 /* Copyright (C) 2004, 2005, 2006, 2007, 2008, 2009, 2010, 2011
->>>>>>> 3082eeb7
    Free Software Foundation
 
    This file is part of libgcj.
@@ -51,11 +47,7 @@
 			   + ") "
 			   + System.getProperty("java.vm.version"));
 	System.out.println();
-<<<<<<< HEAD
-	System.out.println("Copyright 2010 Free Software Foundation, Inc.");
-=======
 	System.out.println("Copyright 2011 Free Software Foundation, Inc.");
->>>>>>> 3082eeb7
 	System.out.println("This is free software; see the source for copying conditions.  There is NO");
 	System.out.println("warranty; not even for MERCHANTABILITY or FITNESS FOR A PARTICULAR PURPOSE.");
 	return;
