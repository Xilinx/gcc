/* Routines required for instrumenting a program.  */
/* Compile this one with gcc.  */
/* Copyright (C) 1989, 1992, 1993, 1994, 1995, 1996, 1997, 1998, 1999,
   2000, 2001, 2002, 2003, 2004, 2005, 2008, 2009, 2010, 2011
   Free Software Foundation, Inc.

This file is part of GCC.

GCC is free software; you can redistribute it and/or modify it under
the terms of the GNU General Public License as published by the Free
Software Foundation; either version 3, or (at your option) any later
version.

GCC is distributed in the hope that it will be useful, but WITHOUT ANY
WARRANTY; without even the implied warranty of MERCHANTABILITY or
FITNESS FOR A PARTICULAR PURPOSE.  See the GNU General Public License
for more details.

Under Section 7 of GPL version 3, you are granted additional
permissions described in the GCC Runtime Library Exception, version
3.1, as published by the Free Software Foundation.

You should have received a copy of the GNU General Public License and
a copy of the GCC Runtime Library Exception along with this program;
see the files COPYING3 and COPYING.RUNTIME respectively.  If not, see
<http://www.gnu.org/licenses/>.  */

/* Assume compiling for Linux Kernel if __KERNEL__ is defined.  */
#ifdef __KERNEL__
 /* Define MACROs to be used by kernel compilation.  */
# define L_gcov
# define L_gcov_interval_profiler
# define L_gcov_pow2_profiler
# define L_gcov_one_value_profiler
# define L_gcov_indirect_call_profiler
# define L_gcov_average_profiler
# define L_gcov_ior_profiler

# define HAVE_CC_TLS 0
# define __GCOV_KERNEL__

# define IN_LIBGCOV 1
# define IN_GCOV 0
#else /* __KERNEL__ */
#include "tconfig.h"
#include "tsystem.h"
#include "coretypes.h"
#include "tm.h"
<<<<<<< HEAD
#endif /* __KERNEL__ */
=======
#include "libgcc_tm.h"
>>>>>>> 51440c2f

#if 1
#define THREAD_PREFIX __thread
#else
#define THREAD_PREFIX
#endif

#ifndef __GCOV_KERNEL__
#if defined(inhibit_libc)
#define IN_LIBGCOV (-1)
#else
#undef NULL /* Avoid errors if stdio.h and our stddef.h mismatch.  */
#include <stdio.h>
#define IN_LIBGCOV 1
#if defined(L_gcov)
#define GCOV_LINKAGE /* nothing */
#endif
#endif
#endif /* __GCOV_KERNEL__ */

#include "gcov-io.h"

#if defined(inhibit_libc)
/* If libc and its header files are not available, provide dummy functions.  */

#ifdef L_gcov
void __gcov_init (struct gcov_info *p __attribute__ ((unused))) {}
void __gcov_flush (void) {}
#endif

#ifdef L_gcov_merge_add
void __gcov_merge_add (gcov_type *counters  __attribute__ ((unused)),
		       unsigned n_counters __attribute__ ((unused))) {}
#endif

#ifdef L_gcov_merge_single
void __gcov_merge_single (gcov_type *counters  __attribute__ ((unused)),
			  unsigned n_counters __attribute__ ((unused))) {}
#endif

#ifdef L_gcov_merge_delta
void __gcov_merge_delta (gcov_type *counters  __attribute__ ((unused)),
			 unsigned n_counters __attribute__ ((unused))) {}
#endif

#else

#ifndef __GCOV_KERNEL__
#include <string.h>
#if GCOV_LOCKED
#include <fcntl.h>
#include <errno.h>
#include <sys/stat.h>
#endif
#endif /* __GCOV_KERNEL__ */

#ifdef L_gcov
#include "gcov-io.c"

<<<<<<< HEAD
/* Utility function for outputing errors.  */
static int
gcov_error (const char *fmt, ...)
{
  int ret;
  va_list argp;
  va_start (argp, fmt);
#ifdef __GCOV_KERNEL__
  ret = vprintk (fmt, argp);
#else
  ret = vfprintf (stderr, fmt, argp);
#endif
  va_end (argp);
  return ret;
}

#ifndef __GCOV_KERNEL__
/* Emitted in coverage.c.  */
extern char * __gcov_pmu_profile_filename;
extern char * __gcov_pmu_profile_options;
extern gcov_unsigned_t __gcov_pmu_top_n_address;

/* Sampling rate.  */
extern gcov_unsigned_t __gcov_sampling_rate;
static int gcov_sampling_rate_initialized = 0;
void __gcov_set_sampling_rate (unsigned int rate);

/* Set sampling rate to RATE.  */

void __gcov_set_sampling_rate (unsigned int rate)
{
  __gcov_sampling_rate = rate;
}

/* Per thread sample counter.  */
THREAD_PREFIX gcov_unsigned_t __gcov_sample_counter = 0;
=======
struct gcov_fn_buffer
{
  struct gcov_fn_buffer *next;
  unsigned fn_ix;
  struct gcov_fn_info info;
  /* note gcov_fn_info ends in a trailing array.  */
};
>>>>>>> 51440c2f

/* Chain of per-object gcov structures.  */
extern struct gcov_info *__gcov_list;

/* Size of the longest file name. */
static size_t gcov_max_filename = 0;
#endif /* __GCOV_KERNEL__ */

/* Unique identifier assigned to each module (object file).  */
static gcov_unsigned_t gcov_cur_module_id = 0;

/* Pointer to the direct-call counters (per call-site counters).
   Initialized by the caller.  */
THREAD_PREFIX gcov_type *__gcov_direct_call_counters ATTRIBUTE_HIDDEN;

/* Direct call callee address.  */
THREAD_PREFIX void *__gcov_direct_call_callee ATTRIBUTE_HIDDEN;

/* Pointer to the indirect-call counters (per call-site counters).
   Initialized by the caller.  */
THREAD_PREFIX gcov_type *__gcov_indirect_call_topn_counters ATTRIBUTE_HIDDEN;

/* Indirect call callee address.  */
THREAD_PREFIX void *__gcov_indirect_call_topn_callee ATTRIBUTE_HIDDEN;

/* A program checksum allows us to distinguish program data for an
   object file included in multiple programs.  */
static gcov_unsigned_t gcov_crc32;

/* Dynamic call graph build and form module groups.  */
void __gcov_compute_module_groups (void) ATTRIBUTE_HIDDEN;
void __gcov_finalize_dyn_callgraph (void) ATTRIBUTE_HIDDEN;

/* Profile summary for the gdca file, used in sanity check?  */
static struct gcov_summary all;

/* Profile summary for this program in current exeuction.  */
static struct gcov_summary this_program;

/* Profile summary for this object in current execuction.  */
static struct gcov_summary this_object;

/* Merged profile summary for this program.  */
static struct gcov_summary program;

/* Merged profile summary for this object.  */
static struct gcov_summary object;

/* Record the position of summary info.  */
static gcov_position_t summary_pos = 0;

/* Record the postion of eof.  */
static gcov_position_t eof_pos = 0;

/* Number of chars in prefix to be stripped.  */
static int gcov_prefix_strip = 0;

/* The length of path prefix.  */
static size_t prefix_length = 0;

/* gi_filename is current object filename.
   gi_filename_up points to the stripped filename.  */
static char *gi_filename, *gi_filename_up;

static int gcov_open_by_filename (char * gi_filename);
static int gcov_exit_init (void);
static void gcov_dump_one_gcov (struct gcov_info *gi_ptr);

/* Make sure path component of the given FILENAME exists, create
   missing directories. FILENAME must be writable.
   Returns zero on success, or -1 if an error occurred.  */

static int
create_file_directory (char *filename)
{
#if !defined(TARGET_POSIX_IO) && !defined(_WIN32)
  (void) filename;
  return -1;
#else
  char *s;

  s = filename;

  if (HAS_DRIVE_SPEC(s))
    s += 2;
  if (IS_DIR_SEPARATOR(*s))
    ++s;
  for (; *s != '\0'; s++)
    if (IS_DIR_SEPARATOR(*s))
      {
        char sep = *s;
	*s  = '\0';

        /* Try to make directory if it doesn't already exist.  */
        if (access (filename, F_OK) == -1
#ifdef TARGET_POSIX_IO
            && mkdir (filename, 0755) == -1
#else
            && mkdir (filename) == -1
#endif
            /* The directory might have been made by another process.  */
	    && errno != EEXIST)
	  {
            fprintf (stderr, "profiling:%s:Cannot create directory\n",
		     filename);
            *s = sep;
	    return -1;
	  };

	*s = sep;
      };
  return 0;
#endif
}

<<<<<<< HEAD
/* Open a file with the specified name.  */

static int
gcov_open_by_filename (char * gi_filename)
{
  if (!gcov_open (gi_filename))
    {
      /* Open failed likely due to missed directory.
         Create directory and retry to open file.  */
      if (create_file_directory (gi_filename))
        {
          gcov_error ("profiling:%s:Skip\n", gi_filename);
          return -1;
        }
      if (!gcov_open (gi_filename))
        {
          gcov_error ("profiling:%s:Cannot open\n", gi_filename);
          return -1;
        }
    }
  return 0;
}


/* Determine whether a counter is active.  */

static inline int
gcov_counter_active (const struct gcov_info *info, unsigned int type)
{
  return (1 << type) & info->ctr_mask;
}

#ifndef __GCOV_KERNEL__
=======
static struct gcov_fn_buffer **
buffer_fn_data (struct gcov_info *gi_ptr, struct gcov_fn_buffer **end_ptr,
		unsigned fn_ix)
{
  unsigned n_ctrs = 0, ix;
  struct gcov_fn_buffer *fn_buffer;

  for (ix = GCOV_COUNTERS; ix--;)
    if (gi_ptr->merge[ix])
      n_ctrs++;

  fn_buffer = (struct gcov_fn_buffer *)malloc
    (sizeof (*fn_buffer) + sizeof (fn_buffer->info.ctrs[0]) * n_ctrs);

  if (!fn_buffer)
    return 0; /* We'll horribly fail.  */
  
  fn_buffer->next = 0;
  fn_buffer->fn_ix = fn_ix;
  fn_buffer->info.ident = gcov_read_unsigned ();
  fn_buffer->info.lineno_checksum = gcov_read_unsigned ();
  fn_buffer->info.cfg_checksum = gcov_read_unsigned ();

  for (n_ctrs = ix = 0; ix != GCOV_COUNTERS; ix++)
    {
      gcov_unsigned_t length;
      gcov_type *values;

      if (!gi_ptr->merge[ix])
	continue;
      
      if (gcov_read_unsigned () != GCOV_TAG_FOR_COUNTER (ix))
	goto fail;

      length = GCOV_TAG_COUNTER_NUM (gcov_read_unsigned ());
      values = (gcov_type *)malloc (length * sizeof (gcov_type));
      if (!values)
	{
	  while (n_ctrs--)
	    free (fn_buffer->info.ctrs[n_ctrs].values);
	  goto fail;
	}
      fn_buffer->info.ctrs[n_ctrs].num = length;
      fn_buffer->info.ctrs[n_ctrs].values = values;

      while (length--)
	*values++ = gcov_read_counter ();
      n_ctrs++;
    }
  
  *end_ptr = fn_buffer;
  return &fn_buffer->next;

 fail:
  free (fn_buffer);
  return 0;
}

>>>>>>> 51440c2f
/* Check if VERSION of the info block PTR matches libgcov one.
   Return 1 on success, or zero in case of versions mismatch.
   If FILENAME is not NULL, its value used for reporting purposes
   instead of value from the info block.  */

static int
gcov_version (struct gcov_info *ptr __attribute__ ((unused)), 
              gcov_unsigned_t version, const char *filename)
{
  if (version != GCOV_VERSION)
    {
      char v[4], e[4];

      GCOV_UNSIGNED2STRING (v, version);
      GCOV_UNSIGNED2STRING (e, GCOV_VERSION);

      if (filename)
        gcov_error ("profiling:%s:Version mismatch - expected %.4s got %.4s\n",
                   filename, e, v);
      else
        gcov_error ("profiling:Version mismatch - expected %.4s got %.4s\n", e, v);
      return 0;
    }
  return 1;
}

#define GCOV_GET_FILENAME gcov_strip_leading_dirs

/* Strip GCOV_PREFIX_STRIP levels of leading '/' from FILENAME and
   put the result into GI_FILENAME_UP.  */

static void
gcov_strip_leading_dirs (int prefix_length, int gcov_prefix_strip,
			 const char *filename, char *gi_filename_up)
{
<<<<<<< HEAD
  /* Avoid to add multiple drive letters into combined path.  */
  if (prefix_length != 0 && HAS_DRIVE_SPEC(filename))
    filename += 2;

  /* Build relocated filename, stripping off leading
     directories from the initial filename if requested. */
  if (gcov_prefix_strip > 0)
    {
      int level = 0;
      const char *s = filename;
      if (IS_DIR_SEPARATOR(*s))
	++s;

      /* Skip selected directory levels. */
      for (; (*s != '\0') && (level < gcov_prefix_strip); s++)
        if (IS_DIR_SEPARATOR(*s))
          {
            filename = s;
            level++;
          }
    }
  /* Update complete filename with stripped original. */
  if (prefix_length != 0 && !IS_DIR_SEPARATOR (*filename))
    {
      /* If prefix is given, add directory separator.  */
      strcpy (gi_filename_up, "/");
      strcpy (gi_filename_up + 1, filename);
    }
  else
    strcpy (gi_filename_up, filename);
}

/* This function allocates the space to store current file name.  */

static void
gcov_alloc_filename (void)
{
  /* Get file name relocation prefix.  Non-absolute values are ignored.  */
  const char *gcov_prefix = 0;

  prefix_length = 0;
  gcov_prefix_strip = 0;
=======
  struct gcov_info *gi_ptr;
  const struct gcov_fn_info *gfi_ptr;
  struct gcov_summary this_prg; /* summary for program.  */
  struct gcov_summary all_prg;  /* summary for all instances of program.  */
  struct gcov_ctr_summary *cs_ptr;
  const struct gcov_ctr_info *ci_ptr;
  unsigned t_ix, f_ix;
  gcov_unsigned_t c_num;
  const char *gcov_prefix;
  int gcov_prefix_strip = 0;
  size_t prefix_length;
  char *gi_filename, *gi_filename_up;

  memset (&all_prg, 0, sizeof (all_prg));
  /* Find the totals for this execution.  */
  memset (&this_prg, 0, sizeof (this_prg));
  for (gi_ptr = gcov_list; gi_ptr; gi_ptr = gi_ptr->next)
    for (f_ix = 0; f_ix != gi_ptr->n_functions; f_ix++)
      {
	gfi_ptr = gi_ptr->functions[f_ix];
	
	if (!gfi_ptr || gfi_ptr->key != gi_ptr)
	  continue;
	
	ci_ptr = gfi_ptr->ctrs;
	for (t_ix = 0; t_ix != GCOV_COUNTERS_SUMMABLE; t_ix++)
	  {
	    if (!gi_ptr->merge[t_ix])
	      continue;

	    cs_ptr = &this_prg.ctrs[t_ix];
	    cs_ptr->num += ci_ptr->num;
	    for (c_num = 0; c_num < ci_ptr->num; c_num++)
	      {
		cs_ptr->sum_all += ci_ptr->values[c_num];
		if (cs_ptr->run_max < ci_ptr->values[c_num])
		  cs_ptr->run_max = ci_ptr->values[c_num];
	      }
	    ci_ptr++;
	  }
      }
>>>>>>> 51440c2f

  {
    /* Check if the level of dirs to strip off specified. */
    char *tmp = getenv ("GCOV_PREFIX_STRIP");
    if (tmp)
      {
        gcov_prefix_strip = atoi (tmp);
        /* Do not consider negative values. */
        if (gcov_prefix_strip < 0)
          gcov_prefix_strip = 0;
      }
  }

  /* Get file name relocation prefix.  Non-absolute values are ignored. */
  gcov_prefix = getenv ("GCOV_PREFIX");
  if (gcov_prefix)
    {
      prefix_length = strlen(gcov_prefix);

      /* Remove an unnecessary trailing '/' */
      if (IS_DIR_SEPARATOR (gcov_prefix[prefix_length - 1]))
        prefix_length--;
    }
  else
    prefix_length = 0;

  /* If no prefix was specified and a prefix stip, then we assume
     relative.  */
  if (gcov_prefix_strip != 0 && prefix_length == 0)
    {
      gcov_prefix = ".";
      prefix_length = 1;
    }

  /* Allocate and initialize the filename scratch space.  */
  gi_filename = (char *) malloc (prefix_length + gcov_max_filename + 2);
  if (prefix_length)
    memcpy (gi_filename, gcov_prefix, prefix_length);

  gi_filename_up = gi_filename + prefix_length;
}

/* Stop the pmu profiler and dump pmu profile info into the global file.  */

static void
pmu_profile_stop (void)
{
  const char *pmu_profile_filename =  __gcov_pmu_profile_filename;
  const char *pmu_options = __gcov_pmu_profile_options;
  size_t filename_length;
  int gcda_error;

  if (!pmu_profile_filename || !pmu_options)
    return;

  __gcov_stop_pmu_profiler ();

  filename_length = strlen (pmu_profile_filename);
  if (filename_length > gcov_max_filename)
    gcov_max_filename = filename_length;
  /* Allocate and initialize the filename scratch space.  */
  gcov_alloc_filename ();
  GCOV_GET_FILENAME (prefix_length, gcov_prefix_strip, pmu_profile_filename,
                     gi_filename_up);
  /* Open the gcda file for writing. We don't support merge yet.  */
  gcda_error = gcov_open_by_filename (gi_filename);
  __gcov_end_pmu_profiler (gcda_error);
  if ((gcda_error = gcov_close ()))
    gcov_error (gcda_error  < 0 ?  "pmu_profile_stop:%s:Overflow writing\n" :
                "pmu_profile_stop:%s:Error writing\n",
                gi_filename);
}

/* Sort N entries in VALUE_ARRAY in descending order.
   Each entry in VALUE_ARRAY has two values. The sorting
   is based on the second value.  */

GCOV_LINKAGE  void
gcov_sort_n_vals (gcov_type *value_array, int n)
{
  int j, k;
  for (j = 2; j < n; j += 2)
    {
<<<<<<< HEAD
      gcov_type cur_ent[2];
      cur_ent[0] = value_array[j];
      cur_ent[1] = value_array[j + 1];
      k = j - 2;
      while (k >= 0 && value_array[k + 1] < cur_ent[1])
        {
          value_array[k + 2] = value_array[k];
          value_array[k + 3] = value_array[k+1];
          k -= 2;
        }
      value_array[k + 2] = cur_ent[0];
      value_array[k + 3] = cur_ent[1];
    }
}

/* Sort the profile counters for all indirect call sites. Counters
   for each call site are allocated in array COUNTERS.  */

static void
gcov_sort_icall_topn_counter (const struct gcov_ctr_info *counters)
{
  int i;
  gcov_type *values;
  int n = counters->num;
  gcc_assert (!(n % GCOV_ICALL_TOPN_NCOUNTS));

  values = counters->values;

  for (i = 0; i < n; i += GCOV_ICALL_TOPN_NCOUNTS)
    {
      gcov_type *value_array = &values[i + 1];
      gcov_sort_n_vals (value_array, GCOV_ICALL_TOPN_NCOUNTS - 1);
    }
}

/* Write imported files (auxiliary modules) for primary module GI_PTR
   into file GI_FILENAME.  */

static void
gcov_write_import_file (char *gi_filename, struct gcov_info *gi_ptr)
{
  char  *gi_imports_filename;
  const char *gcov_suffix;
  FILE *imports_file;
  size_t prefix_length, suffix_length;

  gcov_suffix = getenv ("GCOV_IMPORTS_SUFFIX");
  if (!gcov_suffix || !strlen (gcov_suffix))
    gcov_suffix = ".imports";
  suffix_length = strlen (gcov_suffix);
  prefix_length = strlen (gi_filename);
  gi_imports_filename = (char *) alloca (prefix_length + suffix_length + 1);
  memset (gi_imports_filename, 0, prefix_length + suffix_length + 1);
  memcpy (gi_imports_filename, gi_filename, prefix_length);
  memcpy (gi_imports_filename + prefix_length, gcov_suffix, suffix_length);
  imports_file = fopen (gi_imports_filename, "w");
  if (imports_file)
    {
      const struct dyn_imp_mod **imp_mods;
      unsigned i, imp_len;
      imp_mods = gcov_get_sorted_import_module_array (gi_ptr, &imp_len);
      if (imp_mods)
        {
          for (i = 0; i < imp_len; i++)
	    {
	      fprintf (imports_file, "%s\n",
		       imp_mods[i]->imp_mod->mod_info->source_filename);
	      fprintf (imports_file, "%s%s\n",
		       imp_mods[i]->imp_mod->mod_info->da_filename, GCOV_DATA_SUFFIX);
	    }
          free (imp_mods);
        }
      fclose (imports_file);
    }
}

static void
gcov_dump_module_info (void)
{
  struct gcov_info *gi_ptr;

  __gcov_compute_module_groups ();

  /* Now write out module group info.  */
  for (gi_ptr = __gcov_list; gi_ptr; gi_ptr = gi_ptr->next)
  {
    int error;

    GCOV_GET_FILENAME (prefix_length, gcov_prefix_strip, gi_ptr->filename,
                       gi_filename_up);
    error = gcov_open_by_filename (gi_filename);
    if (error != 0)
      continue;

    /* Overwrite the zero word at the of the file.  */
    gcov_rewrite ();
    gcov_seek (gi_ptr->eof_pos);

    gcov_write_module_infos (gi_ptr);
    gcov_truncate ();

    if ((error = gcov_close ()))
         gcov_error (error  < 0 ?  "profiling:%s:Overflow writing\n" :
                                   "profiling:%s:Error writing\n",
                                   gi_filename);
    gcov_write_import_file (gi_filename, gi_ptr);
  }
  __gcov_finalize_dyn_callgraph ();
}

/* Dump the coverage counts. We merge with existing counts when
   possible, to avoid growing the .da files ad infinitum. We use this
   program's checksum to make sure we only accumulate whole program
   statistics to the correct summary. An object file might be embedded
   in two separate programs, and we must keep the two program
   summaries separate.  */

static void
gcov_exit (void)
{
  struct gcov_info *gi_ptr;
  int dump_module_info;

  /* Stop and write the PMU profile data into the global file.  */
  pmu_profile_stop ();

  dump_module_info = gcov_exit_init ();

  for (gi_ptr = __gcov_list; gi_ptr; gi_ptr = gi_ptr->next)
    gcov_dump_one_gcov (gi_ptr);

  if (dump_module_info)
    gcov_dump_module_info ();

  free (gi_filename);
}

/* Add a new object file onto the bb chain.  Invoked automatically
   when running an object file's global ctors.  */

void
__gcov_init (struct gcov_info *info)
{
  if (!gcov_sampling_rate_initialized)
    {
      const char* env_value_str = getenv ("GCOV_SAMPLING_RATE");
      if (env_value_str)
        {
          int env_value_int = atoi(env_value_str);
          if (env_value_int >= 1)
            __gcov_sampling_rate = env_value_int;
        }
      gcov_sampling_rate_initialized = 1;
    }

  if (!info->version)
    return;

  if (gcov_version (info, info->version, 0))
    {
      const char *ptr = info->filename;
      gcov_unsigned_t crc32 = gcov_crc32;
      size_t filename_length = strlen (info->filename);
      struct gcov_pmu_info pmu_info;

      /* Refresh the longest file name information.  */
      if (filename_length > gcov_max_filename)
        gcov_max_filename = filename_length;

      /* Initialize the pmu profiler.  */
      pmu_info.pmu_profile_filename = __gcov_pmu_profile_filename;
      pmu_info.pmu_tool = __gcov_pmu_profile_options;
      pmu_info.pmu_top_n_address = __gcov_pmu_top_n_address;
      __gcov_init_pmu_profiler (&pmu_info);
      if (pmu_info.pmu_profile_filename)
        {
          /* Refresh the longest file name information.  */
          filename_length = strlen (pmu_info.pmu_profile_filename);
          if (filename_length > gcov_max_filename)
            gcov_max_filename = filename_length;
        }

      /* Assign the module ID (starting at 1).  */
      info->mod_info->ident = (++gcov_cur_module_id);
      gcc_assert (EXTRACT_MODULE_ID_FROM_GLOBAL_ID (GEN_FUNC_GLOBAL_ID (
                                                       info->mod_info->ident, 0))
                  == info->mod_info->ident);

      do
	{
	  unsigned ix;
	  gcov_unsigned_t value = *ptr << 24;

	  for (ix = 8; ix--; value <<= 1)
	    {
	      gcov_unsigned_t feedback;

	      feedback = (value ^ crc32) & 0x80000000 ? 0x04c11db7 : 0;
	      crc32 <<= 1;
	      crc32 ^= feedback;
	    }
	} while (*ptr++);

      gcov_crc32 = crc32;

      if (!__gcov_list)
        {
          atexit (gcov_exit);
          /* Start pmu profiler. */
          __gcov_start_pmu_profiler ();
        }

      info->next = __gcov_list;
      __gcov_list = info;
    }
  info->version = 0;
}

/* Called before fork or exec - write out profile information gathered so
   far and reset it to zero.  This avoids duplication or loss of the
   profile information gathered so far.  */

void
__gcov_flush (void)
{
  const struct gcov_info *gi_ptr;

  __gcov_stop_pmu_profiler ();
  gcov_exit ();
  for (gi_ptr = __gcov_list; gi_ptr; gi_ptr = gi_ptr->next)
    {
      unsigned t_ix;
      const struct gcov_ctr_info *ci_ptr;

      for (t_ix = 0, ci_ptr = gi_ptr->counts; t_ix != GCOV_COUNTERS; t_ix++)
        if (gcov_counter_active (gi_ptr, t_ix))
	  {
	    memset (ci_ptr->values, 0, sizeof (gcov_type) * ci_ptr->num);
	    ci_ptr++;
	  }
    }
  __gcov_start_pmu_profiler ();
}

#else /* __GCOV_KERNEL__ */

#define GCOV_GET_FILENAME gcov_get_filename

/* Copy the filename to the buffer.  */

static inline void
gcov_get_filename (int prefix_length __attribute__ ((unused)),
                   int gcov_prefix_strip __attribute__ ((unused)),
                   const char *filename, char *gi_filename_up)
{
    strcpy (gi_filename_up, filename);
}

/* Sort the profile counters for all indirect call sites. Counters
   for each call site are allocated in array COUNTERS.  */

static void
gcov_sort_icall_topn_counter (const struct gcov_ctr_info *counters)
{
  /* Empty */
}

/* Reserves a buffer to store the name of the file being processed.  */
static char _kernel_gi_filename[520];

/* This function allocates the space to store current file name.  */

static void
gcov_alloc_filename (void)
{
  prefix_length = 0;
  gcov_prefix_strip = 0;
  gi_filename = _kernel_gi_filename;
  gi_filename_up = _kernel_gi_filename;
}

#endif /* __GCOV_KERNEL__ */

/* Determine number of active counters in gcov_info INFO,
   the counter arrays are stored in VALUES if the coming
   value of VALUES !=0. If FLAG_SORT_ICALL_TOPN_COUNTER !=0,
   the icall_topn_counter in INFO will be sorted.
   Return: the number of active counter types.  */

static unsigned int
gcov_counter_array (const struct gcov_info *info,
                    gcov_type *values[GCOV_COUNTERS],
                    int flag_sort_icall_topn_counter)
{
  unsigned int i;
  unsigned int result = 0;

  for (i = 0; i < GCOV_COUNTERS; i++) {
    if (gcov_counter_active (info, i))
      {
        if (values)
          values[result] = info->counts[result].values;
        if (flag_sort_icall_topn_counter &&
            (i == GCOV_COUNTER_ICALL_TOPNV))
          gcov_sort_icall_topn_counter (&info->counts[result]);
        result++;
      }
  }
  return result;
}

/* Compute object summary recored in gcov_info INFO. The result is
   stored in OBJ_SUM. Note that the caller is responsible for
   zeroing out OBJ_SUM, otherwise the summary is accumulated.  */

static void
gcov_object_summary (struct gcov_info *info,
                     struct gcov_summary *obj_sum)
{
  const struct gcov_ctr_info *ci_ptr;
  struct gcov_ctr_summary *cs_ptr;
  gcov_unsigned_t c_num;
  unsigned t_ix;

  /* Totals for this object file.  */
  ci_ptr = info->counts;
  for (t_ix = 0; t_ix < GCOV_COUNTERS_SUMMABLE; t_ix++)
    {
      if (!gcov_counter_active (info, t_ix))
        continue;

      cs_ptr = &(obj_sum->ctrs[t_ix]);
      cs_ptr->num += ci_ptr->num;
      for (c_num = 0; c_num < ci_ptr->num; c_num++)
        {
          cs_ptr->sum_all += ci_ptr->values[c_num];
          if (cs_ptr->run_max < ci_ptr->values[c_num])
            cs_ptr->run_max = ci_ptr->values[c_num];
        }
      ci_ptr++;
    }
}
=======
      unsigned n_counts;
      struct gcov_summary prg; /* summary for this object over all
				  program.  */
      struct gcov_ctr_summary *cs_prg, *cs_tprg, *cs_all;
      int error = 0;
      gcov_unsigned_t tag, length;
      gcov_position_t summary_pos = 0;
      gcov_position_t eof_pos = 0;
      const char *fname, *s;
      struct gcov_fn_buffer *fn_buffer = 0;
      struct gcov_fn_buffer **fn_tail = &fn_buffer;
>>>>>>> 51440c2f

/* Merge with existing gcda file in the same directory to avoid
   excessive growthe of the files.  */

static int
gcov_merge_gcda_file (struct gcov_info *info,
                      gcov_type *values[GCOV_COUNTERS],
                      unsigned fi_stride)
{
  struct gcov_ctr_summary *cs_obj, *cs_tobj, *cs_prg, *cs_tprg, *cs_all;
  unsigned t_ix, f_ix;

<<<<<<< HEAD
#ifndef __GCOV_KERNEL__
  const struct gcov_fn_info *fi_ptr;
  unsigned c_ix, n_counts;
  int error = 0;
  gcov_unsigned_t tag, length;

  eof_pos = 0;
  summary_pos = 0;
=======
      /* Avoid to add multiple drive letters into combined path.  */
      if (prefix_length != 0 && HAS_DRIVE_SPEC(fname))
        fname += 2;
>>>>>>> 51440c2f

  tag = gcov_read_unsigned ();
  if (tag)
    {
      /* Merge data from file.  */
      if (tag != GCOV_DATA_MAGIC)
        {
          gcov_error ("profiling:%s:Not a gcov data file\n", gi_filename);
          goto read_fatal;
        }
<<<<<<< HEAD
     length = gcov_read_unsigned ();
     if (!gcov_version (info, length, gi_filename))
       goto read_fatal;

     length = gcov_read_unsigned ();
     if (length != info->stamp)
       /* Read from a different compilation. Overwrite the file.  */
       goto rewrite;

     /* Merge execution counts for each function.  */
     for (f_ix = 0; f_ix < info->n_functions; f_ix++)
       {
         fi_ptr = (const struct gcov_fn_info *)
                   ((const char *) info->functions + f_ix * fi_stride);
         tag = gcov_read_unsigned ();
         length = gcov_read_unsigned ();

         /* Check function.  */
         if (tag != GCOV_TAG_FUNCTION
	     || length != GCOV_TAG_FUNCTION_LENGTH
             || gcov_read_unsigned () != fi_ptr->ident
             || gcov_read_unsigned () != fi_ptr->lineno_checksum
             || gcov_read_unsigned () != fi_ptr->cfg_checksum)
           goto read_mismatch;

           c_ix = 0;
           for (t_ix = 0; t_ix < GCOV_COUNTERS; t_ix++)
             {
               gcov_merge_fn merge;

               if (!((1 << t_ix) & info->ctr_mask))
                 continue;

               n_counts = fi_ptr->n_ctrs[c_ix];
               merge = info->counts[c_ix].merge;

               tag = gcov_read_unsigned ();
               length = gcov_read_unsigned ();
               if (tag != GCOV_TAG_FOR_COUNTER (t_ix)
                   || length != GCOV_TAG_COUNTER_LENGTH (n_counts))
                 goto read_mismatch;
               (*merge) (values[c_ix], n_counts);
               values[c_ix] += n_counts;
               c_ix++;
             }
           if ((error = gcov_is_error ()))
             goto read_error;
       }

       f_ix = ~0u;
       /* Check program & object summary.  */
       while (1)
         {
           int is_program;

           eof_pos = gcov_position ();
           tag = gcov_read_unsigned ();
           if (!tag)
             break;

           length = gcov_read_unsigned ();
           is_program = tag == GCOV_TAG_PROGRAM_SUMMARY;
           if (length != GCOV_TAG_SUMMARY_LENGTH
               || (!is_program && tag != GCOV_TAG_OBJECT_SUMMARY))
             goto read_mismatch;
           gcov_read_summary (is_program ? &program : &object);
           if ((error = gcov_is_error ()))
             goto read_error;
           if (is_program && program.checksum == gcov_crc32)
             {
               summary_pos = eof_pos;
               goto rewrite;
             }
         }
    }

    goto rewrite;

read_error:;
    gcov_error (error < 0 ? "profiling:%s:Overflow merging\n"
                : "profiling:%s:Error merging\n", gi_filename);
    goto read_fatal;

#endif /* __GCOV_KERNEL__ */

    goto rewrite;

read_mismatch:;
    gcov_error ("profiling:%s:Merge mismatch for %s\n", gi_filename,
                 f_ix + 1 ? "function" : "summaries");
    goto read_fatal; /* work-around the compiler warning */

read_fatal:;
    gcov_close ();
    return 1;
=======

      /* Update complete filename with stripped original. */
      if (prefix_length != 0 && !IS_DIR_SEPARATOR (*fname))
        {
          /* If prefix is given, add directory separator.  */
	  strcpy (gi_filename_up, "/");
	  strcpy (gi_filename_up + 1, fname);
	}
      else
        strcpy (gi_filename_up, fname);

      if (!gcov_open (gi_filename))
	{
	  /* Open failed likely due to missed directory.
	     Create directory and retry to open file. */
          if (create_file_directory (gi_filename))
	    {
	      fprintf (stderr, "profiling:%s:Skip\n", gi_filename);
	      continue;
	    }
	  if (!gcov_open (gi_filename))
	    {
              fprintf (stderr, "profiling:%s:Cannot open\n", gi_filename);
	      continue;
	    }
	}
>>>>>>> 51440c2f

rewrite:;
    gcov_rewrite ();
    if (!summary_pos)
      memset (&program, 0, sizeof (program));

    /* Merge the summaries.  */
    f_ix = ~0u;
    for (t_ix = 0; t_ix < GCOV_COUNTERS_SUMMABLE; t_ix++)
      {
        cs_obj = &object.ctrs[t_ix];
        cs_tobj = &this_object.ctrs[t_ix];
        cs_prg = &program.ctrs[t_ix];
        cs_tprg = &this_program.ctrs[t_ix];
        cs_all = &all.ctrs[t_ix];

        if ((1 << t_ix) & info->ctr_mask)
          {
            if (!cs_obj->runs++)
              cs_obj->num = cs_tobj->num;
            else if (cs_obj->num != cs_tobj->num)
               goto read_mismatch;
            cs_obj->sum_all += cs_tobj->sum_all;
            if (cs_obj->run_max < cs_tobj->run_max)
              cs_obj->run_max = cs_tobj->run_max;
            cs_obj->sum_max += cs_tobj->run_max;

            if (!cs_prg->runs++)
              cs_prg->num = cs_tprg->num;
            else if (cs_prg->num != cs_tprg->num)
              goto read_mismatch;
            cs_prg->sum_all += cs_tprg->sum_all;
            if (cs_prg->run_max < cs_tprg->run_max)
              cs_prg->run_max = cs_tprg->run_max;
            cs_prg->sum_max += cs_tprg->run_max;
          }
        else if (cs_obj->num || cs_prg->num)
          goto read_mismatch;

        if (!cs_all->runs && cs_prg->runs)
          memcpy (cs_all, cs_prg, sizeof (*cs_all));
        else if (!all.checksum
                 && (!GCOV_LOCKED || cs_all->runs == cs_prg->runs)
                 && memcmp (cs_all, cs_prg, sizeof (*cs_all)))
          {
            gcov_error ("profiling:%s:Invocation mismatch - "
                "some data files may have been removed%s",
            gi_filename, GCOV_LOCKED
            ? "" : " or concurrent update without locking support");
            all.checksum = ~0u;
          }
      }

  return 0;
}

<<<<<<< HEAD
/* Calculate the function_info stride. This depends on the
   number of counter types being measured.
   NUM_COUNTER_TYPES is number of counter types recorded.
   Return: the number of bytes for accessing next fn_info
   (aligned to gcov_fn_info).  */

static unsigned
gcov_compute_fi_stride (unsigned num_counter_types)
{
   unsigned fi_stride;

   fi_stride = offsetof (struct gcov_fn_info, n_ctrs) +
               num_counter_types * sizeof (unsigned);
   if (__alignof__ (struct gcov_fn_info) > sizeof (unsigned))
   {
     fi_stride += __alignof__ (struct gcov_fn_info) - 1;
     fi_stride &= ~(__alignof__ (struct gcov_fn_info) - 1);
   }
   return fi_stride;
}

/* This function returns the size of gcda file to be written. Note
   the size is in units of gcov_type.  */
=======
	  /* Look for program summary.  */
	  for (f_ix = ~0u;;)
	    {
	      struct gcov_summary tmp;
	      
	      eof_pos = gcov_position ();
	      tag = gcov_read_unsigned ();
	      if (tag != GCOV_TAG_PROGRAM_SUMMARY)
		break;

	      length = gcov_read_unsigned ();
	      if (length != GCOV_TAG_SUMMARY_LENGTH)
		goto read_mismatch;
	      gcov_read_summary (&tmp);
	      if ((error = gcov_is_error ()))
		goto read_error;
	      if (!summary_pos && tmp.checksum == gcov_crc32)
		{
		  prg = tmp;
		  summary_pos = eof_pos;
		}
	    }
	  
	  /* Merge execution counts for each function.  */
	  for (f_ix = 0; f_ix != gi_ptr->n_functions;
	       f_ix++, tag = gcov_read_unsigned ())
	    {
	      gfi_ptr = gi_ptr->functions[f_ix];

	      if (tag != GCOV_TAG_FUNCTION)
		goto read_mismatch;
	      length = gcov_read_unsigned ();

	      if (!length)
		/* This function did not appear in the other program.
		   We have nothing to merge.  */
		continue;

	      if (length != GCOV_TAG_FUNCTION_LENGTH)
		goto read_mismatch;
	      
	      if (!gfi_ptr || gfi_ptr->key != gi_ptr)
		{
		  /* This function appears in the other program.  We
		     need to buffer the information in order to write
		     it back out -- we'll be inserting data before
		     this point, so cannot simply keep the data in the
		     file.  */
		  fn_tail = buffer_fn_data (gi_ptr, fn_tail, f_ix);
		  if (!fn_tail)
		    goto read_mismatch;
		  continue;
		}

	      if (gcov_read_unsigned () != gfi_ptr->ident
		  || gcov_read_unsigned () != gfi_ptr->lineno_checksum
		  || gcov_read_unsigned () != gfi_ptr->cfg_checksum)
		goto read_mismatch;
	      
	      ci_ptr = gfi_ptr->ctrs;
	      for (t_ix = 0; t_ix < GCOV_COUNTERS; t_ix++)
		{
		  gcov_merge_fn merge = gi_ptr->merge[t_ix];

		  if (!merge)
		    continue;

		  tag = gcov_read_unsigned ();
		  length = gcov_read_unsigned ();
		  if (tag != GCOV_TAG_FOR_COUNTER (t_ix)
		      || length != GCOV_TAG_COUNTER_LENGTH (ci_ptr->num))
		    goto read_mismatch;
		  (*merge) (ci_ptr->values, ci_ptr->num);
		  ci_ptr++;
		}
	      if ((error = gcov_is_error ()))
		goto read_error;
	    }

	  if (tag)
	    {
	    read_mismatch:;
	      fprintf (stderr, "profiling:%s:Merge mismatch for %s\n",
		       gi_filename, f_ix + 1 ? "function" : "summaries");
	      goto read_fatal;
	    }
	}
      goto rewrite;

    read_error:;
      fprintf (stderr, "profiling:%s:%s merging\n", gi_filename,
	       error < 0 ? "Overflow": "Error");
>>>>>>> 51440c2f

GCOV_LINKAGE unsigned
gcov_gcda_file_size (struct gcov_info *gi_ptr)
{
  unsigned size;
  const struct gcov_fn_info *fi_ptr;
  unsigned f_ix, t_ix, c_ix;
  unsigned n_counts;
  unsigned fi_stride;
  gcov_type *values[GCOV_COUNTERS];

<<<<<<< HEAD
  c_ix = gcov_counter_array (gi_ptr, values, 0);
  fi_stride = gcov_compute_fi_stride (c_ix);

  /* GCOV_DATA_MAGIC, GCOV_VERSION and time_stamp.  */
  size = 3;

  /* size for each function.  */
  for (f_ix = 0; f_ix < gi_ptr->n_functions; f_ix++)
    {
      fi_ptr = (const struct gcov_fn_info *)
        ((const char *) gi_ptr->functions + f_ix * fi_stride);

      size += 2 /* tag_length itself */
              + GCOV_TAG_FUNCTION_LENGTH; /* ident, lineno_cksum, cfg_cksm */

      c_ix = 0;
      for (t_ix = 0; t_ix < GCOV_COUNTERS; t_ix++)
        {
          if (!((1 << t_ix) & gi_ptr->ctr_mask))
            continue;

          n_counts = fi_ptr->n_ctrs[c_ix];
          size += 2 + GCOV_TAG_COUNTER_LENGTH (n_counts);
          c_ix++;
        }
    }

  /* Object summary.  */
  size += 2 + GCOV_TAG_SUMMARY_LENGTH;

  /* Program summary.  */
  size += 2 + GCOV_TAG_SUMMARY_LENGTH;

  size += 1;

  return size*4;
}

/* Write profile data (including summary and module grouping information,
   if available, to file.  */

static void
gcov_write_gcda_file (struct gcov_info *gi_ptr,
                      unsigned fi_stride)
{
      const struct gcov_fn_info *fi_ptr;
      gcov_type *values[GCOV_COUNTERS];
      unsigned t_ix, c_ix, f_ix, n_counts;
      int error = 0;
=======
    rewrite:;
      gcov_rewrite ();
      if (!summary_pos)
	{
	  memset (&prg, 0, sizeof (prg));
	  summary_pos = eof_pos;
	}

      /* Merge the summaries.  */
      for (t_ix = 0; t_ix < GCOV_COUNTERS_SUMMABLE; t_ix++)
	{
	  cs_prg = &prg.ctrs[t_ix];
	  cs_tprg = &this_prg.ctrs[t_ix];
	  cs_all = &all_prg.ctrs[t_ix];

	  if (gi_ptr->merge[t_ix])
	    {
	      if (!cs_prg->runs++)
		cs_prg->num = cs_tprg->num;
	      else if (cs_prg->num != cs_tprg->num)
		goto read_mismatch;
	      cs_prg->sum_all += cs_tprg->sum_all;
	      if (cs_prg->run_max < cs_tprg->run_max)
		cs_prg->run_max = cs_tprg->run_max;
	      cs_prg->sum_max += cs_tprg->run_max;
	    }
	  else if (cs_prg->runs)
	    goto read_mismatch;

	  if (!cs_all->runs && cs_prg->runs)
	    memcpy (cs_all, cs_prg, sizeof (*cs_all));
	  else if (!all_prg.checksum
		   && (!GCOV_LOCKED || cs_all->runs == cs_prg->runs)
		   && memcmp (cs_all, cs_prg, sizeof (*cs_all)))
	    {
	      fprintf (stderr, "profiling:%s:Invocation mismatch - some data files may have been removed%s\n",
		       gi_filename, GCOV_LOCKED
		       ? "" : " or concurrently updated without locking support");
	      all_prg.checksum = ~0u;
	    }
	}

      prg.checksum = gcov_crc32;
>>>>>>> 51440c2f

      /* Write out the data.  */
      if (!eof_pos)
	{
	  gcov_write_tag_length (GCOV_DATA_MAGIC, GCOV_VERSION);
	  gcov_write_unsigned (gi_ptr->stamp);
	}

      if (summary_pos)
	gcov_seek (summary_pos);

      /* Generate whole program statistics.  */
      gcov_write_summary (GCOV_TAG_PROGRAM_SUMMARY, &prg);

      if (summary_pos < eof_pos)
	gcov_seek (eof_pos);

      gcov_counter_array (gi_ptr, values, 0);

      /* Write execution counts for each function.  */
      for (f_ix = 0; f_ix < gi_ptr->n_functions; f_ix++)
<<<<<<< HEAD
        {
	  fi_ptr = (const struct gcov_fn_info *)
		  ((const char *) gi_ptr->functions + f_ix * fi_stride);
=======
	{
	  unsigned buffered = 0;
>>>>>>> 51440c2f

	  if (fn_buffer && fn_buffer->fn_ix == f_ix)
	    {
	      /* Buffered data from another program.  */
	      buffered = 1;
	      gfi_ptr = &fn_buffer->info;
	      length = GCOV_TAG_FUNCTION_LENGTH;
	    }
	  else
	    {
	      gfi_ptr = gi_ptr->functions[f_ix];
	      if (gfi_ptr && gfi_ptr->key == gi_ptr)
		length = GCOV_TAG_FUNCTION_LENGTH;
	      else
		length = 0;
	    }
	  
	  gcov_write_tag_length (GCOV_TAG_FUNCTION, length);
	  if (!length)
	    continue;
	  
	  gcov_write_unsigned (gfi_ptr->ident);
	  gcov_write_unsigned (gfi_ptr->lineno_checksum);
	  gcov_write_unsigned (gfi_ptr->cfg_checksum);

	  ci_ptr = gfi_ptr->ctrs;
	  for (t_ix = 0; t_ix < GCOV_COUNTERS; t_ix++)
	    {
	      if (!gi_ptr->merge[t_ix])
		continue;

	      n_counts = ci_ptr->num;
	      gcov_write_tag_length (GCOV_TAG_FOR_COUNTER (t_ix),
				     GCOV_TAG_COUNTER_LENGTH (n_counts));
	      gcov_type *c_ptr = ci_ptr->values;
	      while (n_counts--)
		gcov_write_counter (*c_ptr++);
	      if (buffered)
		free (ci_ptr->values);
	      ci_ptr++;
	    }
	  if (buffered)
	    {
	      struct gcov_fn_buffer *tmp = fn_buffer;
	      fn_buffer = fn_buffer->next;
	      free (tmp);
	    }
        }

<<<<<<< HEAD
      /* Object file summary.  */
      gcov_write_summary (GCOV_TAG_OBJECT_SUMMARY, &object);

      /* Generate whole program statistics.  */
      program.checksum = gcov_crc32;
      if (eof_pos)
	gcov_seek (eof_pos);
      gcov_write_summary (GCOV_TAG_PROGRAM_SUMMARY, &program);
      if (!summary_pos)
	gcov_write_unsigned (0);

      /* TODO: there is a problem here -- if there are other program
         summary data after the matching one, setting eof_pos to this
         position means that the module info table will overwrite the
         those other program summary. It also means a mismatch error
         may occur at the next merge if no matching program summary is
         found before the module info data.  */
      if (!summary_pos)
        gi_ptr->eof_pos = gcov_position () - 1;
      else
        gi_ptr->eof_pos = gcov_position ();

=======
      gcov_write_unsigned (0);
>>>>>>> 51440c2f
      if ((error = gcov_close ()))
	  gcov_error (error  < 0 ?
		   "profiling:%s:Overflow writing\n" :
		   "profiling:%s:Error writing\n",
		   gi_filename);
}

/* Do some preparation work before calling the actual dumping
   routine.
   Return: 1 when module grouping info needs to be dumped,
           0 otherwise.  */

static int
gcov_exit_init (void)
{
  struct gcov_info *gi_ptr;
  int dump_module_info = 0;

  dump_module_info = 0;
  gcov_prefix_strip = 0;

  memset (&all, 0, sizeof (all));

  /* Find the totals for this execution.  */
  memset (&this_program, 0, sizeof (this_program));
  for (gi_ptr = __gcov_list; gi_ptr; gi_ptr = gi_ptr->next)
    {
      gcov_object_summary (gi_ptr, &this_program);

      /* The IS_PRIMARY field is overloaded to indicate if this module
         is FDO/LIPO.  */
      dump_module_info |= gi_ptr->mod_info->is_primary;
    }

  gcov_alloc_filename ();

  return dump_module_info;
}

/* Dump one entry in the gcov_info list (for one object).  */

static void
gcov_dump_one_gcov (struct gcov_info *gi_ptr)
{
  gcov_type *values[GCOV_COUNTERS];
  unsigned fi_stride;
  unsigned c_ix;
  int ret;

<<<<<<< HEAD
  memset (&this_object, 0, sizeof (this_object));
  memset (&object, 0, sizeof (object));

  gcov_object_summary (gi_ptr, &this_object);

  c_ix = gcov_counter_array (gi_ptr, values, 1);

  fi_stride = gcov_compute_fi_stride (c_ix);

  GCOV_GET_FILENAME (prefix_length, gcov_prefix_strip, gi_ptr->filename,
                     gi_filename_up);

  if (gcov_open_by_filename (gi_filename) == -1)
    return;

  /* Now merge this file.  */
  ret = gcov_merge_gcda_file (gi_ptr, values, fi_stride);
  if (ret != 0 ) return;

  gcov_write_gcda_file (gi_ptr, fi_stride);
=======
  gcov_exit ();
  for (gi_ptr = gcov_list; gi_ptr; gi_ptr = gi_ptr->next)
    {
      unsigned f_ix;

      for (f_ix = 0; f_ix < gi_ptr->n_functions; f_ix++)
	{
	  unsigned t_ix;
	  const struct gcov_fn_info *gfi_ptr = gi_ptr->functions[f_ix];

	  if (!gfi_ptr || gfi_ptr->key != gi_ptr)
	    continue;
	  const struct gcov_ctr_info *ci_ptr = gfi_ptr->ctrs;
	  for (t_ix = 0; t_ix != GCOV_COUNTERS; t_ix++)
	    {
	      if (!gi_ptr->merge[t_ix])
		continue;
	      
	      memset (ci_ptr->values, 0, sizeof (gcov_type) * ci_ptr->num);
	      ci_ptr++;
	    }
	}
    }
>>>>>>> 51440c2f
}

#endif /* L_gcov */

#ifdef L_gcov_merge_add
/* The profile merging function that just adds the counters.  It is given
   an array COUNTERS of N_COUNTERS old counters and it reads the same number
   of counters from the gcov file.  */
void
__gcov_merge_add (gcov_type *counters, unsigned n_counters)
{
  for (; n_counters; counters++, n_counters--)
    *counters += gcov_read_counter ();
}
#endif /* L_gcov_merge_add */

#ifdef L_gcov_merge_ior
/* The profile merging function that just adds the counters.  It is given
   an array COUNTERS of N_COUNTERS old counters and it reads the same number
   of counters from the gcov file.  */
void
__gcov_merge_ior (gcov_type *counters, unsigned n_counters)
{
  for (; n_counters; counters++, n_counters--)
    *counters |= gcov_read_counter ();
}
#endif

#ifdef L_gcov_merge_reusedist

/* Return the weighted arithmetic mean of two values.  */

static gcov_type
__gcov_weighted_mean2 (gcov_type value1, gcov_type count1,
                       gcov_type value2, gcov_type count2)
{
  if (count1 + count2 == 0)
    return 0;
  else
    return (value1 * count1 + value2 * count2) / (count1 + count2);
}

void
__gcov_merge_reusedist (gcov_type *counters, unsigned n_counters)
{
  unsigned i;

  gcc_assert(!(n_counters % 4));

  for (i = 0; i < n_counters; i += 4)
    {
      /* Decode current values.  */
      gcov_type c_mean_dist = counters[i];
      gcov_type c_mean_size = counters[i+1];
      gcov_type c_count = counters[i+2];
      gcov_type c_dist_x_size = counters[i+3];

      /* Read and decode values in file.  */
      gcov_type f_mean_dist = __gcov_read_counter ();
      gcov_type f_mean_size = __gcov_read_counter ();
      gcov_type f_count = __gcov_read_counter ();
      gcov_type f_dist_x_size = __gcov_read_counter ();

      /* Compute aggregates.  */
      gcov_type a_mean_dist = __gcov_weighted_mean2 (
          f_mean_dist, f_count, c_mean_dist, c_count);
      gcov_type a_mean_size = __gcov_weighted_mean2 (
          f_mean_size, f_count, c_mean_size, c_count);
      gcov_type a_count = f_count + c_count;
      gcov_type a_dist_x_size = f_dist_x_size + c_dist_x_size;

      /* Encode back into counters.  */
      counters[i] = a_mean_dist;
      counters[i+1] = a_mean_size;
      counters[i+2] = a_count;
      counters[i+3] = a_dist_x_size;
    }
}

#endif

#ifdef L_gcov_merge_dc

/* Returns 1 if the function global id GID is not valid.  */

static int
__gcov_is_gid_insane (gcov_type gid)
{
  if (EXTRACT_MODULE_ID_FROM_GLOBAL_ID (gid) == 0
      || EXTRACT_FUNC_ID_FROM_GLOBAL_ID (gid) == 0)
    return 1;
  return 0;
}

/* The profile merging function used for merging direct call counts
   This function is given array COUNTERS of N_COUNTERS old counters and it
   reads the same number of counters from the gcov file.  */

void
__gcov_merge_dc (gcov_type *counters, unsigned n_counters)
{
  unsigned i;

  gcc_assert (!(n_counters % 2));
  for (i = 0; i < n_counters; i += 2)
    {
      gcov_type global_id = gcov_read_counter ();
      gcov_type call_count = gcov_read_counter ();

      /* Note that global id counter may never have been set if no calls were
	 made from this call-site.  */
      if (counters[i] && global_id)
        {
          /* TODO race condition requires us do the following correction.  */
          if (__gcov_is_gid_insane (counters[i]))
            counters[i] = global_id;
          else if (__gcov_is_gid_insane (global_id))
            global_id = counters[i];

          gcc_assert (counters[i] == global_id);
        }
      else if (global_id)
	counters[i] = global_id;

      counters[i + 1] += call_count;

      /* Reset. */
      if (__gcov_is_gid_insane (counters[i]))
        counters[i] = counters[i + 1] = 0;

      /* Assert that the invariant (global_id == 0) <==> (call_count == 0)
	 holds true after merging.  */
      if (counters[i] == 0)
        counters[i+1] = 0;
      if (counters[i + 1] == 0)
        counters[i] = 0;
    }
}
#endif

#ifdef L_gcov_merge_icall_topn
/* The profile merging function used for merging indirect call counts
   This function is given array COUNTERS of N_COUNTERS old counters and it
   reads the same number of counters from the gcov file.  */

void
__gcov_merge_icall_topn (gcov_type *counters, unsigned n_counters)
{
  unsigned i, j, k, m;

  gcc_assert (!(n_counters % GCOV_ICALL_TOPN_NCOUNTS));
  for (i = 0; i < n_counters; i += GCOV_ICALL_TOPN_NCOUNTS)
    {
      gcov_type *value_array = &counters[i + 1];
      unsigned tmp_size = 2 * (GCOV_ICALL_TOPN_NCOUNTS - 1);
      gcov_type *tmp_array 
          = (gcov_type *) alloca (tmp_size * sizeof (gcov_type));

      for (j = 0; j < tmp_size; j++)
        tmp_array[j] = 0;

      for (j = 0; j < GCOV_ICALL_TOPN_NCOUNTS - 1; j += 2)
        {
          tmp_array[j] = value_array[j];
          tmp_array[j + 1] = value_array [j + 1];
        }

      /* Skip the number_of_eviction entry.  */
      gcov_read_counter ();
      for (k = 0; k < GCOV_ICALL_TOPN_NCOUNTS - 1; k += 2)
        {
          int found = 0;
          gcov_type global_id = gcov_read_counter ();
          gcov_type call_count = gcov_read_counter ();
          for (m = 0; m < j; m += 2)
            {
              if (tmp_array[m] == global_id)
                {
                  found = 1;
                  tmp_array[m + 1] += call_count;
                  break;
                }
            }
          if (!found)
            {
              tmp_array[j] = global_id;
              tmp_array[j + 1] = call_count;
              j += 2;
            }
        }
      /* Now sort the temp array */
      gcov_sort_n_vals (tmp_array, j);

      /* Now copy back the top half of the temp array */
      for (k = 0; k < GCOV_ICALL_TOPN_NCOUNTS - 1; k += 2)
        {
          value_array[k] = tmp_array[k];
          value_array[k + 1] = tmp_array[k + 1];
        }
    }
}
#endif


#ifdef L_gcov_merge_single
/* The profile merging function for choosing the most common value.
   It is given an array COUNTERS of N_COUNTERS old counters and it
   reads the same number of counters from the gcov file.  The counters
   are split into 3-tuples where the members of the tuple have
   meanings:

   -- the stored candidate on the most common value of the measured entity
   -- counter
   -- total number of evaluations of the value  */
void
__gcov_merge_single (gcov_type *counters, unsigned n_counters)
{
  unsigned i, n_measures;
  gcov_type value, counter, all;

  gcc_assert (!(n_counters % 3));
  n_measures = n_counters / 3;
  for (i = 0; i < n_measures; i++, counters += 3)
    {
      value = gcov_read_counter ();
      counter = gcov_read_counter ();
      all = gcov_read_counter ();

      if (counters[0] == value)
	counters[1] += counter;
      else if (counter > counters[1])
	{
	  counters[0] = value;
	  counters[1] = counter - counters[1];
	}
      else
	counters[1] -= counter;
      counters[2] += all;
    }
}
#endif /* L_gcov_merge_single */

#ifdef L_gcov_merge_delta
/* The profile merging function for choosing the most common
   difference between two consecutive evaluations of the value.  It is
   given an array COUNTERS of N_COUNTERS old counters and it reads the
   same number of counters from the gcov file.  The counters are split
   into 4-tuples where the members of the tuple have meanings:

   -- the last value of the measured entity
   -- the stored candidate on the most common difference
   -- counter
   -- total number of evaluations of the value  */
void
__gcov_merge_delta (gcov_type *counters, unsigned n_counters)
{
  unsigned i, n_measures;
  gcov_type value, counter, all;

  gcc_assert (!(n_counters % 4));
  n_measures = n_counters / 4;
  for (i = 0; i < n_measures; i++, counters += 4)
    {
      /* last = */ gcov_read_counter ();
      value = gcov_read_counter ();
      counter = gcov_read_counter ();
      all = gcov_read_counter ();

      if (counters[1] == value)
	counters[2] += counter;
      else if (counter > counters[2])
	{
	  counters[1] = value;
	  counters[2] = counter - counters[2];
	}
      else
	counters[2] -= counter;
      counters[3] += all;
    }
}
#endif /* L_gcov_merge_delta */

#ifdef L_gcov_interval_profiler
/* If VALUE is in interval <START, START + STEPS - 1>, then increases the
   corresponding counter in COUNTERS.  If the VALUE is above or below
   the interval, COUNTERS[STEPS] or COUNTERS[STEPS + 1] is increased
   instead.  */

void
__gcov_interval_profiler (gcov_type *counters, gcov_type value,
			  int start, unsigned steps)
{
  gcov_type delta = value - start;
  if (delta < 0)
    counters[steps + 1]++;
  else if (delta >= steps)
    counters[steps]++;
  else
    counters[delta]++;
}
#endif

#ifdef L_gcov_pow2_profiler
/* If VALUE is a power of two, COUNTERS[1] is incremented.  Otherwise
   COUNTERS[0] is incremented.  */

void
__gcov_pow2_profiler (gcov_type *counters, gcov_type value)
{
  if (value & (value - 1))
    counters[0]++;
  else
    counters[1]++;
}
#endif

/* Tries to determine the most common value among its inputs.  Checks if the
   value stored in COUNTERS[0] matches VALUE.  If this is the case, COUNTERS[1]
   is incremented.  If this is not the case and COUNTERS[1] is not zero,
   COUNTERS[1] is decremented.  Otherwise COUNTERS[1] is set to one and
   VALUE is stored to COUNTERS[0].  This algorithm guarantees that if this
   function is called more than 50% of the time with one value, this value
   will be in COUNTERS[0] in the end.

   In any case, COUNTERS[2] is incremented.  */

static inline void
__gcov_one_value_profiler_body (gcov_type *counters, gcov_type value)
{
  if (value == counters[0])
    counters[1]++;
  else if (counters[1] == 0)
    {
      counters[1] = 1;
      counters[0] = value;
    }
  else
    counters[1]--;
  counters[2]++;
}

#ifdef L_gcov_indirect_call_topn_profiler
/* Tries to keep track the most frequent N values in the counters where
   N is specified by parameter TOPN_VAL. To track top N values, 2*N counter
   entries are used.
   counter[0] --- the accumative count of the number of times one entry in
                  in the counters gets evicted/replaced due to limited capacity.
                  When this value reaches a threshold, the bottom N values are
                  cleared.
   counter[1] through counter[2*N] records the top 2*N values collected so far.
   Each value is represented by two entries: count[2*i+1] is the ith value, and
   count[2*i+2] is the number of times the value is seen.  */

static void
__gcov_topn_value_profiler_body (gcov_type *counters, gcov_type value,
                                 gcov_unsigned_t topn_val)
{
   unsigned i, found = 0, have_zero_count = 0;

   gcov_type *entry;
   gcov_type *lfu_entry = &counters[1];
   gcov_type *value_array = &counters[1];
   gcov_type *num_eviction = &counters[0];

   /* There are 2*topn_val values tracked, each value takes two slots in the
      counter array */
   for ( i = 0; i < (topn_val << 2); i += 2)
     {
       entry = &value_array[i];
       if ( entry[0] == value)
         {
           entry[1]++ ;
           found = 1;
           break;
         }
       else if (entry[1] == 0)
         {
           lfu_entry = entry;
           have_zero_count = 1;
         }
      else if (entry[1] < lfu_entry[1])
        lfu_entry = entry;
     }

   if (found)
     return;

   /* lfu_entry is either an empty entry or an entry
      with lowest count, which will be evicted.  */
   lfu_entry[0] = value;
   lfu_entry[1] = 1;

#define GCOV_ICALL_COUNTER_CLEAR_THRESHOLD 3000

   /* Too many evictions -- time to clear bottom entries to 
      avoid hot values bumping each other out.  */
   if ( !have_zero_count 
        && ++*num_eviction >= GCOV_ICALL_COUNTER_CLEAR_THRESHOLD)
     {
       unsigned i, j;
       gcov_type *p, minv;
       gcov_type* tmp_cnts 
           = (gcov_type *)alloca (topn_val * sizeof(gcov_type));

       *num_eviction = 0;

       for ( i = 0; i < topn_val; i++ )
         tmp_cnts[i] = 0;

       /* Find the largest topn_val values from the group of
          2*topn_val values and put them into tmp_cnts. */

       for ( i = 0; i < 2 * topn_val; i += 2 ) 
         {
           p = 0;
           for ( j = 0; j < topn_val; j++ ) 
             {
               if ( !p || tmp_cnts[j] < *p ) 
                  p = &tmp_cnts[j];
             }
            if ( value_array[i + 1] > *p )
              *p = value_array[i + 1];
         }

       minv = tmp_cnts[0];
       for ( j = 1; j < topn_val; j++ )
         {
           if (tmp_cnts[j] < minv)
             minv = tmp_cnts[j];
         }
       /* Zero out low value entries  */
       for ( i = 0; i < 2 * topn_val; i += 2 )
         {
           if (value_array[i + 1] < minv) 
             {
               value_array[i] = 0;
               value_array[i + 1] = 0;
             }
         }
     }
}
#endif

#ifdef L_gcov_one_value_profiler
void
__gcov_one_value_profiler (gcov_type *counters, gcov_type value)
{
  __gcov_one_value_profiler_body (counters, value);
}
#endif

#ifdef L_gcov_indirect_call_profiler

/* By default, the C++ compiler will use function addresses in the
   vtable entries.  Setting TARGET_VTABLE_USES_DESCRIPTORS to nonzero
   tells the compiler to use function descriptors instead.  The value
   of this macro says how many words wide the descriptor is (normally 2),
   but it may be dependent on target flags.  Since we do not have access
   to the target flags here we just check to see if it is set and use
   that to set VTABLE_USES_DESCRIPTORS to 0 or 1.

   It is assumed that the address of a function descriptor may be treated
   as a pointer to a function.  */

#ifdef TARGET_VTABLE_USES_DESCRIPTORS
#define VTABLE_USES_DESCRIPTORS 1
#else
#define VTABLE_USES_DESCRIPTORS 0
#endif

/* Tries to determine the most common value among its inputs. */
void
__gcov_indirect_call_profiler (gcov_type* counter, gcov_type value,
			       void* cur_func, void* callee_func)
{
  /* If the C++ virtual tables contain function descriptors then one
     function may have multiple descriptors and we need to dereference
     the descriptors to see if they point to the same function.  */
  if (cur_func == callee_func
      || (VTABLE_USES_DESCRIPTORS && callee_func
	  && *(void **) cur_func == *(void **) callee_func))
    __gcov_one_value_profiler_body (counter, value);
}
#endif


#ifdef L_gcov_indirect_call_topn_profiler
extern THREAD_PREFIX gcov_type *__gcov_indirect_call_topn_counters ATTRIBUTE_HIDDEN;
extern THREAD_PREFIX void *__gcov_indirect_call_topn_callee ATTRIBUTE_HIDDEN;
#ifdef TARGET_VTABLE_USES_DESCRIPTORS
#define VTABLE_USES_DESCRIPTORS 1
#else
#define VTABLE_USES_DESCRIPTORS 0
#endif
void
__gcov_indirect_call_topn_profiler (void *cur_func,
                                    void *cur_module_gcov_info,
                                    gcov_unsigned_t cur_func_id)
{
  void *callee_func = __gcov_indirect_call_topn_callee;
  gcov_type *counter = __gcov_indirect_call_topn_counters;
  /* If the C++ virtual tables contain function descriptors then one
     function may have multiple descriptors and we need to dereference
     the descriptors to see if they point to the same function.  */
  if (cur_func == callee_func
      || (VTABLE_USES_DESCRIPTORS && callee_func
	  && *(void **) cur_func == *(void **) callee_func))
    {
      gcov_type global_id 
          = ((struct gcov_info *) cur_module_gcov_info)->mod_info->ident;
      global_id = GEN_FUNC_GLOBAL_ID (global_id, cur_func_id);
      __gcov_topn_value_profiler_body (counter, global_id, GCOV_ICALL_TOPN_VAL);
      __gcov_indirect_call_topn_callee = 0;
    }
}

#endif

#ifdef L_gcov_direct_call_profiler
extern THREAD_PREFIX gcov_type *__gcov_direct_call_counters ATTRIBUTE_HIDDEN;
extern THREAD_PREFIX void *__gcov_direct_call_callee ATTRIBUTE_HIDDEN;
/* Direct call profiler. */
void
__gcov_direct_call_profiler (void *cur_func,
			     void *cur_module_gcov_info,
			     gcov_unsigned_t cur_func_id)
{
  if (cur_func == __gcov_direct_call_callee)
    {
      gcov_type global_id 
          = ((struct gcov_info *) cur_module_gcov_info)->mod_info->ident;
      global_id = GEN_FUNC_GLOBAL_ID (global_id, cur_func_id);
      __gcov_direct_call_counters[0] = global_id;
      __gcov_direct_call_counters[1]++;
      __gcov_direct_call_callee = 0;
    }
}
#endif


#ifdef L_gcov_average_profiler
/* Increase corresponding COUNTER by VALUE.  FIXME: Perhaps we want
   to saturate up.  */

void
__gcov_average_profiler (gcov_type *counters, gcov_type value)
{
  counters[0] += value;
  counters[1] ++;
}
#endif

#ifdef L_gcov_ior_profiler
/* Increase corresponding COUNTER by VALUE.  FIXME: Perhaps we want
   to saturate up.  */

void
__gcov_ior_profiler (gcov_type *counters, gcov_type value)
{
  *counters |= value;
}
#endif

#ifdef L_gcov_fork
/* A wrapper for the fork function.  Flushes the accumulated profiling data, so
   that they are not counted twice.  */

pid_t
__gcov_fork (void)
{
  __gcov_flush ();
  return fork ();
}
#endif

#ifdef L_gcov_execl
/* A wrapper for the execl function.  Flushes the accumulated profiling data, so
   that they are not lost.  */

int
__gcov_execl (const char *path, char *arg, ...)
{
  va_list ap, aq;
  unsigned i, length;
  char **args;

  __gcov_flush ();

  va_start (ap, arg);
  va_copy (aq, ap);

  length = 2;
  while (va_arg (ap, char *))
    length++;
  va_end (ap);

  args = (char **) alloca (length * sizeof (void *));
  args[0] = arg;
  for (i = 1; i < length; i++)
    args[i] = va_arg (aq, char *);
  va_end (aq);

  return execv (path, args);
}
#endif

#ifdef L_gcov_execlp
/* A wrapper for the execlp function.  Flushes the accumulated profiling data, so
   that they are not lost.  */

int
__gcov_execlp (const char *path, char *arg, ...)
{
  va_list ap, aq;
  unsigned i, length;
  char **args;

  __gcov_flush ();

  va_start (ap, arg);
  va_copy (aq, ap);

  length = 2;
  while (va_arg (ap, char *))
    length++;
  va_end (ap);

  args = (char **) alloca (length * sizeof (void *));
  args[0] = arg;
  for (i = 1; i < length; i++)
    args[i] = va_arg (aq, char *);
  va_end (aq);

  return execvp (path, args);
}
#endif

#ifdef L_gcov_execle
/* A wrapper for the execle function.  Flushes the accumulated profiling data, so
   that they are not lost.  */

int
__gcov_execle (const char *path, char *arg, ...)
{
  va_list ap, aq;
  unsigned i, length;
  char **args;
  char **envp;

  __gcov_flush ();

  va_start (ap, arg);
  va_copy (aq, ap);

  length = 2;
  while (va_arg (ap, char *))
    length++;
  va_end (ap);

  args = (char **) alloca (length * sizeof (void *));
  args[0] = arg;
  for (i = 1; i < length; i++)
    args[i] = va_arg (aq, char *);
  envp = va_arg (aq, char **);
  va_end (aq);

  return execve (path, args, envp);
}
#endif

#ifdef L_gcov_execv
/* A wrapper for the execv function.  Flushes the accumulated profiling data, so
   that they are not lost.  */

int
__gcov_execv (const char *path, char *const argv[])
{
  __gcov_flush ();
  return execv (path, argv);
}
#endif

#ifdef L_gcov_execvp
/* A wrapper for the execvp function.  Flushes the accumulated profiling data, so
   that they are not lost.  */

int
__gcov_execvp (const char *path, char *const argv[])
{
  __gcov_flush ();
  return execvp (path, argv);
}
#endif

#ifdef L_gcov_execve
/* A wrapper for the execve function.  Flushes the accumulated profiling data, so
   that they are not lost.  */

int
__gcov_execve (const char *path, char *const argv[], char *const envp[])
{
  __gcov_flush ();
  return execve (path, argv, envp);
}
#endif

#ifdef __GCOV_KERNEL__
/*
 * Provide different implementation for the following functions:
 *   __gcov_init
 *   __gcov_exit
 *
 * Provide the following dummy merge functions:
 *   __gcov_merge_add
 *   __gcov_merge_single
 *   __gcov_merge_delta
 *   __gcov_merge_ior
 *   __gcov_merge_icall_topn
 *   __gcov_merge_dc
 *   __gcov_merge_reusedist
 *
 * Reuse the following functions:
 *   __gcov_interval_profiler()
 *   __gcov_pow2_profiler()
 *   __gcov_average_profiler()
 *   __gcov_ior_profiler()
 *   __gcov_one_value_profiler()
 *   __gcov_indirect_call_profiler()
 *     |-> __gcov_one_value_profiler_body()
 *
 * For LIPO: (TBD)
 *  Change slightly for the following functions:
 *   __gcov_merge_icall_topn
 *   __gcov_merge_dc
 *
 *  Reuse the following functions:
 *   __gcov_direct_call_profiler()
 *   __gcov_indirect_call_topn_profiler()
 *     |-> __gcov_topn_value_profiler_body()
 *
 */

/* Current virual gcda file. This is for kernel use only.  */
gcov_kernel_vfile *gcov_current_file;

/* Set current virutal gcda file. It needs to be set before dumping
   profile data.  */

void
gcov_set_vfile (gcov_kernel_vfile *file)
{
  gcov_current_file = file;
}

/* Dump one entry in the gcov_info list (for one object) in kernel.  */

void
gcov_kernel_dump_one_gcov (struct gcov_info *info)
{
  gcc_assert (gcov_current_file);

  gcov_exit_init ();

  gcov_dump_one_gcov (info);
}

#define DUMMY_FUNC(func) \
void func (gcov_type *counters  __attribute__ ((unused)), \
           unsigned n_counters __attribute__ ((unused))) {}

DUMMY_FUNC (__gcov_merge_add)
EXPORT_SYMBOL (__gcov_merge_add);

DUMMY_FUNC (__gcov_merge_single)
EXPORT_SYMBOL (__gcov_merge_single);

DUMMY_FUNC (__gcov_merge_delta)
EXPORT_SYMBOL (__gcov_merge_delta);

DUMMY_FUNC(__gcov_merge_ior)
EXPORT_SYMBOL (__gcov_merge_ior);

DUMMY_FUNC (__gcov_merge_icall_topn)
EXPORT_SYMBOL (__gcov_merge_icall_topn);

DUMMY_FUNC (__gcov_merge_dc)
EXPORT_SYMBOL (__gcov_merge_dc);

DUMMY_FUNC (__gcov_merge_reusedist)
EXPORT_SYMBOL (__gcov_merge_reusedist);

EXPORT_SYMBOL (__gcov_average_profiler);
EXPORT_SYMBOL (__gcov_indirect_call_profiler);
EXPORT_SYMBOL (__gcov_interval_profiler);
EXPORT_SYMBOL (__gcov_ior_profiler);
EXPORT_SYMBOL (__gcov_one_value_profiler);
EXPORT_SYMBOL (__gcov_pow2_profiler);

#endif /* __GCOV_KERNEL__ */

#endif /* inhibit_libc */<|MERGE_RESOLUTION|>--- conflicted
+++ resolved
@@ -46,11 +46,8 @@
 #include "tsystem.h"
 #include "coretypes.h"
 #include "tm.h"
-<<<<<<< HEAD
 #endif /* __KERNEL__ */
-=======
 #include "libgcc_tm.h"
->>>>>>> 51440c2f
 
 #if 1
 #define THREAD_PREFIX __thread
@@ -110,7 +107,6 @@
 #ifdef L_gcov
 #include "gcov-io.c"
 
-<<<<<<< HEAD
 /* Utility function for outputing errors.  */
 static int
 gcov_error (const char *fmt, ...)
@@ -147,15 +143,6 @@
 
 /* Per thread sample counter.  */
 THREAD_PREFIX gcov_unsigned_t __gcov_sample_counter = 0;
-=======
-struct gcov_fn_buffer
-{
-  struct gcov_fn_buffer *next;
-  unsigned fn_ix;
-  struct gcov_fn_info info;
-  /* note gcov_fn_info ends in a trailing array.  */
-};
->>>>>>> 51440c2f
 
 /* Chain of per-object gcov structures.  */
 extern struct gcov_info *__gcov_list;
@@ -195,14 +182,8 @@
 /* Profile summary for this program in current exeuction.  */
 static struct gcov_summary this_program;
 
-/* Profile summary for this object in current execuction.  */
-static struct gcov_summary this_object;
-
 /* Merged profile summary for this program.  */
 static struct gcov_summary program;
-
-/* Merged profile summary for this object.  */
-static struct gcov_summary object;
 
 /* Record the position of summary info.  */
 static gcov_position_t summary_pos = 0;
@@ -271,7 +252,6 @@
 #endif
 }
 
-<<<<<<< HEAD
 /* Open a file with the specified name.  */
 
 static int
@@ -301,70 +281,11 @@
 static inline int
 gcov_counter_active (const struct gcov_info *info, unsigned int type)
 {
-  return (1 << type) & info->ctr_mask;
+  return (info->merge[type] != 0);
 }
 
 #ifndef __GCOV_KERNEL__
-=======
-static struct gcov_fn_buffer **
-buffer_fn_data (struct gcov_info *gi_ptr, struct gcov_fn_buffer **end_ptr,
-		unsigned fn_ix)
-{
-  unsigned n_ctrs = 0, ix;
-  struct gcov_fn_buffer *fn_buffer;
-
-  for (ix = GCOV_COUNTERS; ix--;)
-    if (gi_ptr->merge[ix])
-      n_ctrs++;
-
-  fn_buffer = (struct gcov_fn_buffer *)malloc
-    (sizeof (*fn_buffer) + sizeof (fn_buffer->info.ctrs[0]) * n_ctrs);
-
-  if (!fn_buffer)
-    return 0; /* We'll horribly fail.  */
-  
-  fn_buffer->next = 0;
-  fn_buffer->fn_ix = fn_ix;
-  fn_buffer->info.ident = gcov_read_unsigned ();
-  fn_buffer->info.lineno_checksum = gcov_read_unsigned ();
-  fn_buffer->info.cfg_checksum = gcov_read_unsigned ();
-
-  for (n_ctrs = ix = 0; ix != GCOV_COUNTERS; ix++)
-    {
-      gcov_unsigned_t length;
-      gcov_type *values;
-
-      if (!gi_ptr->merge[ix])
-	continue;
-      
-      if (gcov_read_unsigned () != GCOV_TAG_FOR_COUNTER (ix))
-	goto fail;
-
-      length = GCOV_TAG_COUNTER_NUM (gcov_read_unsigned ());
-      values = (gcov_type *)malloc (length * sizeof (gcov_type));
-      if (!values)
-	{
-	  while (n_ctrs--)
-	    free (fn_buffer->info.ctrs[n_ctrs].values);
-	  goto fail;
-	}
-      fn_buffer->info.ctrs[n_ctrs].num = length;
-      fn_buffer->info.ctrs[n_ctrs].values = values;
-
-      while (length--)
-	*values++ = gcov_read_counter ();
-      n_ctrs++;
-    }
-  
-  *end_ptr = fn_buffer;
-  return &fn_buffer->next;
-
- fail:
-  free (fn_buffer);
-  return 0;
-}
-
->>>>>>> 51440c2f
+
 /* Check if VERSION of the info block PTR matches libgcov one.
    Return 1 on success, or zero in case of versions mismatch.
    If FILENAME is not NULL, its value used for reporting purposes
@@ -400,7 +321,6 @@
 gcov_strip_leading_dirs (int prefix_length, int gcov_prefix_strip,
 			 const char *filename, char *gi_filename_up)
 {
-<<<<<<< HEAD
   /* Avoid to add multiple drive letters into combined path.  */
   if (prefix_length != 0 && HAS_DRIVE_SPEC(filename))
     filename += 2;
@@ -422,6 +342,7 @@
             level++;
           }
     }
+
   /* Update complete filename with stripped original. */
   if (prefix_length != 0 && !IS_DIR_SEPARATOR (*filename))
     {
@@ -443,49 +364,6 @@
 
   prefix_length = 0;
   gcov_prefix_strip = 0;
-=======
-  struct gcov_info *gi_ptr;
-  const struct gcov_fn_info *gfi_ptr;
-  struct gcov_summary this_prg; /* summary for program.  */
-  struct gcov_summary all_prg;  /* summary for all instances of program.  */
-  struct gcov_ctr_summary *cs_ptr;
-  const struct gcov_ctr_info *ci_ptr;
-  unsigned t_ix, f_ix;
-  gcov_unsigned_t c_num;
-  const char *gcov_prefix;
-  int gcov_prefix_strip = 0;
-  size_t prefix_length;
-  char *gi_filename, *gi_filename_up;
-
-  memset (&all_prg, 0, sizeof (all_prg));
-  /* Find the totals for this execution.  */
-  memset (&this_prg, 0, sizeof (this_prg));
-  for (gi_ptr = gcov_list; gi_ptr; gi_ptr = gi_ptr->next)
-    for (f_ix = 0; f_ix != gi_ptr->n_functions; f_ix++)
-      {
-	gfi_ptr = gi_ptr->functions[f_ix];
-	
-	if (!gfi_ptr || gfi_ptr->key != gi_ptr)
-	  continue;
-	
-	ci_ptr = gfi_ptr->ctrs;
-	for (t_ix = 0; t_ix != GCOV_COUNTERS_SUMMABLE; t_ix++)
-	  {
-	    if (!gi_ptr->merge[t_ix])
-	      continue;
-
-	    cs_ptr = &this_prg.ctrs[t_ix];
-	    cs_ptr->num += ci_ptr->num;
-	    for (c_num = 0; c_num < ci_ptr->num; c_num++)
-	      {
-		cs_ptr->sum_all += ci_ptr->values[c_num];
-		if (cs_ptr->run_max < ci_ptr->values[c_num])
-		  cs_ptr->run_max = ci_ptr->values[c_num];
-	      }
-	    ci_ptr++;
-	  }
-      }
->>>>>>> 51440c2f
 
   {
     /* Check if the level of dirs to strip off specified. */
@@ -569,7 +447,6 @@
   int j, k;
   for (j = 2; j < n; j += 2)
     {
-<<<<<<< HEAD
       gcov_type cur_ent[2];
       cur_ent[0] = value_array[j];
       cur_ent[1] = value_array[j + 1];
@@ -669,6 +546,8 @@
     gcov_seek (gi_ptr->eof_pos);
 
     gcov_write_module_infos (gi_ptr);
+    /* Write the end marker  */
+    gcov_write_unsigned (0);
     gcov_truncate ();
 
     if ((error = gcov_close ()))
@@ -801,15 +680,23 @@
   gcov_exit ();
   for (gi_ptr = __gcov_list; gi_ptr; gi_ptr = gi_ptr->next)
     {
-      unsigned t_ix;
+      unsigned t_ix, f_ix;
       const struct gcov_ctr_info *ci_ptr;
-
-      for (t_ix = 0, ci_ptr = gi_ptr->counts; t_ix != GCOV_COUNTERS; t_ix++)
-        if (gcov_counter_active (gi_ptr, t_ix))
-	  {
-	    memset (ci_ptr->values, 0, sizeof (gcov_type) * ci_ptr->num);
-	    ci_ptr++;
-	  }
+      const struct gcov_fn_info *gfi_ptr;
+
+      for (f_ix = 0; (unsigned)f_ix != gi_ptr->n_functions; f_ix++)
+        {
+          gfi_ptr = gi_ptr->functions[f_ix];
+          ci_ptr = gfi_ptr->ctrs;
+
+          for (t_ix = 0; t_ix < GCOV_COUNTERS; t_ix++)
+            {
+              if (!gcov_counter_active (gi_ptr, t_ix))
+                continue;
+              memset (ci_ptr->values, 0, sizeof (gcov_type) * ci_ptr->num);
+              ci_ptr++;
+            }
+        }
     }
   __gcov_start_pmu_profiler ();
 }
@@ -828,14 +715,6 @@
     strcpy (gi_filename_up, filename);
 }
 
-/* Sort the profile counters for all indirect call sites. Counters
-   for each call site are allocated in array COUNTERS.  */
-
-static void
-gcov_sort_icall_topn_counter (const struct gcov_ctr_info *counters)
-{
-  /* Empty */
-}
 
 /* Reserves a buffer to store the name of the file being processed.  */
 static char _kernel_gi_filename[520];
@@ -853,32 +732,31 @@
 
 #endif /* __GCOV_KERNEL__ */
 
-/* Determine number of active counters in gcov_info INFO,
-   the counter arrays are stored in VALUES if the coming
-   value of VALUES !=0. If FLAG_SORT_ICALL_TOPN_COUNTER !=0,
-   the icall_topn_counter in INFO will be sorted.
-   Return: the number of active counter types.  */
-
-static unsigned int
-gcov_counter_array (const struct gcov_info *info,
-                    gcov_type *values[GCOV_COUNTERS],
-                    int flag_sort_icall_topn_counter)
+
+static void
+gcov_sort_topn_counter_arrays (const struct gcov_info *gi_ptr)
 {
   unsigned int i;
-  unsigned int result = 0;
-
-  for (i = 0; i < GCOV_COUNTERS; i++) {
-    if (gcov_counter_active (info, i))
-      {
-        if (values)
-          values[result] = info->counts[result].values;
-        if (flag_sort_icall_topn_counter &&
-            (i == GCOV_COUNTER_ICALL_TOPNV))
-          gcov_sort_icall_topn_counter (&info->counts[result]);
-        result++;
-      }
-  }
-  return result;
+  int f_ix;
+  const struct gcov_fn_info *gfi_ptr;
+  const struct gcov_ctr_info *ci_ptr;
+
+  for (f_ix = 0; (unsigned)f_ix != gi_ptr->n_functions; f_ix++)
+    {
+      gfi_ptr = gi_ptr->functions[f_ix];
+      ci_ptr = gfi_ptr->ctrs;
+      for (i = 0; i < GCOV_COUNTERS; i++)
+        {
+          if (!gcov_counter_active (gi_ptr, i))
+            continue;
+          if (i == GCOV_COUNTER_ICALL_TOPNV)
+            {
+              gcov_sort_icall_topn_counter (ci_ptr);
+              break;
+            }
+          ci_ptr++;
+        }
+     }
 }
 
 /* Compute object summary recored in gcov_info INFO. The result is
@@ -886,71 +764,57 @@
    zeroing out OBJ_SUM, otherwise the summary is accumulated.  */
 
 static void
-gcov_object_summary (struct gcov_info *info,
-                     struct gcov_summary *obj_sum)
-{
+gcov_object_summary (struct gcov_info *info, struct gcov_summary *obj_sum)
+{
+  const struct gcov_fn_info *gfi_ptr;
   const struct gcov_ctr_info *ci_ptr;
   struct gcov_ctr_summary *cs_ptr;
   gcov_unsigned_t c_num;
-  unsigned t_ix;
+  unsigned f_ix, t_ix;
 
   /* Totals for this object file.  */
-  ci_ptr = info->counts;
-  for (t_ix = 0; t_ix < GCOV_COUNTERS_SUMMABLE; t_ix++)
-    {
-      if (!gcov_counter_active (info, t_ix))
+  for (f_ix = 0; f_ix != info->n_functions; f_ix++)
+    {
+      gfi_ptr = info->functions[f_ix];
+
+      if (!gfi_ptr || gfi_ptr->key != info)
         continue;
 
-      cs_ptr = &(obj_sum->ctrs[t_ix]);
-      cs_ptr->num += ci_ptr->num;
-      for (c_num = 0; c_num < ci_ptr->num; c_num++)
+      ci_ptr = gfi_ptr->ctrs;
+      for (t_ix = 0; t_ix < GCOV_COUNTERS_SUMMABLE; t_ix++)
         {
-          cs_ptr->sum_all += ci_ptr->values[c_num];
-          if (cs_ptr->run_max < ci_ptr->values[c_num])
-            cs_ptr->run_max = ci_ptr->values[c_num];
+          if (!info->merge[t_ix])
+            continue;
+
+          cs_ptr = &(obj_sum->ctrs[t_ix]);
+          cs_ptr->num += ci_ptr->num;
+          for (c_num = 0; c_num < ci_ptr->num; c_num++)
+            {
+              cs_ptr->sum_all += ci_ptr->values[c_num];
+              if (cs_ptr->run_max < ci_ptr->values[c_num])
+                cs_ptr->run_max = ci_ptr->values[c_num];
+            }
+          ci_ptr++;
         }
-      ci_ptr++;
-    }
-}
-=======
-      unsigned n_counts;
-      struct gcov_summary prg; /* summary for this object over all
-				  program.  */
-      struct gcov_ctr_summary *cs_prg, *cs_tprg, *cs_all;
-      int error = 0;
-      gcov_unsigned_t tag, length;
-      gcov_position_t summary_pos = 0;
-      gcov_position_t eof_pos = 0;
-      const char *fname, *s;
-      struct gcov_fn_buffer *fn_buffer = 0;
-      struct gcov_fn_buffer **fn_tail = &fn_buffer;
->>>>>>> 51440c2f
+    }
+}
 
 /* Merge with existing gcda file in the same directory to avoid
    excessive growthe of the files.  */
 
 static int
-gcov_merge_gcda_file (struct gcov_info *info,
-                      gcov_type *values[GCOV_COUNTERS],
-                      unsigned fi_stride)
-{
-  struct gcov_ctr_summary *cs_obj, *cs_tobj, *cs_prg, *cs_tprg, *cs_all;
-  unsigned t_ix, f_ix;
-
-<<<<<<< HEAD
+gcov_merge_gcda_file (struct gcov_info *gi_ptr)
+{
+  struct gcov_ctr_summary *cs_prg, *cs_tprg, *cs_all;
+  unsigned t_ix, f_ix = 0;
+
 #ifndef __GCOV_KERNEL__
-  const struct gcov_fn_info *fi_ptr;
-  unsigned c_ix, n_counts;
+  const struct gcov_fn_info *gfi_ptr;
   int error = 0;
   gcov_unsigned_t tag, length;
 
   eof_pos = 0;
   summary_pos = 0;
-=======
-      /* Avoid to add multiple drive letters into combined path.  */
-      if (prefix_length != 0 && HAS_DRIVE_SPEC(fname))
-        fname += 2;
->>>>>>> 51440c2f
 
   tag = gcov_read_unsigned ();
   if (tag)
@@ -961,84 +825,95 @@
           gcov_error ("profiling:%s:Not a gcov data file\n", gi_filename);
           goto read_fatal;
         }
-<<<<<<< HEAD
      length = gcov_read_unsigned ();
-     if (!gcov_version (info, length, gi_filename))
+     if (!gcov_version (gi_ptr, length, gi_filename))
        goto read_fatal;
 
      length = gcov_read_unsigned ();
-     if (length != info->stamp)
+     if (length != gi_ptr->stamp)
        /* Read from a different compilation. Overwrite the file.  */
        goto rewrite;
 
+      /* Look for program summary.  */
+     for (f_ix = ~0u;;)
+       {
+         struct gcov_summary tmp;
+
+         eof_pos = gcov_position ();
+         tag = gcov_read_unsigned ();
+         if (tag != GCOV_TAG_PROGRAM_SUMMARY)
+           break;
+
+         length = gcov_read_unsigned ();
+         if (length != GCOV_TAG_SUMMARY_LENGTH)
+           goto read_mismatch;
+         gcov_read_summary (&tmp);
+         if ((error = gcov_is_error ()))
+           goto read_error;
+         if (!summary_pos && tmp.checksum == gcov_crc32)
+           {
+             program = tmp;
+             summary_pos = eof_pos;
+           }
+       }
+
      /* Merge execution counts for each function.  */
-     for (f_ix = 0; f_ix < info->n_functions; f_ix++)
+     for (f_ix = 0; f_ix != gi_ptr->n_functions;
+          f_ix++, eof_pos = gcov_position (),
+          tag = gcov_read_unsigned ())
        {
-         fi_ptr = (const struct gcov_fn_info *)
-                   ((const char *) info->functions + f_ix * fi_stride);
-         tag = gcov_read_unsigned ();
+         const struct gcov_ctr_info *ci_ptr;
+
+         gfi_ptr = gi_ptr->functions[f_ix];
+
+         if (tag != GCOV_TAG_FUNCTION)
+           goto read_mismatch;
          length = gcov_read_unsigned ();
 
+         if (!length)
+           /* This function did not appear in the other program.
+              We have nothing to merge.  */
+           continue;
+
          /* Check function.  */
-         if (tag != GCOV_TAG_FUNCTION
-	     || length != GCOV_TAG_FUNCTION_LENGTH
-             || gcov_read_unsigned () != fi_ptr->ident
-             || gcov_read_unsigned () != fi_ptr->lineno_checksum
-             || gcov_read_unsigned () != fi_ptr->cfg_checksum)
+         if (length != GCOV_TAG_FUNCTION_LENGTH)
            goto read_mismatch;
 
-           c_ix = 0;
-           for (t_ix = 0; t_ix < GCOV_COUNTERS; t_ix++)
-             {
-               gcov_merge_fn merge;
-
-               if (!((1 << t_ix) & info->ctr_mask))
-                 continue;
-
-               n_counts = fi_ptr->n_ctrs[c_ix];
-               merge = info->counts[c_ix].merge;
-
-               tag = gcov_read_unsigned ();
-               length = gcov_read_unsigned ();
-               if (tag != GCOV_TAG_FOR_COUNTER (t_ix)
-                   || length != GCOV_TAG_COUNTER_LENGTH (n_counts))
-                 goto read_mismatch;
-               (*merge) (values[c_ix], n_counts);
-               values[c_ix] += n_counts;
-               c_ix++;
-             }
+         gcc_assert (gfi_ptr && gfi_ptr->key == gi_ptr);
+
+         if (gcov_read_unsigned () != gfi_ptr->ident
+             || gcov_read_unsigned () != gfi_ptr->lineno_checksum
+             || gcov_read_unsigned () != gfi_ptr->cfg_checksum)
+            goto read_mismatch;
+
+         ci_ptr = gfi_ptr->ctrs;
+         for (t_ix = 0; t_ix < GCOV_COUNTERS; t_ix++)
+           {
+             gcov_merge_fn merge = gi_ptr->merge[t_ix];
+
+             if (!merge)
+               continue;
+
+             tag = gcov_read_unsigned ();
+             length = gcov_read_unsigned ();
+             if (tag != GCOV_TAG_FOR_COUNTER (t_ix)
+                 || length != GCOV_TAG_COUNTER_LENGTH (ci_ptr->num))
+               goto read_mismatch;
+             (*merge) (ci_ptr->values, ci_ptr->num);
+             ci_ptr++;
+           }
            if ((error = gcov_is_error ()))
              goto read_error;
        }
-
-       f_ix = ~0u;
-       /* Check program & object summary.  */
-       while (1)
-         {
-           int is_program;
-
-           eof_pos = gcov_position ();
-           tag = gcov_read_unsigned ();
-           if (!tag)
-             break;
-
-           length = gcov_read_unsigned ();
-           is_program = tag == GCOV_TAG_PROGRAM_SUMMARY;
-           if (length != GCOV_TAG_SUMMARY_LENGTH
-               || (!is_program && tag != GCOV_TAG_OBJECT_SUMMARY))
-             goto read_mismatch;
-           gcov_read_summary (is_program ? &program : &object);
-           if ((error = gcov_is_error ()))
-             goto read_error;
-           if (is_program && program.checksum == gcov_crc32)
-             {
-               summary_pos = eof_pos;
-               goto rewrite;
-             }
-         }
-    }
-
-    goto rewrite;
+     if (tag)
+       {
+         read_mismatch:;
+	 fprintf (stderr, "profiling:%s:Merge mismatch for %s\n",
+	          gi_filename, f_ix + 1 ? "function" : "summaries");
+         goto read_fatal;
+	}
+    }
+  goto rewrite;
 
 read_error:;
     gcov_error (error < 0 ? "profiling:%s:Overflow merging\n"
@@ -1049,42 +924,9 @@
 
     goto rewrite;
 
-read_mismatch:;
-    gcov_error ("profiling:%s:Merge mismatch for %s\n", gi_filename,
-                 f_ix + 1 ? "function" : "summaries");
-    goto read_fatal; /* work-around the compiler warning */
-
 read_fatal:;
     gcov_close ();
     return 1;
-=======
-
-      /* Update complete filename with stripped original. */
-      if (prefix_length != 0 && !IS_DIR_SEPARATOR (*fname))
-        {
-          /* If prefix is given, add directory separator.  */
-	  strcpy (gi_filename_up, "/");
-	  strcpy (gi_filename_up + 1, fname);
-	}
-      else
-        strcpy (gi_filename_up, fname);
-
-      if (!gcov_open (gi_filename))
-	{
-	  /* Open failed likely due to missed directory.
-	     Create directory and retry to open file. */
-          if (create_file_directory (gi_filename))
-	    {
-	      fprintf (stderr, "profiling:%s:Skip\n", gi_filename);
-	      continue;
-	    }
-	  if (!gcov_open (gi_filename))
-	    {
-              fprintf (stderr, "profiling:%s:Cannot open\n", gi_filename);
-	      continue;
-	    }
-	}
->>>>>>> 51440c2f
 
 rewrite:;
     gcov_rewrite ();
@@ -1092,26 +934,14 @@
       memset (&program, 0, sizeof (program));
 
     /* Merge the summaries.  */
-    f_ix = ~0u;
     for (t_ix = 0; t_ix < GCOV_COUNTERS_SUMMABLE; t_ix++)
       {
-        cs_obj = &object.ctrs[t_ix];
-        cs_tobj = &this_object.ctrs[t_ix];
         cs_prg = &program.ctrs[t_ix];
         cs_tprg = &this_program.ctrs[t_ix];
         cs_all = &all.ctrs[t_ix];
 
-        if ((1 << t_ix) & info->ctr_mask)
+        if (gi_ptr->merge[t_ix])
           {
-            if (!cs_obj->runs++)
-              cs_obj->num = cs_tobj->num;
-            else if (cs_obj->num != cs_tobj->num)
-               goto read_mismatch;
-            cs_obj->sum_all += cs_tobj->sum_all;
-            if (cs_obj->run_max < cs_tobj->run_max)
-              cs_obj->run_max = cs_tobj->run_max;
-            cs_obj->sum_max += cs_tobj->run_max;
-
             if (!cs_prg->runs++)
               cs_prg->num = cs_tprg->num;
             else if (cs_prg->num != cs_tprg->num)
@@ -1121,7 +951,7 @@
               cs_prg->run_max = cs_tprg->run_max;
             cs_prg->sum_max += cs_tprg->run_max;
           }
-        else if (cs_obj->num || cs_prg->num)
+        else if (cs_prg->runs)
           goto read_mismatch;
 
         if (!cs_all->runs && cs_prg->runs)
@@ -1130,179 +960,56 @@
                  && (!GCOV_LOCKED || cs_all->runs == cs_prg->runs)
                  && memcmp (cs_all, cs_prg, sizeof (*cs_all)))
           {
-            gcov_error ("profiling:%s:Invocation mismatch - "
-                "some data files may have been removed%s",
+            fprintf (stderr, "profiling:%s:Invocation mismatch - "
+                "some data files may have been removed%s\n",
             gi_filename, GCOV_LOCKED
             ? "" : " or concurrent update without locking support");
             all.checksum = ~0u;
           }
       }
 
+  program.checksum = gcov_crc32;
+
   return 0;
-}
-
-<<<<<<< HEAD
-/* Calculate the function_info stride. This depends on the
-   number of counter types being measured.
-   NUM_COUNTER_TYPES is number of counter types recorded.
-   Return: the number of bytes for accessing next fn_info
-   (aligned to gcov_fn_info).  */
-
-static unsigned
-gcov_compute_fi_stride (unsigned num_counter_types)
-{
-   unsigned fi_stride;
-
-   fi_stride = offsetof (struct gcov_fn_info, n_ctrs) +
-               num_counter_types * sizeof (unsigned);
-   if (__alignof__ (struct gcov_fn_info) > sizeof (unsigned))
-   {
-     fi_stride += __alignof__ (struct gcov_fn_info) - 1;
-     fi_stride &= ~(__alignof__ (struct gcov_fn_info) - 1);
-   }
-   return fi_stride;
 }
 
 /* This function returns the size of gcda file to be written. Note
    the size is in units of gcov_type.  */
-=======
-	  /* Look for program summary.  */
-	  for (f_ix = ~0u;;)
-	    {
-	      struct gcov_summary tmp;
-	      
-	      eof_pos = gcov_position ();
-	      tag = gcov_read_unsigned ();
-	      if (tag != GCOV_TAG_PROGRAM_SUMMARY)
-		break;
-
-	      length = gcov_read_unsigned ();
-	      if (length != GCOV_TAG_SUMMARY_LENGTH)
-		goto read_mismatch;
-	      gcov_read_summary (&tmp);
-	      if ((error = gcov_is_error ()))
-		goto read_error;
-	      if (!summary_pos && tmp.checksum == gcov_crc32)
-		{
-		  prg = tmp;
-		  summary_pos = eof_pos;
-		}
-	    }
-	  
-	  /* Merge execution counts for each function.  */
-	  for (f_ix = 0; f_ix != gi_ptr->n_functions;
-	       f_ix++, tag = gcov_read_unsigned ())
-	    {
-	      gfi_ptr = gi_ptr->functions[f_ix];
-
-	      if (tag != GCOV_TAG_FUNCTION)
-		goto read_mismatch;
-	      length = gcov_read_unsigned ();
-
-	      if (!length)
-		/* This function did not appear in the other program.
-		   We have nothing to merge.  */
-		continue;
-
-	      if (length != GCOV_TAG_FUNCTION_LENGTH)
-		goto read_mismatch;
-	      
-	      if (!gfi_ptr || gfi_ptr->key != gi_ptr)
-		{
-		  /* This function appears in the other program.  We
-		     need to buffer the information in order to write
-		     it back out -- we'll be inserting data before
-		     this point, so cannot simply keep the data in the
-		     file.  */
-		  fn_tail = buffer_fn_data (gi_ptr, fn_tail, f_ix);
-		  if (!fn_tail)
-		    goto read_mismatch;
-		  continue;
-		}
-
-	      if (gcov_read_unsigned () != gfi_ptr->ident
-		  || gcov_read_unsigned () != gfi_ptr->lineno_checksum
-		  || gcov_read_unsigned () != gfi_ptr->cfg_checksum)
-		goto read_mismatch;
-	      
-	      ci_ptr = gfi_ptr->ctrs;
-	      for (t_ix = 0; t_ix < GCOV_COUNTERS; t_ix++)
-		{
-		  gcov_merge_fn merge = gi_ptr->merge[t_ix];
-
-		  if (!merge)
-		    continue;
-
-		  tag = gcov_read_unsigned ();
-		  length = gcov_read_unsigned ();
-		  if (tag != GCOV_TAG_FOR_COUNTER (t_ix)
-		      || length != GCOV_TAG_COUNTER_LENGTH (ci_ptr->num))
-		    goto read_mismatch;
-		  (*merge) (ci_ptr->values, ci_ptr->num);
-		  ci_ptr++;
-		}
-	      if ((error = gcov_is_error ()))
-		goto read_error;
-	    }
-
-	  if (tag)
-	    {
-	    read_mismatch:;
-	      fprintf (stderr, "profiling:%s:Merge mismatch for %s\n",
-		       gi_filename, f_ix + 1 ? "function" : "summaries");
-	      goto read_fatal;
-	    }
-	}
-      goto rewrite;
-
-    read_error:;
-      fprintf (stderr, "profiling:%s:%s merging\n", gi_filename,
-	       error < 0 ? "Overflow": "Error");
->>>>>>> 51440c2f
 
 GCOV_LINKAGE unsigned
 gcov_gcda_file_size (struct gcov_info *gi_ptr)
 {
   unsigned size;
   const struct gcov_fn_info *fi_ptr;
-  unsigned f_ix, t_ix, c_ix;
+  unsigned f_ix, t_ix;
   unsigned n_counts;
-  unsigned fi_stride;
-  gcov_type *values[GCOV_COUNTERS];
-
-<<<<<<< HEAD
-  c_ix = gcov_counter_array (gi_ptr, values, 0);
-  fi_stride = gcov_compute_fi_stride (c_ix);
+  const struct gcov_ctr_info *ci_ptr;
 
   /* GCOV_DATA_MAGIC, GCOV_VERSION and time_stamp.  */
   size = 3;
 
+  /* Program summary.  */
+  size += 2 + GCOV_TAG_SUMMARY_LENGTH;
+
   /* size for each function.  */
   for (f_ix = 0; f_ix < gi_ptr->n_functions; f_ix++)
     {
-      fi_ptr = (const struct gcov_fn_info *)
-        ((const char *) gi_ptr->functions + f_ix * fi_stride);
+      fi_ptr = gi_ptr->functions[f_ix];
 
       size += 2 /* tag_length itself */
               + GCOV_TAG_FUNCTION_LENGTH; /* ident, lineno_cksum, cfg_cksm */
 
-      c_ix = 0;
+      ci_ptr = fi_ptr->ctrs;
       for (t_ix = 0; t_ix < GCOV_COUNTERS; t_ix++)
         {
-          if (!((1 << t_ix) & gi_ptr->ctr_mask))
+          if (!gcov_counter_active (gi_ptr, t_ix))
             continue;
 
-          n_counts = fi_ptr->n_ctrs[c_ix];
+          n_counts = ci_ptr->num;
           size += 2 + GCOV_TAG_COUNTER_LENGTH (n_counts);
-          c_ix++;
+          ci_ptr++;
         }
     }
-
-  /* Object summary.  */
-  size += 2 + GCOV_TAG_SUMMARY_LENGTH;
-
-  /* Program summary.  */
-  size += 2 + GCOV_TAG_SUMMARY_LENGTH;
 
   size += 1;
 
@@ -1313,167 +1020,69 @@
    if available, to file.  */
 
 static void
-gcov_write_gcda_file (struct gcov_info *gi_ptr,
-                      unsigned fi_stride)
-{
-      const struct gcov_fn_info *fi_ptr;
-      gcov_type *values[GCOV_COUNTERS];
-      unsigned t_ix, c_ix, f_ix, n_counts;
-      int error = 0;
-=======
-    rewrite:;
-      gcov_rewrite ();
-      if (!summary_pos)
-	{
-	  memset (&prg, 0, sizeof (prg));
-	  summary_pos = eof_pos;
-	}
-
-      /* Merge the summaries.  */
-      for (t_ix = 0; t_ix < GCOV_COUNTERS_SUMMABLE; t_ix++)
-	{
-	  cs_prg = &prg.ctrs[t_ix];
-	  cs_tprg = &this_prg.ctrs[t_ix];
-	  cs_all = &all_prg.ctrs[t_ix];
-
-	  if (gi_ptr->merge[t_ix])
-	    {
-	      if (!cs_prg->runs++)
-		cs_prg->num = cs_tprg->num;
-	      else if (cs_prg->num != cs_tprg->num)
-		goto read_mismatch;
-	      cs_prg->sum_all += cs_tprg->sum_all;
-	      if (cs_prg->run_max < cs_tprg->run_max)
-		cs_prg->run_max = cs_tprg->run_max;
-	      cs_prg->sum_max += cs_tprg->run_max;
-	    }
-	  else if (cs_prg->runs)
-	    goto read_mismatch;
-
-	  if (!cs_all->runs && cs_prg->runs)
-	    memcpy (cs_all, cs_prg, sizeof (*cs_all));
-	  else if (!all_prg.checksum
-		   && (!GCOV_LOCKED || cs_all->runs == cs_prg->runs)
-		   && memcmp (cs_all, cs_prg, sizeof (*cs_all)))
-	    {
-	      fprintf (stderr, "profiling:%s:Invocation mismatch - some data files may have been removed%s\n",
-		       gi_filename, GCOV_LOCKED
-		       ? "" : " or concurrently updated without locking support");
-	      all_prg.checksum = ~0u;
-	    }
-	}
-
-      prg.checksum = gcov_crc32;
->>>>>>> 51440c2f
-
-      /* Write out the data.  */
-      if (!eof_pos)
-	{
-	  gcov_write_tag_length (GCOV_DATA_MAGIC, GCOV_VERSION);
-	  gcov_write_unsigned (gi_ptr->stamp);
-	}
-
-      if (summary_pos)
-	gcov_seek (summary_pos);
-
-      /* Generate whole program statistics.  */
-      gcov_write_summary (GCOV_TAG_PROGRAM_SUMMARY, &prg);
-
-      if (summary_pos < eof_pos)
-	gcov_seek (eof_pos);
-
-      gcov_counter_array (gi_ptr, values, 0);
-
-      /* Write execution counts for each function.  */
-      for (f_ix = 0; f_ix < gi_ptr->n_functions; f_ix++)
-<<<<<<< HEAD
+gcov_write_gcda_file (struct gcov_info *gi_ptr)
+{
+  const struct gcov_fn_info *gfi_ptr;
+  const struct gcov_ctr_info *ci_ptr;
+  unsigned t_ix, f_ix, n_counts, length;
+  int error = 0;
+  gcov_position_t eof_pos1 = 0;
+
+  /* Write out the data.  */
+  gcov_seek (0);
+  gcov_write_tag_length (GCOV_DATA_MAGIC, GCOV_VERSION);
+  gcov_write_unsigned (gi_ptr->stamp);
+
+  /* if (summary_pos)
+     gcov_seek (summary_pos); */
+  gcc_assert (!summary_pos || summary_pos == gcov_position ());
+
+  /* Generate whole program statistics.  */
+  gcov_write_summary (GCOV_TAG_PROGRAM_SUMMARY, &program);
+
+  /* Write execution counts for each function.  */
+  for (f_ix = 0; f_ix < gi_ptr->n_functions; f_ix++)
+    {
+      gfi_ptr = gi_ptr->functions[f_ix];
+      gcc_assert (gfi_ptr && gfi_ptr->key == gi_ptr);
+      length = GCOV_TAG_FUNCTION_LENGTH;
+
+      gcov_write_tag_length (GCOV_TAG_FUNCTION, length);
+
+      gcov_write_unsigned (gfi_ptr->ident);
+      gcov_write_unsigned (gfi_ptr->lineno_checksum);
+      gcov_write_unsigned (gfi_ptr->cfg_checksum);
+
+      ci_ptr = gfi_ptr->ctrs;
+      for (t_ix = 0; t_ix < GCOV_COUNTERS; t_ix++)
         {
-	  fi_ptr = (const struct gcov_fn_info *)
-		  ((const char *) gi_ptr->functions + f_ix * fi_stride);
-=======
-	{
-	  unsigned buffered = 0;
->>>>>>> 51440c2f
-
-	  if (fn_buffer && fn_buffer->fn_ix == f_ix)
-	    {
-	      /* Buffered data from another program.  */
-	      buffered = 1;
-	      gfi_ptr = &fn_buffer->info;
-	      length = GCOV_TAG_FUNCTION_LENGTH;
-	    }
-	  else
-	    {
-	      gfi_ptr = gi_ptr->functions[f_ix];
-	      if (gfi_ptr && gfi_ptr->key == gi_ptr)
-		length = GCOV_TAG_FUNCTION_LENGTH;
-	      else
-		length = 0;
-	    }
-	  
-	  gcov_write_tag_length (GCOV_TAG_FUNCTION, length);
-	  if (!length)
-	    continue;
-	  
-	  gcov_write_unsigned (gfi_ptr->ident);
-	  gcov_write_unsigned (gfi_ptr->lineno_checksum);
-	  gcov_write_unsigned (gfi_ptr->cfg_checksum);
-
-	  ci_ptr = gfi_ptr->ctrs;
-	  for (t_ix = 0; t_ix < GCOV_COUNTERS; t_ix++)
-	    {
-	      if (!gi_ptr->merge[t_ix])
-		continue;
-
-	      n_counts = ci_ptr->num;
-	      gcov_write_tag_length (GCOV_TAG_FOR_COUNTER (t_ix),
-				     GCOV_TAG_COUNTER_LENGTH (n_counts));
-	      gcov_type *c_ptr = ci_ptr->values;
-	      while (n_counts--)
-		gcov_write_counter (*c_ptr++);
-	      if (buffered)
-		free (ci_ptr->values);
-	      ci_ptr++;
-	    }
-	  if (buffered)
-	    {
-	      struct gcov_fn_buffer *tmp = fn_buffer;
-	      fn_buffer = fn_buffer->next;
-	      free (tmp);
-	    }
+          if (!gi_ptr->merge[t_ix])
+            continue;
+
+          n_counts = ci_ptr->num;
+          gcov_write_tag_length (GCOV_TAG_FOR_COUNTER (t_ix),
+                                 GCOV_TAG_COUNTER_LENGTH (n_counts));
+          gcov_type *c_ptr = ci_ptr->values;
+          while (n_counts--)
+            gcov_write_counter (*c_ptr++);
+          ci_ptr++;
         }
-
-<<<<<<< HEAD
-      /* Object file summary.  */
-      gcov_write_summary (GCOV_TAG_OBJECT_SUMMARY, &object);
-
-      /* Generate whole program statistics.  */
-      program.checksum = gcov_crc32;
-      if (eof_pos)
-	gcov_seek (eof_pos);
-      gcov_write_summary (GCOV_TAG_PROGRAM_SUMMARY, &program);
-      if (!summary_pos)
-	gcov_write_unsigned (0);
-
-      /* TODO: there is a problem here -- if there are other program
-         summary data after the matching one, setting eof_pos to this
-         position means that the module info table will overwrite the
-         those other program summary. It also means a mismatch error
-         may occur at the next merge if no matching program summary is
-         found before the module info data.  */
-      if (!summary_pos)
-        gi_ptr->eof_pos = gcov_position () - 1;
-      else
-        gi_ptr->eof_pos = gcov_position ();
-
-=======
-      gcov_write_unsigned (0);
->>>>>>> 51440c2f
-      if ((error = gcov_close ()))
-	  gcov_error (error  < 0 ?
-		   "profiling:%s:Overflow writing\n" :
-		   "profiling:%s:Error writing\n",
-		   gi_filename);
+      eof_pos1 = gcov_position ();
+    }
+    gcc_assert (!eof_pos ||
+                (eof_pos == gcov_position () && eof_pos1 == eof_pos));
+
+    eof_pos = eof_pos1;
+    /* Write the end marker  */
+    gcov_write_unsigned (0);
+
+    gi_ptr->eof_pos = eof_pos;
+
+    if ((error = gcov_close ()))
+      gcov_error (error  < 0 ?
+                  "profiling:%s:Overflow writing\n" :
+                  "profiling:%s:Error writing\n",
+                   gi_filename);
 }
 
 /* Do some preparation work before calling the actual dumping
@@ -1513,20 +1122,9 @@
 static void
 gcov_dump_one_gcov (struct gcov_info *gi_ptr)
 {
-  gcov_type *values[GCOV_COUNTERS];
-  unsigned fi_stride;
-  unsigned c_ix;
   int ret;
 
-<<<<<<< HEAD
-  memset (&this_object, 0, sizeof (this_object));
-  memset (&object, 0, sizeof (object));
-
-  gcov_object_summary (gi_ptr, &this_object);
-
-  c_ix = gcov_counter_array (gi_ptr, values, 1);
-
-  fi_stride = gcov_compute_fi_stride (c_ix);
+  gcov_sort_topn_counter_arrays (gi_ptr);
 
   GCOV_GET_FILENAME (prefix_length, gcov_prefix_strip, gi_ptr->filename,
                      gi_filename_up);
@@ -1535,35 +1133,10 @@
     return;
 
   /* Now merge this file.  */
-  ret = gcov_merge_gcda_file (gi_ptr, values, fi_stride);
+  ret = gcov_merge_gcda_file (gi_ptr);
   if (ret != 0 ) return;
 
-  gcov_write_gcda_file (gi_ptr, fi_stride);
-=======
-  gcov_exit ();
-  for (gi_ptr = gcov_list; gi_ptr; gi_ptr = gi_ptr->next)
-    {
-      unsigned f_ix;
-
-      for (f_ix = 0; f_ix < gi_ptr->n_functions; f_ix++)
-	{
-	  unsigned t_ix;
-	  const struct gcov_fn_info *gfi_ptr = gi_ptr->functions[f_ix];
-
-	  if (!gfi_ptr || gfi_ptr->key != gi_ptr)
-	    continue;
-	  const struct gcov_ctr_info *ci_ptr = gfi_ptr->ctrs;
-	  for (t_ix = 0; t_ix != GCOV_COUNTERS; t_ix++)
-	    {
-	      if (!gi_ptr->merge[t_ix])
-		continue;
-	      
-	      memset (ci_ptr->values, 0, sizeof (gcov_type) * ci_ptr->num);
-	      ci_ptr++;
-	    }
-	}
-    }
->>>>>>> 51440c2f
+  gcov_write_gcda_file (gi_ptr);
 }
 
 #endif /* L_gcov */
