--- conflicted
+++ resolved
@@ -297,11 +297,7 @@
 {
   index = DWARF_REG_TO_UNWIND_COLUMN (index);
   gcc_assert (index < (int) sizeof(dwarf_reg_size_table));
-<<<<<<< HEAD
-  /* Return column size may be smaller than _Unwind_Context_Reg_Va.  */ 
-=======
   /* Return column size may be smaller than _Unwind_Context_Reg_Val.  */
->>>>>>> e47f8a3c
   gcc_assert (dwarf_reg_size_table[index] <= sizeof (_Unwind_Context_Reg_Val));
 
   context->by_value[index] = 1;
