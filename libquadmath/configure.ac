--- conflicted
+++ resolved
@@ -112,11 +112,7 @@
 AC_SUBST(toolexecdir)
 AC_SUBST(toolexeclibdir)
 
-<<<<<<< HEAD
-AC_CHECK_HEADERS(fenv.h)
-=======
 AC_CHECK_HEADERS(fenv.h langinfo.h locale.h wchar.h wctype.h limits.h ctype.h printf.h errno.h)
->>>>>>> 67b73e13
 
 # If available, sqrtl and cbrtl speed up the calculation -
 # but they are not required
@@ -128,10 +124,7 @@
   AC_CHECK_LIB([m],[feupdateenv],[AC_DEFINE([HAVE_FEUPDATEENV],[1],[libm includes feupdateenv])])
   AC_CHECK_LIB([m],[fesetenv],[AC_DEFINE([HAVE_FESETENV],[1],[libm includes fesetenv])])
   AC_CHECK_LIB([m],[fetestexcept],[AC_DEFINE([HAVE_FETESTEXCEPT],[1],[libm includes fetestexcept])])
-<<<<<<< HEAD
-=======
   AC_CHECK_FUNCS(strtoull)
->>>>>>> 67b73e13
 else
   if test "x$ac_cv_lib_m_sqrtl" = x""yes; then
     AC_DEFINE([HAVE_SQRTL],[1],[libm includes sqrtl])  
