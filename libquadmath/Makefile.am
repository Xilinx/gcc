--- conflicted
+++ resolved
@@ -59,16 +59,12 @@
   math/cacoshq.c math/cacosq.c math/casinhq.c math/casinq.c \
   math/catanhq.c math/catanq.c math/cimagq.c math/conjq.c math/cprojq.c \
   math/crealq.c math/fdimq.c math/fmaxq.c math/fminq.c math/ilogbq.c \
-<<<<<<< HEAD
-  math/llrintq.c math/log2q.c math/lrintq.c math/nearbyintq.c math/remquoq.c
-=======
   math/llrintq.c math/log2q.c math/lrintq.c math/nearbyintq.c math/remquoq.c \
   printf/addmul_1.c printf/add_n.c printf/cmp.c printf/divrem.c \
   printf/flt1282mpn.c printf/fpioconst.c printf/lshift.c printf/mul_1.c \
   printf/mul_n.c printf/mul.c printf/printf_fphex.c printf/printf_fp.c \
   printf/quadmath-printf.c printf/rshift.c printf/submul_1.c printf/sub_n.c \
   strtod/strtoflt128.c strtod/mpn2flt128.c strtod/tens_in_limb.c
->>>>>>> 67b73e13
 
 
 # Work around what appears to be a GNU make bug handling MAKEFLAGS
