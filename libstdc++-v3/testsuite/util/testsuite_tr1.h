// -*- C++ -*-
// Testing utilities for the tr1 testsuite.
//
<<<<<<< HEAD
// Copyright (C) 2004, 2005, 2006, 2007, 2009 Free Software Foundation, Inc.
=======
// Copyright (C) 2004, 2005, 2006, 2007, 2009, 2010, 2011
// Free Software Foundation, Inc.
>>>>>>> 3082eeb7
//
// This file is part of the GNU ISO C++ Library.  This library is free
// software; you can redistribute it and/or modify it under the
// terms of the GNU General Public License as published by the
// Free Software Foundation; either version 3, or (at your option)
// any later version.
//
// This library is distributed in the hope that it will be useful,
// but WITHOUT ANY WARRANTY; without even the implied warranty of
// MERCHANTABILITY or FITNESS FOR A PARTICULAR PURPOSE.  See the
// GNU General Public License for more details.
//
// You should have received a copy of the GNU General Public License along
// with this library; see the file COPYING3.  If not see
// <http://www.gnu.org/licenses/>.
//

#ifndef _GLIBCXX_TESTSUITE_TR1_H
#define _GLIBCXX_TESTSUITE_TR1_H

#include <ext/type_traits.h>

namespace __gnu_test
{
  // For tr1/type_traits.
  template<template<typename> class Category, typename Type>
    bool
    test_category(bool value)
    {
      bool ret = true;
      ret &= Category<Type>::value == value;
      ret &= Category<const Type>::value == value;
      ret &= Category<volatile Type>::value == value;
      ret &= Category<const volatile Type>::value == value;
      ret &= Category<Type>::type::value == value;
      ret &= Category<const Type>::type::value == value;
      ret &= Category<volatile Type>::type::value == value;
      ret &= Category<const volatile Type>::type::value == value;
      return ret;
    }

  template<template<typename> class Property, typename Type>
    bool
    test_property(typename Property<Type>::value_type value)
    {
      bool ret = true;
      ret &= Property<Type>::value == value;
      ret &= Property<Type>::type::value == value;
      return ret;
    }

  // For testing tr1/type_traits/extent, which has a second template
  // parameter.
  template<template<typename, unsigned> class Property,
<<<<<<< HEAD
           typename Type, unsigned Uint>
=======
	   typename Type, unsigned Uint>
>>>>>>> 3082eeb7
    bool
    test_property(typename Property<Type, Uint>::value_type value)
    {
      bool ret = true;
      ret &= Property<Type, Uint>::value == value;
      ret &= Property<Type, Uint>::type::value == value;
      return ret;
    }

#ifdef __GXX_EXPERIMENTAL_CXX0X__
  template<template<typename...> class Property, typename... Types>
    bool
    test_property(typename Property<Types...>::value_type value)
    {
      bool ret = true;
      ret &= Property<Types...>::value == value;
      ret &= Property<Types...>::type::value == value;
      return ret;
    }
#endif

  template<template<typename, typename> class Relationship,
	   typename Type1, typename Type2>
    bool
    test_relationship(bool value)
    {
      bool ret = true;
      ret &= Relationship<Type1, Type2>::value == value;
      ret &= Relationship<Type1, Type2>::type::value == value;
      return ret;
    }

  // Test types.
  class ClassType { };
  typedef const ClassType           cClassType;
  typedef volatile ClassType        vClassType;
  typedef const volatile ClassType  cvClassType;

  class DerivedType : public ClassType { };

  enum EnumType { e0 };

  struct ConvType
  { operator int() const; };

  class AbstractClass
  {
    virtual void rotate(int) = 0;
  };

  class PolymorphicClass
  {
    virtual void rotate(int);
  };

  class DerivedPolymorphic : public PolymorphicClass { };

  class VirtualDestructorClass
  {
    virtual ~VirtualDestructorClass();
  };

  union UnionType { };

  class IncompleteClass;

  struct ExplicitClass
  {
    ExplicitClass(double&);
    explicit ExplicitClass(int&);
<<<<<<< HEAD
  };

=======
    ExplicitClass(double&, int&, double&);
  };

  struct NothrowExplicitClass
  {
    NothrowExplicitClass(double&) throw();
    explicit NothrowExplicitClass(int&) throw();
    NothrowExplicitClass(double&, int&, double&) throw();
  };

  struct ThrowExplicitClass
  {
    ThrowExplicitClass(double&) throw(int);
    explicit ThrowExplicitClass(int&) throw(int);
    ThrowExplicitClass(double&, int&, double&) throw(int);
  };

  struct ThrowDefaultClass
  {
    ThrowDefaultClass() throw(int);
  };

  struct ThrowCopyConsClass
  {
    ThrowCopyConsClass(const ThrowCopyConsClass&) throw(int);
  };

#ifdef __GXX_EXPERIMENTAL_CXX0X__
  struct ThrowMoveConsClass
  {
    ThrowMoveConsClass(ThrowMoveConsClass&&) throw(int);
  };

  struct NoexceptExplicitClass
  {
    NoexceptExplicitClass(double&) noexcept(true);
    explicit NoexceptExplicitClass(int&) noexcept(true);
    NoexceptExplicitClass(double&, int&, double&) noexcept(true);
  };

  struct ExceptExplicitClass
  {
    ExceptExplicitClass(double&) noexcept(false);
    explicit ExceptExplicitClass(int&) noexcept(false);
    ExceptExplicitClass(double&, int&, double&) noexcept(false);
  };

  struct NoexceptDefaultClass
  {
    NoexceptDefaultClass() noexcept(true);
  };

  struct ExceptDefaultClass
  {
    ExceptDefaultClass() noexcept(false);
  };

  struct NoexceptCopyConsClass
  {
    NoexceptCopyConsClass(const NoexceptCopyConsClass&) noexcept(true);
  };

  struct ExceptCopyConsClass
  {
    ExceptCopyConsClass(const ExceptCopyConsClass&) noexcept(false);
  };

  struct NoexceptMoveConsClass
  {
    NoexceptMoveConsClass(NoexceptMoveConsClass&&) noexcept(true);
  };

  struct ExceptMoveConsClass
  {
    ExceptMoveConsClass(ExceptMoveConsClass&&) noexcept(false);
  };

  struct NoexceptCopyAssignClass
  {
    NoexceptCopyAssignClass&
    operator=(const NoexceptCopyAssignClass&) noexcept(true);
  };

  struct ExceptCopyAssignClass
  {
    ExceptCopyAssignClass&
    operator=(const ExceptCopyAssignClass&) noexcept(false);
  };

  struct NoexceptMoveAssignClass
  {
    NoexceptMoveAssignClass&
    operator=(NoexceptMoveAssignClass&&) noexcept(true);
  };

  struct ExceptMoveAssignClass
  {
    ExceptMoveAssignClass&
    operator=(ExceptMoveAssignClass&&) noexcept(false);
  };

  struct DeletedCopyAssignClass
  {
    DeletedCopyAssignClass&
    operator=(const DeletedCopyAssignClass&) = delete;
  };

  struct DeletedMoveAssignClass
  {
    DeletedMoveAssignClass&
    operator=(DeletedMoveAssignClass&&) = delete;
  };

  struct NoexceptMoveConsNoexceptMoveAssignClass
  {
    NoexceptMoveConsNoexceptMoveAssignClass
    (NoexceptMoveConsNoexceptMoveAssignClass&&) noexcept(true);

    NoexceptMoveConsNoexceptMoveAssignClass&
    operator=(NoexceptMoveConsNoexceptMoveAssignClass&&) noexcept(true);
  };

  struct ExceptMoveConsNoexceptMoveAssignClass
  {
    ExceptMoveConsNoexceptMoveAssignClass
    (ExceptMoveConsNoexceptMoveAssignClass&&) noexcept(false);

    ExceptMoveConsNoexceptMoveAssignClass&
    operator=(ExceptMoveConsNoexceptMoveAssignClass&&) noexcept(true);
  };

  struct NoexceptMoveConsExceptMoveAssignClass
  {
    NoexceptMoveConsExceptMoveAssignClass
    (NoexceptMoveConsExceptMoveAssignClass&&) noexcept(true);

    NoexceptMoveConsExceptMoveAssignClass&
    operator=(NoexceptMoveConsExceptMoveAssignClass&&) noexcept(false);
  };

  struct ExceptMoveConsExceptMoveAssignClass
  {
    ExceptMoveConsExceptMoveAssignClass
    (ExceptMoveConsExceptMoveAssignClass&&) noexcept(false);

    ExceptMoveConsExceptMoveAssignClass&
    operator=(ExceptMoveConsExceptMoveAssignClass&&) noexcept(false);
  };
#endif

>>>>>>> 3082eeb7
  struct NType   // neither trivial nor standard-layout
  {
    int i;
    int j;
    virtual ~NType();
  };

  struct TType   // trivial but not standard-layout
  {
    int i;
  private:
    int j;
  };

  struct SLType  // standard-layout but not trivial
  {
    int i;
    int j;
    ~SLType();
  };

  struct PODType // both trivial and standard-layout
  {
    int i;
    int j;
  };

<<<<<<< HEAD
=======
#ifdef __GXX_EXPERIMENTAL_CXX0X__
  struct LType // literal type
  {
    int _M_i;

    constexpr LType(int __i) : _M_i(__i) { }
  };

  struct LTypeDerived : public LType
  {
    constexpr LTypeDerived(int __i) : LType(__i) { }
  };

  struct NLType // not literal type
  {
    int _M_i;

    NLType() : _M_i(0) { }

    constexpr NLType(int __i) : _M_i(__i) { }

    NLType(const NLType& __other) : _M_i(__other._M_i) { }

    ~NLType() { _M_i = 0; }
  };
#endif

>>>>>>> 3082eeb7
  int truncate_float(float x) { return (int)x; }
  long truncate_double(double x) { return (long)x; }

  struct do_truncate_float_t
  {
    do_truncate_float_t()
    {
      ++live_objects;
    }

    do_truncate_float_t(const do_truncate_float_t&)
    {
      ++live_objects;
    }

    ~do_truncate_float_t()
    {
      --live_objects;
    }

    int operator()(float x) { return (int)x; }

    static int live_objects;
  };

  int do_truncate_float_t::live_objects = 0;

  struct do_truncate_double_t
  {
    do_truncate_double_t()
    {
     ++live_objects;
    }

    do_truncate_double_t(const do_truncate_double_t&)
    {
      ++live_objects;
    }

    ~do_truncate_double_t()
    {
      --live_objects;
    }

    long operator()(double x) { return (long)x; }

    static int live_objects;
  };

  int do_truncate_double_t::live_objects = 0;

  struct X
  {
    int bar;

    int foo()                   { return 1; }
    int foo_c() const           { return 2; }
    int foo_v()  volatile       { return 3; }
    int foo_cv() const volatile { return 4; }
  };

  // For use in 8_c_compatibility.
  template<typename R, typename T>
    typename __gnu_cxx::__enable_if<std::__are_same<R, T>::__value,
				    bool>::__type
    check_ret_type(T)
    { return true; }

#ifdef __GXX_EXPERIMENTAL_CXX0X__
  namespace construct_destruct
  {
    struct Empty {};

    struct B { int i; B(){} };
    struct D : B {};

    enum E { ee1 };
    enum E2 { ee2 };
    enum class SE { e1 };
    enum class SE2 { e2 };

    enum OpE : int;
    enum class OpSE : bool;

    union U { int i; Empty b; };

    struct Abstract
    {
      virtual ~Abstract() = 0;
    };

    struct AbstractDelDtor
    {
      ~AbstractDelDtor() = delete;
      virtual void foo() = 0;
    };

    struct Ukn;

    template<class To>
      struct ImplicitTo
      {
	operator To();
      };

    template<class To>
      struct DelImplicitTo
      {
	operator To() = delete;
      };

    template<class To>
      struct ExplicitTo
      {
	explicit operator To();
      };

    struct Ellipsis
    {
      Ellipsis(...){}
    };

    struct DelEllipsis
    {
      DelEllipsis(...) = delete;
    };

    struct Any
    {
      template<class T>
      Any(T&&){}
    };

    struct nAny
    {
      template<class... T>
      nAny(T&&...){}
    };

    struct DelnAny
    {
      template<class... T>
        DelnAny(T&&...) = delete;
    };

    template<class... Args>
      struct FromArgs
      {
	FromArgs(Args...);
      };

    struct DelDef
    {
      DelDef() = delete;
    };

    struct DelCopy
    {
      DelCopy(const DelCopy&) = delete;
    };

    struct DelDtor
    {
      DelDtor() = default;
      DelDtor(const DelDtor&) = default;
      DelDtor(DelDtor&&) = default;
      DelDtor(int);
      DelDtor(int, B, U);
      ~DelDtor() = delete;
    };

    struct Nontrivial
    {
      Nontrivial();
      Nontrivial(const Nontrivial&);
      Nontrivial& operator=(const Nontrivial&);
      ~Nontrivial();
    };

    union NontrivialUnion
    {
      int i;
      Nontrivial n;
    };

    struct UnusualCopy
    {
      UnusualCopy(UnusualCopy&);
    };
  }

  namespace assign
  {
    struct Empty {};

    struct B { int i; B(){} };
    struct D : B {};

    enum E { ee1 };
    enum E2 { ee2 };
    enum class SE { e1 };
    enum class SE2 { e2 };

    enum OpE : int;
    enum class OpSE : bool;

    union U { int i; Empty b; };

    union UAssignAll
    {
      bool b;
      char c;
      template<class T>
      void operator=(T&&);
    };

    union UDelAssignAll
    {
      bool b;
      char c;
      template<class T>
      void operator=(T&&) = delete;
    };

    struct Abstract
    {
      virtual ~Abstract() = 0;
    };

    struct AbstractDelDtor
    {
      ~AbstractDelDtor() = delete;
      virtual void foo() = 0;
    };

    struct Ukn;

    template<class To>
      struct ImplicitTo
      {
	operator To();
      };

    template<class To>
      struct ExplicitTo
      {
	explicit operator To();
      };

    template<class To>
      struct DelImplicitTo
      {
	operator To() = delete;
      };

    template<class To>
      struct DelExplicitTo
      {
	explicit operator To() = delete;
      };

    struct Ellipsis
    {
      Ellipsis(...){}
    };

    struct DelEllipsis
    {
      DelEllipsis(...) = delete;
    };

    struct Any
    {
      template<class T>
        Any(T&&){}
    };

    struct nAny
    {
      template<class... T>
        nAny(T&&...){}
    };

    struct DelnAny
    {
      template<class... T>
        DelnAny(T&&...) = delete;
    };

    template<class... Args>
      struct FromArgs
      {
	FromArgs(Args...);
      };

    template<class... Args>
      struct DelFromArgs
      {
	DelFromArgs(Args...) = delete;
      };

    struct DelDef
    {
      DelDef() = delete;
    };

    struct DelCopy
    {
      DelCopy(const DelCopy&) = delete;
    };

    struct DelDtor
    {
      DelDtor() = default;
      DelDtor(const DelDtor&) = default;
      DelDtor(DelDtor&&) = default;
      DelDtor(int);
      DelDtor(int, B, U);
      ~DelDtor() = delete;
    };

    struct Nontrivial
    {
      Nontrivial();
      Nontrivial(const Nontrivial&);
      Nontrivial& operator=(const Nontrivial&);
      ~Nontrivial();
    };

    union NontrivialUnion
    {
      int i;
      Nontrivial n;
    };

    struct UnusualCopy
    {
      UnusualCopy(UnusualCopy&);
    };

    struct AnyAssign
    {
      template<class T>
        void operator=(T&&);
    };

    struct DelAnyAssign
    {
      template<class T>
        void operator=(T&&) = delete;
    };

    struct DelCopyAssign
    {
      DelCopyAssign& operator=(const DelCopyAssign&) = delete;
      DelCopyAssign& operator=(DelCopyAssign&&) = default;
    };

    struct MO
    {
      MO(MO&&) = default;
      MO& operator=(MO&&) = default;
    };
  }

  struct CopyConsOnlyType
  {
    CopyConsOnlyType(int) { }
    CopyConsOnlyType(CopyConsOnlyType&&) = delete;
    CopyConsOnlyType(const CopyConsOnlyType&) = default;
    CopyConsOnlyType& operator=(const CopyConsOnlyType&) = delete;
    CopyConsOnlyType& operator=(CopyConsOnlyType&&) = delete;
  };

  struct MoveConsOnlyType
  {
    MoveConsOnlyType(int) { }
    MoveConsOnlyType(const MoveConsOnlyType&) = delete;
    MoveConsOnlyType(MoveConsOnlyType&&) = default;
    MoveConsOnlyType& operator=(const MoveConsOnlyType&) = delete;
    MoveConsOnlyType& operator=(MoveConsOnlyType&&) = delete;
  };
#endif

} // namespace __gnu_test

#endif // _GLIBCXX_TESTSUITE_TR1_H<|MERGE_RESOLUTION|>--- conflicted
+++ resolved
@@ -1,12 +1,8 @@
 // -*- C++ -*-
 // Testing utilities for the tr1 testsuite.
 //
-<<<<<<< HEAD
-// Copyright (C) 2004, 2005, 2006, 2007, 2009 Free Software Foundation, Inc.
-=======
 // Copyright (C) 2004, 2005, 2006, 2007, 2009, 2010, 2011
 // Free Software Foundation, Inc.
->>>>>>> 3082eeb7
 //
 // This file is part of the GNU ISO C++ Library.  This library is free
 // software; you can redistribute it and/or modify it under the
@@ -61,11 +57,7 @@
   // For testing tr1/type_traits/extent, which has a second template
   // parameter.
   template<template<typename, unsigned> class Property,
-<<<<<<< HEAD
-           typename Type, unsigned Uint>
-=======
 	   typename Type, unsigned Uint>
->>>>>>> 3082eeb7
     bool
     test_property(typename Property<Type, Uint>::value_type value)
     {
@@ -136,10 +128,6 @@
   {
     ExplicitClass(double&);
     explicit ExplicitClass(int&);
-<<<<<<< HEAD
-  };
-
-=======
     ExplicitClass(double&, int&, double&);
   };
 
@@ -290,7 +278,6 @@
   };
 #endif
 
->>>>>>> 3082eeb7
   struct NType   // neither trivial nor standard-layout
   {
     int i;
@@ -318,8 +305,6 @@
     int j;
   };
 
-<<<<<<< HEAD
-=======
 #ifdef __GXX_EXPERIMENTAL_CXX0X__
   struct LType // literal type
   {
@@ -347,7 +332,6 @@
   };
 #endif
 
->>>>>>> 3082eeb7
   int truncate_float(float x) { return (int)x; }
   long truncate_double(double x) { return (long)x; }
 
