--- conflicted
+++ resolved
@@ -1,10 +1,6 @@
 // -*- C++ -*-
 
-<<<<<<< HEAD
-// Copyright (C) 2005, 2006, 2008, 2009 Free Software Foundation, Inc.
-=======
 // Copyright (C) 2005, 2006, 2008, 2009, 2010 Free Software Foundation, Inc.
->>>>>>> 3082eeb7
 //
 // This file is part of the GNU ISO C++ Library.  This library is free
 // software; you can redistribute it and/or modify it under the terms
@@ -102,11 +98,7 @@
 {
   PB_DS_TRACE("copy_constructor");
   bool done = true;
-<<<<<<< HEAD
-  Cntnr* p_c = NULL;
-=======
   Cntnr* p_c = 0;
->>>>>>> 3082eeb7
   m_alloc.set_probability(m_tp);
   typename alloc_t::group_adjustor adjust(m_p_c->size());
 
@@ -132,11 +124,7 @@
 {
   PB_DS_TRACE("assignment operator");
   bool done = true;
-<<<<<<< HEAD
-  Cntnr* p_c = NULL;
-=======
   Cntnr* p_c = 0;
->>>>>>> 3082eeb7
   m_alloc.set_probability(m_tp);
   typename alloc_t::group_adjustor adjust(m_p_c->size());
 
@@ -171,11 +159,7 @@
 it_constructor_imp(__gnu_pbds::cc_hash_tag)
 {
   bool done = true;
-<<<<<<< HEAD
-  Cntnr* p_c = NULL;
-=======
   Cntnr* p_c = 0;
->>>>>>> 3082eeb7
   m_alloc.set_probability(m_tp);
   typename alloc_t::group_adjustor adjust(m_p_c->size());
 
@@ -242,11 +226,7 @@
 it_constructor_imp(__gnu_pbds::gp_hash_tag)
 {
   bool done = true;
-<<<<<<< HEAD
-  Cntnr* p_c = NULL;
-=======
   Cntnr* p_c = 0;
->>>>>>> 3082eeb7
   m_alloc.set_probability(m_tp);
   typename alloc_t::group_adjustor adjust(m_p_c->size());
 
@@ -329,11 +309,7 @@
 it_constructor_imp(__gnu_pbds::tree_tag)
 {
   bool done = true;
-<<<<<<< HEAD
-  Cntnr* p_c = NULL;
-=======
   Cntnr* p_c = 0;
->>>>>>> 3082eeb7
   m_alloc.set_probability(m_tp);
   typename alloc_t::group_adjustor adjust(m_p_c->size());
 
@@ -369,11 +345,7 @@
 it_constructor_imp(__gnu_pbds::list_update_tag)
 {
   bool done = true;
-<<<<<<< HEAD
-  Cntnr* p_c = NULL;
-=======
   Cntnr* p_c = 0;
->>>>>>> 3082eeb7
   m_alloc.set_probability(m_tp);
   typename alloc_t::group_adjustor adjust(m_p_c->size());
 
@@ -398,11 +370,7 @@
 it_constructor_imp(__gnu_pbds::pat_trie_tag)
 {
   bool done = true;
-<<<<<<< HEAD
-  Cntnr* p_c = NULL;
-=======
   Cntnr* p_c = 0;
->>>>>>> 3082eeb7
   m_alloc.set_probability(m_tp);
   typename alloc_t::group_adjustor adjust(m_p_c->size());
 
@@ -482,11 +450,7 @@
       m_alloc.set_probability(0);
       const key_type k = native_key;
       m_alloc.set_probability(1);
-<<<<<<< HEAD
-      typename cntnr::const_point_iterator found_it = r_c.find(k);
-=======
       typename cntnr::point_const_iterator found_it = r_c.find(k);
->>>>>>> 3082eeb7
       PB_DS_THROW_IF_FAILED(found_it != r_c.end(),
 			    test_traits::native_val_to_string(*it),
 			    &r_c, &r_native_c);
@@ -1108,13 +1072,8 @@
       m_alloc.set_probability(0);
       value_type v = test_traits::generate_value(m_g, m_m);
       m_alloc.set_probability(m_tp);
-<<<<<<< HEAD
-      const_key_reference r_k = test_traits::extract_key(v);
-      typename cntnr::const_point_iterator found_it = m_p_c->find(r_k);
-=======
       key_const_reference r_k = test_traits::extract_key(v);
       typename cntnr::point_const_iterator found_it = m_p_c->find(r_k);
->>>>>>> 3082eeb7
       const bool existed = (found_it != m_p_c->end());
       const std::pair<typename cntnr::point_iterator, bool> ins_ret = m_p_c->insert(v);
       
@@ -1202,11 +1161,7 @@
       m_alloc.set_probability(0);
       value_type v = test_traits::generate_value(m_g, m_m);
       m_alloc.set_probability(m_tp);
-<<<<<<< HEAD
-      (*m_p_c)[v] = __gnu_pbds::null_mapped_type();
-=======
       (*m_p_c)[v] = __gnu_pbds::null_type();
->>>>>>> 3082eeb7
       m_native_c.insert(test_traits::native_value(v));
     }
   catch(__gnu_cxx::forced_error&)
