// -*- C++ -*-
// typelist for the C++ library testsuite. 
//
<<<<<<< HEAD
// Copyright (C) 2005, 2006, 2007, 2008, 2009 Free Software Foundation, Inc.
=======
// Copyright (C) 2005, 2006, 2007, 2008, 2009, 2010, 2011
// Free Software Foundation, Inc.
>>>>>>> 3082eeb7
//
// This file is part of the GNU ISO C++ Library.  This library is free
// software; you can redistribute it and/or modify it under the
// terms of the GNU General Public License as published by the
// Free Software Foundation; either version 3, or (at your option)
// any later version.
//
// This library is distributed in the hope that it will be useful,
// but WITHOUT ANY WARRANTY; without even the implied warranty of
// MERCHANTABILITY or FITNESS FOR A PARTICULAR PURPOSE.  See the
// GNU General Public License for more details.
//
// You should have received a copy of the GNU General Public License along
// with this library; see the file COPYING3.  If not see
// <http://www.gnu.org/licenses/>.
//

#ifndef _TESTSUITE_COMMON_TYPES_H
#define _TESTSUITE_COMMON_TYPES_H 1

#include <ext/typelist.h>

#include <ext/new_allocator.h>
#include <ext/malloc_allocator.h>
#include <ext/mt_allocator.h>
#include <ext/bitmap_allocator.h>
#include <ext/pool_allocator.h>

#include <algorithm>

#include <vector>
#include <list>
#include <deque>
#include <string>
#include <limits>

#include <map>
#include <set>
#include <tr1/functional>
#include <tr1/unordered_map>
#include <tr1/unordered_set>

#ifdef __GXX_EXPERIMENTAL_CXX0X__
#include <atomic>
#include <type_traits>
#endif

namespace __gnu_test
{
  using __gnu_cxx::typelist::node;
  using __gnu_cxx::typelist::transform;
  using __gnu_cxx::typelist::append;

  // All the allocators to test.
  template<typename Tp, bool Thread>
    struct allocator_policies
    {
      typedef Tp			    	value_type;
      typedef __gnu_cxx::new_allocator<Tp> 		a1;
      typedef __gnu_cxx::malloc_allocator<Tp> 		a2;
      typedef __gnu_cxx::__common_pool_policy<__gnu_cxx::__pool, Thread> pool_policy;
      typedef __gnu_cxx::__mt_alloc<Tp, pool_policy>	a3;
      typedef __gnu_cxx::bitmap_allocator<Tp> 		a4;
      typedef __gnu_cxx::__pool_alloc<Tp> 		a5;
      typedef node<_GLIBCXX_TYPELIST_CHAIN5(a1, a2, a3, a4, a5)> type;
    };

  // Typelists for vector, string, list, deque.
  // XXX should just use template templates
  template<typename Tp, bool Thread>
    struct vectors
    {
      typedef Tp			    		value_type;

      template<typename Tl>
        struct vector_shell
	{
	  typedef Tl 					allocator_type;
	  typedef std::vector<value_type, allocator_type>	type;
	};

      typedef allocator_policies<value_type, Thread>	allocator_types;
      typedef typename allocator_types::type 		allocator_typelist;
      typedef typename transform<allocator_typelist, vector_shell>::type type;
    };

  template<typename Tp, bool Thread>
    struct lists
    {
      typedef Tp			    		value_type;

      template<typename Tl>
        struct list_shell
	{
	  typedef Tl 					allocator_type;
	  typedef std::list<value_type, allocator_type>	type;
	};

      typedef allocator_policies<value_type, Thread>	allocator_types;
      typedef typename allocator_types::type 		allocator_typelist;
      typedef typename transform<allocator_typelist, list_shell>::type type;
    };

  template<typename Tp, bool Thread>
    struct deques
    {
      typedef Tp			    		value_type;

      template<typename Tl>
        struct deque_shell
	{
	  typedef Tl 					allocator_type;
	  typedef std::deque<value_type, allocator_type>	type;
	};

      typedef allocator_policies<value_type, Thread>	allocator_types;
      typedef typename allocator_types::type 		allocator_typelist;
      typedef typename transform<allocator_typelist, deque_shell>::type type;
    };

  template<typename Tp, bool Thread>
    struct strings
    {
      typedef Tp			    		value_type;

      template<typename Tl>
        struct string_shell
	{
	  typedef Tl 					allocator_type;
	  typedef std::char_traits<value_type> 		traits_type;
	  typedef std::basic_string<value_type, traits_type, allocator_type>	type;
	};

      typedef allocator_policies<value_type, Thread>	allocator_types;
      typedef typename allocator_types::type 		allocator_typelist;
      typedef typename transform<allocator_typelist, string_shell>::type type;
    };

  // A typelist of vector, list, deque, and string all instantiated
  // with each of the allocator policies.
  template<typename Tp, bool Thread>
    struct sequence_containers
    {
      typedef Tp			    		value_type;

      typedef typename vectors<value_type, Thread>::type vector_typelist;
      typedef typename lists<value_type, Thread>::type   list_typelist;
      typedef typename deques<value_type, Thread>::type  deque_typelist;
      typedef typename strings<value_type, Thread>::type string_typelist;

      typedef typename append<vector_typelist, list_typelist>::type a1;
      typedef typename append<deque_typelist, string_typelist>::type a2;
      typedef typename append<a1, a2>::type type;
    };

  // Typelists for map, set, unordered_set, unordered_map.
  template<typename Tp, bool Thread>
    struct maps
    {
      typedef Tp			    		value_type;
      typedef Tp 					key_type;
      typedef std::pair<const key_type, value_type> 	pair_type;
      typedef std::less<key_type>      			compare_function;

      template<typename Tl>
        struct container
	{
	  typedef Tl 					allocator_type;
	  typedef std::map<key_type, value_type, compare_function, allocator_type>	type;
	};

      typedef allocator_policies<pair_type, Thread>	allocator_types;
      typedef typename allocator_types::type 		allocator_typelist;
      typedef typename transform<allocator_typelist, container>::type type;
    };

  template<typename Tp, bool Thread>
    struct unordered_maps
    {
      typedef Tp			    		value_type;
      typedef Tp 					key_type;
      typedef std::pair<const key_type, value_type> 	pair_type;
      typedef std::tr1::hash<key_type>      		hash_function;
      typedef std::equal_to<key_type>      		equality_function;

      template<typename Tl>
        struct container
	{
	  typedef Tl 					allocator_type;
	  typedef std::tr1::unordered_map<key_type, value_type, hash_function, equality_function, allocator_type>	type;
	};

      typedef allocator_policies<pair_type, Thread>	allocator_types;
      typedef typename allocator_types::type 		allocator_typelist;
      typedef typename transform<allocator_typelist, container>::type type;
    };

  template<typename Tp, bool Thread>
    struct sets
    {
      typedef Tp			    		value_type;
      typedef Tp 					key_type;
      typedef std::less<key_type>      			compare_function;

      template<typename Tl>
        struct container
	{
	  typedef Tl 					allocator_type;
	  typedef std::set<key_type, compare_function, allocator_type>	type;
	};

      typedef allocator_policies<key_type, Thread>	allocator_types;
      typedef typename allocator_types::type 		allocator_typelist;
      typedef typename transform<allocator_typelist, container>::type type;
    };

  template<typename Tp, bool Thread>
    struct unordered_sets
    {
      typedef Tp			    		value_type;
      typedef Tp 					key_type;
      typedef std::tr1::hash<key_type>      		hash_function;
      typedef std::equal_to<key_type>      		equality_function;

      template<typename Tl>
        struct container
	{
	  typedef Tl 					allocator_type;
	  typedef std::tr1::unordered_set<key_type, hash_function, equality_function, allocator_type>	type;
	};

      typedef allocator_policies<key_type, Thread>	allocator_types;
      typedef typename allocator_types::type 		allocator_typelist;
      typedef typename transform<allocator_typelist, container>::type type;
    };


  // A typelist  of all associated  container types, with each  of the
  // allocator policies.
  template<typename Tp, bool Thread>
    struct associative_containers
    {
      typedef Tp			    		value_type;

      typedef typename maps<value_type, Thread>::type map_typelist;
      typedef typename sets<value_type, Thread>::type set_typelist;
      typedef typename unordered_maps<value_type, Thread>::type unordered_map_typelist;
      typedef typename unordered_sets<value_type, Thread>::type unordered_set_typelist;

      typedef typename append<map_typelist, unordered_map_typelist>::type a1;
      typedef typename append<set_typelist, unordered_set_typelist>::type a2;
      typedef typename append<a1, a2>::type type;
    };

  // A typelist of all integral types.
  struct integral_types
  {
    typedef bool 		a1;
    typedef char 		a2;
    typedef signed char 	a3;
    typedef unsigned char 	a4;
    typedef short 		a5;
    typedef unsigned short 	a6;
    typedef int 		a7;
    typedef unsigned int 	a8;
    typedef long 		a9;
    typedef unsigned long 	a10;
    typedef long long 		a11;
    typedef unsigned long long 	a12;
    typedef wchar_t 		a13;
#ifdef __GXX_EXPERIMENTAL_CXX0X__
    typedef char16_t 		a14;
    typedef char32_t 		a15;

    typedef node<_GLIBCXX_TYPELIST_CHAIN15(a1, a2, a3, a4, a5, a6, a7, a8, a9, 
					   a10, a11, a12, a13, a14, a15)> type;
#else
    typedef node<_GLIBCXX_TYPELIST_CHAIN13(a1, a2, a3, a4, a5, a6, a7, a8, a9, 
					   a10, a11, a12, a13)> type;
#endif
  };

#ifdef __GXX_EXPERIMENTAL_CXX0X__
  struct atomic_integrals_no_bool
  {
    typedef std::atomic_char        	a2;
    typedef std::atomic_schar 		a3;
    typedef std::atomic_uchar 		a4;
    typedef std::atomic_short       	a5;
    typedef std::atomic_ushort 		a6;
    typedef std::atomic_int 		a7;
    typedef std::atomic_uint 		a8;
    typedef std::atomic_long        	a9;
    typedef std::atomic_ulong 		a10;
    typedef std::atomic_llong       	a11;
    typedef std::atomic_ullong 		a12;
    typedef std::atomic_wchar_t     	a13;
    typedef std::atomic_char16_t    	a14;
    typedef std::atomic_char32_t    	a15;
    
    typedef node<_GLIBCXX_TYPELIST_CHAIN14(a2, a3, a4, a5, a6, a7, a8, a9, 
					   a10, a11, a12, a13, a14, a15)> type;
  };

  struct atomic_integrals
  {
    typedef std::atomic_bool        	a1;
    typedef std::atomic_char        	a2;
    typedef std::atomic_schar 		a3;
    typedef std::atomic_uchar 		a4;
    typedef std::atomic_short       	a5;
    typedef std::atomic_ushort 		a6;
    typedef std::atomic_int 		a7;
    typedef std::atomic_uint 		a8;
    typedef std::atomic_long        	a9;
    typedef std::atomic_ulong 		a10;
    typedef std::atomic_llong       	a11;
    typedef std::atomic_ullong 		a12;
    typedef std::atomic_wchar_t     	a13;
    typedef std::atomic_char16_t    	a14;
    typedef std::atomic_char32_t    	a15;
    
    typedef node<_GLIBCXX_TYPELIST_CHAIN15(a1, a2, a3, a4, a5, a6, a7, a8, a9, 
					   a10, a11, a12, a13, a14, a15)> type;
  };


  template<typename Tp>
    struct atomics
    {
      typedef Tp			value_type;
      typedef std::atomic<value_type>	type;
    };

  typedef transform<integral_types::type, atomics>::type atomics_tl;
#endif

<<<<<<< HEAD
=======
  template<typename Tp>
    struct numeric_limits
    {
      typedef Tp			value_type;
      typedef std::numeric_limits<value_type>	type;
    };

  typedef transform<integral_types::type, numeric_limits>::type limits_tl;
>>>>>>> 3082eeb7

  struct has_increment_operators
  {
    template<typename _Tp>
      void 
      operator()()
      {
	struct _Concept
	{
	  void __constraint()
	  {
	    _Tp a; 
	    ++a; // prefix
	    a++; // postfix
	    a += a;
	  }
	};

	void (_Concept::*__x)() __attribute__((unused))
	  = &_Concept::__constraint;
      }
  };

  struct has_decrement_operators
  {
    template<typename _Tp>
      void 
      operator()()
      {
	struct _Concept
	{
	  void __constraint()
	  {
	    _Tp a; 
	    --a; // prefix
	    a--; // postfix
	    a -= a;
	  }
	};

	void (_Concept::*__x)() __attribute__((unused))
	  = &_Concept::__constraint;
      }
  };

<<<<<<< HEAD
=======
#ifdef __GXX_EXPERIMENTAL_CXX0X__
  template<typename _Tp>
    void
    constexpr_bitwise_operators()
    {
      constexpr _Tp a = _Tp();
      constexpr _Tp b = _Tp();
      constexpr _Tp c1 __attribute__((unused)) = a | b;
      constexpr _Tp c2 __attribute__((unused)) = a & b;
      constexpr _Tp c3 __attribute__((unused)) = a ^ b;
      constexpr _Tp c4 __attribute__((unused)) = ~b;
    }
#endif

>>>>>>> 3082eeb7
  template<typename _Tp>
    void
    bitwise_operators()
    {
      _Tp a = _Tp();
      _Tp b = _Tp();
      a | b;
      a & b;
      a ^ b;
      ~b;
    }

  template<typename _Tp>
    void
    bitwise_assignment_operators()
    {
      _Tp a = _Tp();
      _Tp b = _Tp();
      a |= b; // set
      a &= ~b; // clear
      a ^= b;
    }

  // 17.3.2.1.2 - Bitmask types [lib.bitmask.types]
  // bitmask_operators
  template<typename _BitmTp>
    void
    bitmask_operators()
    {
      bitwise_operators<_BitmTp>();
      bitwise_assignment_operators<_BitmTp>();
    }

  struct has_bitwise_operators
  {
    template<typename _Tp>
      void 
      operator()()
      {
	struct _Concept
	{
	  void __constraint()
	  {
	    a |= b; // set
	    a &= ~b; // clear
	    a ^= b;
	  }
	  _Tp a;
	  _Tp b;
	};

	void (_Concept::*__x)() __attribute__((unused))
	  = &_Concept::__constraint;
      }
  };

<<<<<<< HEAD
  // Generator to test standard layout
#ifdef __GXX_EXPERIMENTAL_CXX0X__
=======
#ifdef __GXX_EXPERIMENTAL_CXX0X__

  struct constexpr_comparison_eq_ne
  {
    template<typename _Tp1, typename _Tp2 = _Tp1>
      void 
      operator()()
      {
	static_assert(_Tp1() == _Tp2(), "eq");
	static_assert(!(_Tp1() != _Tp2()), "ne");
      }
  };

  struct constexpr_comparison_operators
  {
    template<typename _Tp>
      void 
      operator()()
      {
	static_assert(!(_Tp() < _Tp()), "less");
	static_assert(_Tp() <= _Tp(), "leq");
	static_assert(!(_Tp() > _Tp()), "more");
	static_assert(_Tp() >= _Tp(), "meq");
	static_assert(_Tp() == _Tp(), "eq");
	static_assert(!(_Tp() != _Tp()), "ne");
      }
  };

  // Generator to test standard layout
>>>>>>> 3082eeb7
  struct has_trivial_cons_dtor
  {
    template<typename _Tp>
      void 
      operator()()
      {
	struct _Concept
	{
	  void __constraint()
	  {
	    typedef std::has_trivial_default_constructor<_Tp> ctor_p;
	    static_assert(ctor_p::value, "default constructor not trivial");

	    typedef std::has_trivial_destructor<_Tp> dtor_p;
	    static_assert(dtor_p::value, "destructor not trivial");
	  }
	};

	void (_Concept::*__x)() __attribute__((unused))
	  = &_Concept::__constraint;
      }
  };

  struct standard_layout
  {
    template<typename _Tp>
      void 
      operator()()
      {
	struct _Concept
	{
	  void __constraint()
	  {
	    typedef std::is_standard_layout<_Tp> standard_layout_p;
	    static_assert(standard_layout_p::value, "not standard_layout");
	  }
	};

	void (_Concept::*__x)() __attribute__((unused))
	  = &_Concept::__constraint;
      }
  };
#endif

  // Generator to test base class
  struct has_required_base_class
  {
    template<typename _TBase, typename _TDerived>
      void 
      operator()()
      {
	struct _Concept
	{
	  void __constraint()
	  {
	    const _TDerived& obj = __a;
	    const _TBase* base __attribute__((unused)) = &obj;
	  }
	  
	  _TDerived __a;
	};

	void (_Concept::*__x)() __attribute__((unused))
	  = &_Concept::__constraint;
      }
  };

  // Generator to test assignment operator.
  struct assignable
  {
    template<typename _Tp>
      void 
      operator()()
      {
	struct _Concept
	{
	  void __constraint()
	  { __v1 = __v2; }

	  _Tp __v1;
	  _Tp __v2;
	};

	void (_Concept::*__x)() __attribute__((unused))
	  = &_Concept::__constraint;
      }
  };

  // Generator to test default constructor.
  struct default_constructible
  {
    template<typename _Tp>
      void 
      operator()()
      {
	struct _Concept
	{
	  void __constraint()
	  { _Tp __v __attribute__((unused)); }
	};

	void (_Concept::*__x)() __attribute__((unused))
	  = &_Concept::__constraint;
      }
  };

  // Generator to test copy constructor.
  struct copy_constructible
  {
    template<typename _Tp>
      void 
      operator()()
      {
	struct _Concept
	{
	  void __constraint()
	  { _Tp __v2(__v1); }

	  _Tp __v1;
	};

	void (_Concept::*__x)() __attribute__((unused))
	  = &_Concept::__constraint;
      }
  };

  // Generator to test direct initialization, single value constructor.
  struct single_value_constructible
  {
    template<typename _Ttype, typename _Tvalue>
      void 
      operator()()
      {
	struct _Concept
	{
	  void __constraint()
	  { _Ttype __v(__a); }
	  
	  _Tvalue __a;
	};

	void (_Concept::*__x)() __attribute__((unused))
	  = &_Concept::__constraint;
      }
  };

<<<<<<< HEAD
=======
#ifdef __GXX_EXPERIMENTAL_CXX0X__
  // Generator to test default constructor.
  struct constexpr_default_constructible
  {
    template<typename _Tp, bool _IsLitp = std::is_literal_type<_Tp>::value>
      struct _Concept;

    // NB: _Tp must be a literal type.
    // Have to have user-defined default ctor for this to work.
    template<typename _Tp>
      struct _Concept<_Tp, true>
      {
	void __constraint()
	{ constexpr _Tp __obj; }
      };

    // Non-literal type, declare local static and verify no
    // constructors generated for _Tp within the translation unit.
    template<typename _Tp>
      struct _Concept<_Tp, false>
      {
	void __constraint()
	{ static _Tp __obj; }
      };

    template<typename _Tp>
      void 
      operator()()
      {
	_Concept<_Tp> c;
	c.__constraint();
      }
  };

  // Generator to test defaulted default constructor.
  struct constexpr_defaulted_default_constructible
  {
    template<typename _Tp>
      void
      operator()()
      {
	struct _Concept
	{
	  void __constraint()
	  { constexpr _Tp __v __attribute__((unused)) { }; }
	};

	void (_Concept::*__x)() __attribute__((unused))
	  = &_Concept::__constraint;
      }
  };

  struct constexpr_single_value_constructible
  {
    template<typename _Ttesttype, typename _Tvaluetype, 
	     bool _IsLitp = std::is_literal_type<_Ttesttype>::value>
      struct _Concept;

    // NB: _Tvaluetype and _Ttesttype must be literal types.
    // Additional constraint on _Tvaluetype needed.  Either assume
    // user-defined default ctor as per
    // constexpr_default_constructible and provide no initializer,
    // provide an initializer, or assume empty-list init-able. Choose
    // the latter.
    template<typename _Ttesttype, typename _Tvaluetype>
      struct _Concept<_Ttesttype, _Tvaluetype, true>
      {
	void __constraint()
	{
	  constexpr _Tvaluetype __v { };
	  constexpr _Ttesttype __obj(__v);
	}
      };

    template<typename _Ttesttype, typename _Tvaluetype>
      struct _Concept<_Ttesttype, _Tvaluetype, false>
      {
	void __constraint()
	{ 
	  const _Tvaluetype __v { };
	  static _Ttesttype __obj(__v);
	}
      };

    template<typename _Ttesttype, typename _Tvaluetype>
      void
      operator()()
      {
	_Concept<_Ttesttype, _Tvaluetype> c;
	c.__constraint();
      }
  };
#endif

>>>>>>> 3082eeb7
  // Generator to test direct list initialization
#ifdef __GXX_EXPERIMENTAL_CXX0X__
  struct direct_list_initializable
  {
    template<typename _Ttype, typename _Tvalue>
      void 
      operator()()
      {
	struct _Concept
	{
	  void __constraint()
	  { 
	    _Ttype __v1 { }; // default ctor
	    _Ttype __v2 { __a };  // single-argument ctor
	  }
	  
	  _Tvalue __a;
	};

	void (_Concept::*__x)() __attribute__((unused))
	  = &_Concept::__constraint;
      }
  };
#endif

  // Generator to test copy list initialization, aggregate initialization
  struct copy_list_initializable
  {
    template<typename _Ttype, typename _Tvalue>
      void 
      operator()()
      {
	struct _Concept
	{
	  void __constraint()
<<<<<<< HEAD
	  { _Ttype __v = {__a}; }
=======
	  { _Ttype __v __attribute__((unused)) = {__a}; }
>>>>>>> 3082eeb7
	  
	  _Tvalue __a;
	};

	void (_Concept::*__x)() __attribute__((unused))
	  = &_Concept::__constraint;
      }
  };

  // Generator to test integral conversion operator
  struct integral_convertable
  {
    template<typename _Ttype, typename _Tvalue>
      void 
      operator()()
      {
	struct _Concept
	{
	  void __constraint()
	  {
	    _Tvalue __v0(0);
	    _Tvalue __v1(1);
	    _Ttype __a(__v1);
	    __v0 = __a;

	    bool test __attribute__((unused)) = true;
	    VERIFY( __v1 == __v0 );
	  }
	};

	void (_Concept::*__x)() __attribute__((unused))
	  = &_Concept::__constraint;
      }
  };

  // Generator to test integral assignment operator 
  struct integral_assignable
  {
    template<typename _Ttype, typename _Tvalue>
      void 
      operator()()
      {
	struct _Concept
	{
	  void __constraint()
	  {
	    _Tvalue __v0(0);
	    _Tvalue __v1(1);
	    _Ttype __a(__v0);
	    __a = __v1;
	    _Tvalue __vr = __a;

	    bool test __attribute__((unused)) = true;
	    VERIFY( __v1 == __vr );
	  }
	};

	void (_Concept::*__x)() __attribute__((unused))
	  = &_Concept::__constraint;
      }
  };
} // namespace __gnu_test
#endif<|MERGE_RESOLUTION|>--- conflicted
+++ resolved
@@ -1,12 +1,8 @@
 // -*- C++ -*-
 // typelist for the C++ library testsuite. 
 //
-<<<<<<< HEAD
-// Copyright (C) 2005, 2006, 2007, 2008, 2009 Free Software Foundation, Inc.
-=======
 // Copyright (C) 2005, 2006, 2007, 2008, 2009, 2010, 2011
 // Free Software Foundation, Inc.
->>>>>>> 3082eeb7
 //
 // This file is part of the GNU ISO C++ Library.  This library is free
 // software; you can redistribute it and/or modify it under the
@@ -344,8 +340,6 @@
   typedef transform<integral_types::type, atomics>::type atomics_tl;
 #endif
 
-<<<<<<< HEAD
-=======
   template<typename Tp>
     struct numeric_limits
     {
@@ -354,7 +348,6 @@
     };
 
   typedef transform<integral_types::type, numeric_limits>::type limits_tl;
->>>>>>> 3082eeb7
 
   struct has_increment_operators
   {
@@ -400,8 +393,6 @@
       }
   };
 
-<<<<<<< HEAD
-=======
 #ifdef __GXX_EXPERIMENTAL_CXX0X__
   template<typename _Tp>
     void
@@ -416,7 +407,6 @@
     }
 #endif
 
->>>>>>> 3082eeb7
   template<typename _Tp>
     void
     bitwise_operators()
@@ -473,10 +463,6 @@
       }
   };
 
-<<<<<<< HEAD
-  // Generator to test standard layout
-#ifdef __GXX_EXPERIMENTAL_CXX0X__
-=======
 #ifdef __GXX_EXPERIMENTAL_CXX0X__
 
   struct constexpr_comparison_eq_ne
@@ -506,7 +492,6 @@
   };
 
   // Generator to test standard layout
->>>>>>> 3082eeb7
   struct has_trivial_cons_dtor
   {
     template<typename _Tp>
@@ -653,8 +638,6 @@
       }
   };
 
-<<<<<<< HEAD
-=======
 #ifdef __GXX_EXPERIMENTAL_CXX0X__
   // Generator to test default constructor.
   struct constexpr_default_constructible
@@ -749,7 +732,6 @@
   };
 #endif
 
->>>>>>> 3082eeb7
   // Generator to test direct list initialization
 #ifdef __GXX_EXPERIMENTAL_CXX0X__
   struct direct_list_initializable
@@ -785,11 +767,7 @@
 	struct _Concept
 	{
 	  void __constraint()
-<<<<<<< HEAD
-	  { _Ttype __v = {__a}; }
-=======
 	  { _Ttype __v __attribute__((unused)) = {__a}; }
->>>>>>> 3082eeb7
 	  
 	  _Tvalue __a;
 	};
