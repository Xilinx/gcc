--- conflicted
+++ resolved
@@ -1,10 +1,6 @@
 // 2001-05-21 Benjamin Kosnik  <bkoz@redhat.com>
 
-<<<<<<< HEAD
-// Copyright (C) 2001, 2002, 2003, 2009 Free Software Foundation, Inc.
-=======
 // Copyright (C) 2001, 2002, 2003, 2009, 2010 Free Software Foundation, Inc.
->>>>>>> 3082eeb7
 //
 // This file is part of the GNU ISO C++ Library.  This library is free
 // software; you can redistribute it and/or modify it under the
