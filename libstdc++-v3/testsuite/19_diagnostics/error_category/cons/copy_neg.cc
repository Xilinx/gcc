--- conflicted
+++ resolved
@@ -32,12 +32,5 @@
   return 0;
 }
 
-<<<<<<< HEAD
-// { dg-error "deleted function" "" { target *-*-* } 72 }
-// { dg-error "used here" "" { target *-*-* } 30 }
-// { dg-error "first required here" "" { target *-*-* } 30 }
-// { dg-excess-errors "copy constructor" }
-=======
 // { dg-prune-output "testsuite_error" }
-// { dg-prune-output "include" }
->>>>>>> 3082eeb7
+// { dg-prune-output "include" }