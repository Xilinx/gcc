// { dg-options "-std=gnu++0x" }
// { dg-do compile }

// Copyright (C) 2008, 2009, 2010 Free Software Foundation, Inc.
//
// This file is part of the GNU ISO C++ Library.  This library is free
// software; you can redistribute it and/or modify it under the
// terms of the GNU General Public License as published by the
// Free Software Foundation; either version 3, or (at your option)
// any later version.

// This library is distributed in the hope that it will be useful,
// but WITHOUT ANY WARRANTY; without even the implied warranty of
// MERCHANTABILITY or FITNESS FOR A PARTICULAR PURPOSE.  See the
// GNU General Public License for more details.

// You should have received a copy of the GNU General Public License along
// with this library; see the file COPYING3.  If not see
// <http://www.gnu.org/licenses/>.

#include <atomic>
#include <testsuite_common_types.h>

int main()
{
  __gnu_test::copy_constructible test;
  __gnu_cxx::typelist::apply_generator(test,
				       __gnu_test::atomic_integrals::type());
  return 0;
}

<<<<<<< HEAD
// { dg-error "used here" "" { target *-*-* } 560 }
// { dg-excess-errors "deleted function" }
// { dg-excess-errors "deleted function" }
// { dg-error "instantiated from" "" { target *-*-* } 28 }
// { dg-error "instantiated from" "" { target *-*-* } 566 }
// { dg-error "instantiated from" "" { target *-*-* } 170 }
// { dg-error "instantiated from" "" { target *-*-* } 399 }
// { dg-error "instantiated from" "" { target *-*-* } 168 }
// { dg-excess-errors "In member function" }
=======
// { dg-error "deleted" "" { target *-*-* } 610 }
// { dg-prune-output "include" }
>>>>>>> b56a5220
<|MERGE_RESOLUTION|>--- conflicted
+++ resolved
@@ -29,17 +29,5 @@
   return 0;
 }
 
-<<<<<<< HEAD
-// { dg-error "used here" "" { target *-*-* } 560 }
-// { dg-excess-errors "deleted function" }
-// { dg-excess-errors "deleted function" }
-// { dg-error "instantiated from" "" { target *-*-* } 28 }
-// { dg-error "instantiated from" "" { target *-*-* } 566 }
-// { dg-error "instantiated from" "" { target *-*-* } 170 }
-// { dg-error "instantiated from" "" { target *-*-* } 399 }
-// { dg-error "instantiated from" "" { target *-*-* } 168 }
-// { dg-excess-errors "In member function" }
-=======
 // { dg-error "deleted" "" { target *-*-* } 610 }
-// { dg-prune-output "include" }
->>>>>>> b56a5220
+// { dg-prune-output "include" }