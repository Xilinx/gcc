--- conflicted
+++ resolved
@@ -49,17 +49,4 @@
   std::unique_ptr<int[2]> p2 = p1; // { dg-error "deleted" }
 }
 
-<<<<<<< HEAD
-// { dg-error "deleted function" "" { target *-*-* } 358 }
-// { dg-error "used here" "" { target *-*-* } 42 }
-// { dg-error "no matching" "" { target *-*-* } 48 }
-// { dg-warning "candidates are" "" { target *-*-* } 119 }
-// { dg-warning "note" "" { target *-*-* } 112 }
-// { dg-warning "note" "" { target *-*-* } 107 }
-// { dg-warning "note" "" { target *-*-* } 102 }
-// { dg-warning "note" "" { target *-*-* } 96 }
-// { dg-error "deleted function" "" { target *-*-* } 213 }
-// { dg-error "used here" "" { target *-*-* } 49 }
-=======
-// { dg-prune-output "include" }
->>>>>>> 779871ac
+// { dg-prune-output "include" }