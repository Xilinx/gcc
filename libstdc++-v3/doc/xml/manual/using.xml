--- conflicted
+++ resolved
@@ -1,23 +1,3 @@
-<<<<<<< HEAD
-<?xml version='1.0'?>
-<!DOCTYPE chapter PUBLIC "-//OASIS//DTD DocBook XML V4.5//EN"
- "http://www.oasis-open.org/docbook/xml/4.5/docbookx.dtd"
-[ ]>
-
-<chapter id="manual.intro.using" xreflabel="Using">
-  <?dbhtml filename="using.html"?>
-
-<title>Using</title>
-
-
-  <sect1 id="manual.intro.using.flags" xreflabel="Flags">
-    <title>Command Options</title>
-    <para>
-      The set of features available in the GNU C++ library is shaped
-      by
-      several <ulink url="http://gcc.gnu.org/onlinedocs/gcc-4.3.2//gcc/Invoking-GCC.html">GCC
-      Command Options</ulink>. Options that impact libstdc++ are
-=======
 <chapter xmlns="http://docbook.org/ns/docbook" version="5.0" 
 	 xml:id="manual.intro.using" xreflabel="Using">
   <info><title>Using</title></info>
@@ -30,77 +10,12 @@
       by
       several <link xmlns:xlink="http://www.w3.org/1999/xlink" xlink:href="http://gcc.gnu.org/onlinedocs/gcc-4.3.2//gcc/Invoking-GCC.html">GCC
       Command Options</link>. Options that impact libstdc++ are
->>>>>>> b56a5220
       enumerated and detailed in the table below.
     </para>
 
     <para>
       By default, <command>g++</command> is equivalent to  <command>g++ -std=gnu++98</command>. The standard library also defaults to this dialect.
     </para>
-<<<<<<< HEAD
-
- <table frame='all'>
-<title>C++ Command Options</title>
-<tgroup cols='2' align='left' colsep='1' rowsep='1'>
-<colspec colname='c1'></colspec>
-<colspec colname='c2'></colspec>
-
-  <thead>
-    <row>
-      <entry>Option Flags</entry>
-      <entry>Description</entry>
-    </row>
-  </thead>
-
-  <tbody>
-    <row>
-      <entry><literal>-std=c++98</literal></entry>
-      <entry>Use the 1998 ISO C++ standard plus amendments.</entry>
-    </row>
-
-    <row>
-      <entry><literal>-std=gnu++98</literal></entry>
-      <entry>As directly above, with GNU extensions.</entry>
-    </row>
-
-    <row>
-      <entry><literal>-std=c++0x</literal></entry>
-      <entry>Use the working draft of the upcoming ISO C++0x standard.</entry>
-    </row>
-
-    <row>
-      <entry><literal>-std=gnu++0x</literal></entry>
-      <entry>As directly above, with GNU extensions.</entry>
-    </row>
-
-    <row>
-      <entry><literal>-fexceptions</literal></entry>
-      <entry>See <link linkend="intro.using.exception.no">exception-free dialect</link></entry>
-    </row>
-
-    <row>
-      <entry><literal>-frtti</literal></entry>
-      <entry>As above, but RTTI-free dialect.</entry>
-    </row>
-
-    <row>
-      <entry><literal>-pthread</literal> or <literal>-pthreads</literal></entry>
-      <entry>For ISO C++0x &lt;thread&gt;, &lt;future&gt;,
-      &lt;mutex&gt;, or &lt;condition_variable&gt;.</entry>
-    </row>
-
-    <row>
-      <entry><literal>-fopenmp</literal></entry>
-      <entry>For <link linkend="manual.ext.parallel_mode">parallel</link> mode.</entry>
-    </row>
-  </tbody>
-
-</tgroup>
-</table>
-
-  </sect1>
-=======
->>>>>>> b56a5220
 
  <table frame="all">
 <title>C++ Command Options</title>
@@ -203,226 +118,6 @@
 
 <table frame="all">
 <title>C++ 1998 Library Headers</title>
-<<<<<<< HEAD
-<tgroup cols='5' align='left' colsep='1' rowsep='1'>
-<colspec colname='c1'></colspec>
-<colspec colname='c2'></colspec>
-<colspec colname='c3'></colspec>
-<colspec colname='c4'></colspec>
-<colspec colname='c5'></colspec>
-=======
-
-<tgroup cols="5" align="left" colsep="1" rowsep="1">
-<colspec colname="c1"/>
-<colspec colname="c2"/>
-<colspec colname="c3"/>
-<colspec colname="c4"/>
-<colspec colname="c5"/>
->>>>>>> b56a5220
-<tbody>
-<row>
-<entry><filename class="headerfile">algorithm</filename></entry>
-<entry><filename class="headerfile">bitset</filename></entry>
-<entry><filename class="headerfile">complex</filename></entry>
-<entry><filename class="headerfile">deque</filename></entry>
-<entry><filename class="headerfile">exception</filename></entry>
-</row>
-<row>
-<entry><filename class="headerfile">fstream</filename></entry>
-<entry><filename class="headerfile">functional</filename></entry>
-<entry><filename class="headerfile">iomanip</filename></entry>
-<entry><filename class="headerfile">ios</filename></entry>
-<entry><filename class="headerfile">iosfwd</filename></entry>
-</row>
-<row>
-<entry><filename class="headerfile">iostream</filename></entry>
-<entry><filename class="headerfile">istream</filename></entry>
-<entry><filename class="headerfile">iterator</filename></entry>
-<entry><filename class="headerfile">limits</filename></entry>
-<entry><filename class="headerfile">list</filename></entry>
-</row>
-<row>
-<entry><filename class="headerfile">locale</filename></entry>
-<entry><filename class="headerfile">map</filename></entry>
-<entry><filename class="headerfile">memory</filename></entry>
-<entry><filename class="headerfile">new</filename></entry>
-<entry><filename class="headerfile">numeric</filename></entry>
-</row>
-<row>
-<entry><filename class="headerfile">ostream</filename></entry>
-<entry><filename class="headerfile">queue</filename></entry>
-<entry><filename class="headerfile">set</filename></entry>
-<entry><filename class="headerfile">sstream</filename></entry>
-<entry><filename class="headerfile">stack</filename></entry>
-</row>
-<row>
-<entry><filename class="headerfile">stdexcept</filename></entry>
-<entry><filename class="headerfile">streambuf</filename></entry>
-<entry><filename class="headerfile">string</filename></entry>
-<entry><filename class="headerfile">utility</filename></entry>
-<entry><filename class="headerfile">typeinfo</filename></entry>
-</row>
-<row>
-<entry><filename class="headerfile">valarray</filename></entry>
-<entry><filename class="headerfile">vector</filename></entry>
-</row>
-</tbody>
-</tgroup>
-</table>
-
-<para/>
-<table frame="all">
-<title>C++ 1998 Library Headers for C Library Facilities</title>
-<<<<<<< HEAD
-<tgroup cols='5' align='left' colsep='1' rowsep='1'>
-<colspec colname='c1'></colspec>
-<colspec colname='c2'></colspec>
-<colspec colname='c3'></colspec>
-<colspec colname='c4'></colspec>
-<colspec colname='c5'></colspec>
-=======
-
-<tgroup cols="5" align="left" colsep="1" rowsep="1">
-<colspec colname="c1"/>
-<colspec colname="c2"/>
-<colspec colname="c3"/>
-<colspec colname="c4"/>
-<colspec colname="c5"/>
->>>>>>> b56a5220
-<tbody>
-<row>
-<entry><filename class="headerfile">cassert</filename></entry>
-<entry><filename class="headerfile">cerrno</filename></entry>
-<entry><filename class="headerfile">cctype</filename></entry>
-<entry><filename class="headerfile">cfloat</filename></entry>
-<entry><filename class="headerfile">ciso646</filename></entry>
-</row>
-<row>
-<entry><filename class="headerfile">climits</filename></entry>
-<entry><filename class="headerfile">clocale</filename></entry>
-<entry><filename class="headerfile">cmath</filename></entry>
-<entry><filename class="headerfile">csetjmp</filename></entry>
-<entry><filename class="headerfile">csignal</filename></entry>
-</row>
-<row>
-<entry><filename class="headerfile">cstdarg</filename></entry>
-<entry><filename class="headerfile">cstddef</filename></entry>
-<entry><filename class="headerfile">cstdio</filename></entry>
-<entry><filename class="headerfile">cstdlib</filename></entry>
-<entry><filename class="headerfile">cstring</filename></entry>
-</row>
-<row>
-<entry><filename class="headerfile">ctime</filename></entry>
-<entry><filename class="headerfile">cwchar</filename></entry>
-<entry><filename class="headerfile">cwctype</filename></entry>
-</row>
-</tbody>
-</tgroup>
-</table>
-
-<para>
-C++0x include files. These are only available in C++0x compilation
-mode, i.e. <literal>-std=c++0x</literal> or <literal>-std=gnu++0x</literal>.
-</para>
-
-<para/>
-<table frame="all">
-<title>C++ 200x Library Headers</title>
-<<<<<<< HEAD
-<tgroup cols='5' align='left' colsep='1' rowsep='1'>
-<colspec colname='c1'></colspec>
-<colspec colname='c2'></colspec>
-<colspec colname='c3'></colspec>
-<colspec colname='c4'></colspec>
-<colspec colname='c5'></colspec>
-=======
-
-<tgroup cols="5" align="left" colsep="1" rowsep="1">
-<colspec colname="c1"/>
-<colspec colname="c2"/>
-<colspec colname="c3"/>
-<colspec colname="c4"/>
-<colspec colname="c5"/>
->>>>>>> b56a5220
-<tbody>
-
-<row>
-<entry><filename class="headerfile">algorithm</filename></entry>
-<entry><filename class="headerfile">array</filename></entry>
-<entry><filename class="headerfile">bitset</filename></entry>
-<entry><filename class="headerfile">chrono</filename></entry>
-<entry><filename class="headerfile">complex</filename></entry>
-</row>
-<row>
-<entry><filename class="headerfile">condition_variable</filename></entry>
-<entry><filename class="headerfile">deque</filename></entry>
-<entry><filename class="headerfile">exception</filename></entry>
-<entry><filename class="headerfile">forward_list</filename></entry>
-<entry><filename class="headerfile">fstream</filename></entry>
-</row>
-<row>
-<entry><filename class="headerfile">functional</filename></entry>
-<entry><filename class="headerfile">future</filename></entry>
-<entry><filename class="headerfile">initalizer_list</filename></entry>
-<entry><filename class="headerfile">iomanip</filename></entry>
-<entry><filename class="headerfile">ios</filename></entry>
-</row>
-<row>
-<entry><filename class="headerfile">iosfwd</filename></entry>
-<entry><filename class="headerfile">iostream</filename></entry>
-<entry><filename class="headerfile">istream</filename></entry>
-<entry><filename class="headerfile">iterator</filename></entry>
-<entry><filename class="headerfile">limits</filename></entry>
-</row>
-<row>
-<entry><filename class="headerfile">list</filename></entry>
-<entry><filename class="headerfile">locale</filename></entry>
-<entry><filename class="headerfile">map</filename></entry>
-<entry><filename class="headerfile">memory</filename></entry>
-<entry><filename class="headerfile">mutex</filename></entry>
-</row>
-<row>
-<entry><filename class="headerfile">new</filename></entry>
-<entry><filename class="headerfile">numeric</filename></entry>
-<entry><filename class="headerfile">ostream</filename></entry>
-<entry><filename class="headerfile">queue</filename></entry>
-<entry><filename class="headerfile">random</filename></entry>
-</row>
-<row>
-<entry><filename class="headerfile">ratio</filename></entry>
-<entry><filename class="headerfile">regex</filename></entry>
-<entry><filename class="headerfile">set</filename></entry>
-<entry><filename class="headerfile">sstream</filename></entry>
-<entry><filename class="headerfile">stack</filename></entry>
-</row>
-<row>
-<entry><filename class="headerfile">stdexcept</filename></entry>
-<entry><filename class="headerfile">streambuf</filename></entry>
-<entry><filename class="headerfile">string</filename></entry>
-<entry><filename class="headerfile">system_error</filename></entry>
-<entry><filename class="headerfile">thread</filename></entry>
-</row>
-<row>
-<entry><filename class="headerfile">tuple</filename></entry>
-<entry><filename class="headerfile">type_traits</filename></entry>
-<entry><filename class="headerfile">typeinfo</filename></entry>
-<entry><filename class="headerfile">unordered_map</filename></entry>
-<entry><filename class="headerfile">unordered_set</filename></entry>
-</row>
-<row>
-<entry><filename class="headerfile">utility</filename></entry>
-<entry><filename class="headerfile">valarray</filename></entry>
-<entry><filename class="headerfile">vector</filename></entry>
-</row>
-
-</tbody>
-</tgroup>
-</table>
-
-<para/>
-
-<table frame="all">
-<title>C++ 200x Library Headers for C Library Facilities</title>
 
 <tgroup cols="5" align="left" colsep="1" rowsep="1">
 <colspec colname="c1"/>
@@ -432,67 +127,58 @@
 <colspec colname="c5"/>
 <tbody>
 <row>
-<entry><filename class="headerfile">cassert</filename></entry>
-<entry><filename class="headerfile">ccomplex</filename></entry>
-<entry><filename class="headerfile">cctype</filename></entry>
-<entry><filename class="headerfile">cerrno</filename></entry>
-<entry><filename class="headerfile">cfenv</filename></entry>
-</row>
-<row>
-<entry><filename class="headerfile">cfloat</filename></entry>
-<entry><filename class="headerfile">cinttypes</filename></entry>
-<entry><filename class="headerfile">ciso646</filename></entry>
-<entry><filename class="headerfile">climits</filename></entry>
-<entry><filename class="headerfile">clocale</filename></entry>
-</row>
-<row>
-<entry><filename class="headerfile">cmath</filename></entry>
-<entry><filename class="headerfile">csetjmp</filename></entry>
-<entry><filename class="headerfile">csignal</filename></entry>
-<entry><filename class="headerfile">cstdarg</filename></entry>
-<entry><filename class="headerfile">cstdbool</filename></entry>
-</row>
-<row>
-<entry><filename class="headerfile">cstddef</filename></entry>
-<entry><filename class="headerfile">cstdint</filename></entry>
-<entry><filename class="headerfile">cstdlib</filename></entry>
-<entry><filename class="headerfile">cstdio</filename></entry>
-<entry><filename class="headerfile">cstring</filename></entry>
-</row>
-<row>
-<entry><filename class="headerfile">ctgmath</filename></entry>
-<entry><filename class="headerfile">ctime</filename></entry>
-<entry><filename class="headerfile">cuchar</filename></entry>
-<entry><filename class="headerfile">cwchar</filename></entry>
-<entry><filename class="headerfile">cwctype</filename></entry>
-<<<<<<< HEAD
-</row>
-<row>
-<entry><filename class="headerfile">stdatomic.h</filename></entry>
-=======
->>>>>>> b56a5220
+<entry><filename class="headerfile">algorithm</filename></entry>
+<entry><filename class="headerfile">bitset</filename></entry>
+<entry><filename class="headerfile">complex</filename></entry>
+<entry><filename class="headerfile">deque</filename></entry>
+<entry><filename class="headerfile">exception</filename></entry>
+</row>
+<row>
+<entry><filename class="headerfile">fstream</filename></entry>
+<entry><filename class="headerfile">functional</filename></entry>
+<entry><filename class="headerfile">iomanip</filename></entry>
+<entry><filename class="headerfile">ios</filename></entry>
+<entry><filename class="headerfile">iosfwd</filename></entry>
+</row>
+<row>
+<entry><filename class="headerfile">iostream</filename></entry>
+<entry><filename class="headerfile">istream</filename></entry>
+<entry><filename class="headerfile">iterator</filename></entry>
+<entry><filename class="headerfile">limits</filename></entry>
+<entry><filename class="headerfile">list</filename></entry>
+</row>
+<row>
+<entry><filename class="headerfile">locale</filename></entry>
+<entry><filename class="headerfile">map</filename></entry>
+<entry><filename class="headerfile">memory</filename></entry>
+<entry><filename class="headerfile">new</filename></entry>
+<entry><filename class="headerfile">numeric</filename></entry>
+</row>
+<row>
+<entry><filename class="headerfile">ostream</filename></entry>
+<entry><filename class="headerfile">queue</filename></entry>
+<entry><filename class="headerfile">set</filename></entry>
+<entry><filename class="headerfile">sstream</filename></entry>
+<entry><filename class="headerfile">stack</filename></entry>
+</row>
+<row>
+<entry><filename class="headerfile">stdexcept</filename></entry>
+<entry><filename class="headerfile">streambuf</filename></entry>
+<entry><filename class="headerfile">string</filename></entry>
+<entry><filename class="headerfile">utility</filename></entry>
+<entry><filename class="headerfile">typeinfo</filename></entry>
+</row>
+<row>
+<entry><filename class="headerfile">valarray</filename></entry>
+<entry><filename class="headerfile">vector</filename></entry>
 </row>
 </tbody>
 </tgroup>
 </table>
 
-
-<para>
-  In addition, TR1 includes as:
-</para>
-
-<<<<<<< HEAD
-<table frame='all'>
-<title>C++ TR 1 Library Headers</title>
-<tgroup cols='5' align='left' colsep='1' rowsep='1'>
-<colspec colname='c1'></colspec>
-<colspec colname='c2'></colspec>
-<colspec colname='c3'></colspec>
-<colspec colname='c4'></colspec>
-<colspec colname='c5'></colspec>
-=======
+<para/>
 <table frame="all">
-<title>C++ TR 1 Library Headers</title>
+<title>C++ 1998 Library Headers for C Library Facilities</title>
 
 <tgroup cols="5" align="left" colsep="1" rowsep="1">
 <colspec colname="c1"/>
@@ -500,46 +186,45 @@
 <colspec colname="c3"/>
 <colspec colname="c4"/>
 <colspec colname="c5"/>
->>>>>>> b56a5220
 <tbody>
-
-<row>
-<entry><filename class="headerfile">tr1/array</filename></entry>
-<entry><filename class="headerfile">tr1/complex</filename></entry>
-<entry><filename class="headerfile">tr1/memory</filename></entry>
-<entry><filename class="headerfile">tr1/functional</filename></entry>
-<entry><filename class="headerfile">tr1/random</filename></entry>
-</row>
-<row>
-<entry><filename class="headerfile">tr1/regex</filename></entry>
-<entry><filename class="headerfile">tr1/tuple</filename></entry>
-<entry><filename class="headerfile">tr1/type_traits</filename></entry>
-<entry><filename class="headerfile">tr1/unordered_map</filename></entry>
-<entry><filename class="headerfile">tr1/unordered_set</filename></entry>
-</row>
-<row>
-<entry><filename class="headerfile">tr1/utility</filename></entry>
-</row>
-
+<row>
+<entry><filename class="headerfile">cassert</filename></entry>
+<entry><filename class="headerfile">cerrno</filename></entry>
+<entry><filename class="headerfile">cctype</filename></entry>
+<entry><filename class="headerfile">cfloat</filename></entry>
+<entry><filename class="headerfile">ciso646</filename></entry>
+</row>
+<row>
+<entry><filename class="headerfile">climits</filename></entry>
+<entry><filename class="headerfile">clocale</filename></entry>
+<entry><filename class="headerfile">cmath</filename></entry>
+<entry><filename class="headerfile">csetjmp</filename></entry>
+<entry><filename class="headerfile">csignal</filename></entry>
+</row>
+<row>
+<entry><filename class="headerfile">cstdarg</filename></entry>
+<entry><filename class="headerfile">cstddef</filename></entry>
+<entry><filename class="headerfile">cstdio</filename></entry>
+<entry><filename class="headerfile">cstdlib</filename></entry>
+<entry><filename class="headerfile">cstring</filename></entry>
+</row>
+<row>
+<entry><filename class="headerfile">ctime</filename></entry>
+<entry><filename class="headerfile">cwchar</filename></entry>
+<entry><filename class="headerfile">cwctype</filename></entry>
+</row>
 </tbody>
 </tgroup>
 </table>
 
+<para>
+C++0x include files. These are only available in C++0x compilation
+mode, i.e. <literal>-std=c++0x</literal> or <literal>-std=gnu++0x</literal>.
+</para>
+
 <para/>
-
-
-<<<<<<< HEAD
-<table frame='all'>
-<title>C++ TR 1 Library Headers for C Library Facilities</title>
-<tgroup cols='5' align='left' colsep='1' rowsep='1'>
-<colspec colname='c1'></colspec>
-<colspec colname='c2'></colspec>
-<colspec colname='c3'></colspec>
-<colspec colname='c4'></colspec>
-<colspec colname='c5'></colspec>
-=======
 <table frame="all">
-<title>C++ TR 1 Library Headers for C Library Facilities</title>
+<title>C++ 200x Library Headers</title>
 
 <tgroup cols="5" align="left" colsep="1" rowsep="1">
 <colspec colname="c1"/>
@@ -547,7 +232,182 @@
 <colspec colname="c3"/>
 <colspec colname="c4"/>
 <colspec colname="c5"/>
->>>>>>> b56a5220
+<tbody>
+
+<row>
+<entry><filename class="headerfile">algorithm</filename></entry>
+<entry><filename class="headerfile">array</filename></entry>
+<entry><filename class="headerfile">bitset</filename></entry>
+<entry><filename class="headerfile">chrono</filename></entry>
+<entry><filename class="headerfile">complex</filename></entry>
+</row>
+<row>
+<entry><filename class="headerfile">condition_variable</filename></entry>
+<entry><filename class="headerfile">deque</filename></entry>
+<entry><filename class="headerfile">exception</filename></entry>
+<entry><filename class="headerfile">forward_list</filename></entry>
+<entry><filename class="headerfile">fstream</filename></entry>
+</row>
+<row>
+<entry><filename class="headerfile">functional</filename></entry>
+<entry><filename class="headerfile">future</filename></entry>
+<entry><filename class="headerfile">initalizer_list</filename></entry>
+<entry><filename class="headerfile">iomanip</filename></entry>
+<entry><filename class="headerfile">ios</filename></entry>
+</row>
+<row>
+<entry><filename class="headerfile">iosfwd</filename></entry>
+<entry><filename class="headerfile">iostream</filename></entry>
+<entry><filename class="headerfile">istream</filename></entry>
+<entry><filename class="headerfile">iterator</filename></entry>
+<entry><filename class="headerfile">limits</filename></entry>
+</row>
+<row>
+<entry><filename class="headerfile">list</filename></entry>
+<entry><filename class="headerfile">locale</filename></entry>
+<entry><filename class="headerfile">map</filename></entry>
+<entry><filename class="headerfile">memory</filename></entry>
+<entry><filename class="headerfile">mutex</filename></entry>
+</row>
+<row>
+<entry><filename class="headerfile">new</filename></entry>
+<entry><filename class="headerfile">numeric</filename></entry>
+<entry><filename class="headerfile">ostream</filename></entry>
+<entry><filename class="headerfile">queue</filename></entry>
+<entry><filename class="headerfile">random</filename></entry>
+</row>
+<row>
+<entry><filename class="headerfile">ratio</filename></entry>
+<entry><filename class="headerfile">regex</filename></entry>
+<entry><filename class="headerfile">set</filename></entry>
+<entry><filename class="headerfile">sstream</filename></entry>
+<entry><filename class="headerfile">stack</filename></entry>
+</row>
+<row>
+<entry><filename class="headerfile">stdexcept</filename></entry>
+<entry><filename class="headerfile">streambuf</filename></entry>
+<entry><filename class="headerfile">string</filename></entry>
+<entry><filename class="headerfile">system_error</filename></entry>
+<entry><filename class="headerfile">thread</filename></entry>
+</row>
+<row>
+<entry><filename class="headerfile">tuple</filename></entry>
+<entry><filename class="headerfile">type_traits</filename></entry>
+<entry><filename class="headerfile">typeinfo</filename></entry>
+<entry><filename class="headerfile">unordered_map</filename></entry>
+<entry><filename class="headerfile">unordered_set</filename></entry>
+</row>
+<row>
+<entry><filename class="headerfile">utility</filename></entry>
+<entry><filename class="headerfile">valarray</filename></entry>
+<entry><filename class="headerfile">vector</filename></entry>
+</row>
+
+</tbody>
+</tgroup>
+</table>
+
+<para/>
+
+<table frame="all">
+<title>C++ 200x Library Headers for C Library Facilities</title>
+
+<tgroup cols="5" align="left" colsep="1" rowsep="1">
+<colspec colname="c1"/>
+<colspec colname="c2"/>
+<colspec colname="c3"/>
+<colspec colname="c4"/>
+<colspec colname="c5"/>
+<tbody>
+<row>
+<entry><filename class="headerfile">cassert</filename></entry>
+<entry><filename class="headerfile">ccomplex</filename></entry>
+<entry><filename class="headerfile">cctype</filename></entry>
+<entry><filename class="headerfile">cerrno</filename></entry>
+<entry><filename class="headerfile">cfenv</filename></entry>
+</row>
+<row>
+<entry><filename class="headerfile">cfloat</filename></entry>
+<entry><filename class="headerfile">cinttypes</filename></entry>
+<entry><filename class="headerfile">ciso646</filename></entry>
+<entry><filename class="headerfile">climits</filename></entry>
+<entry><filename class="headerfile">clocale</filename></entry>
+</row>
+<row>
+<entry><filename class="headerfile">cmath</filename></entry>
+<entry><filename class="headerfile">csetjmp</filename></entry>
+<entry><filename class="headerfile">csignal</filename></entry>
+<entry><filename class="headerfile">cstdarg</filename></entry>
+<entry><filename class="headerfile">cstdbool</filename></entry>
+</row>
+<row>
+<entry><filename class="headerfile">cstddef</filename></entry>
+<entry><filename class="headerfile">cstdint</filename></entry>
+<entry><filename class="headerfile">cstdlib</filename></entry>
+<entry><filename class="headerfile">cstdio</filename></entry>
+<entry><filename class="headerfile">cstring</filename></entry>
+</row>
+<row>
+<entry><filename class="headerfile">ctgmath</filename></entry>
+<entry><filename class="headerfile">ctime</filename></entry>
+<entry><filename class="headerfile">cuchar</filename></entry>
+<entry><filename class="headerfile">cwchar</filename></entry>
+<entry><filename class="headerfile">cwctype</filename></entry>
+</row>
+</tbody>
+</tgroup>
+</table>
+
+
+<para>
+  In addition, TR1 includes as:
+</para>
+
+<table frame="all">
+<title>C++ TR 1 Library Headers</title>
+
+<tgroup cols="5" align="left" colsep="1" rowsep="1">
+<colspec colname="c1"/>
+<colspec colname="c2"/>
+<colspec colname="c3"/>
+<colspec colname="c4"/>
+<colspec colname="c5"/>
+<tbody>
+
+<row>
+<entry><filename class="headerfile">tr1/array</filename></entry>
+<entry><filename class="headerfile">tr1/complex</filename></entry>
+<entry><filename class="headerfile">tr1/memory</filename></entry>
+<entry><filename class="headerfile">tr1/functional</filename></entry>
+<entry><filename class="headerfile">tr1/random</filename></entry>
+</row>
+<row>
+<entry><filename class="headerfile">tr1/regex</filename></entry>
+<entry><filename class="headerfile">tr1/tuple</filename></entry>
+<entry><filename class="headerfile">tr1/type_traits</filename></entry>
+<entry><filename class="headerfile">tr1/unordered_map</filename></entry>
+<entry><filename class="headerfile">tr1/unordered_set</filename></entry>
+</row>
+<row>
+<entry><filename class="headerfile">tr1/utility</filename></entry>
+</row>
+
+</tbody>
+</tgroup>
+</table>
+
+<para/>
+
+
+<table frame="all">
+<title>C++ TR 1 Library Headers for C Library Facilities</title>
+
+<tgroup cols="5" align="left" colsep="1" rowsep="1">
+<colspec colname="c1"/>
+<colspec colname="c2"/>
+<colspec colname="c3"/>
+<colspec colname="c4"/>
+<colspec colname="c5"/>
 <tbody>
 
 <row>
@@ -582,18 +442,11 @@
 <code>__attribute__((mode(SD|DD|LD)))</code>.
 </para>
 
-<<<<<<< HEAD
-<table frame='all'>
-<title>C++ TR 24733 Decimal Floating-Point Header</title>
-<tgroup cols='1' align='left' colsep='1' rowsep='1'>
-<colspec colname='c1'></colspec>
-=======
 <table frame="all">
 <title>C++ TR 24733 Decimal Floating-Point Header</title>
 
 <tgroup cols="1" align="left" colsep="1" rowsep="1">
 <colspec colname="c1"/>
->>>>>>> b56a5220
 <tbody>
 <row>
 <entry><filename class="headerfile">decimal/decimal</filename></entry>
@@ -747,40 +600,7 @@
 
 <para/>
 
-<<<<<<< HEAD
-<table frame='all'>
-<title>Extension Profile Headers</title>
-<tgroup cols='4' align='left' colsep='1' rowsep='1'>
-<colspec colname='c1'></colspec>
-<colspec colname='c2'></colspec>
-<colspec colname='c3'></colspec>
-<colspec colname='c4'></colspec>
-<tbody>
-
-<row>
-<entry><filename class="headerfile">profile/bitset</filename></entry>
-<entry><filename class="headerfile">profile/deque</filename></entry>
-<entry><filename class="headerfile">profile/list</filename></entry>
-<entry><filename class="headerfile">profile/map</filename></entry>
-</row>
-
-<row>
-<entry><filename class="headerfile">profile/set</filename></entry>
-<entry><filename class="headerfile">profile/unordered_map</filename></entry>
-<entry><filename class="headerfile">profile/unordered_set</filename></entry>
-<entry><filename class="headerfile">profile/vector</filename></entry>
-</row>
-
-</tbody>
-</tgroup>
-</table>
-
-<para></para>
-
-<table frame='all'>
-=======
 <table frame="all">
->>>>>>> b56a5220
 <title>Extension Parallel Headers</title>
 
 <tgroup cols="2" align="left" colsep="1" rowsep="1">
@@ -942,14 +762,13 @@
 <para> Detailed information about creating precompiled header files can be found in the GCC <link xmlns:xlink="http://www.w3.org/1999/xlink" xlink:href="http://gcc.gnu.org/onlinedocs/gcc/Precompiled-Headers.html">documentation</link>.
 </para>
 
-<<<<<<< HEAD
-    </sect2>
-  </sect1>
-
-
-  <sect1 id="manual.intro.using.macros" xreflabel="Macros">
+    </section>
+  </section>
+
+
+  <section xml:id="manual.intro.using.macros" xreflabel="Macros"><info><title>Macros</title></info>
     <?dbhtml filename="using_macros.html"?>
-    <title>Macros</title>
+    
 
    <para>
      All library macros begin with <code>_GLIBCXX_</code>.
@@ -1047,8 +866,7 @@
 	<code>--enable-concept-checks</code>.  When defined, performs
 	compile-time checking on certain template instantiations to
 	detect violations of the requirements of the standard.  This
-	is described in more detail <link
-	linkend="manual.ext.compile_checks">here</link>.
+	is described in more detail <link linkend="manual.ext.compile_checks">here</link>.
       </para>
     </listitem></varlistentry>
 
@@ -1085,155 +903,9 @@
     </listitem></varlistentry>
     </variablelist>
 
-  </sect1>
-
-  <sect1 id="manual.intro.using.namespaces" xreflabel="Namespaces">
-=======
-    </section>
   </section>
 
-
-  <section xml:id="manual.intro.using.macros" xreflabel="Macros"><info><title>Macros</title></info>
-    <?dbhtml filename="using_macros.html"?>
-    
-
-   <para>
-     All library macros begin with <code>_GLIBCXX_</code>.
-   </para>
-
-   <para>
-     Furthermore, all pre-processor macros, switches, and
-      configuration options are gathered in the
-      file <filename class="headerfile">c++config.h</filename>, which
-      is generated during the libstdc++ configuration and build
-      process. This file is then included when needed by files part of
-      the public libstdc++ API, like &lt;ios&gt;. Most of these macros
-      should not be used by consumers of libstdc++, and are reserved
-      for internal implementation use. <emphasis>These macros cannot
-      be redefined</emphasis>.
-   </para>
-
-   <para>
-     A select handful of macros control libstdc++ extensions and extra
-      features, or provide versioning information for the API.  Only
-      those macros listed below are offered for consideration by the
-      general public.
-   </para>
-
-   <para>Below is the macro which users may check for library version
-      information. </para>
-
-    <variablelist>
-    <varlistentry>
-      <term><code>__GLIBCXX__</code></term>
-      <listitem>
-	<para>The current version of
-    libstdc++ in compressed ISO date format, form of an unsigned
-    long. For details on the value of this particular macro for a
-    particular release, please consult this <link linkend="appendix.porting.abi">
-    document</link>.
-    </para>
-    </listitem>
-    </varlistentry>
-    </variablelist>
-
-   <para>Below are the macros which users may change with #define/#undef or
-      with -D/-U compiler flags.  The default state of the symbol is
-      listed.</para>
-
-   <para><quote>Configurable</quote> (or <quote>Not configurable</quote>) means
-      that the symbol is initially chosen (or not) based on
-      --enable/--disable options at library build and configure time
-      (documented <link linkend="manual.intro.setup.configure">here</link>), with the
-      various --enable/--disable choices being translated to
-      #define/#undef).
-   </para>
-
-   <para> <acronym>ABI</acronym> means that changing from the default value may
-  mean changing the <acronym>ABI</acronym> of compiled code. In other words, these
-  choices control code which has already been compiled (i.e., in a
-  binary such as libstdc++.a/.so).  If you explicitly #define or
-  #undef these macros, the <emphasis>headers</emphasis> may see different code
-  paths, but the <emphasis>libraries</emphasis> which you link against will not.
-  Experimenting with different values with the expectation of
-  consistent linkage requires changing the config headers before
-  building/installing the library.
-   </para>
-
-    <variablelist>
-    <varlistentry><term><code>_GLIBCXX_DEPRECATED</code></term>
-    <listitem>
-      <para>
-	Defined by default. Not configurable. ABI-changing. Turning this off
-	removes older ARM-style iostreams code, and other anachronisms
-	from the API.  This macro is dependent on the version of the
-	standard being tracked, and as a result may give different results for
-	<code>-std=c++98</code> and <code>-std=c++0x</code>. This may
-	be useful in updating old C++ code which no longer meet the
-	requirements of the language, or for checking current code
-	against new language standards.
-    </para>
-    </listitem></varlistentry>
-
-    <varlistentry><term><code>_GLIBCXX_FORCE_NEW</code></term>
-    <listitem>
-      <para>
-	Undefined by default. When defined, memory allocation and
-	allocators controlled by libstdc++ call operator new/delete
-	without caching and pooling. Configurable via
-	<code>--enable-libstdcxx-allocator</code>. ABI-changing.
-      </para>
-    </listitem></varlistentry>
-
-
-    <varlistentry><term><code>_GLIBCXX_CONCEPT_CHECKS</code></term>
-    <listitem>
-      <para>
-	Undefined by default.  Configurable via
-	<code>--enable-concept-checks</code>.  When defined, performs
-	compile-time checking on certain template instantiations to
-	detect violations of the requirements of the standard.  This
-	is described in more detail <link linkend="manual.ext.compile_checks">here</link>.
-      </para>
-    </listitem></varlistentry>
-
-    <varlistentry><term><code>_GLIBCXX_DEBUG</code></term>
-    <listitem>
-      <para>
-	Undefined by default. When defined, compiles user code using
-    the <link linkend="manual.ext.debug_mode">debug mode</link>.
-      </para>
-    </listitem></varlistentry>
-    <varlistentry><term><code>_GLIBCXX_DEBUG_PEDANTIC</code></term>
-    <listitem>
-      <para>
-	Undefined by default. When defined while compiling with
-    the <link linkend="manual.ext.debug_mode">debug mode</link>, makes
-    the debug mode extremely picky by making the use of libstdc++
-    extensions and libstdc++-specific behavior into errors.
-      </para>
-    </listitem></varlistentry>
-    <varlistentry><term><code>_GLIBCXX_PARALLEL</code></term>
-    <listitem>
-      <para>Undefined by default. When defined, compiles user code
-    using the <link linkend="manual.ext.parallel_mode">parallel
-    mode</link>.
-      </para>
-    </listitem></varlistentry>
-
-    <varlistentry><term><code>_GLIBCXX_PROFILE</code></term>
-    <listitem>
-      <para>Undefined by default. When defined, compiles user code
-    using the <link linkend="manual.ext.profile_mode">profile
-    mode</link>.
-      </para>
-    </listitem></varlistentry>
-    </variablelist>
-
-  </section>
-
   <section xml:id="manual.intro.using.namespaces" xreflabel="Namespaces"><info><title>Namespaces</title></info>
->>>>>>> b56a5220
     <?dbhtml filename="using_namespaces.html"?>
     
 
@@ -1267,11 +939,7 @@
 </para></listitem>
 </itemizedlist>
 
-<<<<<<< HEAD
-<para> A complete list of implementation namespaces (including namespace contents) is available in the generated source <ulink url="http://gcc.gnu.org/onlinedocs/libstdc++/latest-doxygen/namespaces.html">documentation</ulink>.
-=======
 <para> A complete list of implementation namespaces (including namespace contents) is available in the generated source <link xmlns:xlink="http://www.w3.org/1999/xlink" xlink:href="http://gcc.gnu.org/onlinedocs/libstdc++/latest-doxygen/namespaces.html">documentation</link>.
->>>>>>> b56a5220
 </para>
 
 
@@ -1349,21 +1017,12 @@
     </section>
   </section>
 
-<<<<<<< HEAD
-  <sect1 id="manual.intro.using.linkage" xreflabel="Linkage">
-    <?dbhtml filename="using_dynamic_or_shared.html"?>
-    <title>Linking</title>
-
-    <sect2 id="manual.intro.using.linkage.freestanding" xreflabel="Freestanding">
-      <title>Almost Nothing</title>
-=======
   <section xml:id="manual.intro.using.linkage" xreflabel="Linkage"><info><title>Linking</title></info>
     <?dbhtml filename="using_dynamic_or_shared.html"?>
     
 
     <section xml:id="manual.intro.using.linkage.freestanding" xreflabel="Freestanding"><info><title>Almost Nothing</title></info>
       
->>>>>>> b56a5220
       <para>
 	Or as close as it gets: freestanding. This is a minimal
 	configuration, with only partial support for the standard
@@ -1464,119 +1123,10 @@
 	identified above is actually used at compile time. Violations
 	are diagnosed as undefined symbols at link time.
       </para>
-<<<<<<< HEAD
-    </sect2>
-
-    <sect2 id="manual.intro.using.linkage.dynamic" xreflabel="Dynamic and Shared">
-      <title>Finding Dynamic or Shared Libraries</title>
-
-    <para>
-      If the only library built is the static library
-      (<filename class="libraryfile">libstdc++.a</filename>), or if
-      specifying static linking, this section is can be skipped.  But
-      if building or using a shared library
-      (<filename class="libraryfile">libstdc++.so</filename>), then
-      additional location information will need to be provided.
-    </para>
-    <para>
-      But how?
-    </para>
-    <para>
-A quick read of the relevant part of the GCC
-      manual, <ulink url="http://gcc.gnu.org/onlinedocs/gcc/Invoking-G_002b_002b.html#Invoking-G_002b_002b">Compiling
-      C++ Programs</ulink>, specifies linking against a C++
-      library. More details from the
-      GCC <ulink url="http://gcc.gnu.org/faq.html#rpath">FAQ</ulink>,
-      which states <emphasis>GCC does not, by default, specify a
-      location so that the dynamic linker can find dynamic libraries at
-      runtime.</emphasis>
-    </para>
-    <para>
-      Users will have to provide this information.
-    </para>
-    <para>
-      Methods vary for different platforms and different styles, and
-      are printed to the screen during installation. To summarize:
-    </para>
-    <itemizedlist>
-      <listitem>
-	<para>
-	  At runtime set <literal>LD_LIBRARY_PATH</literal> in your
-	  environment correctly, so that the shared library for
-	  libstdc++ can be found and loaded.  Be certain that you
-	  understand all of the other implications and behavior
-	  of <literal>LD_LIBRARY_PATH</literal> first.
-	</para>
-
-      </listitem>
-      <listitem>
-	<para>
-	  Compile the path to find the library at runtime into the
-	  program.  This can be done by passing certain options to
-	  <command>g++</command>, which will in turn pass them on to
-	  the linker.  The exact format of the options is dependent on
-	  which linker you use:
-	</para>
-	<itemizedlist>
-	  <listitem>
-	    <para>
-	      GNU ld (default on Linux):
-              <literal>-Wl,-rpath,<filename class="directory">destdir</filename>/lib</literal>
-	    </para>
-	  </listitem>
-	  <listitem>
-	    <para>
-	      IRIX ld:
-              <literal>-Wl,-rpath,<filename class="directory">destdir</filename>/lib</literal>
-	    </para>
-	  </listitem>
-	  <listitem>
-	  <para>
-	    Solaris ld:
-            <literal>-Wl,-R<filename class="directory">destdir</filename>/lib</literal>
-	  </para>
-	  </listitem>
-	</itemizedlist>
-      </listitem>
-      <listitem>
-	<para>
-	  Some linkers allow you to specify the path to the library by
-	  setting <literal>LD_RUN_PATH</literal> in your environment
-	  when linking.
-	</para>
-      </listitem>
-      <listitem>
-	<para>
-	  On some platforms the system administrator can configure the
-	  dynamic linker to always look for libraries in
-	  <filename class="directory">destdir/lib</filename>, for example
-	  by using the <command>ldconfig</command> utility on Linux
-	  or the <command>crle</command> utility on Solaris. This is a
-	  system-wide change which can make the system unusable so if you
-	  are unsure then use one of the other methods described above.
-	</para>
-      </listitem>
-    </itemizedlist>
-    <para>
-      Use the <command>ldd</command> utility on the linked executable
-      to show
-      which <filename class="libraryfile">libstdc++.so</filename>
-      library the system will get at runtime.
-    </para>
-    <para>
-      A <filename class="libraryfile">libstdc++.la</filename> file is
-      also installed, for use with Libtool.  If you use Libtool to
-      create your executables, these details are taken care of for
-      you.
-    </para>
-    </sect2>
-  </sect1>
-=======
     </section>
 
     <section xml:id="manual.intro.using.linkage.dynamic" xreflabel="Dynamic and Shared"><info><title>Finding Dynamic or Shared Libraries</title></info>
       
->>>>>>> b56a5220
 
     <para>
       If the only library built is the static library
@@ -1616,9 +1166,6 @@
 	  of <literal>LD_LIBRARY_PATH</literal> first.
 	</para>
 
-<<<<<<< HEAD
-  <sect1 id="manual.intro.using.concurrency" xreflabel="Concurrency">
-=======
       </listitem>
       <listitem>
 	<para>
@@ -1685,7 +1232,6 @@
 
 
   <section xml:id="manual.intro.using.concurrency" xreflabel="Concurrency"><info><title>Concurrency</title></info>
->>>>>>> b56a5220
     <?dbhtml filename="using_concurrency.html"?>
     
 
@@ -1826,17 +1372,10 @@
     
     <para>
     </para>
-<<<<<<< HEAD
-  </sect2>
-
-    <sect2 id="manual.intro.using.concurrency.io" xreflabel="IO">
-      <title>IO</title>
-=======
   </section>
 
     <section xml:id="manual.intro.using.concurrency.io" xreflabel="IO"><info><title>IO</title></info>
       
->>>>>>> b56a5220
      <para>This gets a bit tricky.  Please read carefully, and bear with me.
    </para>
 
@@ -1861,15 +1400,9 @@
       locking ourselves, but simply pass through to calls to <code>fopen</code>,
       <code>fwrite</code>, and so forth.
    </para>
-<<<<<<< HEAD
-   <para>So, for 3.0, the question of &quot;is multithreading safe for I/O&quot;
-      must be answered with, &quot;is your platform's C library threadsafe
-      for I/O?&quot;  Some are by default, some are not; many offer multiple
-=======
    <para>So, for 3.0, the question of "is multithreading safe for I/O"
       must be answered with, "is your platform's C library threadsafe
       for I/O?"  Some are by default, some are not; many offer multiple
->>>>>>> b56a5220
       implementations of the C library with varying tradeoffs of threadsafety
       and efficiency.  You, the programmer, are always required to take care
       with multiple threads.
@@ -1996,19 +1529,6 @@
       options and capabilities.
    </para>
 
-<<<<<<< HEAD
-    </sect2>
-</sect1>
-
-<!-- Section 0x : Exception policies, expectations, topics -->
-<xi:include xmlns:xi="http://www.w3.org/2001/XInclude"
-	    parse="xml" href="using_exceptions.xml">
-</xi:include>
-
-<!-- Section 0x : Debug -->
-<xi:include xmlns:xi="http://www.w3.org/2001/XInclude"
-	    parse="xml" href="debug.xml">
-=======
     </section>
 </section>
 
@@ -2018,7 +1538,6 @@
 
 <!-- Section 0x : Debug -->
 <xi:include xmlns:xi="http://www.w3.org/2001/XInclude" parse="xml" href="debug.xml">
->>>>>>> b56a5220
 </xi:include>
 
 </chapter>