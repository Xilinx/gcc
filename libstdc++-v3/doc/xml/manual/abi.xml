<sect1 id="appendix.porting.abi" xreflabel="abi">
<?dbhtml filename="abi.html"?>

<sect1info>
  <keywordset>
    <keyword>
      C++
    </keyword>
    <keyword>
      ABI
    </keyword>
    <keyword>
      version
    </keyword>
    <keyword>
      dynamic
    </keyword>
    <keyword>
      shared
    </keyword>
    <keyword>
      compatibility
    </keyword>
  </keywordset>
</sect1info>

<title>ABI Policy and Guidelines</title>

<para>
</para>

<sect2 id="abi.cxx_interface">
<title>The C++ Interface</title>

<para>
  C++ applications often dependent on specific language support
  routines, say for throwing exceptions, or catching exceptions, and
  perhaps also dependent on features in the C++ Standard Library.
</para>

<para>
  The C++ Standard Library has many include files, types defined in
  those include files, specific named functions, and other
  behavior. The text of these behaviors, as written in source include
  files, is called the Application Programing Interface, or API.
</para>

<para>
  Furthermore, C++ source that is compiled into object files is
  transformed by the compiler: it arranges objects with specific
  alignment and in a particular layout, mangling names according to a
  well-defined algorithm, has specific arrangements for the support of
  virtual functions, etc. These details are defined as the compiler
  Application Binary Interface, or ABI. The GNU C++ compiler uses an
  industry-standard C++ ABI starting with version 3. Details can be
  found in the <ulink
  url="http://www.codesourcery.com/cxx-abi/abi.html"> ABI
  specification</ulink>.
</para>

<para>
 The GNU C++ compiler, g++, has a compiler command line option to
  switch between various different C++ ABIs. This explicit version
  switch is the flag <code>-fabi-version</code>. In addition, some
  g++ command line options may change the ABI as a side-effect of
  use. Such flags include <code>-fpack-struct</code> and
  <code>-fno-exceptions</code>, but include others: see the complete
  list in the GCC manual under the heading <ulink url="http://gcc.gnu.org/onlinedocs/gcc/Code-Gen-Options.html#Code%20Gen%20Options">Options
  for Code Generation Conventions</ulink>.
</para>

<para>
  The configure options used when building a specific libstdc++
  version may also impact the resulting library ABI. The available
  configure options, and their impact on the library ABI, are
  documented
<link linkend="manual.intro.setup.configure">here</link>.
</para>

<para> Putting all of these ideas together results in the C++ Standard
library ABI, which is the compilation of a given library API by a
given compiler ABI. In a nutshell:
</para>

<para>
  <quote>
    library API + compiler ABI = library ABI
  </quote>
</para>

<para>
 The library ABI is mostly of interest for end-users who have
 unresolved symbols and are linking dynamically to the C++ Standard
 library, and who thus must be careful to compile their application
 with a compiler that is compatible with the available C++ Standard
 library binary. In this case, compatible is defined with the equation
 above: given an application compiled with a given compiler ABI and
 library API, it will work correctly with a Standard C++ Library
 created with the same constraints.
</para>

<para>
  To use a specific version of the C++ ABI, one must use a
  corresponding GNU C++ toolchain (i.e., g++ and libstdc++) that
  implements the C++ ABI in question.
</para>

</sect2>

<sect2 id="abi.versioning">
<title>Versioning</title>

<para> The C++ interface has evolved throughout the history of the GNU
C++ toolchain. With each release, various details have been changed so
as to give distinct versions to the C++ interface.
</para>
<<<<<<< HEAD

=======
  
>>>>>>> e33a1692
  <sect3 id="abi.versioning.goals">
    <title>Goals</title>

<para>Extending existing, stable ABIs. Versioning gives subsequent
releases of library binaries the ability to add new symbols and add
functionality, all the while retaining compatibility with the previous
releases in the series. Thus, program binaries linked with the initial
release of a library binary will still link correctly if the library
binary is replaced by carefully-managed subsequent library
binaries. This is called forward compatibility.
</para>
<para>
The reverse (backwards compatibility) is not true. It is not possible
to take program binaries linked with the latest version of a library
binary in a release series (with additional symbols added), substitute
in the initial release of the library binary, and remain link
compatible.
</para>

<para>Allows multiple, incompatible ABIs to coexist at the same time.
</para>
  </sect3>

  <sect3 id="abi.versioning.history">
    <title>History</title>

<para>
 How can this complexity be managed? What does C++ versioning mean?
  Because library and compiler changes often make binaries compiled
  with one version of the GNU tools incompatible with binaries
  compiled with other (either newer or older) versions of the same GNU
  tools, specific techniques are used to make managing this complexity
  easier.
</para>

<para>
  The following techniques are used:
</para>

  <orderedlist>

    <listitem><para>Release versioning on the libgcc_s.so binary. </para>

    <para>This is implemented via file names and the ELF
    <constant>DT_SONAME</constant> mechanism (at least on ELF
    systems). It is versioned as follows:
    </para>

    <itemizedlist>
    <listitem><para>gcc-3.0.0: libgcc_s.so.1</para></listitem>
    <listitem><para>gcc-3.0.1: libgcc_s.so.1</para></listitem>
    <listitem><para>gcc-3.0.2: libgcc_s.so.1</para></listitem>
    <listitem><para>gcc-3.0.3: libgcc_s.so.1</para></listitem>
    <listitem><para>gcc-3.0.4: libgcc_s.so.1</para></listitem>
    <listitem><para>gcc-3.1.0: libgcc_s.so.1</para></listitem>
    <listitem><para>gcc-3.1.1: libgcc_s.so.1</para></listitem>
    <listitem><para>gcc-3.2.0: libgcc_s.so.1</para></listitem>
    <listitem><para>gcc-3.2.1: libgcc_s.so.1</para></listitem>
    <listitem><para>gcc-3.2.2: libgcc_s.so.1</para></listitem>
    <listitem><para>gcc-3.2.3: libgcc_s.so.1</para></listitem>
    <listitem><para>gcc-3.3.0: libgcc_s.so.1</para></listitem>
    <listitem><para>gcc-3.3.1: libgcc_s.so.1</para></listitem>
    <listitem><para>gcc-3.3.2: libgcc_s.so.1</para></listitem>
    <listitem><para>gcc-3.3.3: libgcc_s.so.1</para></listitem>
<<<<<<< HEAD
    <listitem><para>gcc-3.4.x, gcc-4.[0-5].x: libgcc_s.so.1</para></listitem>
    </itemizedlist>

    <para>For m68k-linux the versions differ as follows: </para>

    <itemizedlist>
    <listitem><para>gcc-3.4.x, gcc-4.[0-5].x: libgcc_s.so.1
    when configuring <code>--with-sjlj-exceptions</code>, or
    libgcc_s.so.2 </para> </listitem>
    </itemizedlist>

    <para>For hppa-linux the versions differ as follows: </para>

    <itemizedlist>
    <listitem><para>gcc-3.4.x, gcc-4.[0-1].x: either libgcc_s.so.1
    when configuring <code>--with-sjlj-exceptions</code>, or
    libgcc_s.so.2 </para> </listitem>
    <listitem><para>gcc-4.[2-5].x: either libgcc_s.so.3 when configuring
    <code>--with-sjlj-exceptions</code>) or libgcc_s.so.4
    </para> </listitem>
=======
    <listitem><para>gcc-3.4.x, gcc-4.[0-3].x: on m68k-linux and
    hppa-linux this is either libgcc_s.so.1 (when configuring
    <code>--with-sjlj-exceptions</code>) or libgcc_s.so.2. For all
    others, this is libgcc_s.so.1.  </para>
    </listitem> 
>>>>>>> e33a1692
    </itemizedlist>

  </listitem>

    <listitem><para>Symbol versioning on the libgcc_s.so binary.</para>

    <para>It is versioned with the following labels and version
   definitions, where the version definition is the maximum for a
   particular release. Labels are cumulative. If a particular release
   is not listed, it has the same version labels as the preceding
   release.</para>

    <para>This corresponds to the mapfile: gcc/libgcc-std.ver</para>
    <itemizedlist>
    <listitem><para>gcc-3.0.0: GCC_3.0</para></listitem>
    <listitem><para>gcc-3.3.0: GCC_3.3</para></listitem>
    <listitem><para>gcc-3.3.1: GCC_3.3.1</para></listitem>
    <listitem><para>gcc-3.3.2: GCC_3.3.2</para></listitem>
    <listitem><para>gcc-3.3.4: GCC_3.3.4</para></listitem>
    <listitem><para>gcc-3.4.0: GCC_3.4</para></listitem>
    <listitem><para>gcc-3.4.2: GCC_3.4.2</para></listitem>
    <listitem><para>gcc-3.4.4: GCC_3.4.4</para></listitem>
    <listitem><para>gcc-4.0.0: GCC_4.0.0</para></listitem>
    <listitem><para>gcc-4.1.0: GCC_4.1.0</para></listitem>
    <listitem><para>gcc-4.2.0: GCC_4.2.0</para></listitem>
    <listitem><para>gcc-4.3.0: GCC_4.3.0</para></listitem>
    <listitem><para>gcc-4.4.0: GCC_4.4.0</para></listitem>
    </itemizedlist>
    </listitem>

    <listitem>
      <para>
	Release versioning on the libstdc++.so binary, implemented in
	the same was as the libgcc_s.so binary above. Listed is the
	filename: <constant>DT_SONAME</constant> can be deduced from
	the filename by removing the last two period-delimited numbers. For
	example, filename <filename>libstdc++.so.5.0.4</filename>
	corresponds to a <constant>DT_SONAME</constant> of
	<constant>libstdc++.so.5</constant>. Binaries with equivalent
	<constant>DT_SONAME</constant>s are forward-compatibile: in
	the table below, releases incompatible with the previous
	one are explicitly noted.
      </para>

    <para>It is versioned as follows:
    </para>
    <itemizedlist>
    <listitem><para>gcc-3.0.0: libstdc++.so.3.0.0</para></listitem>
    <listitem><para>gcc-3.0.1: libstdc++.so.3.0.1</para></listitem>
    <listitem><para>gcc-3.0.2: libstdc++.so.3.0.2</para></listitem>
    <listitem><para>gcc-3.0.3: libstdc++.so.3.0.2 (See Note 1)</para></listitem>
    <listitem><para>gcc-3.0.4: libstdc++.so.3.0.4</para></listitem>
    <listitem><para>gcc-3.1.0: libstdc++.so.4.0.0 <emphasis>(Incompatible with previous)</emphasis></para></listitem>
    <listitem><para>gcc-3.1.1: libstdc++.so.4.0.1</para></listitem>
    <listitem><para>gcc-3.2.0: libstdc++.so.5.0.0 <emphasis>(Incompatible with previous)</emphasis></para></listitem>
    <listitem><para>gcc-3.2.1: libstdc++.so.5.0.1</para></listitem>
    <listitem><para>gcc-3.2.2: libstdc++.so.5.0.2</para></listitem>
    <listitem><para>gcc-3.2.3: libstdc++.so.5.0.3 (See Note 2)</para></listitem>
    <listitem><para>gcc-3.3.0: libstdc++.so.5.0.4</para></listitem>
    <listitem><para>gcc-3.3.1: libstdc++.so.5.0.5</para></listitem>
    <listitem><para>gcc-3.3.2: libstdc++.so.5.0.5</para></listitem>
    <listitem><para>gcc-3.3.3: libstdc++.so.5.0.5</para></listitem>
    <listitem><para>gcc-3.4.0: libstdc++.so.6.0.0 <emphasis>(Incompatible with previous)</emphasis></para></listitem>
    <listitem><para>gcc-3.4.1: libstdc++.so.6.0.1</para></listitem>
    <listitem><para>gcc-3.4.2: libstdc++.so.6.0.2</para></listitem>
    <listitem><para>gcc-3.4.3: libstdc++.so.6.0.3</para></listitem>
    <listitem><para>gcc-3.4.4: libstdc++.so.6.0.3</para></listitem>
    <listitem><para>gcc-3.4.5: libstdc++.so.6.0.3</para></listitem>
    <listitem><para>gcc-3.4.6: libstdc++.so.6.0.3</para></listitem>
    <listitem><para>gcc-4.0.0: libstdc++.so.6.0.4</para></listitem>
    <listitem><para>gcc-4.0.1: libstdc++.so.6.0.5</para></listitem>
    <listitem><para>gcc-4.0.2: libstdc++.so.6.0.6</para></listitem>
    <listitem><para>gcc-4.0.3: libstdc++.so.6.0.7</para></listitem>
    <listitem><para>gcc-4.1.0: libstdc++.so.6.0.7</para></listitem>
    <listitem><para>gcc-4.1.1: libstdc++.so.6.0.8</para></listitem>
    <listitem><para>gcc-4.1.2: libstdc++.so.6.0.8</para></listitem>
    <listitem><para>gcc-4.2.0: libstdc++.so.6.0.9</para></listitem>
    <listitem><para>gcc-4.2.1: libstdc++.so.6.0.9 (See Note 3)</para></listitem>
    <listitem><para>gcc-4.2.2: libstdc++.so.6.0.9</para></listitem>
    <listitem><para>gcc-4.2.3: libstdc++.so.6.0.9</para></listitem>
    <listitem><para>gcc-4.2.4: libstdc++.so.6.0.9</para></listitem>
    <listitem><para>gcc-4.3.0: libstdc++.so.6.0.10</para></listitem>
    <listitem><para>gcc-4.3.1: libstdc++.so.6.0.10</para></listitem>
    <listitem><para>gcc-4.3.2: libstdc++.so.6.0.10</para></listitem>
    <listitem><para>gcc-4.3.3: libstdc++.so.6.0.10</para></listitem>
<<<<<<< HEAD
    <listitem><para>gcc-4.3.4: libstdc++.so.6.0.10</para></listitem>
    <listitem><para>gcc-4.4.0: libstdc++.so.6.0.11</para></listitem>
    <listitem><para>gcc-4.4.1: libstdc++.so.6.0.12</para></listitem>
    <listitem><para>gcc-4.4.2: libstdc++.so.6.0.13</para></listitem>
    <listitem><para>gcc-4.5.0: libstdc++.so.6.0.14</para></listitem>
=======
    <listitem><para>gcc-4.4.0: libstdc++.so.6.0.11</para></listitem>
>>>>>>> e33a1692
    </itemizedlist>
    <para>
      Note 1: Error should be libstdc++.so.3.0.3.
    </para>
    <para>
      Note 2: Not strictly required.
    </para>
    <para>
      Note 3: This release (but not previous or subsequent) has one
      known incompatibility, see <ulink
      url="http://gcc.gnu.org/bugzilla/show_bug.cgi?id=33678">33678</ulink>
      in the GCC bug database.
    </para>
    </listitem>

    <listitem><para>Symbol versioning on the libstdc++.so binary.</para>

    <para>mapfile: libstdc++/config/linker-map.gnu</para>
    <para>It is versioned with the following labels and version
   definitions, where the version definition is the maximum for a
   particular release. Note, only symbol which are newly introduced
   will use the maximum version definition. Thus, for release series
   with the same label, but incremented version definitions, the later
   release has both versions. (An example of this would be the
   gcc-3.2.1 release, which has GLIBCPP_3.2.1 for new symbols and
   GLIBCPP_3.2 for symbols that were introduced in the gcc-3.2.0
   release.) If a particular release is not listed, it has the same
   version labels as the preceding release.
   </para>
    <itemizedlist>
    <listitem><para>gcc-3.0.0: (Error, not versioned)</para></listitem>
    <listitem><para>gcc-3.0.1: (Error, not versioned)</para></listitem>
    <listitem><para>gcc-3.0.2: (Error, not versioned)</para></listitem>
    <listitem><para>gcc-3.0.3: (Error, not versioned)</para></listitem>
    <listitem><para>gcc-3.0.4: (Error, not versioned)</para></listitem>
    <listitem><para>gcc-3.1.0: GLIBCPP_3.1, CXXABI_1</para></listitem>
    <listitem><para>gcc-3.1.1: GLIBCPP_3.1, CXXABI_1</para></listitem>
    <listitem><para>gcc-3.2.0: GLIBCPP_3.2, CXXABI_1.2</para></listitem>
    <listitem><para>gcc-3.2.1: GLIBCPP_3.2.1, CXXABI_1.2</para></listitem>
    <listitem><para>gcc-3.2.2: GLIBCPP_3.2.2, CXXABI_1.2</para></listitem>
    <listitem><para>gcc-3.2.3: GLIBCPP_3.2.2, CXXABI_1.2</para></listitem>
    <listitem><para>gcc-3.3.0: GLIBCPP_3.2.2, CXXABI_1.2.1</para></listitem>
    <listitem><para>gcc-3.3.1: GLIBCPP_3.2.3, CXXABI_1.2.1</para></listitem>
    <listitem><para>gcc-3.3.2: GLIBCPP_3.2.3, CXXABI_1.2.1</para></listitem>
    <listitem><para>gcc-3.3.3: GLIBCPP_3.2.3, CXXABI_1.2.1</para></listitem>
    <listitem><para>gcc-3.4.0: GLIBCXX_3.4, CXXABI_1.3</para></listitem>
    <listitem><para>gcc-3.4.1: GLIBCXX_3.4.1, CXXABI_1.3</para></listitem>
    <listitem><para>gcc-3.4.2: GLIBCXX_3.4.2</para></listitem>
    <listitem><para>gcc-3.4.3: GLIBCXX_3.4.3</para></listitem>
    <listitem><para>gcc-4.0.0: GLIBCXX_3.4.4, CXXABI_1.3.1</para></listitem>
    <listitem><para>gcc-4.0.1: GLIBCXX_3.4.5</para></listitem>
    <listitem><para>gcc-4.0.2: GLIBCXX_3.4.6</para></listitem>
    <listitem><para>gcc-4.0.3: GLIBCXX_3.4.7</para></listitem>
    <listitem><para>gcc-4.1.1: GLIBCXX_3.4.8</para></listitem>
    <listitem><para>gcc-4.2.0: GLIBCXX_3.4.9</para></listitem>
    <listitem><para>gcc-4.3.0: GLIBCXX_3.4.10, CXXABI_1.3.2</para></listitem>
    <listitem><para>gcc-4.4.0: GLIBCXX_3.4.11, CXXABI_1.3.3</para></listitem>
<<<<<<< HEAD
    <listitem><para>gcc-4.4.1: GLIBCXX_3.4.12, CXXABI_1.3.3</para></listitem>
    <listitem><para>gcc-4.4.2: GLIBCXX_3.4.13, CXXABI_1.3.3</para></listitem>
    <listitem><para>gcc-4.5.0: GLIBCXX_3.4.14, CXXABI_1.3.4</para></listitem>
=======
>>>>>>> e33a1692
    </itemizedlist>
    </listitem>

    <listitem>
    <para>Incremental bumping of a compiler pre-defined macro,
    __GXX_ABI_VERSION. This macro is defined as the version of the
    compiler v3 ABI, with g++ 3.0.x being version 100. This macro will
    be automatically defined whenever g++ is used (the curious can
    test this by invoking g++ with the '-v' flag.)
    </para>

    <para>
    This macro was defined in the file "lang-specs.h" in the gcc/cp directory.
    Later versions defined it in "c-common.c" in the gcc directory, and from
    G++ 3.4 it is defined in c-cppbuiltin.c and its value determined by the
    '-fabi-version' command line option.
    </para>

    <para>
    It is versioned as follows, where 'n' is given by '-fabi-version=n':
    </para>
    <itemizedlist>
    <listitem><para>gcc-3.0.x: 100</para></listitem>
    <listitem><para>gcc-3.1.x: 100 (Error, should be 101)</para></listitem>
    <listitem><para>gcc-3.2.x: 102</para></listitem>
    <listitem><para>gcc-3.3.x: 102</para></listitem>
<<<<<<< HEAD
    <listitem><para>gcc-3.4.x, gcc-4.[0-5].x: 102 (when n=1)</para></listitem>
    <listitem><para>gcc-3.4.x, gcc-4.[0-5].x: 1000 + n (when n&gt;1) </para></listitem>
    <listitem><para>gcc-3.4.x, gcc-4.[0-5].x: 999999 (when n=0)</para></listitem>
=======
    <listitem><para>gcc-3.4.x, gcc-4.[0-3].x: 102 (when n=1)</para></listitem>
    <listitem><para>gcc-3.4.x, gcc-4.[0-3].x: 1000 + n (when n&gt;1) </para></listitem>
    <listitem><para>gcc-3.4.x, gcc-4.[0-3].x: 999999 (when n=0)</para></listitem>
>>>>>>> e33a1692
    </itemizedlist>
    <para></para>
    </listitem>

    <listitem>
    <para>Changes to the default compiler option for
    <code>-fabi-version</code>.
    </para>
   <para>
    It is versioned as follows:
    </para>
    <itemizedlist>
    <listitem><para>gcc-3.0.x: (Error, not versioned) </para></listitem>
    <listitem><para>gcc-3.1.x: (Error, not versioned) </para></listitem>
    <listitem><para>gcc-3.2.x: <code>-fabi-version=1</code></para></listitem>
    <listitem><para>gcc-3.3.x: <code>-fabi-version=1</code></para></listitem>
<<<<<<< HEAD
    <listitem><para>gcc-3.4.x, gcc-4.[0-5].x: <code>-fabi-version=2</code> <emphasis>(Incompatible with previous)</emphasis></para></listitem>
=======
    <listitem><para>gcc-3.4.x, gcc-4.[0-3].x: <code>-fabi-version=2</code> <emphasis>(Incompatible with previous)</emphasis></para></listitem>
>>>>>>> e33a1692
    </itemizedlist>
    <para></para>
    </listitem>

   <listitem>
    <para>Incremental bumping of a library pre-defined macro. For releases
    before 3.4.0, the macro is __GLIBCPP__. For later releases, it's
    __GLIBCXX__. (The libstdc++ project generously changed from CPP to
    CXX throughout its source to allow the "C" pre-processor the CPP
    macro namespace.) These macros are defined as the date the library
    was released, in compressed ISO date format, as an unsigned long.
    </para>

    <para>
    This macro is defined in the file "c++config" in the
    "libstdc++/include/bits" directory. (Up to gcc-4.1.0, it was
    changed every night by an automated script. Since gcc-4.1.0, it is
    the same value as gcc/DATESTAMP.)
    </para>
    <para>
    It is versioned as follows:
    </para>
    <itemizedlist>
    <listitem><para>gcc-3.0.0: 20010615</para></listitem>
    <listitem><para>gcc-3.0.1: 20010819</para></listitem>
    <listitem><para>gcc-3.0.2: 20011023</para></listitem>
    <listitem><para>gcc-3.0.3: 20011220</para></listitem>
    <listitem><para>gcc-3.0.4: 20020220</para></listitem>
    <listitem><para>gcc-3.1.0: 20020514</para></listitem>
    <listitem><para>gcc-3.1.1: 20020725</para></listitem>
    <listitem><para>gcc-3.2.0: 20020814</para></listitem>
    <listitem><para>gcc-3.2.1: 20021119</para></listitem>
    <listitem><para>gcc-3.2.2: 20030205</para></listitem>
    <listitem><para>gcc-3.2.3: 20030422</para></listitem>
    <listitem><para>gcc-3.3.0: 20030513</para></listitem>
    <listitem><para>gcc-3.3.1: 20030804</para></listitem>
    <listitem><para>gcc-3.3.2: 20031016</para></listitem>
    <listitem><para>gcc-3.3.3: 20040214</para></listitem>
    <listitem><para>gcc-3.4.0: 20040419</para></listitem>
    <listitem><para>gcc-3.4.1: 20040701</para></listitem>
    <listitem><para>gcc-3.4.2: 20040906</para></listitem>
    <listitem><para>gcc-3.4.3: 20041105</para></listitem>
    <listitem><para>gcc-3.4.4: 20050519</para></listitem>
    <listitem><para>gcc-3.4.5: 20051201</para></listitem>
    <listitem><para>gcc-3.4.6: 20060306</para></listitem>
    <listitem><para>gcc-4.0.0: 20050421</para></listitem>
    <listitem><para>gcc-4.0.1: 20050707</para></listitem>
    <listitem><para>gcc-4.0.2: 20050921</para></listitem>
    <listitem><para>gcc-4.0.3: 20060309</para></listitem>
    <listitem><para>gcc-4.1.0: 20060228</para></listitem>
    <listitem><para>gcc-4.1.1: 20060524</para></listitem>
    <listitem><para>gcc-4.1.2: 20070214</para></listitem>
    <listitem><para>gcc-4.2.0: 20070514</para></listitem>
    <listitem><para>gcc-4.2.1: 20070719</para></listitem>
    <listitem><para>gcc-4.2.2: 20071007</para></listitem>
    <listitem><para>gcc-4.2.3: 20080201</para></listitem>
    <listitem><para>gcc-4.2.4: 20080519</para></listitem>
    <listitem><para>gcc-4.3.0: 20080306</para></listitem>
    <listitem><para>gcc-4.3.1: 20080606</para></listitem>
    <listitem><para>gcc-4.3.2: 20080827</para></listitem>
    <listitem><para>gcc-4.3.3: 20090124</para></listitem>
    <listitem><para>gcc-4.4.0: 20090421</para></listitem>
<<<<<<< HEAD
    <listitem><para>gcc-4.4.1: 20090722</para></listitem>
    <listitem><para>gcc-4.4.2: 20091015</para></listitem>
=======
>>>>>>> e33a1692
    </itemizedlist>
    <para></para>
    </listitem>

    <listitem>
    <para>
    Incremental bumping of a library pre-defined macro,
    _GLIBCPP_VERSION. This macro is defined as the released version of
    the library, as a string literal. This is only implemented in
    gcc-3.1.0 releases and higher, and is deprecated in 3.4 (where it
    is called _GLIBCXX_VERSION).
    </para>

    <para>
    This macro is defined in the file "c++config" in the
    "libstdc++/include/bits" directory and is generated
    automatically by autoconf as part of the configure-time generation
    of config.h.
    </para>

    <para>
    It is versioned as follows:
    </para>
    <itemizedlist>
    <listitem><para>gcc-3.0.0: "3.0.0"</para></listitem>
    <listitem><para>gcc-3.0.1: "3.0.0" (Error, should be "3.0.1")</para></listitem>
    <listitem><para>gcc-3.0.2: "3.0.0" (Error, should be "3.0.2")</para></listitem>
    <listitem><para>gcc-3.0.3: "3.0.0" (Error, should be "3.0.3")</para></listitem>
    <listitem><para>gcc-3.0.4: "3.0.0" (Error, should be "3.0.4")</para></listitem>
    <listitem><para>gcc-3.1.0: "3.1.0"</para></listitem>
    <listitem><para>gcc-3.1.1: "3.1.1"</para></listitem>
    <listitem><para>gcc-3.2.0: "3.2"</para></listitem>
    <listitem><para>gcc-3.2.1: "3.2.1"</para></listitem>
    <listitem><para>gcc-3.2.2: "3.2.2"</para></listitem>
    <listitem><para>gcc-3.2.3: "3.2.3"</para></listitem>
    <listitem><para>gcc-3.3.0: "3.3"</para></listitem>
    <listitem><para>gcc-3.3.1: "3.3.1"</para></listitem>
    <listitem><para>gcc-3.3.2: "3.3.2"</para></listitem>
    <listitem><para>gcc-3.3.3: "3.3.3"</para></listitem>
    <listitem><para>gcc-3.4.x: "version-unused"</para></listitem>
<<<<<<< HEAD
    <listitem><para>gcc-4.[0-5].x: "version-unused"</para></listitem>
=======
    <listitem><para>gcc-4.[0-3].x: "version-unused"</para></listitem>
>>>>>>> e33a1692
    </itemizedlist>
    <para></para>
    </listitem>

    <listitem>
    <para>
    Matching each specific C++ compiler release to a specific set of
    C++ include files. This is only implemented in gcc-3.1.1 releases
    and higher.
    </para>
    <para>
    All C++ includes are installed in include/c++, then nest in a
    directory hierarchy corresponding to the C++ compiler's released
    version. This version corresponds to the variable "gcc_version" in
    "libstdc++/acinclude.m4," and more details can be found in that
    file's macro GLIBCXX_CONFIGURE (GLIBCPP_CONFIGURE before gcc-3.4.0).
    </para>
    <para>
    C++ includes are versioned as follows:
    </para>
    <itemizedlist>
    <listitem><para>gcc-3.0.0: include/g++-v3</para></listitem>
    <listitem><para>gcc-3.0.1: include/g++-v3</para></listitem>
    <listitem><para>gcc-3.0.2: include/g++-v3</para></listitem>
    <listitem><para>gcc-3.0.3: include/g++-v3</para></listitem>
    <listitem><para>gcc-3.0.4: include/g++-v3</para></listitem>
    <listitem><para>gcc-3.1.0: include/g++-v3</para></listitem>
    <listitem><para>gcc-3.1.1: include/c++/3.1.1</para></listitem>
    <listitem><para>gcc-3.2.0: include/c++/3.2</para></listitem>
    <listitem><para>gcc-3.2.1: include/c++/3.2.1</para></listitem>
    <listitem><para>gcc-3.2.2: include/c++/3.2.2</para></listitem>
    <listitem><para>gcc-3.2.3: include/c++/3.2.3</para></listitem>
    <listitem><para>gcc-3.3.0: include/c++/3.3</para></listitem>
    <listitem><para>gcc-3.3.1: include/c++/3.3.1</para></listitem>
    <listitem><para>gcc-3.3.2: include/c++/3.3.2</para></listitem>
    <listitem><para>gcc-3.3.3: include/c++/3.3.3</para></listitem>
    <listitem><para>gcc-3.4.0: include/c++/3.4.0</para></listitem>
    <listitem><para>gcc-3.4.1: include/c++/3.4.1</para></listitem>
    <listitem><para>gcc-3.4.2: include/c++/3.4.2</para></listitem>
    <listitem><para>gcc-3.4.3: include/c++/3.4.3</para></listitem>
    <listitem><para>gcc-3.4.4: include/c++/3.4.4</para></listitem>
    <listitem><para>gcc-3.4.5: include/c++/3.4.5</para></listitem>
    <listitem><para>gcc-3.4.6: include/c++/3.4.6</para></listitem>
    <listitem><para>gcc-4.0.0: include/c++/4.0.0</para></listitem>
    <listitem><para>gcc-4.0.1: include/c++/4.0.1</para></listitem>
    <listitem><para>gcc-4.0.2: include/c++/4.0.2</para></listitem>
    <listitem><para>gcc-4.0.3: include/c++/4.0.3</para></listitem>
    <listitem><para>gcc-4.1.0: include/c++/4.1.0</para></listitem>
    <listitem><para>gcc-4.1.1: include/c++/4.1.1</para></listitem>
    <listitem><para>gcc-4.1.2: include/c++/4.1.2</para></listitem>
    <listitem><para>gcc-4.2.0: include/c++/4.2.0</para></listitem>
    <listitem><para>gcc-4.2.1: include/c++/4.2.1</para></listitem>
    <listitem><para>gcc-4.2.2: include/c++/4.2.2</para></listitem>
    <listitem><para>gcc-4.2.3: include/c++/4.2.3</para></listitem>
    <listitem><para>gcc-4.2.4: include/c++/4.2.4</para></listitem>
    <listitem><para>gcc-4.3.0: include/c++/4.3.0</para></listitem>
    <listitem><para>gcc-4.3.1: include/c++/4.3.1</para></listitem>
    <listitem><para>gcc-4.3.3: include/c++/4.3.3</para></listitem>
<<<<<<< HEAD
    <listitem><para>gcc-4.3.4: include/c++/4.3.4</para></listitem>
    <listitem><para>gcc-4.4.0: include/c++/4.4.0</para></listitem>
    <listitem><para>gcc-4.4.1: include/c++/4.4.1</para></listitem>
    <listitem><para>gcc-4.4.2: include/c++/4.4.2</para></listitem>
    <listitem><para>gcc-4.5.0: include/c++/4.5.0</para></listitem>
=======
    <listitem><para>gcc-4.4.0: include/c++/4.4.0</para></listitem>
>>>>>>> e33a1692
    </itemizedlist>
    <para></para>
    </listitem>
  </orderedlist>

<para>
  Taken together, these techniques can accurately specify interface
  and implementation changes in the GNU C++ tools themselves. Used
  properly, they allow both the GNU C++ tools implementation, and
  programs using them, an evolving yet controlled development that
  maintains backward compatibility.
</para>


  </sect3>

  <sect3 id="abi.versioning.prereq">
    <title>Prerequisites</title>
    <para>
      Minimum environment that supports a versioned ABI: A supported
      dynamic linker, a GNU linker of sufficient vintage to understand
      demangled C++ name globbing (ld), a shared executable compiled
      with g++, and shared libraries (libgcc_s, libstdc++) compiled by
      a compiler (g++) with a compatible ABI. Phew.
    </para>

    <para>
      On top of all that, an additional constraint: libstdc++ did not
      attempt to version symbols (or age gracefully, really) until
      version 3.1.0.
    </para>

    <para>
      Most modern Linux and BSD versions, particularly ones using
      gcc-3.1.x tools and more recent vintages, will meet the
      requirements above.
    </para>
  </sect3>

  <sect3 id="abi.versioning.config">
    <title>Configuring</title>

    <para>
      It turns out that most of the configure options that change
      default behavior will impact the mangled names of exported
      symbols, and thus impact versioning and compatibility.
    </para>

    <para>
      For more information on configure options, including ABI
      impacts, see:
      http://gcc.gnu.org/onlinedocs/libstdc++/configopts.html
    </para>

    <para>
      There is one flag that explicitly deals with symbol versioning:
      --enable-symvers.
    </para>

    <para>
      In particular, libstdc++/acinclude.m4 has a macro called
      GLIBCXX_ENABLE_SYMVERS that defaults to yes (or the argument
      passed in via --enable-symvers=foo). At that point, the macro
      attempts to make sure that all the requirement for symbol
      versioning are in place. For more information, please consult
      acinclude.m4.
    </para>
  </sect3>

  <sect3 id="abi.versioning.active">
    <title>Checking Active</title>

    <para>
      When the GNU C++ library is being built with symbol versioning
      on, you should see the following at configure time for
      libstdc++:
    </para>

<screen>
<computeroutput>
  checking versioning on shared library symbols... gnu
</computeroutput>
</screen>

<para>
  If you don't see this line in the configure output, or if this line
  appears but the last word is 'no', then you are out of luck.
</para>

<para>
  If the compiler is pre-installed, a quick way to test is to compile
  the following (or any) simple C++ file and link it to the shared
  libstdc++ library:
</para>

<programlisting>
#include &lt;iostream&gt;

int main()
{ std::cout &lt;&lt; "hello" &lt;&lt; std::endl; return 0; }

%g++ hello.cc -o hello.out

%ldd hello.out
	libstdc++.so.5 =&gt; /usr/lib/libstdc++.so.5 (0x00764000)
	libm.so.6 =&gt; /lib/tls/libm.so.6 (0x004a8000)
	libgcc_s.so.1 =&gt; /mnt/hd/bld/gcc/gcc/libgcc_s.so.1 (0x40016000)
	libc.so.6 =&gt; /lib/tls/libc.so.6 (0x0036d000)
	/lib/ld-linux.so.2 =&gt; /lib/ld-linux.so.2 (0x00355000)

%nm hello.out
</programlisting>

<para>
If you see symbols in the resulting output with "GLIBCXX_3" as part
of the name, then the executable is versioned. Here's an example:
</para>

<para>
   <code>U _ZNSt8ios_base4InitC1Ev@@GLIBCXX_3.4</code>
</para>

  </sect3>
</sect2>

<sect2 id="abi.changes_allowed">
<title>Allowed Changes</title>

<para>
The following will cause the library minor version number to
increase, say from "libstdc++.so.3.0.4" to "libstdc++.so.3.0.5".
</para>
<orderedlist>
 <listitem><para>Adding an exported global or static data member</para></listitem>
 <listitem><para>Adding an exported function, static or non-virtual member function</para></listitem>
 <listitem><para>Adding an exported symbol or symbols by additional instantiations</para></listitem>
</orderedlist>
<para>
Other allowed changes are possible.
</para>

</sect2>

<sect2 id="abi.changes_no">
<title>Prohibited Changes</title>

<para>
The following non-exhaustive list will cause the library major version
number to increase, say from "libstdc++.so.3.0.4" to
"libstdc++.so.4.0.0".
</para>

<orderedlist>
 <listitem><para>Changes in the gcc/g++ compiler ABI</para></listitem>
<listitem><para>Changing size of an exported symbol</para></listitem>
<listitem><para>Changing alignment of an exported symbol</para></listitem>
<listitem><para>Changing the layout of an exported symbol</para></listitem>
<listitem><para>Changing mangling on an exported symbol</para></listitem>
<listitem><para>Deleting an exported symbol</para></listitem>
<listitem><para>Changing the inheritance properties of a type by adding or removing
    base classes</para></listitem>
<listitem><para>
  Changing the size, alignment, or layout of types
  specified in the C++ standard. These may not necessarily be
  instantiated or otherwise exported in the library binary, and
  include all the required locale facets, as well as things like
  std::basic_streambuf, et al.
</para></listitem>

<listitem><para> Adding an explicit copy constructor or destructor to a
class that would otherwise have implicit versions. This will change
the way the compiler deals with this class in by-value return
statements or parameters: instead of being passing instances of this
class in registers, the compiler will be forced to use memory. See <ulink url="http://www.codesourcery.com/cxx-abi/abi.html#calls"> this part</ulink>
 of the C++ ABI documentation for further details.
 </para></listitem>

</orderedlist>

</sect2>



<sect2 id="abi.impl">
<title>Implementation</title>

<orderedlist>
 <listitem>
   <para>
     Separation of interface and implementation
   </para>
   <para>
     This is accomplished by two techniques that separate the API from
     the ABI: forcing undefined references to link against a library
     binary for definitions.
   </para>

<variablelist>
  <varlistentry>
    <term>Include files have declarations, source files have defines</term>

    <listitem>
      <para>
	For non-templatized types, such as much of <code>class
	locale</code>, the appropriate standard C++ include, say
	<code>locale</code>, can contain full declarations, while
	various source files (say <code> locale.cc, locale_init.cc,
	localename.cc</code>) contain definitions.
      </para>
    </listitem>
  </varlistentry>

  <varlistentry>
  <term>Extern template on required types</term>

   <listitem>
     <para>
       For parts of the standard that have an explicit list of
       required instantiations, the GNU extension syntax <code> extern
       template </code> can be used to control where template
       definitions reside. By marking required instantiations as
       <code> extern template </code> in include files, and providing
       explicit instantiations in the appropriate instantiation files,
       non-inlined template functions can be versioned. This technique
       is mostly used on parts of the standard that require <code>
       char</code> and <code> wchar_t</code> instantiations, and
       includes <code> basic_string</code>, the locale facets, and the
       types in <code> iostreams</code>.
     </para>
   </listitem>
  </varlistentry>

 </variablelist>

 <para>
   In addition, these techniques have the additional benefit that they
   reduce binary size, which can increase runtime performance.
 </para>
 </listitem>

 <listitem>
   <para>
     Namespaces linking symbol definitions to export mapfiles
   </para>
   <para>
     All symbols in the shared library binary are processed by a
     linker script at build time that either allows or disallows
     external linkage. Because of this, some symbols, regardless of
     normal C/C++ linkage, are not visible. Symbols that are internal
     have several appealing characteristics: by not exporting the
     symbols, there are no relocations when the shared library is
     started and thus this makes for faster runtime loading
     performance by the underlying dynamic loading mechanism. In
     addition, they have the possibility of changing without impacting
     ABI compatibility.
   </para>

<para>The following namespaces are transformed by the mapfile:</para>

<variablelist>

  <varlistentry>
<term><code>namespace std</code></term>
<listitem><para> Defaults to exporting all symbols in label
<code>GLIBCXX</code> that do not begin with an underscore, i.e.,
<code>__test_func</code> would not be exported by default. Select
exceptional symbols are allowed to be visible.</para></listitem>
  </varlistentry>

  <varlistentry>
<term><code>namespace __gnu_cxx</code></term>
<listitem><para> Defaults to not exporting any symbols in label
<code>GLIBCXX</code>, select items are allowed to be visible.</para></listitem>
  </varlistentry>

  <varlistentry>
<term><code>namespace __gnu_internal</code></term>
<listitem><para> Defaults to not exported, no items are allowed to be visible.</para></listitem>
  </varlistentry>

  <varlistentry>
<term><code>namespace __cxxabiv1</code>, aliased to <code> namespace abi</code></term>
<listitem><para> Defaults to not exporting any symbols in label
<code>CXXABI</code>, select items are allowed to be visible.</para></listitem>
  </varlistentry>

</variablelist>
<para>
</para>
</listitem>

 <listitem><para>Freezing the API</para>
 <para>Disallowed changes, as above, are not made on a stable release
branch. Enforcement tends to be less strict with GNU extensions that
standard includes.</para>
</listitem>
</orderedlist>

</sect2>

<sect2 id="abi.testing">
<title>Testing</title>

  <sect3 id="abi.testing.single">
    <title>Single ABI Testing</title>

    <para>
      Testing for GNU C++ ABI changes is composed of two distinct
      areas: testing the C++ compiler (g++) for compiler changes, and
      testing the C++ library (libstdc++) for library changes.
    </para>

    <para>
      Testing the C++ compiler ABI can be done various ways.
    </para>

    <para>
<<<<<<< HEAD
      One.  Intel ABI checker.
=======
      One.  Intel ABI checker. 
>>>>>>> e33a1692
    </para>

<para>
Two.
The second is yet unreleased, but has been announced on the gcc
mailing list. It is yet unspecified if these tools will be freely
available, and able to be included in a GNU project. Please contact
Mark Mitchell (mark@codesourcery.com) for more details, and current
status.
</para>

<para>
Three.
Involves using the vlad.consistency test framework. This has also been
discussed on the gcc mailing lists.
</para>

<para>
Testing the C++ library ABI can also be done various ways.
</para>

<para>
One.
(Brendan Kehoe, Jeff Law suggestion to run 'make check-c++' two ways,
one with a new compiler and an old library, and the other with an old
compiler and a new library, and look for testsuite regressions)
</para>

<para>
Details on how to set this kind of test up can be found here:
http://gcc.gnu.org/ml/gcc/2002-08/msg00142.html
</para>

<para>
Two.
Use the 'make check-abi' rule in the libstdc++ Makefile.
</para>

<para>
This is a proactive check the library ABI. Currently, exported symbol
names that are either weak or defined are checked against a last known
good baseline. Currently, this baseline is keyed off of 3.4.0
binaries, as this was the last time the .so number was incremented. In
addition, all exported names are demangled, and the exported objects
are checked to make sure they are the same size as the same object in
the baseline.

Notice that each baseline is relative to a <emphasis>default</emphasis>
configured library and compiler: in particular, if options such as
--enable-clocale, or --with-cpu, in case of multilibs, are used at
configure time, the check may fail, either because of substantive
differences or because of limitations of the current checking
machinery.
</para>

<para>
This dataset is insufficient, yet a start. Also needed is a
comprehensive check for all user-visible types part of the standard
library for sizeof() and alignof() changes.
</para>

<para>
Verifying compatible layouts of objects is not even attempted.  It
should be possible to use sizeof, alignof, and offsetof to compute
offsets for each structure and type in the standard library, saving to
another datafile. Then, compute this in a similar way for new
binaries, and look for differences.
</para>

<para>
Another approach might be to use the -fdump-class-hierarchy flag to
get information. However, currently this approach gives insufficient
data for use in library testing, as class data members, their offsets,
and other detailed data is not displayed with this flag.
(See g++/7470 on how this was used to find bugs.)
</para>

<para>
Perhaps there are other C++ ABI checkers. If so, please notify
us. We'd like to know about them!
</para>

  </sect3>
  <sect3 id="abi.testing.multi">
    <title>Multiple ABI Testing</title>
<para>
A "C" application, dynamically linked to two shared libraries, liba,
libb. The dependent library liba is C++ shared library compiled with
gcc-3.3.x, and uses io, exceptions, locale, etc. The dependent library
libb is a C++ shared library compiled with gcc-3.4.x, and also uses io,
exceptions, locale, etc.
</para>

<para> As above, libone is constructed as follows: </para>
<programlisting>
%$bld/H-x86-gcc-3.4.0/bin/g++ -fPIC -DPIC -c a.cc

%$bld/H-x86-gcc-3.4.0/bin/g++ -shared -Wl,-soname -Wl,libone.so.1 -Wl,-O1 -Wl,-z,defs a.o -o libone.so.1.0.0

%ln -s libone.so.1.0.0 libone.so

%$bld/H-x86-gcc-3.4.0/bin/g++ -c a.cc

%ar cru libone.a a.o
</programlisting>

<para> And, libtwo is constructed as follows: </para>

<programlisting>
%$bld/H-x86-gcc-3.3.3/bin/g++ -fPIC -DPIC -c b.cc

%$bld/H-x86-gcc-3.3.3/bin/g++ -shared -Wl,-soname -Wl,libtwo.so.1 -Wl,-O1 -Wl,-z,defs b.o -o libtwo.so.1.0.0

%ln -s libtwo.so.1.0.0 libtwo.so

%$bld/H-x86-gcc-3.3.3/bin/g++ -c b.cc

%ar cru libtwo.a b.o
</programlisting>

<para> ...with the resulting libraries looking like </para>

<screen>
<computeroutput>
%ldd libone.so.1.0.0
	libstdc++.so.6 =&gt; /usr/lib/libstdc++.so.6 (0x40016000)
	libm.so.6 =&gt; /lib/tls/libm.so.6 (0x400fa000)
	libgcc_s.so.1 =&gt; /mnt/hd/bld/gcc/gcc/libgcc_s.so.1 (0x4011c000)
	libc.so.6 =&gt; /lib/tls/libc.so.6 (0x40125000)
	/lib/ld-linux.so.2 =&gt; /lib/ld-linux.so.2 (0x00355000)

%ldd libtwo.so.1.0.0
	libstdc++.so.5 =&gt; /usr/lib/libstdc++.so.5 (0x40027000)
	libm.so.6 =&gt; /lib/tls/libm.so.6 (0x400e1000)
	libgcc_s.so.1 =&gt; /mnt/hd/bld/gcc/gcc/libgcc_s.so.1 (0x40103000)
	libc.so.6 =&gt; /lib/tls/libc.so.6 (0x4010c000)
	/lib/ld-linux.so.2 =&gt; /lib/ld-linux.so.2 (0x00355000)
</computeroutput>
</screen>

<para>
  Then, the "C" compiler is used to compile a source file that uses
  functions from each library.
</para>
<programlisting>
gcc test.c -g -O2 -L. -lone -ltwo /usr/lib/libstdc++.so.5 /usr/lib/libstdc++.so.6
</programlisting>

<para>
  Which gives the expected:
</para>

<screen>
<computeroutput>
%ldd a.out
	libstdc++.so.5 =&gt; /usr/lib/libstdc++.so.5 (0x00764000)
	libstdc++.so.6 =&gt; /usr/lib/libstdc++.so.6 (0x40015000)
	libc.so.6 =&gt; /lib/tls/libc.so.6 (0x0036d000)
	libm.so.6 =&gt; /lib/tls/libm.so.6 (0x004a8000)
	libgcc_s.so.1 =&gt; /mnt/hd/bld/gcc/gcc/libgcc_s.so.1 (0x400e5000)
	/lib/ld-linux.so.2 =&gt; /lib/ld-linux.so.2 (0x00355000)
</computeroutput>
</screen>

<para>
  This resulting binary, when executed, will be able to safely use
  code from both liba, and the dependent libstdc++.so.6, and libb,
  with the dependent libstdc++.so.5.
</para>
  </sect3>
</sect2>

<sect2 id="abi.issues">
<title>Outstanding Issues</title>

<para>
  Some features in the C++ language make versioning especially
  difficult. In particular, compiler generated constructs such as
  implicit instantiations for templates, typeinfo information, and
  virtual tables all may cause ABI leakage across shared library
  boundaries. Because of this, mixing C++ ABIs is not recommended at
  this time.
</para>

<para>
  For more background on this issue, see these bugzilla entries:
</para>

<para>
<ulink url="http://gcc.gnu.org/PR24660">24660: versioning weak symbols in libstdc++</ulink>
</para>

<para>
<ulink url="http://gcc.gnu.org/PR19664">19664: libstdc++ headers should have pop/push of the visibility around the declarations</ulink>
</para>

</sect2>

<bibliography id="abi.biblio">
<title>Bibliography</title>

  <biblioentry>
    <biblioid class="uri">
      <ulink url="http://abicheck.sourceforge.net/">
	<citetitle>
	  ABIcheck, a vague idea of checking ABI compatibility
	</citetitle>
      </ulink>
    </biblioid>
  </biblioentry>

  <biblioentry>
<<<<<<< HEAD
    <biblioid class="uri">
      <ulink url="http://www.codesourcery.com/public/cxx-abi/">
	<citetitle>
	  C++ ABI Reference
	</citetitle>
=======
    <title>
      C++ ABI Reference
    </title>

    <biblioid>
      <ulink url="http://www.codesourcery.com/public/cxx-abi/">
>>>>>>> e33a1692
      </ulink>
    </biblioid>
  </biblioentry>

  <biblioentry>
<<<<<<< HEAD
    <biblioid class="uri">
      <ulink url="http://www.intel.com/cd/software/products/asmo-na/eng/284736.htm">
	<citetitle>
	  Intel Compilers for Linux Compatibility with the GNU Compilers
	</citetitle>
      </ulink>
    </biblioid>
  </biblioentry>

  <biblioentry>
    <biblioid class="uri">
      <ulink url="http://docs.sun.com/app/docs/doc/817-1984">
	<citetitle>
	  Sun Solaris 2.9 : Linker and Libraries Guide (document 816-1386)
	</citetitle>
=======
    <title>
      Intel® Compilers for Linux* -Compatibility with the GNU Compilers
    </title>

    <biblioid>
      <ulink url="http://www.intel.com/cd/software/products/asmo-na/eng/284736.htm">
>>>>>>> e33a1692
      </ulink>
    </biblioid>
  </biblioentry>


<<<<<<< HEAD
  <biblioentry>
    <biblioid class="uri">
      <ulink url="http://docs.sun.com/app/docs/doc/819-5266">
	<citetitle>
	  Sun Solaris 2.9 : C++ Migration Guide (document 816-2459)
	</citetitle>
=======
    <biblioid>
      <ulink url="http://docs.sun.com/app/docs/doc/817-1984">
>>>>>>> e33a1692
      </ulink>
    </biblioid>
  </biblioentry>

  <biblioentry>
<<<<<<< HEAD
    <biblioid class="uri">
      <ulink url="http://people.redhat.com/drepper/dsohowto.pdf">
	<citetitle>
	  How to Write Shared Libraries
	</citetitle>
      </ulink>
    </biblioid>
=======
    <title>
      Sun Solaris 2.9 : C++ Migration Guide (document 816-2459)
    </title>

    <biblioid>
      <ulink url="http://docs.sun.com/app/docs/doc/819-5266">
      </ulink>
    </biblioid>
  </biblioentry> 

  <biblioentry>
    <title>
      How to Write Shared Libraries
    </title>
>>>>>>> e33a1692

    <author>
      <firstname>Ulrich</firstname>
      <surname>Drepper</surname>
    </author>
<<<<<<< HEAD
  </biblioentry>
=======
 
    <biblioid>
      <ulink url="http://people.redhat.com/drepper/dsohowto.pdf">
      </ulink>
    </biblioid>
  </biblioentry> 
>>>>>>> e33a1692

  <biblioentry>
    <biblioid class="uri">
      <ulink url="http://www.arm.com/miscPDFs/8033.pdf">
	<citetitle>
	  C++ ABI for the ARM Architecture
	</citetitle>
      </ulink>
    </biblioid>
  </biblioentry>

  <biblioentry>
    <biblioid class="uri">
      <ulink url="http://www.open-std.org/jtc1/sc22/wg21/docs/papers/2006/n1976.html">
	<citetitle>
	  Dynamic Shared Objects: Survey and Issues
	</citetitle>
      </ulink>
    </biblioid>
    <subtitle>
      ISO C++ J16/06-0046
    </subtitle>
    <author>
      <firstname>Benjamin</firstname>
      <surname>Kosnik</surname>
    </author>
  </biblioentry>

  <biblioentry>
    <biblioid class="uri">
      <ulink url="http://www.open-std.org/jtc1/sc22/wg21/docs/papers/2006/n2013.html">
	<citetitle>
	  Versioning With Namespaces
	</citetitle>
      </ulink>
    </biblioid>
    <subtitle>
      ISO C++ J16/06-0083
    </subtitle>
    <author>
      <firstname>Benjamin</firstname>
      <surname>Kosnik</surname>
    </author>
  </biblioentry>

  <biblioentry>
    <biblioid class="uri">
      <ulink url="http://syrcose.ispras.ru/2009/files/SYRCoSE2009-CfP.pdf">
	<citetitle>
	  Binary Compatibility of Shared Libraries Implemented in C++
	  on GNU/Linux Systems
	</citetitle>
      </ulink>
    </biblioid>
<<<<<<< HEAD
    <subtitle>
      SYRCoSE 2009
    </subtitle>
=======
  </biblioentry> 

  <biblioentry>
    <title>
      Binary Compatibility of Shared Libraries Implemented in C++ on GNU/Linux Systems
    </title>

    <subtitle>
SYRCoSE 2009
    </subtitle>

>>>>>>> e33a1692
    <author>
      <firstname>Pavel</firstname>
      <surname>Shved</surname>
    </author>
<<<<<<< HEAD
=======

>>>>>>> e33a1692
    <author>
      <firstname>Denis</firstname>
      <surname>Silakov</surname>
    </author>
<<<<<<< HEAD
  </biblioentry>
=======
 
    <biblioid>
      <ulink url="http://syrcose.ispras.ru/2009/files/SYRCoSE2009-CfP.pdf">
      </ulink>
    </biblioid>
  </biblioentry> 

>>>>>>> e33a1692
</bibliography>

</sect1><|MERGE_RESOLUTION|>--- conflicted
+++ resolved
@@ -1,7 +1,8 @@
-<sect1 id="appendix.porting.abi" xreflabel="abi">
+<section xmlns="http://docbook.org/ns/docbook" version="5.0" 
+	 xml:id="appendix.porting.abi" xreflabel="abi">
 <?dbhtml filename="abi.html"?>
 
-<sect1info>
+<info><title>ABI Policy and Guidelines</title>
   <keywordset>
     <keyword>
       C++
@@ -22,20 +23,20 @@
       compatibility
     </keyword>
   </keywordset>
-</sect1info>
-
-<title>ABI Policy and Guidelines</title>
-
-<para>
-</para>
-
-<sect2 id="abi.cxx_interface">
-<title>The C++ Interface</title>
-
-<para>
-  C++ applications often dependent on specific language support
+</info>
+
+
+
+<para>
+</para>
+
+<section xml:id="abi.cxx_interface"><info><title>The C++ Interface</title></info>
+
+
+<para>
+  C++ applications often depend on specific language support
   routines, say for throwing exceptions, or catching exceptions, and
-  perhaps also dependent on features in the C++ Standard Library.
+  perhaps also depend on features in the C++ Standard Library.
 </para>
 
 <para>
@@ -53,9 +54,8 @@
   virtual functions, etc. These details are defined as the compiler
   Application Binary Interface, or ABI. The GNU C++ compiler uses an
   industry-standard C++ ABI starting with version 3. Details can be
-  found in the <ulink
-  url="http://www.codesourcery.com/cxx-abi/abi.html"> ABI
-  specification</ulink>.
+  found in the <link xmlns:xlink="http://www.w3.org/1999/xlink" xlink:href="http://www.codesourcery.com/cxx-abi/abi.html"> ABI
+  specification</link>.
 </para>
 
 <para>
@@ -65,8 +65,8 @@
   g++ command line options may change the ABI as a side-effect of
   use. Such flags include <code>-fpack-struct</code> and
   <code>-fno-exceptions</code>, but include others: see the complete
-  list in the GCC manual under the heading <ulink url="http://gcc.gnu.org/onlinedocs/gcc/Code-Gen-Options.html#Code%20Gen%20Options">Options
-  for Code Generation Conventions</ulink>.
+  list in the GCC manual under the heading <link xmlns:xlink="http://www.w3.org/1999/xlink" xlink:href="http://gcc.gnu.org/onlinedocs/gcc/Code-Gen-Options.html#Code%20Gen%20Options">Options
+  for Code Generation Conventions</link>.
 </para>
 
 <para>
@@ -105,28 +105,24 @@
   implements the C++ ABI in question.
 </para>
 
-</sect2>
-
-<sect2 id="abi.versioning">
-<title>Versioning</title>
+</section>
+
+<section xml:id="abi.versioning"><info><title>Versioning</title></info>
+
 
 <para> The C++ interface has evolved throughout the history of the GNU
 C++ toolchain. With each release, various details have been changed so
 as to give distinct versions to the C++ interface.
 </para>
-<<<<<<< HEAD
-
-=======
-  
->>>>>>> e33a1692
-  <sect3 id="abi.versioning.goals">
-    <title>Goals</title>
+
+  <section xml:id="abi.versioning.goals"><info><title>Goals</title></info>
+    
 
 <para>Extending existing, stable ABIs. Versioning gives subsequent
 releases of library binaries the ability to add new symbols and add
 functionality, all the while retaining compatibility with the previous
 releases in the series. Thus, program binaries linked with the initial
-release of a library binary will still link correctly if the library
+release of a library binary will still run correctly if the library
 binary is replaced by carefully-managed subsequent library
 binaries. This is called forward compatibility.
 </para>
@@ -140,10 +136,10 @@
 
 <para>Allows multiple, incompatible ABIs to coexist at the same time.
 </para>
-  </sect3>
-
-  <sect3 id="abi.versioning.history">
-    <title>History</title>
+  </section>
+
+  <section xml:id="abi.versioning.history"><info><title>History</title></info>
+    
 
 <para>
  How can this complexity be managed? What does C++ versioning mean?
@@ -183,7 +179,6 @@
     <listitem><para>gcc-3.3.1: libgcc_s.so.1</para></listitem>
     <listitem><para>gcc-3.3.2: libgcc_s.so.1</para></listitem>
     <listitem><para>gcc-3.3.3: libgcc_s.so.1</para></listitem>
-<<<<<<< HEAD
     <listitem><para>gcc-3.4.x, gcc-4.[0-5].x: libgcc_s.so.1</para></listitem>
     </itemizedlist>
 
@@ -204,13 +199,6 @@
     <listitem><para>gcc-4.[2-5].x: either libgcc_s.so.3 when configuring
     <code>--with-sjlj-exceptions</code>) or libgcc_s.so.4
     </para> </listitem>
-=======
-    <listitem><para>gcc-3.4.x, gcc-4.[0-3].x: on m68k-linux and
-    hppa-linux this is either libgcc_s.so.1 (when configuring
-    <code>--with-sjlj-exceptions</code>) or libgcc_s.so.2. For all
-    others, this is libgcc_s.so.1.  </para>
-    </listitem> 
->>>>>>> e33a1692
     </itemizedlist>
 
   </listitem>
@@ -244,7 +232,7 @@
     <listitem>
       <para>
 	Release versioning on the libstdc++.so binary, implemented in
-	the same was as the libgcc_s.so binary above. Listed is the
+	the same way as the libgcc_s.so binary above. Listed is the
 	filename: <constant>DT_SONAME</constant> can be deduced from
 	the filename by removing the last two period-delimited numbers. For
 	example, filename <filename>libstdc++.so.5.0.4</filename>
@@ -296,15 +284,11 @@
     <listitem><para>gcc-4.3.1: libstdc++.so.6.0.10</para></listitem>
     <listitem><para>gcc-4.3.2: libstdc++.so.6.0.10</para></listitem>
     <listitem><para>gcc-4.3.3: libstdc++.so.6.0.10</para></listitem>
-<<<<<<< HEAD
     <listitem><para>gcc-4.3.4: libstdc++.so.6.0.10</para></listitem>
     <listitem><para>gcc-4.4.0: libstdc++.so.6.0.11</para></listitem>
     <listitem><para>gcc-4.4.1: libstdc++.so.6.0.12</para></listitem>
     <listitem><para>gcc-4.4.2: libstdc++.so.6.0.13</para></listitem>
     <listitem><para>gcc-4.5.0: libstdc++.so.6.0.14</para></listitem>
-=======
-    <listitem><para>gcc-4.4.0: libstdc++.so.6.0.11</para></listitem>
->>>>>>> e33a1692
     </itemizedlist>
     <para>
       Note 1: Error should be libstdc++.so.3.0.3.
@@ -314,18 +298,17 @@
     </para>
     <para>
       Note 3: This release (but not previous or subsequent) has one
-      known incompatibility, see <ulink
-      url="http://gcc.gnu.org/bugzilla/show_bug.cgi?id=33678">33678</ulink>
+      known incompatibility, see <link xmlns:xlink="http://www.w3.org/1999/xlink" xlink:href="http://gcc.gnu.org/bugzilla/show_bug.cgi?id=33678">33678</link>
       in the GCC bug database.
     </para>
     </listitem>
 
     <listitem><para>Symbol versioning on the libstdc++.so binary.</para>
 
-    <para>mapfile: libstdc++/config/linker-map.gnu</para>
+    <para>mapfile: libstdc++-v3/config/abi/pre/gnu.ver</para>
     <para>It is versioned with the following labels and version
    definitions, where the version definition is the maximum for a
-   particular release. Note, only symbol which are newly introduced
+   particular release. Note, only symbols which are newly introduced
    will use the maximum version definition. Thus, for release series
    with the same label, but incremented version definitions, the later
    release has both versions. (An example of this would be the
@@ -362,12 +345,9 @@
     <listitem><para>gcc-4.2.0: GLIBCXX_3.4.9</para></listitem>
     <listitem><para>gcc-4.3.0: GLIBCXX_3.4.10, CXXABI_1.3.2</para></listitem>
     <listitem><para>gcc-4.4.0: GLIBCXX_3.4.11, CXXABI_1.3.3</para></listitem>
-<<<<<<< HEAD
     <listitem><para>gcc-4.4.1: GLIBCXX_3.4.12, CXXABI_1.3.3</para></listitem>
     <listitem><para>gcc-4.4.2: GLIBCXX_3.4.13, CXXABI_1.3.3</para></listitem>
     <listitem><para>gcc-4.5.0: GLIBCXX_3.4.14, CXXABI_1.3.4</para></listitem>
-=======
->>>>>>> e33a1692
     </itemizedlist>
     </listitem>
 
@@ -394,17 +374,11 @@
     <listitem><para>gcc-3.1.x: 100 (Error, should be 101)</para></listitem>
     <listitem><para>gcc-3.2.x: 102</para></listitem>
     <listitem><para>gcc-3.3.x: 102</para></listitem>
-<<<<<<< HEAD
     <listitem><para>gcc-3.4.x, gcc-4.[0-5].x: 102 (when n=1)</para></listitem>
     <listitem><para>gcc-3.4.x, gcc-4.[0-5].x: 1000 + n (when n&gt;1) </para></listitem>
     <listitem><para>gcc-3.4.x, gcc-4.[0-5].x: 999999 (when n=0)</para></listitem>
-=======
-    <listitem><para>gcc-3.4.x, gcc-4.[0-3].x: 102 (when n=1)</para></listitem>
-    <listitem><para>gcc-3.4.x, gcc-4.[0-3].x: 1000 + n (when n&gt;1) </para></listitem>
-    <listitem><para>gcc-3.4.x, gcc-4.[0-3].x: 999999 (when n=0)</para></listitem>
->>>>>>> e33a1692
     </itemizedlist>
-    <para></para>
+    <para/>
     </listitem>
 
     <listitem>
@@ -419,13 +393,9 @@
     <listitem><para>gcc-3.1.x: (Error, not versioned) </para></listitem>
     <listitem><para>gcc-3.2.x: <code>-fabi-version=1</code></para></listitem>
     <listitem><para>gcc-3.3.x: <code>-fabi-version=1</code></para></listitem>
-<<<<<<< HEAD
     <listitem><para>gcc-3.4.x, gcc-4.[0-5].x: <code>-fabi-version=2</code> <emphasis>(Incompatible with previous)</emphasis></para></listitem>
-=======
-    <listitem><para>gcc-3.4.x, gcc-4.[0-3].x: <code>-fabi-version=2</code> <emphasis>(Incompatible with previous)</emphasis></para></listitem>
->>>>>>> e33a1692
     </itemizedlist>
-    <para></para>
+    <para/>
     </listitem>
 
    <listitem>
@@ -439,7 +409,7 @@
 
     <para>
     This macro is defined in the file "c++config" in the
-    "libstdc++/include/bits" directory. (Up to gcc-4.1.0, it was
+    "libstdc++-v3/include/bits" directory. (Up to gcc-4.1.0, it was
     changed every night by an automated script. Since gcc-4.1.0, it is
     the same value as gcc/DATESTAMP.)
     </para>
@@ -486,13 +456,10 @@
     <listitem><para>gcc-4.3.2: 20080827</para></listitem>
     <listitem><para>gcc-4.3.3: 20090124</para></listitem>
     <listitem><para>gcc-4.4.0: 20090421</para></listitem>
-<<<<<<< HEAD
     <listitem><para>gcc-4.4.1: 20090722</para></listitem>
     <listitem><para>gcc-4.4.2: 20091015</para></listitem>
-=======
->>>>>>> e33a1692
     </itemizedlist>
-    <para></para>
+    <para/>
     </listitem>
 
     <listitem>
@@ -506,7 +473,7 @@
 
     <para>
     This macro is defined in the file "c++config" in the
-    "libstdc++/include/bits" directory and is generated
+    "libstdc++-v3/include/bits" directory and is generated
     automatically by autoconf as part of the configure-time generation
     of config.h.
     </para>
@@ -531,13 +498,9 @@
     <listitem><para>gcc-3.3.2: "3.3.2"</para></listitem>
     <listitem><para>gcc-3.3.3: "3.3.3"</para></listitem>
     <listitem><para>gcc-3.4.x: "version-unused"</para></listitem>
-<<<<<<< HEAD
     <listitem><para>gcc-4.[0-5].x: "version-unused"</para></listitem>
-=======
-    <listitem><para>gcc-4.[0-3].x: "version-unused"</para></listitem>
->>>>>>> e33a1692
     </itemizedlist>
-    <para></para>
+    <para/>
     </listitem>
 
     <listitem>
@@ -550,7 +513,7 @@
     All C++ includes are installed in include/c++, then nest in a
     directory hierarchy corresponding to the C++ compiler's released
     version. This version corresponds to the variable "gcc_version" in
-    "libstdc++/acinclude.m4," and more details can be found in that
+    "libstdc++-v3/acinclude.m4," and more details can be found in that
     file's macro GLIBCXX_CONFIGURE (GLIBCPP_CONFIGURE before gcc-3.4.0).
     </para>
     <para>
@@ -594,17 +557,13 @@
     <listitem><para>gcc-4.3.0: include/c++/4.3.0</para></listitem>
     <listitem><para>gcc-4.3.1: include/c++/4.3.1</para></listitem>
     <listitem><para>gcc-4.3.3: include/c++/4.3.3</para></listitem>
-<<<<<<< HEAD
     <listitem><para>gcc-4.3.4: include/c++/4.3.4</para></listitem>
     <listitem><para>gcc-4.4.0: include/c++/4.4.0</para></listitem>
     <listitem><para>gcc-4.4.1: include/c++/4.4.1</para></listitem>
     <listitem><para>gcc-4.4.2: include/c++/4.4.2</para></listitem>
     <listitem><para>gcc-4.5.0: include/c++/4.5.0</para></listitem>
-=======
-    <listitem><para>gcc-4.4.0: include/c++/4.4.0</para></listitem>
->>>>>>> e33a1692
     </itemizedlist>
-    <para></para>
+    <para/>
     </listitem>
   </orderedlist>
 
@@ -617,14 +576,15 @@
 </para>
 
 
-  </sect3>
-
-  <sect3 id="abi.versioning.prereq">
-    <title>Prerequisites</title>
+  </section>
+
+  <section xml:id="abi.versioning.prereq"><info><title>Prerequisites</title></info>
+    
     <para>
       Minimum environment that supports a versioned ABI: A supported
       dynamic linker, a GNU linker of sufficient vintage to understand
-      demangled C++ name globbing (ld), a shared executable compiled
+      demangled C++ name globbing (ld) or the Sun linker, a shared
+      executable compiled
       with g++, and shared libraries (libgcc_s, libstdc++) compiled by
       a compiler (g++) with a compatible ABI. Phew.
     </para>
@@ -638,12 +598,12 @@
     <para>
       Most modern Linux and BSD versions, particularly ones using
       gcc-3.1.x tools and more recent vintages, will meet the
-      requirements above.
-    </para>
-  </sect3>
-
-  <sect3 id="abi.versioning.config">
-    <title>Configuring</title>
+      requirements above, as does Solaris 2.5 and up.
+    </para>
+  </section>
+
+  <section xml:id="abi.versioning.config"><info><title>Configuring</title></info>
+    
 
     <para>
       It turns out that most of the configure options that change
@@ -654,7 +614,7 @@
     <para>
       For more information on configure options, including ABI
       impacts, see:
-      http://gcc.gnu.org/onlinedocs/libstdc++/configopts.html
+      <link linkend="manual.intro.setup.configure">here</link>
     </para>
 
     <para>
@@ -663,17 +623,17 @@
     </para>
 
     <para>
-      In particular, libstdc++/acinclude.m4 has a macro called
+      In particular, libstdc++-v3/acinclude.m4 has a macro called
       GLIBCXX_ENABLE_SYMVERS that defaults to yes (or the argument
       passed in via --enable-symvers=foo). At that point, the macro
       attempts to make sure that all the requirement for symbol
       versioning are in place. For more information, please consult
       acinclude.m4.
     </para>
-  </sect3>
-
-  <sect3 id="abi.versioning.active">
-    <title>Checking Active</title>
+  </section>
+
+  <section xml:id="abi.versioning.active"><info><title>Checking Active</title></info>
+    
 
     <para>
       When the GNU C++ library is being built with symbol versioning
@@ -688,6 +648,7 @@
 </screen>
 
 <para>
+  or another of the supported styles.
   If you don't see this line in the configure output, or if this line
   appears but the last word is 'no', then you are out of luck.
 </para>
@@ -725,11 +686,28 @@
    <code>U _ZNSt8ios_base4InitC1Ev@@GLIBCXX_3.4</code>
 </para>
 
-  </sect3>
-</sect2>
-
-<sect2 id="abi.changes_allowed">
-<title>Allowed Changes</title>
+<para>
+On Solaris 2, you can use <code>pvs -r</code> instead:
+</para>
+
+<programlisting>
+%g++ hello.cc -o hello.out
+
+%pvs -r hello.out
+        libstdc++.so.6 (GLIBCXX_3.4, GLIBCXX_3.4.12);
+        libgcc_s.so.1 (GCC_3.0);
+        libc.so.1 (SUNWprivate_1.1, SYSVABI_1.3);
+</programlisting>
+
+<para>
+<code>ldd -v</code> works too, but is very verbose.
+</para>
+
+  </section>
+</section>
+
+<section xml:id="abi.changes_allowed"><info><title>Allowed Changes</title></info>
+
 
 <para>
 The following will cause the library minor version number to
@@ -744,10 +722,10 @@
 Other allowed changes are possible.
 </para>
 
-</sect2>
-
-<sect2 id="abi.changes_no">
-<title>Prohibited Changes</title>
+</section>
+
+<section xml:id="abi.changes_no"><info><title>Prohibited Changes</title></info>
+
 
 <para>
 The following non-exhaustive list will cause the library major version
@@ -775,19 +753,19 @@
 <listitem><para> Adding an explicit copy constructor or destructor to a
 class that would otherwise have implicit versions. This will change
 the way the compiler deals with this class in by-value return
-statements or parameters: instead of being passing instances of this
-class in registers, the compiler will be forced to use memory. See <ulink url="http://www.codesourcery.com/cxx-abi/abi.html#calls"> this part</ulink>
+statements or parameters: instead of passing instances of this
+class in registers, the compiler will be forced to use memory. See <link xmlns:xlink="http://www.w3.org/1999/xlink" xlink:href="http://www.codesourcery.com/cxx-abi/abi.html#calls"> this part</link>
  of the C++ ABI documentation for further details.
  </para></listitem>
 
 </orderedlist>
 
-</sect2>
-
-
-
-<sect2 id="abi.impl">
-<title>Implementation</title>
+</section>
+
+
+
+<section xml:id="abi.impl"><info><title>Implementation</title></info>
+
 
 <orderedlist>
  <listitem>
@@ -901,13 +879,13 @@
 </listitem>
 </orderedlist>
 
-</sect2>
-
-<sect2 id="abi.testing">
-<title>Testing</title>
-
-  <sect3 id="abi.testing.single">
-    <title>Single ABI Testing</title>
+</section>
+
+<section xml:id="abi.testing"><info><title>Testing</title></info>
+
+
+  <section xml:id="abi.testing.single"><info><title>Single ABI Testing</title></info>
+    
 
     <para>
       Testing for GNU C++ ABI changes is composed of two distinct
@@ -920,11 +898,7 @@
     </para>
 
     <para>
-<<<<<<< HEAD
       One.  Intel ABI checker.
-=======
-      One.  Intel ABI checker. 
->>>>>>> e33a1692
     </para>
 
 <para>
@@ -964,7 +938,7 @@
 </para>
 
 <para>
-This is a proactive check the library ABI. Currently, exported symbol
+This is a proactive check of the library ABI. Currently, exported symbol
 names that are either weak or defined are checked against a last known
 good baseline. Currently, this baseline is keyed off of 3.4.0
 binaries, as this was the last time the .so number was incremented. In
@@ -999,7 +973,7 @@
 get information. However, currently this approach gives insufficient
 data for use in library testing, as class data members, their offsets,
 and other detailed data is not displayed with this flag.
-(See g++/7470 on how this was used to find bugs.)
+(See PR g++/7470 on how this was used to find bugs.)
 </para>
 
 <para>
@@ -1007,12 +981,12 @@
 us. We'd like to know about them!
 </para>
 
-  </sect3>
-  <sect3 id="abi.testing.multi">
-    <title>Multiple ABI Testing</title>
+  </section>
+  <section xml:id="abi.testing.multi"><info><title>Multiple ABI Testing</title></info>
+    
 <para>
 A "C" application, dynamically linked to two shared libraries, liba,
-libb. The dependent library liba is C++ shared library compiled with
+libb. The dependent library liba is a C++ shared library compiled with
 gcc-3.3.x, and uses io, exceptions, locale, etc. The dependent library
 libb is a C++ shared library compiled with gcc-3.4.x, and also uses io,
 exceptions, locale, etc.
@@ -1094,11 +1068,11 @@
   code from both liba, and the dependent libstdc++.so.6, and libb,
   with the dependent libstdc++.so.5.
 </para>
-  </sect3>
-</sect2>
-
-<sect2 id="abi.issues">
-<title>Outstanding Issues</title>
+  </section>
+</section>
+
+<section xml:id="abi.issues"><info><title>Outstanding Issues</title></info>
+
 
 <para>
   Some features in the C++ language make versioning especially
@@ -1114,226 +1088,119 @@
 </para>
 
 <para>
-<ulink url="http://gcc.gnu.org/PR24660">24660: versioning weak symbols in libstdc++</ulink>
-</para>
-
-<para>
-<ulink url="http://gcc.gnu.org/PR19664">19664: libstdc++ headers should have pop/push of the visibility around the declarations</ulink>
-</para>
-
-</sect2>
-
-<bibliography id="abi.biblio">
-<title>Bibliography</title>
+<link xmlns:xlink="http://www.w3.org/1999/xlink" xlink:href="http://gcc.gnu.org/PR24660">24660: versioning weak symbols in libstdc++</link>
+</para>
+
+<para>
+<link xmlns:xlink="http://www.w3.org/1999/xlink" xlink:href="http://gcc.gnu.org/PR19664">19664: libstdc++ headers should have pop/push of the visibility around the declarations</link>
+</para>
+
+</section>
+
+<bibliography xml:id="abi.biblio"><info><title>Bibliography</title></info>
+
 
   <biblioentry>
-    <biblioid class="uri">
-      <ulink url="http://abicheck.sourceforge.net/">
-	<citetitle>
-	  ABIcheck, a vague idea of checking ABI compatibility
-	</citetitle>
-      </ulink>
+    <biblioid xmlns:xlink="http://www.w3.org/1999/xlink" xlink:href="http://abicheck.sourceforge.net/" class="uri">
+      </biblioid>
+      <citetitle>
+	ABIcheck, a vague idea of checking ABI compatibility
+      </citetitle>
+  </biblioentry>
+
+  <biblioentry>
+    <biblioid xmlns:xlink="http://www.w3.org/1999/xlink" xlink:href="http://www.codesourcery.com/public/cxx-abi/" class="uri">
     </biblioid>
+    <citetitle>
+      C++ ABI Reference
+    </citetitle>
   </biblioentry>
 
   <biblioentry>
-<<<<<<< HEAD
-    <biblioid class="uri">
-      <ulink url="http://www.codesourcery.com/public/cxx-abi/">
-	<citetitle>
-	  C++ ABI Reference
-	</citetitle>
-=======
-    <title>
-      C++ ABI Reference
-    </title>
-
-    <biblioid>
-      <ulink url="http://www.codesourcery.com/public/cxx-abi/">
->>>>>>> e33a1692
-      </ulink>
+    <biblioid xmlns:xlink="http://www.w3.org/1999/xlink" xlink:href="http://www.intel.com/cd/software/products/asmo-na/eng/284736.htm" class="uri">
+      </biblioid>
+      <citetitle>
+	Intel Compilers for Linux Compatibility with the GNU Compilers
+      </citetitle>     
+  </biblioentry>
+
+  <biblioentry>
+    <biblioid xmlns:xlink="http://www.w3.org/1999/xlink" xlink:href="http://docs.sun.com/app/docs/doc/819-0690" class="uri">
+      </biblioid>
+      <citetitle>
+	Linker and Libraries Guide (document 819-0690)
+      </citetitle>
+  </biblioentry>
+
+
+  <biblioentry>
+    <biblioid xmlns:xlink="http://www.w3.org/1999/xlink" xlink:href="http://docs.sun.com/app/docs/doc/819-3689" class="uri">
     </biblioid>
+    <citetitle>
+      Sun Studio 11: C++ Migration Guide (document 819-3689)
+    </citetitle>
   </biblioentry>
 
   <biblioentry>
-<<<<<<< HEAD
-    <biblioid class="uri">
-      <ulink url="http://www.intel.com/cd/software/products/asmo-na/eng/284736.htm">
-	<citetitle>
-	  Intel Compilers for Linux Compatibility with the GNU Compilers
-	</citetitle>
-      </ulink>
+    <biblioid xmlns:xlink="http://www.w3.org/1999/xlink" xlink:href="http://people.redhat.com/drepper/dsohowto.pdf" class="uri">
     </biblioid>
+    <citetitle>
+      How to Write Shared Libraries
+    </citetitle>
+
+    <author>
+    <personname>
+    <firstname>Ulrich</firstname><surname>Drepper</surname>
+    </personname>
+    </author>
   </biblioentry>
 
   <biblioentry>
-    <biblioid class="uri">
-      <ulink url="http://docs.sun.com/app/docs/doc/817-1984">
-	<citetitle>
-	  Sun Solaris 2.9 : Linker and Libraries Guide (document 816-1386)
-	</citetitle>
-=======
-    <title>
-      Intel® Compilers for Linux* -Compatibility with the GNU Compilers
-    </title>
-
-    <biblioid>
-      <ulink url="http://www.intel.com/cd/software/products/asmo-na/eng/284736.htm">
->>>>>>> e33a1692
-      </ulink>
+    <biblioid xmlns:xlink="http://www.w3.org/1999/xlink" xlink:href="http://www.arm.com/miscPDFs/8033.pdf" class="uri">
     </biblioid>
+    <citetitle>
+      C++ ABI for the ARM Architecture
+    </citetitle>
   </biblioentry>
 
-
-<<<<<<< HEAD
   <biblioentry>
-    <biblioid class="uri">
-      <ulink url="http://docs.sun.com/app/docs/doc/819-5266">
-	<citetitle>
-	  Sun Solaris 2.9 : C++ Migration Guide (document 816-2459)
-	</citetitle>
-=======
-    <biblioid>
-      <ulink url="http://docs.sun.com/app/docs/doc/817-1984">
->>>>>>> e33a1692
-      </ulink>
+    <biblioid xmlns:xlink="http://www.w3.org/1999/xlink" xlink:href="http://www.open-std.org/jtc1/sc22/wg21/docs/papers/2006/n1976.html" class="uri">
     </biblioid>
-  </biblioentry>
-
-  <biblioentry>
-<<<<<<< HEAD
-    <biblioid class="uri">
-      <ulink url="http://people.redhat.com/drepper/dsohowto.pdf">
-	<citetitle>
-	  How to Write Shared Libraries
-	</citetitle>
-      </ulink>
-    </biblioid>
-=======
-    <title>
-      Sun Solaris 2.9 : C++ Migration Guide (document 816-2459)
-    </title>
-
-    <biblioid>
-      <ulink url="http://docs.sun.com/app/docs/doc/819-5266">
-      </ulink>
-    </biblioid>
-  </biblioentry> 
-
-  <biblioentry>
-    <title>
-      How to Write Shared Libraries
-    </title>
->>>>>>> e33a1692
-
-    <author>
-      <firstname>Ulrich</firstname>
-      <surname>Drepper</surname>
-    </author>
-<<<<<<< HEAD
-  </biblioentry>
-=======
- 
-    <biblioid>
-      <ulink url="http://people.redhat.com/drepper/dsohowto.pdf">
-      </ulink>
-    </biblioid>
-  </biblioentry> 
->>>>>>> e33a1692
-
-  <biblioentry>
-    <biblioid class="uri">
-      <ulink url="http://www.arm.com/miscPDFs/8033.pdf">
-	<citetitle>
-	  C++ ABI for the ARM Architecture
-	</citetitle>
-      </ulink>
-    </biblioid>
-  </biblioentry>
-
-  <biblioentry>
-    <biblioid class="uri">
-      <ulink url="http://www.open-std.org/jtc1/sc22/wg21/docs/papers/2006/n1976.html">
-	<citetitle>
-	  Dynamic Shared Objects: Survey and Issues
-	</citetitle>
-      </ulink>
-    </biblioid>
+    <citetitle>
+      Dynamic Shared Objects: Survey and Issues
+    </citetitle>
     <subtitle>
       ISO C++ J16/06-0046
     </subtitle>
-    <author>
-      <firstname>Benjamin</firstname>
-      <surname>Kosnik</surname>
-    </author>
+    <author><personname><firstname>Benjamin</firstname><surname>Kosnik</surname></personname></author>
   </biblioentry>
 
   <biblioentry>
-    <biblioid class="uri">
-      <ulink url="http://www.open-std.org/jtc1/sc22/wg21/docs/papers/2006/n2013.html">
-	<citetitle>
-	  Versioning With Namespaces
-	</citetitle>
-      </ulink>
-    </biblioid>
+    <biblioid xmlns:xlink="http://www.w3.org/1999/xlink" xlink:href="http://www.open-std.org/jtc1/sc22/wg21/docs/papers/2006/n2013.html" class="uri">
+      </biblioid>
+      <citetitle>
+	Versioning With Namespaces
+      </citetitle>
     <subtitle>
       ISO C++ J16/06-0083
     </subtitle>
-    <author>
-      <firstname>Benjamin</firstname>
-      <surname>Kosnik</surname>
-    </author>
+    <author><personname><firstname>Benjamin</firstname><surname>Kosnik</surname></personname></author>
   </biblioentry>
 
   <biblioentry>
-    <biblioid class="uri">
-      <ulink url="http://syrcose.ispras.ru/2009/files/SYRCoSE2009-CfP.pdf">
-	<citetitle>
-	  Binary Compatibility of Shared Libraries Implemented in C++
-	  on GNU/Linux Systems
-	</citetitle>
-      </ulink>
+    <biblioid xmlns:xlink="http://www.w3.org/1999/xlink" xlink:href="http://syrcose.ispras.ru/2009/files/SYRCoSE2009-CfP.pdf" class="uri">
     </biblioid>
-<<<<<<< HEAD
+    <citetitle>
+      Binary Compatibility of Shared Libraries Implemented in C++
+      on GNU/Linux Systems
+    </citetitle>
+	
     <subtitle>
       SYRCoSE 2009
     </subtitle>
-=======
-  </biblioentry> 
-
-  <biblioentry>
-    <title>
-      Binary Compatibility of Shared Libraries Implemented in C++ on GNU/Linux Systems
-    </title>
-
-    <subtitle>
-SYRCoSE 2009
-    </subtitle>
-
->>>>>>> e33a1692
-    <author>
-      <firstname>Pavel</firstname>
-      <surname>Shved</surname>
-    </author>
-<<<<<<< HEAD
-=======
-
->>>>>>> e33a1692
-    <author>
-      <firstname>Denis</firstname>
-      <surname>Silakov</surname>
-    </author>
-<<<<<<< HEAD
+    <author><personname><firstname>Pavel</firstname><surname>Shved</surname></personname></author>
+    <author><personname><firstname>Denis</firstname><surname>Silakov</surname></personname></author>
   </biblioentry>
-=======
- 
-    <biblioid>
-      <ulink url="http://syrcose.ispras.ru/2009/files/SYRCoSE2009-CfP.pdf">
-      </ulink>
-    </biblioid>
-  </biblioentry> 
-
->>>>>>> e33a1692
 </bibliography>
 
-</sect1>+</section>