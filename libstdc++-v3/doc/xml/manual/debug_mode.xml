<?xml version='1.0'?>
<!DOCTYPE chapter PUBLIC "-//OASIS//DTD DocBook XML V4.5//EN"
 "http://www.oasis-open.org/docbook/xml/4.5/docbookx.dtd"
[ ]>

<chapter id="manual.ext.debug_mode" xreflabel="Debug Mode">
<?dbhtml filename="debug_mode.html"?>

<chapterinfo>
  <keywordset>
    <keyword>
      C++
    </keyword>
    <keyword>
      library
    </keyword>
    <keyword>
      debug
    </keyword>
  </keywordset>
</chapterinfo>

<title>Debug Mode</title>

<sect1 id="manual.ext.debug_mode.intro" xreflabel="Intro">
  <title>Intro</title>
  <para>
    By default, libstdc++ is built with efficiency in mind, and
    therefore performs little or no error checking that is not
    required by the C++ standard. This means that programs that
    incorrectly use the C++ standard library will exhibit behavior
    that is not portable and may not even be predictable, because they
    tread into implementation-specific or undefined behavior. To
    detect some of these errors before they can become problematic,
    libstdc++ offers a debug mode that provides additional checking of
    library facilities, and will report errors in the use of libstdc++
    as soon as they can be detected by emitting a description of the
    problem to standard error and aborting the program.  This debug
    mode is available with GCC 3.4.0 and later versions.
  </para>

  <para>
    The libstdc++ debug mode performs checking for many areas of the
    C++ standard, but the focus is on checking interactions among
    standard iterators, containers, and algorithms, including:
  </para>

  <itemizedlist>
    <listitem><para><emphasis>Safe iterators</emphasis>: Iterators keep track of the
    container whose elements they reference, so errors such as
    incrementing a past-the-end iterator or dereferencing an iterator
    that points to a container that has been destructed are diagnosed
    immediately.</para></listitem>

    <listitem><para><emphasis>Algorithm preconditions</emphasis>: Algorithms attempt to
    validate their input parameters to detect errors as early as
    possible. For instance, the <code>set_intersection</code>
    algorithm requires that its iterator
    parameters <code>first1</code> and <code>last1</code> form a valid
    iterator range, and that the sequence
    [<code>first1</code>, <code>last1</code>) is sorted according to
    the same predicate that was passed
    to <code>set_intersection</code>; the libstdc++ debug mode will
    detect an error if the sequence is not sorted or was sorted by a
    different predicate.</para></listitem>
  </itemizedlist>

</sect1>

<sect1 id="manual.ext.debug_mode.semantics" xreflabel="Semantics">
  <title>Semantics</title>
  <para>
  </para>

<para>A program that uses the C++ standard library correctly
  will maintain the same semantics under debug mode as it had with
  the normal (release) library. All functional and exception-handling
  guarantees made by the normal library also hold for the debug mode
  library, with one exception: performance guarantees made by the
  normal library may not hold in the debug mode library. For
  instance, erasing an element in a <code>std::list</code> is a
  constant-time operation in normal library, but in debug mode it is
  linear in the number of iterators that reference that particular
  list. So while your (correct) program won't change its results, it
  is likely to execute more slowly.</para>

<para>libstdc++ includes many extensions to the C++ standard library. In
  some cases the extensions are obvious, such as the hashed
  associative containers, whereas other extensions give predictable
  results to behavior that would otherwise be undefined, such as
  throwing an exception when a <code>std::basic_string</code> is
  constructed from a NULL character pointer. This latter category also
  includes implementation-defined and unspecified semantics, such as
  the growth rate of a vector. Use of these extensions is not
  considered incorrect, so code that relies on them will not be
  rejected by debug mode. However, use of these extensions may affect
  the portability of code to other implementations of the C++ standard
  library, and is therefore somewhat hazardous. For this reason, the
  libstdc++ debug mode offers a "pedantic" mode (similar to
  GCC's <code>-pedantic</code> compiler flag) that attempts to emulate
  the semantics guaranteed by the C++ standard. For
  instance, constructing a <code>std::basic_string</code> with a NULL
  character pointer would result in an exception under normal mode or
  non-pedantic debug mode (this is a libstdc++ extension), whereas
  under pedantic debug mode libstdc++ would signal an error. To enable
  the pedantic debug mode, compile your program with
  both <code>-D_GLIBCXX_DEBUG</code>
  and <code>-D_GLIBCXX_DEBUG_PEDANTIC</code> .
  (N.B. In GCC 3.4.x and 4.0.0, due to a bug,
  <code>-D_GLIBXX_DEBUG_PEDANTIC</code> was also needed. The problem has
  been fixed in GCC 4.0.1 and later versions.) </para>

<para>The following library components provide extra debugging
  capabilities in debug mode:</para>
<itemizedlist>
  <listitem><para><code>std::basic_string</code> (no safe iterators and see note below)</para></listitem>
  <listitem><para><code>std::bitset</code></para></listitem>
  <listitem><para><code>std::deque</code></para></listitem>
  <listitem><para><code>std::list</code></para></listitem>
  <listitem><para><code>std::map</code></para></listitem>
  <listitem><para><code>std::multimap</code></para></listitem>
  <listitem><para><code>std::multiset</code></para></listitem>
  <listitem><para><code>std::set</code></para></listitem>
  <listitem><para><code>std::vector</code></para></listitem>
  <listitem><para><code>std::unordered_map</code></para></listitem>
  <listitem><para><code>std::unordered_multimap</code></para></listitem>
  <listitem><para><code>std::unordered_set</code></para></listitem>
  <listitem><para><code>std::unordered_multiset</code></para></listitem>
</itemizedlist>

<para>N.B. although there are precondition checks for some string operations,
e.g.  <code>operator[]</code>,
they will not always be run when using the <code>char</code> and
<code>wchar_t</code> specialisations (<code>std::string</code> and
<code>std::wstring</code>).  This is because libstdc++ uses GCC's
<code>extern template</code> extension to provide explicit instantiations
of <code>std::string</code> and <code>std::wstring</code>, and those
explicit instantiations don't include the debug-mode checks.  If the
containing functions are inlined then the checks will run, so compiling
with <code>-O1</code> might be enough to enable them.  Alternatively
<code>-D_GLIBCXX_EXTERN_TEMPLATE=0</code> will suppress the declarations
of the explicit instantiations and cause the functions to be instantiated
with the debug-mode checks included, but this is unsupported and not
guaranteed to work.  For full debug-mode support you can use the
<code>__gnu_debug::basic_string</code> debugging container directly,
which always works correctly.
</para>

</sect1>

<sect1 id="manual.ext.debug_mode.using" xreflabel="Using">
  <title>Using</title>
  <para>
  </para>
<sect2 id="debug_mode.using.mode" xreflabel="Using Mode">
  <title>Using the Debug Mode</title>

<para>To use the libstdc++ debug mode, compile your application with the
  compiler flag <code>-D_GLIBCXX_DEBUG</code>. Note that this flag
  changes the sizes and behavior of standard class templates such
  as <code>std::vector</code>, and therefore you can only link code
  compiled with debug mode and code compiled without debug mode if no
  instantiation of a container is passed between the two translation
  units.</para>

<para>By default, error messages are formatted to fit on lines of about
  78 characters.  The environment variable
  <code>GLIBCXX_DEBUG_MESSAGE_LENGTH</code> can be used to request a
  different length.</para>

</sect2>

<sect2 id="debug_mode.using.specific" xreflabel="Using Specific">
  <title>Using a Specific Debug Container</title>
<para>When it is not feasible to recompile your entire application, or
  only specific containers need checking, debugging containers are
  available as GNU extensions. These debugging containers are
  functionally equivalent to the standard drop-in containers used in
  debug mode, but they are available in a separate namespace as GNU
  extensions and may be used in programs compiled with either release
  mode or with debug mode. The
  following table provides the names and headers of the debugging
  containers:
</para>

<table frame='all'>
<title>Debugging Containers</title>
<tgroup cols='4' align='left' colsep='1' rowsep='1'>
<colspec colname='c1'></colspec>
<colspec colname='c2'></colspec>
<colspec colname='c3'></colspec>
<colspec colname='c4'></colspec>

<thead>
  <row>
    <entry>Container</entry>
    <entry>Header</entry>
    <entry>Debug container</entry>
    <entry>Debug header</entry>
  </row>
</thead>
<tbody>
  <row>
    <entry><classname>std::bitset</classname></entry>
    <entry><filename class="headerfile">bitset</filename></entry>
    <entry><classname>__gnu_debug::bitset</classname></entry>
    <entry><filename class="headerfile">&lt;debug/bitset&gt;</filename></entry>
  </row>
  <row>
    <entry><classname>std::deque</classname></entry>
    <entry><filename class="headerfile">deque</filename></entry>
    <entry><classname>__gnu_debug::deque</classname></entry>
    <entry><filename class="headerfile">&lt;debug/deque&gt;</filename></entry>
  </row>
  <row>
    <entry><classname>std::list</classname></entry>
    <entry><filename class="headerfile">list</filename></entry>
    <entry><classname>__gnu_debug::list</classname></entry>
    <entry><filename class="headerfile">&lt;debug/list&gt;</filename></entry>
  </row>
  <row>
    <entry><classname>std::map</classname></entry>
    <entry><filename class="headerfile">map</filename></entry>
    <entry><classname>__gnu_debug::map</classname></entry>
    <entry><filename class="headerfile">&lt;debug/map&gt;</filename></entry>
  </row>
  <row>
    <entry><classname>std::multimap</classname></entry>
    <entry><filename class="headerfile">map</filename></entry>
    <entry><classname>__gnu_debug::multimap</classname></entry>
    <entry><filename class="headerfile">&lt;debug/map&gt;</filename></entry>
  </row>
  <row>
    <entry><classname>std::multiset</classname></entry>
    <entry><filename class="headerfile">set</filename></entry>
    <entry><classname>__gnu_debug::multiset</classname></entry>
    <entry><filename class="headerfile">&lt;debug/set&gt;</filename></entry>
  </row>
  <row>
    <entry><classname>std::set</classname></entry>
    <entry><filename class="headerfile">set</filename></entry>
    <entry><classname>__gnu_debug::set</classname></entry>
    <entry><filename class="headerfile">&lt;debug/set&gt;</filename></entry>
  </row>
  <row>
    <entry><classname>std::string</classname></entry>
    <entry><filename class="headerfile">string</filename></entry>
    <entry><classname>__gnu_debug::string</classname></entry>
    <entry><filename class="headerfile">&lt;debug/string&gt;</filename></entry>
  </row>
  <row>
    <entry><classname>std::wstring</classname></entry>
    <entry><filename class="headerfile">string</filename></entry>
    <entry><classname>__gnu_debug::wstring</classname></entry>
    <entry><filename class="headerfile">&lt;debug/string&gt;</filename></entry>
  </row>
  <row>
    <entry><classname>std::basic_string</classname></entry>
    <entry><filename class="headerfile">string</filename></entry>
    <entry><classname>__gnu_debug::basic_string</classname></entry>
    <entry><filename class="headerfile">&lt;debug/string&gt;</filename></entry>
  </row>
  <row>
    <entry><classname>std::vector</classname></entry>
    <entry><filename class="headerfile">vector</filename></entry>
    <entry><classname>__gnu_debug::vector</classname></entry>
    <entry><filename class="headerfile">&lt;debug/vector&gt;</filename></entry>
  </row>
</tbody>
</tgroup>
</table>

<para>In addition, when compiling in C++0x mode, these additional
containers have additional debug capability.
</para>

<table frame='all'>
<title>Debugging Containers C++0x</title>
<tgroup cols='4' align='left' colsep='1' rowsep='1'>
<colspec colname='c1'></colspec>
<colspec colname='c2'></colspec>
<colspec colname='c3'></colspec>
<colspec colname='c4'></colspec>

<thead>
  <row>
    <entry>Container</entry>
    <entry>Header</entry>
    <entry>Debug container</entry>
    <entry>Debug header</entry>
  </row>
</thead>
<tbody>
    <row>
    <entry><classname>std::unordered_map</classname></entry>
    <entry><filename class="headerfile">unordered_map</filename></entry>
    <entry><classname>__gnu_debug::unordered_map</classname></entry>
    <entry><filename class="headerfile">&lt;debug/unordered_map&gt;</filename></entry>
  </row>
  <row>
    <entry><classname>std::unordered_multimap</classname></entry>
    <entry><filename class="headerfile">unordered_map</filename></entry>
    <entry><classname>__gnu_debug::unordered_multimap</classname></entry>
    <entry><filename class="headerfile">&lt;debug/unordered_map&gt;</filename></entry>
  </row>
  <row>
    <entry><classname>std::unordered_set</classname></entry>
    <entry><filename class="headerfile">unordered_set</filename></entry>
    <entry><classname>__gnu_debug::unordered_set</classname></entry>
    <entry><filename class="headerfile">&lt;debug/unordered_set&gt;</filename></entry>
  </row>
  <row>
    <entry><classname>std::unordered_multiset</classname></entry>
    <entry><filename class="headerfile">unordered_set</filename></entry>
    <entry><classname>__gnu_debug::unordered_multiset</classname></entry>
    <entry><filename class="headerfile">&lt;debug/unordered_set&gt;</filename></entry>
  </row>
</tbody>
</tgroup>
</table>
</sect2>
</sect1>

<sect1 id="manual.ext.debug_mode.design" xreflabel="Design">
  <title>Design</title>
  <para>
  </para>
  <sect2 id="debug_mode.design.goals" xreflabel="Goals">
    <title>Goals</title>
    <para>
    </para>
<para> The libstdc++ debug mode replaces unsafe (but efficient) standard
  containers and iterators with semantically equivalent safe standard
  containers and iterators to aid in debugging user programs. The
  following goals directed the design of the libstdc++ debug mode:</para>

  <itemizedlist>

    <listitem><para><emphasis>Correctness</emphasis>: the libstdc++ debug mode must not change
    the semantics of the standard library for all cases specified in
    the ANSI/ISO C++ standard. The essence of this constraint is that
    any valid C++ program should behave in the same manner regardless
    of whether it is compiled with debug mode or release mode. In
    particular, entities that are defined in namespace std in release
    mode should remain defined in namespace std in debug mode, so that
    legal specializations of namespace std entities will remain
    valid. A program that is not valid C++ (e.g., invokes undefined
    behavior) is not required to behave similarly, although the debug
    mode will abort with a diagnostic when it detects undefined
    behavior.</para></listitem>

    <listitem><para><emphasis>Performance</emphasis>: the additional of the libstdc++ debug mode
    must not affect the performance of the library when it is compiled
    in release mode. Performance of the libstdc++ debug mode is
    secondary (and, in fact, will be worse than the release
    mode).</para></listitem>

    <listitem><para><emphasis>Usability</emphasis>: the libstdc++ debug mode should be easy to
    use. It should be easily incorporated into the user's development
    environment (e.g., by requiring only a single new compiler switch)
    and should produce reasonable diagnostics when it detects a
    problem with the user program. Usability also involves detection
    of errors when using the debug mode incorrectly, e.g., by linking
    a release-compiled object against a debug-compiled object if in
    fact the resulting program will not run correctly.</para></listitem>

    <listitem><para><emphasis>Minimize recompilation</emphasis>: While it is expected that
    users recompile at least part of their program to use debug
    mode, the amount of recompilation affects the
    detect-compile-debug turnaround time. This indirectly affects the
    usefulness of the debug mode, because debugging some applications
    may require rebuilding a large amount of code, which may not be
    feasible when the suspect code may be very localized. There are
    several levels of conformance to this requirement, each with its
    own usability and implementation characteristics. In general, the
    higher-numbered conformance levels are more usable (i.e., require
    less recompilation) but are more complicated to implement than
    the lower-numbered conformance levels.
      <orderedlist>
	<listitem><para><emphasis>Full recompilation</emphasis>: The user must recompile his or
	her entire application and all C++ libraries it depends on,
	including the C++ standard library that ships with the
	compiler. This must be done even if only a small part of the
	program can use debugging features.</para></listitem>

	<listitem><para><emphasis>Full user recompilation</emphasis>: The user must recompile
	his or her entire application and all C++ libraries it depends
	on, but not the C++ standard library itself. This must be done
	even if only a small part of the program can use debugging
	features. This can be achieved given a full recompilation
	system by compiling two versions of the standard library when
	the compiler is installed and linking against the appropriate
	one, e.g., a multilibs approach.</para></listitem>

	<listitem><para><emphasis>Partial recompilation</emphasis>: The user must recompile the
	parts of his or her application and the C++ libraries it
	depends on that will use the debugging facilities
	directly. This means that any code that uses the debuggable
	standard containers would need to be recompiled, but code
	that does not use them (but may, for instance, use IOStreams)
	would not have to be recompiled.</para></listitem>

	<listitem><para><emphasis>Per-use recompilation</emphasis>: The user must recompile the
	parts of his or her application and the C++ libraries it
	depends on where debugging should occur, and any other code
	that interacts with those containers. This means that a set of
	translation units that accesses a particular standard
	container instance may either be compiled in release mode (no
	checking) or debug mode (full checking), but must all be
	compiled in the same way; a translation unit that does not see
	that standard container instance need not be recompiled. This
	also means that a translation unit <emphasis>A</emphasis> that contains a
	particular instantiation
	(say, <code>std::vector&lt;int&gt;</code>) compiled in release
	mode can be linked against a translation unit <emphasis>B</emphasis> that
	contains the same instantiation compiled in debug mode (a
	feature not present with partial recompilation). While this
	behavior is technically a violation of the One Definition
	Rule, this ability tends to be very important in
	practice. The libstdc++ debug mode supports this level of
	recompilation. </para></listitem>

	<listitem><para><emphasis>Per-unit recompilation</emphasis>: The user must only
	recompile the translation units where checking should occur,
	regardless of where debuggable standard containers are
	used. This has also been dubbed "<code>-g</code> mode",
	because the <code>-g</code> compiler switch works in this way,
	emitting debugging information at a per--translation-unit
	granularity. We believe that this level of recompilation is in
	fact not possible if we intend to supply safe iterators, leave
	the program semantics unchanged, and not regress in
	performance under release mode because we cannot associate
	extra information with an iterator (to form a safe iterator)
	without either reserving that space in release mode
	(performance regression) or allocating extra memory associated
	with each iterator with <code>new</code> (changes the program
	semantics).</para></listitem>
      </orderedlist>
    </para></listitem>
  </itemizedlist>
  </sect2>

  <sect2 id="debug_mode.design.methods" xreflabel="Methods">
    <title>Methods</title>
    <para>
    </para>
<para>This section provides an overall view of the design of the
  libstdc++ debug mode and details the relationship between design
  decisions and the stated design goals.</para>

  <sect3 id="debug_mode.design.methods.wrappers" xreflabel="Method Wrapper">
    <title>The Wrapper Model</title>
<para>The libstdc++ debug mode uses a wrapper model where the
  debugging versions of library components (e.g., iterators and
  containers) form a layer on top of the release versions of the
  library components. The debugging components first verify that the
  operation is correct (aborting with a diagnostic if an error is
  found) and will then forward to the underlying release-mode
  container that will perform the actual work. This design decision
  ensures that we cannot regress release-mode performance (because the
  release-mode containers are left untouched) and partially
  enables <link linkend="methods.coexistence.link">mixing debug and
  release code</link> at link time, although that will not be
  discussed at this time.</para>

<para>Two types of wrappers are used in the implementation of the debug
  mode: container wrappers and iterator wrappers. The two types of
  wrappers interact to maintain relationships between iterators and
  their associated containers, which are necessary to detect certain
  types of standard library usage errors such as dereferencing
  past-the-end iterators or inserting into a container using an
  iterator from a different container.</para>

  <sect4 id="debug_mode.design.methods.safe_iter" xreflabel="Method Safe Iter">
    <title>Safe Iterators</title>
<para>Iterator wrappers provide a debugging layer over any iterator that
  is attached to a particular container, and will manage the
  information detailing the iterator's state (singular,
  dereferenceable, etc.) and tracking the container to which the
  iterator is attached. Because iterators have a well-defined, common
  interface the iterator wrapper is implemented with the iterator
  adaptor class template <code>__gnu_debug::_Safe_iterator</code>,
  which takes two template parameters:</para>

<itemizedlist>
  <listitem><para><code>Iterator</code>: The underlying iterator type, which must
    be either the <code>iterator</code> or <code>const_iterator</code>
    typedef from the sequence type this iterator can reference.</para></listitem>

  <listitem><para><code>Sequence</code>: The type of sequence that this iterator
  references. This sequence must be a safe sequence (discussed below)
  whose <code>iterator</code> or <code>const_iterator</code> typedef
  is the type of the safe iterator.</para></listitem>
</itemizedlist>
  </sect4>

  <sect4 id="debug_mode.design.methods.safe_seq" xreflabel="Method Safe Seq">
    <title>Safe Sequences (Containers)</title>

<para>Container wrappers provide a debugging layer over a particular
  container type. Because containers vary greatly in the member
  functions they support and the semantics of those member functions
  (especially in the area of iterator invalidation), container
  wrappers are tailored to the container they reference, e.g., the
  debugging version of <code>std::list</code> duplicates the entire
  interface of <code>std::list</code>, adding additional semantic
  checks and then forwarding operations to the
  real <code>std::list</code> (a public base class of the debugging
  version) as appropriate. However, all safe containers inherit from
  the class template <code>__gnu_debug::_Safe_sequence</code>,
  instantiated with the type of the safe container itself (an instance
  of the curiously recurring template pattern).</para>

<<<<<<< HEAD
<para>The iterators of a container wrapper will be
=======
<para>The iterators of a container wrapper will be 
>>>>>>> e33a1692
  <link linkend="debug_mode.design.methods.safe_iter">safe
  iterators</link> that reference sequences of this type and wrap the
  iterators provided by the release-mode base class. The debugging
  container will use only the safe iterators within its own interface
  (therefore requiring the user to use safe iterators, although this
  does not change correct user code) and will communicate with the
  release-mode base class with only the underlying, unsafe,
  release-mode iterators that the base class exports.</para>

<para> The debugging version of <code>std::list</code> will have the
  following basic structure:</para>

<programlisting>
template&lt;typename _Tp, typename _Allocator = allocator&lt;_Tp&gt;
  class debug-list :
    public release-list&lt;_Tp, _Allocator&gt;,
    public __gnu_debug::_Safe_sequence&lt;debug-list&lt;_Tp, _Allocator&gt; &gt;
  {
    typedef release-list&lt;_Tp, _Allocator&gt; _Base;
    typedef debug-list&lt;_Tp, _Allocator&gt;   _Self;

  public:
    typedef __gnu_debug::_Safe_iterator&lt;typename _Base::iterator, _Self&gt;       iterator;
    typedef __gnu_debug::_Safe_iterator&lt;typename _Base::const_iterator, _Self&gt; const_iterator;

    // duplicate std::list interface with debugging semantics
  };
</programlisting>
  </sect4>
  </sect3>

  <sect3 id="debug_mode.design.methods.precond" xreflabel="Precondition check">
    <title>Precondition Checking</title>
<para>The debug mode operates primarily by checking the preconditions of
  all standard library operations that it supports. Preconditions that
  are always checked (regardless of whether or not we are in debug
  mode) are checked via the <code>__check_xxx</code> macros defined
  and documented in the source
  file <code>include/debug/debug.h</code>. Preconditions that may or
  may not be checked, depending on the debug-mode
  macro <code>_GLIBCXX_DEBUG</code>, are checked via
  the <code>__requires_xxx</code> macros defined and documented in the
  same source file. Preconditions are validated using any additional
  information available at run-time, e.g., the containers that are
  associated with a particular iterator, the position of the iterator
  within those containers, the distance between two iterators that may
  form a valid range, etc. In the absence of suitable information,
  e.g., an input iterator that is not a safe iterator, these
  precondition checks will silently succeed.</para>

<para>The majority of precondition checks use the aforementioned macros,
  which have the secondary benefit of having prewritten debug
  messages that use information about the current status of the
  objects involved (e.g., whether an iterator is singular or what
  sequence it is attached to) along with some static information
  (e.g., the names of the function parameters corresponding to the
  objects involved). When not using these macros, the debug mode uses
  either the debug-mode assertion
  macro <code>_GLIBCXX_DEBUG_ASSERT</code> , its pedantic
  cousin <code>_GLIBCXX_DEBUG_PEDASSERT</code>, or the assertion
  check macro that supports more advance formulation of error
  messages, <code>_GLIBCXX_DEBUG_VERIFY</code>. These macros are
  documented more thoroughly in the debug mode source code.</para>
  </sect3>

  <sect3 id="debug_mode.design.methods.coexistence" xreflabel="Coexistence">
    <title>Release- and debug-mode coexistence</title>
<para>The libstdc++ debug mode is the first debug mode we know of that
  is able to provide the "Per-use recompilation" (4) guarantee, that
  allows release-compiled and debug-compiled code to be linked and
  executed together without causing unpredictable behavior. This
  guarantee minimizes the recompilation that users are required to
  perform, shortening the detect-compile-debug bug hunting cycle
  and making the debug mode easier to incorporate into development
  environments by minimizing dependencies.</para>

<para>Achieving link- and run-time coexistence is not a trivial
  implementation task. To achieve this goal we required a small
  extension to the GNU C++ compiler (since incorporated into the C++0x language specification, described in the GCC Manual for the C++ language as
  <ulink url="http://gcc.gnu.org/onlinedocs/gcc/Namespace-Association.html#Namespace-Association">namespace
  association</ulink>), and a complex organization of debug- and
  release-modes. The end result is that we have achieved per-use
  recompilation but have had to give up some checking of the
  <code>std::basic_string</code> class template (namely, safe
  iterators).
</para>

 <sect4 id="methods.coexistence.compile" xreflabel="Compile">
   <title>Compile-time coexistence of release- and debug-mode components</title>

<para>Both the release-mode components and the debug-mode
  components need to exist within a single translation unit so that
  the debug versions can wrap the release versions. However, only one
  of these components should be user-visible at any particular
  time with the standard name, e.g., <code>std::list</code>. </para>

<para>In release mode, we define only the release-mode version of the
  component with its standard name and do not include the debugging
  component at all. The release mode version is defined within the
  namespace <code>std</code>. Minus the namespace associations, this
  method leaves the behavior of release mode completely unchanged from
  its behavior prior to the introduction of the libstdc++ debug
  mode. Here's an example of what this ends up looking like, in
  C++.</para>

<programlisting>
namespace std
{
  template&lt;typename _Tp, typename _Alloc = allocator&lt;_Tp&gt; &gt;
    class list
    {
      // ...
     };
} // namespace std
</programlisting>

<para>In debug mode we include the release-mode container (which is now
defined in the namespace <code>__norm</code>) and also the
debug-mode container. The debug-mode container is defined within the
namespace <code>__debug</code>, which is associated with namespace
<code>std</code> via the C++0x namespace association language feature.  This
method allows the debug and release versions of the same component to
coexist at compile-time and link-time without causing an unreasonable
maintenance burden, while minimizing confusion. Again, this boils down
to C++ code as follows:</para>

<programlisting>
namespace std
{
  namespace __norm
  {
    template&lt;typename _Tp, typename _Alloc = allocator&lt;_Tp&gt; &gt;
      class list
      {
	// ...
      };
  } // namespace __gnu_norm

  namespace __debug
  {
    template&lt;typename _Tp, typename _Alloc = allocator&lt;_Tp&gt; &gt;
      class list
      : public __norm::list&lt;_Tp, _Alloc&gt;,
	public __gnu_debug::_Safe_sequence&lt;list&lt;_Tp, _Alloc&gt; &gt;
      {
	// ...
      };
  } // namespace __norm

  // namespace __debug __attribute__ ((strong));
  inline namespace __debug { }
}
</programlisting>
 </sect4>

 <sect4 id="methods.coexistence.link" xreflabel="Link">
   <title>Link- and run-time coexistence of release- and
    debug-mode components</title>

<para>Because each component has a distinct and separate release and
debug implementation, there is no issue with link-time
coexistence: the separate namespaces result in different mangled
names, and thus unique linkage.</para>

<para>However, components that are defined and used within the C++
standard library itself face additional constraints. For instance,
some of the member functions of <code> std::moneypunct</code> return
<code>std::basic_string</code>. Normally, this is not a problem, but
with a mixed mode standard library that could be using either
debug-mode or release-mode <code> basic_string</code> objects, things
get more complicated.  As the return value of a function is not
encoded into the mangled name, there is no way to specify a
release-mode or a debug-mode string. In practice, this results in
runtime errors. A simplified example of this problem is as follows.
</para>

<para> Take this translation unit, compiled in debug-mode: </para>
<programlisting>
// -D_GLIBCXX_DEBUG
#include &lt;string&gt;

std::string test02();

std::string test01()
{
  return test02();
}

int main()
{
  test01();
  return 0;
}
</programlisting>

<para> ... and linked to this translation unit, compiled in release mode:</para>

<programlisting>
#include &lt;string&gt;

std::string
test02()
{
  return std::string("toast");
}
</programlisting>

<para> For this reason we cannot easily provide safe iterators for
  the <code>std::basic_string</code> class template, as it is present
  throughout the C++ standard library. For instance, locale facets
  define typedefs that include <code>basic_string</code>: in a mixed
  debug/release program, should that typedef be based on the
  debug-mode <code>basic_string</code> or the
  release-mode <code>basic_string</code>? While the answer could be
  "both", and the difference hidden via renaming a la the
  debug/release containers, we must note two things about locale
  facets:</para>

<orderedlist>
  <listitem><para>They exist as shared state: one can create a facet in one
  translation unit and access the facet via the same type name in a
  different translation unit. This means that we cannot have two
  different versions of locale facets, because the types would not be
  the same across debug/release-mode translation unit barriers.</para></listitem>

  <listitem><para>They have virtual functions returning strings: these functions
  mangle in the same way regardless of the mangling of their return
  types (see above), and their precise signatures can be relied upon
  by users because they may be overridden in derived classes.</para></listitem>
</orderedlist>

<para>With the design of libstdc++ debug mode, we cannot effectively hide
  the differences between debug and release-mode strings from the
  user. Failure to hide the differences may result in unpredictable
  behavior, and for this reason we have opted to only
  perform <code>basic_string</code> changes that do not require ABI
  changes. The effect on users is expected to be minimal, as there are
  simple alternatives (e.g., <code>__gnu_debug::basic_string</code>),
  and the usability benefit we gain from the ability to mix debug- and
  release-compiled translation units is enormous.</para>
 </sect4>

 <sect4 id="methods.coexistence.alt" xreflabel="Alternatives">
<title>Alternatives for Coexistence</title>

<para>The coexistence scheme above was chosen over many alternatives,
  including language-only solutions and solutions that also required
  extensions to the C++ front end. The following is a partial list of
  solutions, with justifications for our rejection of each.</para>

<itemizedlist>
  <listitem><para><emphasis>Completely separate debug/release libraries</emphasis>: This is by
  far the simplest implementation option, where we do not allow any
  coexistence of debug- and release-compiled translation units in a
  program. This solution has an extreme negative affect on usability,
  because it is quite likely that some libraries an application
  depends on cannot be recompiled easily. This would not meet
  our <emphasis>usability</emphasis> or <emphasis>minimize recompilation</emphasis> criteria
  well.</para></listitem>

  <listitem><para><emphasis>Add a <code>Debug</code> boolean template parameter</emphasis>:
  Partial specialization could be used to select the debug
  implementation when <code>Debug == true</code>, and the state
  of <code>_GLIBCXX_DEBUG</code> could decide whether the
  default <code>Debug</code> argument is <code>true</code>
  or <code>false</code>. This option would break conformance with the
  C++ standard in both debug <emphasis>and</emphasis> release modes. This would
  not meet our <emphasis>correctness</emphasis> criteria. </para></listitem>

  <listitem><para><emphasis>Packaging a debug flag in the allocators</emphasis>: We could
    reuse the <code>Allocator</code> template parameter of containers
    by adding a sentinel wrapper <code>debug&lt;&gt;</code> that
    signals the user's intention to use debugging, and pick up
    the <code>debug&lt;&gt;</code> allocator wrapper in a partial
    specialization. However, this has two drawbacks: first, there is a
    conformance issue because the default allocator would not be the
    standard-specified <code>std::allocator&lt;T&gt;</code>. Secondly
    (and more importantly), users that specify allocators instead of
    implicitly using the default allocator would not get debugging
    containers. Thus this solution fails the <emphasis>correctness</emphasis>
    criteria.</para></listitem>

  <listitem><para><emphasis>Define debug containers in another namespace, and employ
      a <code>using</code> declaration (or directive)</emphasis>: This is an
      enticing option, because it would eliminate the need for
      the <code>link_name</code> extension by aliasing the
      templates. However, there is no true template aliasing mechanism
      in C++, because both <code>using</code> directives and using
      declarations disallow specialization. This method fails
      the <emphasis>correctness</emphasis> criteria.</para></listitem>

  <listitem><para><emphasis> Use implementation-specific properties of anonymous
    namespaces. </emphasis>
    See <ulink url="http://gcc.gnu.org/ml/libstdc++/2003-08/msg00004.html"> this post
    </ulink>
    This method fails the <emphasis>correctness</emphasis> criteria.</para></listitem>

  <listitem><para><emphasis>Extension: allow reopening on namespaces</emphasis>: This would
    allow the debug mode to effectively alias the
    namespace <code>std</code> to an internal namespace, such
    as <code>__gnu_std_debug</code>, so that it is completely
    separate from the release-mode <code>std</code> namespace. While
    this will solve some renaming problems and ensure that
    debug- and release-compiled code cannot be mixed unsafely, it ensures that
    debug- and release-compiled code cannot be mixed at all. For
    instance, the program would have two <code>std::cout</code>
    objects! This solution would fails the <emphasis>minimize
    recompilation</emphasis> requirement, because we would only be able to
    support option (1) or (2).</para></listitem>

  <listitem><para><emphasis>Extension: use link name</emphasis>: This option involves
    complicated re-naming between debug-mode and release-mode
    components at compile time, and then a g++ extension called <emphasis>
    link name </emphasis> to recover the original names at link time. There
    are two drawbacks to this approach. One, it's very verbose,
    relying on macro renaming at compile time and several levels of
    include ordering. Two, ODR issues remained with container member
    functions taking no arguments in mixed-mode settings resulting in
    equivalent link names, <code> vector::push_back() </code> being
    one example.
    See <ulink url="http://gcc.gnu.org/ml/libstdc++/2003-08/msg00177.html">link
    name</ulink> </para></listitem>
</itemizedlist>

<para>Other options may exist for implementing the debug mode, many of
  which have probably been considered and others that may still be
  lurking. This list may be expanded over time to include other
  options that we could have implemented, but in all cases the full
  ramifications of the approach (as measured against the design goals
  for a libstdc++ debug mode) should be considered first. The DejaGNU
  testsuite includes some testcases that check for known problems with
  some solutions (e.g., the <code>using</code> declaration solution
  that breaks user specialization), and additional testcases will be
  added as we are able to identify other typical problem cases. These
  test cases will serve as a benchmark by which we can compare debug
  mode implementations.</para>
 </sect4>
  </sect3>
  </sect2>

  <sect2 id="debug_mode.design.other" xreflabel="Other">
    <title>Other Implementations</title>
    <para>
    </para>
<para> There are several existing implementations of debug modes for C++
  standard library implementations, although none of them directly
  supports debugging for programs using libstdc++. The existing
  implementations include:</para>
<itemizedlist>
  <listitem><para><ulink url="http://www.mathcs.sjsu.edu/faculty/horstman/safestl.html">SafeSTL</ulink>:
  SafeSTL was the original debugging version of the Standard Template
  Library (STL), implemented by Cay S. Horstmann on top of the
  Hewlett-Packard STL. Though it inspired much work in this area, it
  has not been kept up-to-date for use with modern compilers or C++
  standard library implementations.</para></listitem>

  <listitem><para><ulink url="http://www.stlport.org/">STLport</ulink>: STLport is a free
  implementation of the C++ standard library derived from the <ulink url="http://www.sgi.com/tech/stl/">SGI implementation</ulink>, and
  ported to many other platforms. It includes a debug mode that uses a
  wrapper model (that in some ways inspired the libstdc++ debug mode
  design), although at the time of this writing the debug mode is
  somewhat incomplete and meets only the "Full user recompilation" (2)
  recompilation guarantee by requiring the user to link against a
  different library in debug mode vs. release mode.</para></listitem>

  <listitem><para>Metrowerks CodeWarrior: The C++ standard library
  that ships with Metrowerks CodeWarrior includes a debug mode. It is
  a full debug-mode implementation (including debugging for
  CodeWarrior extensions) and is easy to use, although it meets only
  the "Full recompilation" (1) recompilation
  guarantee.</para></listitem>
</itemizedlist>

  </sect2>
</sect1>

</chapter><|MERGE_RESOLUTION|>--- conflicted
+++ resolved
@@ -1,12 +1,8 @@
-<?xml version='1.0'?>
-<!DOCTYPE chapter PUBLIC "-//OASIS//DTD DocBook XML V4.5//EN"
- "http://www.oasis-open.org/docbook/xml/4.5/docbookx.dtd"
-[ ]>
-
-<chapter id="manual.ext.debug_mode" xreflabel="Debug Mode">
+<chapter xmlns="http://docbook.org/ns/docbook" version="5.0" 
+	 xml:id="manual.ext.debug_mode" xreflabel="Debug Mode">
 <?dbhtml filename="debug_mode.html"?>
 
-<chapterinfo>
+<info><title>Debug Mode</title>
   <keywordset>
     <keyword>
       C++
@@ -18,12 +14,12 @@
       debug
     </keyword>
   </keywordset>
-</chapterinfo>
-
-<title>Debug Mode</title>
-
-<sect1 id="manual.ext.debug_mode.intro" xreflabel="Intro">
-  <title>Intro</title>
+</info>
+
+
+
+<section xml:id="manual.ext.debug_mode.intro" xreflabel="Intro"><info><title>Intro</title></info>
+  
   <para>
     By default, libstdc++ is built with efficiency in mind, and
     therefore performs little or no error checking that is not
@@ -65,10 +61,10 @@
     different predicate.</para></listitem>
   </itemizedlist>
 
-</sect1>
-
-<sect1 id="manual.ext.debug_mode.semantics" xreflabel="Semantics">
-  <title>Semantics</title>
+</section>
+
+<section xml:id="manual.ext.debug_mode.semantics" xreflabel="Semantics"><info><title>Semantics</title></info>
+  
   <para>
   </para>
 
@@ -146,14 +142,14 @@
 which always works correctly.
 </para>
 
-</sect1>
-
-<sect1 id="manual.ext.debug_mode.using" xreflabel="Using">
-  <title>Using</title>
+</section>
+
+<section xml:id="manual.ext.debug_mode.using" xreflabel="Using"><info><title>Using</title></info>
+  
   <para>
   </para>
-<sect2 id="debug_mode.using.mode" xreflabel="Using Mode">
-  <title>Using the Debug Mode</title>
+<section xml:id="debug_mode.using.mode" xreflabel="Using Mode"><info><title>Using the Debug Mode</title></info>
+  
 
 <para>To use the libstdc++ debug mode, compile your application with the
   compiler flag <code>-D_GLIBCXX_DEBUG</code>. Note that this flag
@@ -168,10 +164,10 @@
   <code>GLIBCXX_DEBUG_MESSAGE_LENGTH</code> can be used to request a
   different length.</para>
 
-</sect2>
-
-<sect2 id="debug_mode.using.specific" xreflabel="Using Specific">
-  <title>Using a Specific Debug Container</title>
+</section>
+
+<section xml:id="debug_mode.using.specific" xreflabel="Using Specific"><info><title>Using a Specific Debug Container</title></info>
+  
 <para>When it is not feasible to recompile your entire application, or
   only specific containers need checking, debugging containers are
   available as GNU extensions. These debugging containers are
@@ -183,13 +179,14 @@
   containers:
 </para>
 
-<table frame='all'>
+<table frame="all">
 <title>Debugging Containers</title>
-<tgroup cols='4' align='left' colsep='1' rowsep='1'>
-<colspec colname='c1'></colspec>
-<colspec colname='c2'></colspec>
-<colspec colname='c3'></colspec>
-<colspec colname='c4'></colspec>
+
+<tgroup cols="4" align="left" colsep="1" rowsep="1">
+<colspec colname="c1"/>
+<colspec colname="c2"/>
+<colspec colname="c3"/>
+<colspec colname="c4"/>
 
 <thead>
   <row>
@@ -274,13 +271,14 @@
 containers have additional debug capability.
 </para>
 
-<table frame='all'>
+<table frame="all">
 <title>Debugging Containers C++0x</title>
-<tgroup cols='4' align='left' colsep='1' rowsep='1'>
-<colspec colname='c1'></colspec>
-<colspec colname='c2'></colspec>
-<colspec colname='c3'></colspec>
-<colspec colname='c4'></colspec>
+
+<tgroup cols="4" align="left" colsep="1" rowsep="1">
+<colspec colname="c1"/>
+<colspec colname="c2"/>
+<colspec colname="c3"/>
+<colspec colname="c4"/>
 
 <thead>
   <row>
@@ -318,15 +316,15 @@
 </tbody>
 </tgroup>
 </table>
-</sect2>
-</sect1>
-
-<sect1 id="manual.ext.debug_mode.design" xreflabel="Design">
-  <title>Design</title>
+</section>
+</section>
+
+<section xml:id="manual.ext.debug_mode.design" xreflabel="Design"><info><title>Design</title></info>
+  
   <para>
   </para>
-  <sect2 id="debug_mode.design.goals" xreflabel="Goals">
-    <title>Goals</title>
+  <section xml:id="debug_mode.design.goals" xreflabel="Goals"><info><title>Goals</title></info>
+    
     <para>
     </para>
 <para> The libstdc++ debug mode replaces unsafe (but efficient) standard
@@ -376,7 +374,7 @@
     higher-numbered conformance levels are more usable (i.e., require
     less recompilation) but are more complicated to implement than
     the lower-numbered conformance levels.
-      <orderedlist>
+      <orderedlist inheritnum="ignore" continuation="restarts">
 	<listitem><para><emphasis>Full recompilation</emphasis>: The user must recompile his or
 	her entire application and all C++ libraries it depends on,
 	including the C++ standard library that ships with the
@@ -438,18 +436,18 @@
       </orderedlist>
     </para></listitem>
   </itemizedlist>
-  </sect2>
-
-  <sect2 id="debug_mode.design.methods" xreflabel="Methods">
-    <title>Methods</title>
+  </section>
+
+  <section xml:id="debug_mode.design.methods" xreflabel="Methods"><info><title>Methods</title></info>
+    
     <para>
     </para>
 <para>This section provides an overall view of the design of the
   libstdc++ debug mode and details the relationship between design
   decisions and the stated design goals.</para>
 
-  <sect3 id="debug_mode.design.methods.wrappers" xreflabel="Method Wrapper">
-    <title>The Wrapper Model</title>
+  <section xml:id="debug_mode.design.methods.wrappers" xreflabel="Method Wrapper"><info><title>The Wrapper Model</title></info>
+    
 <para>The libstdc++ debug mode uses a wrapper model where the
   debugging versions of library components (e.g., iterators and
   containers) form a layer on top of the release versions of the
@@ -471,8 +469,8 @@
   past-the-end iterators or inserting into a container using an
   iterator from a different container.</para>
 
-  <sect4 id="debug_mode.design.methods.safe_iter" xreflabel="Method Safe Iter">
-    <title>Safe Iterators</title>
+  <section xml:id="debug_mode.design.methods.safe_iter" xreflabel="Method Safe Iter"><info><title>Safe Iterators</title></info>
+    
 <para>Iterator wrappers provide a debugging layer over any iterator that
   is attached to a particular container, and will manage the
   information detailing the iterator's state (singular,
@@ -492,10 +490,10 @@
   whose <code>iterator</code> or <code>const_iterator</code> typedef
   is the type of the safe iterator.</para></listitem>
 </itemizedlist>
-  </sect4>
-
-  <sect4 id="debug_mode.design.methods.safe_seq" xreflabel="Method Safe Seq">
-    <title>Safe Sequences (Containers)</title>
+  </section>
+
+  <section xml:id="debug_mode.design.methods.safe_seq" xreflabel="Method Safe Seq"><info><title>Safe Sequences (Containers)</title></info>
+    
 
 <para>Container wrappers provide a debugging layer over a particular
   container type. Because containers vary greatly in the member
@@ -511,11 +509,7 @@
   instantiated with the type of the safe container itself (an instance
   of the curiously recurring template pattern).</para>
 
-<<<<<<< HEAD
 <para>The iterators of a container wrapper will be
-=======
-<para>The iterators of a container wrapper will be 
->>>>>>> e33a1692
   <link linkend="debug_mode.design.methods.safe_iter">safe
   iterators</link> that reference sequences of this type and wrap the
   iterators provided by the release-mode base class. The debugging
@@ -544,11 +538,11 @@
     // duplicate std::list interface with debugging semantics
   };
 </programlisting>
-  </sect4>
-  </sect3>
-
-  <sect3 id="debug_mode.design.methods.precond" xreflabel="Precondition check">
-    <title>Precondition Checking</title>
+  </section>
+  </section>
+
+  <section xml:id="debug_mode.design.methods.precond" xreflabel="Precondition check"><info><title>Precondition Checking</title></info>
+    
 <para>The debug mode operates primarily by checking the preconditions of
   all standard library operations that it supports. Preconditions that
   are always checked (regardless of whether or not we are in debug
@@ -579,10 +573,10 @@
   check macro that supports more advance formulation of error
   messages, <code>_GLIBCXX_DEBUG_VERIFY</code>. These macros are
   documented more thoroughly in the debug mode source code.</para>
-  </sect3>
-
-  <sect3 id="debug_mode.design.methods.coexistence" xreflabel="Coexistence">
-    <title>Release- and debug-mode coexistence</title>
+  </section>
+
+  <section xml:id="debug_mode.design.methods.coexistence" xreflabel="Coexistence"><info><title>Release- and debug-mode coexistence</title></info>
+    
 <para>The libstdc++ debug mode is the first debug mode we know of that
   is able to provide the "Per-use recompilation" (4) guarantee, that
   allows release-compiled and debug-compiled code to be linked and
@@ -595,16 +589,16 @@
 <para>Achieving link- and run-time coexistence is not a trivial
   implementation task. To achieve this goal we required a small
   extension to the GNU C++ compiler (since incorporated into the C++0x language specification, described in the GCC Manual for the C++ language as
-  <ulink url="http://gcc.gnu.org/onlinedocs/gcc/Namespace-Association.html#Namespace-Association">namespace
-  association</ulink>), and a complex organization of debug- and
+  <link xmlns:xlink="http://www.w3.org/1999/xlink" xlink:href="http://gcc.gnu.org/onlinedocs/gcc/Namespace-Association.html#Namespace-Association">namespace
+  association</link>), and a complex organization of debug- and
   release-modes. The end result is that we have achieved per-use
   recompilation but have had to give up some checking of the
   <code>std::basic_string</code> class template (namely, safe
   iterators).
 </para>
 
- <sect4 id="methods.coexistence.compile" xreflabel="Compile">
-   <title>Compile-time coexistence of release- and debug-mode components</title>
+ <section xml:id="methods.coexistence.compile" xreflabel="Compile"><info><title>Compile-time coexistence of release- and debug-mode components</title></info>
+   
 
 <para>Both the release-mode components and the debug-mode
   components need to exist within a single translation unit so that
@@ -669,11 +663,11 @@
   inline namespace __debug { }
 }
 </programlisting>
- </sect4>
-
- <sect4 id="methods.coexistence.link" xreflabel="Link">
-   <title>Link- and run-time coexistence of release- and
-    debug-mode components</title>
+ </section>
+
+ <section xml:id="methods.coexistence.link" xreflabel="Link"><info><title>Link- and run-time coexistence of release- and
+    debug-mode components</title></info>
+   
 
 <para>Because each component has a distinct and separate release and
 debug implementation, there is no issue with link-time
@@ -734,7 +728,7 @@
   debug/release containers, we must note two things about locale
   facets:</para>
 
-<orderedlist>
+<orderedlist inheritnum="ignore" continuation="restarts">
   <listitem><para>They exist as shared state: one can create a facet in one
   translation unit and access the facet via the same type name in a
   different translation unit. This means that we cannot have two
@@ -756,10 +750,10 @@
   simple alternatives (e.g., <code>__gnu_debug::basic_string</code>),
   and the usability benefit we gain from the ability to mix debug- and
   release-compiled translation units is enormous.</para>
- </sect4>
-
- <sect4 id="methods.coexistence.alt" xreflabel="Alternatives">
-<title>Alternatives for Coexistence</title>
+ </section>
+
+ <section xml:id="methods.coexistence.alt" xreflabel="Alternatives"><info><title>Alternatives for Coexistence</title></info>
+
 
 <para>The coexistence scheme above was chosen over many alternatives,
   including language-only solutions and solutions that also required
@@ -809,8 +803,8 @@
 
   <listitem><para><emphasis> Use implementation-specific properties of anonymous
     namespaces. </emphasis>
-    See <ulink url="http://gcc.gnu.org/ml/libstdc++/2003-08/msg00004.html"> this post
-    </ulink>
+    See <link xmlns:xlink="http://www.w3.org/1999/xlink" xlink:href="http://gcc.gnu.org/ml/libstdc++/2003-08/msg00004.html"> this post
+    </link>
     This method fails the <emphasis>correctness</emphasis> criteria.</para></listitem>
 
   <listitem><para><emphasis>Extension: allow reopening on namespaces</emphasis>: This would
@@ -836,8 +830,8 @@
     functions taking no arguments in mixed-mode settings resulting in
     equivalent link names, <code> vector::push_back() </code> being
     one example.
-    See <ulink url="http://gcc.gnu.org/ml/libstdc++/2003-08/msg00177.html">link
-    name</ulink> </para></listitem>
+    See <link xmlns:xlink="http://www.w3.org/1999/xlink" xlink:href="http://gcc.gnu.org/ml/libstdc++/2003-08/msg00177.html">link
+    name</link> </para></listitem>
 </itemizedlist>
 
 <para>Other options may exist for implementing the debug mode, many of
@@ -852,12 +846,12 @@
   added as we are able to identify other typical problem cases. These
   test cases will serve as a benchmark by which we can compare debug
   mode implementations.</para>
- </sect4>
-  </sect3>
-  </sect2>
-
-  <sect2 id="debug_mode.design.other" xreflabel="Other">
-    <title>Other Implementations</title>
+ </section>
+  </section>
+  </section>
+
+  <section xml:id="debug_mode.design.other" xreflabel="Other"><info><title>Other Implementations</title></info>
+    
     <para>
     </para>
 <para> There are several existing implementations of debug modes for C++
@@ -865,15 +859,15 @@
   supports debugging for programs using libstdc++. The existing
   implementations include:</para>
 <itemizedlist>
-  <listitem><para><ulink url="http://www.mathcs.sjsu.edu/faculty/horstman/safestl.html">SafeSTL</ulink>:
+  <listitem><para><link xmlns:xlink="http://www.w3.org/1999/xlink" xlink:href="http://www.mathcs.sjsu.edu/faculty/horstman/safestl.html">SafeSTL</link>:
   SafeSTL was the original debugging version of the Standard Template
   Library (STL), implemented by Cay S. Horstmann on top of the
   Hewlett-Packard STL. Though it inspired much work in this area, it
   has not been kept up-to-date for use with modern compilers or C++
   standard library implementations.</para></listitem>
 
-  <listitem><para><ulink url="http://www.stlport.org/">STLport</ulink>: STLport is a free
-  implementation of the C++ standard library derived from the <ulink url="http://www.sgi.com/tech/stl/">SGI implementation</ulink>, and
+  <listitem><para><link xmlns:xlink="http://www.w3.org/1999/xlink" xlink:href="http://www.stlport.org/">STLport</link>: STLport is a free
+  implementation of the C++ standard library derived from the <link xmlns:xlink="http://www.w3.org/1999/xlink" xlink:href="http://www.sgi.com/tech/stl/">SGI implementation</link>, and
   ported to many other platforms. It includes a debug mode that uses a
   wrapper model (that in some ways inspired the libstdc++ debug mode
   design), although at the time of this writing the debug mode is
@@ -889,7 +883,7 @@
   guarantee.</para></listitem>
 </itemizedlist>
 
-  </sect2>
-</sect1>
+  </section>
+</section>
 
 </chapter>