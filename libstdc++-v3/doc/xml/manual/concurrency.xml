<<<<<<< HEAD
<?xml version='1.0'?>
<!DOCTYPE chapter PUBLIC "-//OASIS//DTD DocBook XML V4.5//EN"
 "http://www.oasis-open.org/docbook/xml/4.5/docbookx.dtd"
[ ]>

<chapter id="std.concurrency" xreflabel="Concurrency">
<?dbhtml filename="concurrency.html"?>

<chapterinfo>
=======
<chapter xmlns="http://docbook.org/ns/docbook" version="5.0" 
	 xml:id="std.concurrency" xreflabel="Concurrency">
<?dbhtml filename="concurrency.html"?>

<info><title>
  Concurrency
  <indexterm><primary>Concurrency</primary></indexterm>
</title>
>>>>>>> 3bd7a983
  <keywordset>
    <keyword>
      ISO C++
    </keyword>
    <keyword>
      library
    </keyword>
    <keyword>
      mutex
    </keyword>
    <keyword>
      thread
    </keyword>
    <keyword>
      future
    </keyword>
    <keyword>
      condition_variable
    </keyword>
  </keywordset>
</info>

<<<<<<< HEAD
<title>
  Concurrency
  <indexterm><primary>Concurrency</primary></indexterm>
</title>
=======

>>>>>>> 3bd7a983

<para>
  Facilities for concurrent operation, and control thereof.
</para>


<!-- Sect1 01 : API -->
<<<<<<< HEAD
<sect1 id="std.concurrency.api">
  <title>API Reference</title>
=======
<section xml:id="std.concurrency.api"><info><title>API Reference</title></info>
  
>>>>>>> 3bd7a983

  <para>
    All items are declared in one of four standard header files.
  </para>

  <para>
    In header <filename>mutex</filename>, class
    template <classname>mutex</classname> and variants,
    class <classname>once_flag</classname>, and class
    template <classname>unique_lock</classname>.
  </para>

  <para>
    In header <filename>condition_variable</filename>,
    classes <classname>condition_variable</classname>
    and <classname>condition_variable_any</classname>.
  </para>

  <para>
    In header <filename>thread</filename>,
    class <classname>thread</classname> and
    namespace <code>this_thread</code>.
  </para>

  <para>
    In header <filename>future</filename>, class
    template <classname>future</classname> and class
    template <classname>shared_future</classname>, class
    template <classname>promise</classname>,
    and <classname>packaged_task</classname>.
  </para>

  <para>
    Full API details.
  </para>

  <!-- Doxygen XML: api/group__concurrency.xml -->

</section>

</chapter><|MERGE_RESOLUTION|>--- conflicted
+++ resolved
@@ -1,14 +1,3 @@
-<<<<<<< HEAD
-<?xml version='1.0'?>
-<!DOCTYPE chapter PUBLIC "-//OASIS//DTD DocBook XML V4.5//EN"
- "http://www.oasis-open.org/docbook/xml/4.5/docbookx.dtd"
-[ ]>
-
-<chapter id="std.concurrency" xreflabel="Concurrency">
-<?dbhtml filename="concurrency.html"?>
-
-<chapterinfo>
-=======
 <chapter xmlns="http://docbook.org/ns/docbook" version="5.0" 
 	 xml:id="std.concurrency" xreflabel="Concurrency">
 <?dbhtml filename="concurrency.html"?>
@@ -17,7 +6,6 @@
   Concurrency
   <indexterm><primary>Concurrency</primary></indexterm>
 </title>
->>>>>>> 3bd7a983
   <keywordset>
     <keyword>
       ISO C++
@@ -40,14 +28,7 @@
   </keywordset>
 </info>
 
-<<<<<<< HEAD
-<title>
-  Concurrency
-  <indexterm><primary>Concurrency</primary></indexterm>
-</title>
-=======
 
->>>>>>> 3bd7a983
 
 <para>
   Facilities for concurrent operation, and control thereof.
@@ -55,13 +36,8 @@
 
 
 <!-- Sect1 01 : API -->
-<<<<<<< HEAD
-<sect1 id="std.concurrency.api">
-  <title>API Reference</title>
-=======
 <section xml:id="std.concurrency.api"><info><title>API Reference</title></info>
   
->>>>>>> 3bd7a983
 
   <para>
     All items are declared in one of four standard header files.
