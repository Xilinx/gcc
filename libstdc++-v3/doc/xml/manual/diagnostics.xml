--- conflicted
+++ resolved
@@ -72,13 +72,8 @@
    };
    </programlisting>
 
-<<<<<<< HEAD
-  </sect1>  
-</chapter>
-=======
   </section>
 </section>
->>>>>>> 779871ac
 
 <section xml:id="std.diagnostics.concept_checking" xreflabel="Concept Checking"><info><title>Concept Checking</title></info>
   
