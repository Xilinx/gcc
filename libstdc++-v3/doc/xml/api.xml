--- conflicted
+++ resolved
@@ -1,15 +1,10 @@
-<?xml version='1.0'?>
-<!DOCTYPE book PUBLIC "-//OASIS//DTD DocBook XML V4.5//EN" 
- "http://www.oasis-open.org/docbook/xml/4.5/docbookx.dtd" 
-[ ]>
+<book xmlns="http://docbook.org/ns/docbook" version="5.0">
 
-<book>
-
-<article id="api" xreflabel="API">
+<article xml:id="api" xreflabel="API">
 <?dbhtml filename="api.html"?>
 
-<articleinfo>
-  <title>API Documentation</title>
+<info><title>API Documentation</title>
+  
   <copyright>
     <year>
       2008
@@ -18,8 +13,8 @@
       2010
     </year>
     <holder>
-      <ulink url="http://www.fsf.org/">FSF
-      </ulink>
+      <link xmlns:xlink="http://www.w3.org/1999/xlink" xlink:href="http://www.fsf.org/">FSF
+      </link>
     </holder>
   </copyright>
   <legalnotice>
@@ -28,7 +23,7 @@
       </link>
     </para>
   </legalnotice>
-</articleinfo>
+</info>
  
 <para>
   The GNU C++ library sources have been specially formatted so that
@@ -47,62 +42,38 @@
 <itemizedlist>
   <listitem>
     <para>
-      <ulink url="http://gcc.gnu.org/onlinedocs/libstdc++/libstdc++-html-USERS-3.4/index.html">for the 3.4 release
-<<<<<<< HEAD
-=======
-      </ulink>
+      <link xmlns:xlink="http://www.w3.org/1999/xlink" xlink:href="http://gcc.gnu.org/onlinedocs/libstdc++/libstdc++-html-USERS-3.4/index.html">for the 3.4 release
+      </link>
     </para>
   </listitem>
   <listitem>
     <para>
-      <ulink url="http://gcc.gnu.org/onlinedocs/libstdc++/libstdc++-html-USERS-4.1/index.html">for the 4.1 release
->>>>>>> e33a1692
-      </ulink>
+      <link xmlns:xlink="http://www.w3.org/1999/xlink" xlink:href="http://gcc.gnu.org/onlinedocs/libstdc++/libstdc++-html-USERS-4.1/index.html">for the 4.1 release
+      </link>
     </para>
   </listitem>
   <listitem>
     <para>
-<<<<<<< HEAD
-      <ulink url="http://gcc.gnu.org/onlinedocs/libstdc++/libstdc++-html-USERS-4.1/index.html">for the 4.1 release
-=======
-      <ulink url="http://gcc.gnu.org/onlinedocs/libstdc++/libstdc++-html-USERS-4.2/index.html">for the 4.2 release
->>>>>>> e33a1692
-      </ulink>
+      <link xmlns:xlink="http://www.w3.org/1999/xlink" xlink:href="http://gcc.gnu.org/onlinedocs/libstdc++/libstdc++-html-USERS-4.2/index.html">for the 4.2 release
+      </link>
     </para>
   </listitem>
   <listitem>
     <para>
-<<<<<<< HEAD
-      <ulink url="http://gcc.gnu.org/onlinedocs/libstdc++/libstdc++-html-USERS-4.2/index.html">for the 4.2 release
-=======
-      <ulink url="http://gcc.gnu.org/onlinedocs/libstdc++/libstdc++-html-USERS-4.3/index.html">for the 4.3 release
->>>>>>> e33a1692
-      </ulink>
+      <link xmlns:xlink="http://www.w3.org/1999/xlink" xlink:href="http://gcc.gnu.org/onlinedocs/libstdc++/libstdc++-html-USERS-4.3/index.html">for the 4.3 release
+      </link>
     </para>
   </listitem>
   <listitem>
     <para>
-<<<<<<< HEAD
-      <ulink url="http://gcc.gnu.org/onlinedocs/libstdc++/libstdc++-html-USERS-4.3/index.html">for the 4.3 release
-=======
-      <ulink url="http://gcc.gnu.org/onlinedocs/libstdc++/libstdc++-html-USERS-4.4/index.html">for the 4.4 release
->>>>>>> e33a1692
-      </ulink>
+      <link xmlns:xlink="http://www.w3.org/1999/xlink" xlink:href="http://gcc.gnu.org/onlinedocs/libstdc++/libstdc++-html-USERS-4.4/index.html">for the 4.4 release
+      </link>
     </para>
   </listitem>
   <listitem>
     <para>
-<<<<<<< HEAD
-      <ulink url="http://gcc.gnu.org/onlinedocs/libstdc++/libstdc++-html-USERS-4.4/index.html">for the 4.4 release
-      </ulink>
-    </para>
-  </listitem>
-  <listitem>
-    <para>
-=======
->>>>>>> e33a1692
-      <ulink url="http://gcc.gnu.org/onlinedocs/libstdc++/latest-doxygen/index.html">&quot;the latest collection&quot;
-      </ulink>
+      <link xmlns:xlink="http://www.w3.org/1999/xlink" xlink:href="http://gcc.gnu.org/onlinedocs/libstdc++/latest-doxygen/index.html">"the latest collection"
+      </link>
       (For the main development tree; see the date on the first page.)
     </para>
   </listitem>
@@ -113,7 +84,7 @@
   gcc.org site in a directory located at
    <literal>&lt;URL:ftp://gcc.gnu.org/pub/gcc/libstdc++/doxygen/&gt;</literal>.
    You will almost certainly need to use one of the
-   <ulink url="http://gcc.gnu.org/mirrors.html">mirror sites</ulink> to download
+   <link xmlns:xlink="http://www.w3.org/1999/xlink" xlink:href="http://gcc.gnu.org/mirrors.html">mirror sites</link> to download
    the tarball. After unpacking, simply load libstdc++-html-*/index.html
    into a browser.
 </para>
