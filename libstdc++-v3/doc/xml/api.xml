<book xmlns="http://docbook.org/ns/docbook" version="5.0">

<article xml:id="api" xreflabel="API">
<?dbhtml filename="api.html"?>

<<<<<<< HEAD
<articleinfo>
  <title>API Documentation</title>
=======
<title>The GNU C++ Library API Reference</title>

<info>
>>>>>>> b56a5220
  <copyright>
    <year>
      2008
    </year>
    <year>
      2010
    </year>
    <holder>
      <link xmlns:xlink="http://www.w3.org/1999/xlink" xlink:href="http://www.fsf.org/">FSF
      </link>
    </holder>
  </copyright>
  <legalnotice>
    <para>
      <link linkend="manual.intro.status.license">License 
      </link>
    </para>
  </legalnotice>
</info>
 
<para>
  The GNU C++ library sources have been specially formatted so that
  with the proper invocation of another tool (Doxygen), a set of
  indexed reference material can generated from the sources files
  themselves. The resultant documentation is referred to as the API
  documentation, and is useful for examining the signatures of public
  member functions for the library classes, finding out what is in a
  particular include file, looking at inheritance diagrams, etc.
</para>

<para>
  The API documentation, rendered into HTML, can be viewed online:
</para>

<itemizedlist>
  <listitem>
    <para>
<<<<<<< HEAD
      <ulink url="http://gcc.gnu.org/onlinedocs/libstdc++/libstdc++-html-USERS-3.4/index.html">for the 3.4 release
      </ulink>
=======
      <link xmlns:xlink="http://www.w3.org/1999/xlink" xlink:href="http://gcc.gnu.org/onlinedocs/libstdc++/libstdc++-html-USERS-3.4/index.html">for the 3.4 release
      </link>
>>>>>>> b56a5220
    </para>
  </listitem>
  <listitem>
    <para>
<<<<<<< HEAD
      <ulink url="http://gcc.gnu.org/onlinedocs/libstdc++/libstdc++-html-USERS-4.1/index.html">for the 4.1 release
      </ulink>
=======
      <link xmlns:xlink="http://www.w3.org/1999/xlink" xlink:href="http://gcc.gnu.org/onlinedocs/libstdc++/libstdc++-html-USERS-4.1/index.html">for the 4.1 release
      </link>
>>>>>>> b56a5220
    </para>
  </listitem>
  <listitem>
    <para>
<<<<<<< HEAD
      <ulink url="http://gcc.gnu.org/onlinedocs/libstdc++/libstdc++-html-USERS-4.2/index.html">for the 4.2 release
      </ulink>
=======
      <link xmlns:xlink="http://www.w3.org/1999/xlink" xlink:href="http://gcc.gnu.org/onlinedocs/libstdc++/libstdc++-html-USERS-4.2/index.html">for the 4.2 release
      </link>
>>>>>>> b56a5220
    </para>
  </listitem>
  <listitem>
    <para>
<<<<<<< HEAD
      <ulink url="http://gcc.gnu.org/onlinedocs/libstdc++/libstdc++-html-USERS-4.3/index.html">for the 4.3 release
      </ulink>
=======
      <link xmlns:xlink="http://www.w3.org/1999/xlink" xlink:href="http://gcc.gnu.org/onlinedocs/libstdc++/libstdc++-html-USERS-4.3/index.html">for the 4.3 release
      </link>
>>>>>>> b56a5220
    </para>
  </listitem>
  <listitem>
    <para>
<<<<<<< HEAD
      <ulink url="http://gcc.gnu.org/onlinedocs/libstdc++/libstdc++-html-USERS-4.4/index.html">for the 4.4 release
      </ulink>
=======
      <link xmlns:xlink="http://www.w3.org/1999/xlink" xlink:href="http://gcc.gnu.org/onlinedocs/libstdc++/libstdc++-html-USERS-4.4/index.html">for the 4.4 release
      </link>
>>>>>>> b56a5220
    </para>
  </listitem>
  <listitem>
    <para>
<<<<<<< HEAD
      <ulink url="http://gcc.gnu.org/onlinedocs/libstdc++/latest-doxygen/index.html">&quot;the latest collection&quot;
      </ulink>
=======
      <link xmlns:xlink="http://www.w3.org/1999/xlink" xlink:href="http://gcc.gnu.org/onlinedocs/libstdc++/libstdc++-api-4.5/index.html">for the 4.5 release
      </link>
    </para>
  </listitem>
  <listitem>
    <para>
      <link xmlns:xlink="http://www.w3.org/1999/xlink" xlink:href="http://gcc.gnu.org/onlinedocs/libstdc++/latest-doxygen/index.html">"the latest collection"
      </link>
>>>>>>> b56a5220
      (For the main development tree; see the date on the first page.)
    </para>
  </listitem>
</itemizedlist>

<para>
  The rendered HTML, as above, is also available for download on the
  gcc.org site in a directory located at
   <literal>&lt;URL:ftp://gcc.gnu.org/pub/gcc/libstdc++/doxygen/&gt;</literal>.
   You will almost certainly need to use one of the
<<<<<<< HEAD
   <ulink url="http://gcc.gnu.org/mirrors.html">mirror sites</ulink> to download
=======
   <link xmlns:xlink="http://www.w3.org/1999/xlink" xlink:href="http://gcc.gnu.org/mirrors.html">mirror sites</link> to download
>>>>>>> b56a5220
   the tarball. After unpacking, simply load libstdc++-html-*/index.html
   into a browser.
</para>

<para>
  In addition, a rendered set of man pages are available in the same
  location specified above. Start with C++Intro(3).
</para>

</article>

</book><|MERGE_RESOLUTION|>--- conflicted
+++ resolved
@@ -3,14 +3,9 @@
 <article xml:id="api" xreflabel="API">
 <?dbhtml filename="api.html"?>
 
-<<<<<<< HEAD
-<articleinfo>
-  <title>API Documentation</title>
-=======
 <title>The GNU C++ Library API Reference</title>
 
 <info>
->>>>>>> b56a5220
   <copyright>
     <year>
       2008
@@ -48,65 +43,36 @@
 <itemizedlist>
   <listitem>
     <para>
-<<<<<<< HEAD
-      <ulink url="http://gcc.gnu.org/onlinedocs/libstdc++/libstdc++-html-USERS-3.4/index.html">for the 3.4 release
-      </ulink>
-=======
       <link xmlns:xlink="http://www.w3.org/1999/xlink" xlink:href="http://gcc.gnu.org/onlinedocs/libstdc++/libstdc++-html-USERS-3.4/index.html">for the 3.4 release
       </link>
->>>>>>> b56a5220
     </para>
   </listitem>
   <listitem>
     <para>
-<<<<<<< HEAD
-      <ulink url="http://gcc.gnu.org/onlinedocs/libstdc++/libstdc++-html-USERS-4.1/index.html">for the 4.1 release
-      </ulink>
-=======
       <link xmlns:xlink="http://www.w3.org/1999/xlink" xlink:href="http://gcc.gnu.org/onlinedocs/libstdc++/libstdc++-html-USERS-4.1/index.html">for the 4.1 release
       </link>
->>>>>>> b56a5220
     </para>
   </listitem>
   <listitem>
     <para>
-<<<<<<< HEAD
-      <ulink url="http://gcc.gnu.org/onlinedocs/libstdc++/libstdc++-html-USERS-4.2/index.html">for the 4.2 release
-      </ulink>
-=======
       <link xmlns:xlink="http://www.w3.org/1999/xlink" xlink:href="http://gcc.gnu.org/onlinedocs/libstdc++/libstdc++-html-USERS-4.2/index.html">for the 4.2 release
       </link>
->>>>>>> b56a5220
     </para>
   </listitem>
   <listitem>
     <para>
-<<<<<<< HEAD
-      <ulink url="http://gcc.gnu.org/onlinedocs/libstdc++/libstdc++-html-USERS-4.3/index.html">for the 4.3 release
-      </ulink>
-=======
       <link xmlns:xlink="http://www.w3.org/1999/xlink" xlink:href="http://gcc.gnu.org/onlinedocs/libstdc++/libstdc++-html-USERS-4.3/index.html">for the 4.3 release
       </link>
->>>>>>> b56a5220
     </para>
   </listitem>
   <listitem>
     <para>
-<<<<<<< HEAD
-      <ulink url="http://gcc.gnu.org/onlinedocs/libstdc++/libstdc++-html-USERS-4.4/index.html">for the 4.4 release
-      </ulink>
-=======
       <link xmlns:xlink="http://www.w3.org/1999/xlink" xlink:href="http://gcc.gnu.org/onlinedocs/libstdc++/libstdc++-html-USERS-4.4/index.html">for the 4.4 release
       </link>
->>>>>>> b56a5220
     </para>
   </listitem>
   <listitem>
     <para>
-<<<<<<< HEAD
-      <ulink url="http://gcc.gnu.org/onlinedocs/libstdc++/latest-doxygen/index.html">&quot;the latest collection&quot;
-      </ulink>
-=======
       <link xmlns:xlink="http://www.w3.org/1999/xlink" xlink:href="http://gcc.gnu.org/onlinedocs/libstdc++/libstdc++-api-4.5/index.html">for the 4.5 release
       </link>
     </para>
@@ -115,7 +81,6 @@
     <para>
       <link xmlns:xlink="http://www.w3.org/1999/xlink" xlink:href="http://gcc.gnu.org/onlinedocs/libstdc++/latest-doxygen/index.html">"the latest collection"
       </link>
->>>>>>> b56a5220
       (For the main development tree; see the date on the first page.)
     </para>
   </listitem>
@@ -126,11 +91,7 @@
   gcc.org site in a directory located at
    <literal>&lt;URL:ftp://gcc.gnu.org/pub/gcc/libstdc++/doxygen/&gt;</literal>.
    You will almost certainly need to use one of the
-<<<<<<< HEAD
-   <ulink url="http://gcc.gnu.org/mirrors.html">mirror sites</ulink> to download
-=======
    <link xmlns:xlink="http://www.w3.org/1999/xlink" xlink:href="http://gcc.gnu.org/mirrors.html">mirror sites</link> to download
->>>>>>> b56a5220
    the tarball. After unpacking, simply load libstdc++-html-*/index.html
    into a browser.
 </para>
