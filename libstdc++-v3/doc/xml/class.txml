<!-- Converted by db4-upgrade version 1.0 -->

<section xmlns="http://docbook.org/ns/docbook" version="5.0" xml:id="manual.util.memory.allocator" xreflabel="allocator">
<?dbhtml filename="allocator.html"?>
 
<info><title>allocator</title>
  <keywordset>
    <keyword>
      ISO C++
    </keyword>
    <keyword>
      allocator
    </keyword>
  </keywordset>
</info>



<para>
</para>

<section xml:id="allocator.req" xreflabel="allocator.req"><info><title>Requirements</title></info>


  <para>
  </para>
  <itemizedlist>
    <listitem>
      <para>
      </para>
    </listitem>
    <listitem>
      <para>
      </para>
    </listitem>
  </itemizedlist>

  <para> 
  </para>
</section>

<section xml:id="allocator.design_issues" xreflabel="allocator.design_issues"><info><title>Design Issues</title></info>


  <para>
  </para>

  <para> 
  </para>
</section>

<section xml:id="allocator.impl" xreflabel="allocator.impl"><info><title>Implementation</title></info>


  <section><info><title>Interface Design</title></info>
    

    <para>
    </para>
    
    <para> 
    </para>
  </section>

  <section><info><title>Selecting Default Allocation Strategy</title></info>
    

    <para> 
    </para>

   <orderedlist>
     <listitem>
     </listitem>

     <listitem>
     </listitem>

     <listitem>
     </listitem>
   </orderedlist>
  </section>

  <section><info><title>Disabling Memory Caching</title></info>
    

    <para> 
    </para>

   <para> 
   </para>
  </section>
</section>

<section xml:id="allocator.using" xreflabel="allocator.using"><info><title>Using</title></info>


   <para>
   </para>
</section>

<section xml:id="allocator.custom" xreflabel="allocator.custom"><info><title>Custom Allocators</title></info>


  <para> 
  </para>

   <para> 
   </para>
</section>

<bibliography xml:id="allocator.biblio" xreflabel="allocator.biblio"><info><title>Bibliography</title></info>


<!-- 
  <biblioentry>
    <abbrev>
    </abbrev>

    <biblioid class="uri">
      <ulink url="http://about:blank">
<<<<<<< HEAD
        <citetitle>
        The Title
        </citetitle>
      </ulink>
    </biblioid>
=======
      </ulink>
    </biblioid>
    <citetitle>
    The Title
    </citetitle>
>>>>>>> 3bd7a983

    <editor>
      <firstname></firstname>
      <surname></surname>
    </editor>

    <author>
      <surname></surname>
      <firstname></firstname>
    </author>

    <copyright>
      <year></year>
      <holder></holder>
    </copyright>
    <pagenums></pagenums>

    <publisher>
      <publishername>
      </publishername>
    </publisher>

  </biblioentry> 
-->

  <biblioentry>
  </biblioentry>

</bibliography>

</section><|MERGE_RESOLUTION|>--- conflicted
+++ resolved
@@ -118,19 +118,11 @@
 
     <biblioid class="uri">
       <ulink url="http://about:blank">
-<<<<<<< HEAD
-        <citetitle>
-        The Title
-        </citetitle>
-      </ulink>
-    </biblioid>
-=======
       </ulink>
     </biblioid>
     <citetitle>
     The Title
     </citetitle>
->>>>>>> 3bd7a983
 
     <editor>
       <firstname></firstname>
