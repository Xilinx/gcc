--- conflicted
+++ resolved
@@ -7,11 +7,7 @@
      
       <a class="link" href="http://www.fsf.org/" target="_top">FSF
       </a>
-<<<<<<< HEAD
-    </p></div><div><div class="legalnotice" title="Legal Notice"><a id="id552605"></a><p>
-=======
     </p></div><div><div class="legalnotice" title="Legal Notice"><a id="idp469040"></a><p>
->>>>>>> 747e4b8f
       <a class="link" href="manual/license.html" title="License">License
       </a>
     </p></div></div></div><hr /></div><p>
