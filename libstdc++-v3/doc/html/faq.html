<?xml version="1.0" encoding="UTF-8" standalone="no"?>
<!DOCTYPE html PUBLIC "-//W3C//DTD XHTML 1.0 Transitional//EN" "http://www.w3.org/TR/xhtml1/DTD/xhtml1-transitional.dtd">
<html xmlns="http://www.w3.org/1999/xhtml"><head><meta http-equiv="Content-Type" content="text/html; charset=UTF-8" /><title>Frequently Asked Questions</title><meta name="generator" content="DocBook XSL-NS Stylesheets V1.76.1" /><meta name="keywords" content="&#10;      ISO C++&#10;    , &#10;      runtime&#10;    , &#10;      library&#10;    " /><link rel="home" href="index.html" title="The GNU C++ Library" /><link rel="up" href="bk03.html" title="" /><link rel="prev" href="bk03.html" title="" /></head><body><div class="navheader"><table width="100%" summary="Navigation header"><tr><th colspan="3" align="center">Frequently Asked Questions</th></tr><tr><td width="20%" align="left"><a accesskey="p" href="bk03.html">Prev</a> </td><th width="60%" align="center"></th><td width="20%" align="right"> </td></tr></table><hr /></div><div class="article" title="Frequently Asked Questions"><div class="titlepage"><div><div><h1 class="title"><a id="faq"></a>Frequently Asked Questions</h1></div><div><p class="copyright">Copyright © 
      2008, 2010
     
      <a class="link" href="http://www.fsf.org" target="_top">FSF</a>
<<<<<<< HEAD
    </p></div></div><hr /></div><div class="qandaset" title="Frequently Asked Questions"><a id="id575606"></a><dl><dt></dt><dd><dl><dt>1.1. <a href="faq.html#faq.what">
=======
    </p></div></div><hr /></div><div class="qandaset" title="Frequently Asked Questions"><a id="idp9745504"></a><dl><dt></dt><dd><dl><dt>1.1. <a href="faq.html#faq.what">
>>>>>>> 747e4b8f
      What is libstdc++?
    </a></dt><dt>1.2. <a href="faq.html#faq.why">
      Why should I use libstdc++?
    </a></dt><dt>1.3. <a href="faq.html#faq.who">
      Who's in charge of it?
    </a></dt><dt>1.4. <a href="faq.html#faq.when">
      When is libstdc++ going to be finished?
    </a></dt><dt>1.5. <a href="faq.html#faq.how">
      How do I contribute to the effort?
    </a></dt><dt>1.6. <a href="faq.html#faq.whereis_old">
      What happened to the older libg++? I need that!
    </a></dt><dt>1.7. <a href="faq.html#faq.more_questions">
      What if I have more questions?
    </a></dt></dl></dd><dt></dt><dd><dl><dt>2.1. <a href="faq.html#faq.license.what">
      What are the license terms for libstdc++?
    </a></dt><dt>2.2. <a href="faq.html#faq.license.any_program">
      So any program which uses libstdc++ falls under the GPL?
    </a></dt><dt>2.3. <a href="faq.html#faq.license.lgpl">
      How is that different from the GNU {Lesser,Library} GPL?
    </a></dt><dt>2.4. <a href="faq.html#faq.license.what_restrictions">
      I see. So, what restrictions are there on programs that use the library?
    </a></dt></dl></dd><dt></dt><dd><dl><dt>3.1. <a href="faq.html#faq.how_to_install">How do I install libstdc++?
    </a></dt><dt>3.2. <a href="faq.html#faq.how_to_get_sources">How does one get current libstdc++ sources?
    </a></dt><dt>3.3. <a href="faq.html#faq.how_to_test">How do I know if it works?
    </a></dt><dt>3.4. <a href="faq.html#faq.how_to_set_paths">How do I insure that the dynamically linked library will be found?
    </a></dt><dt>3.5. <a href="faq.html#faq.what_is_libsupcxx">
      What's libsupc++?
    </a></dt><dt>3.6. <a href="faq.html#faq.size">
      This library is HUGE!
    </a></dt></dl></dd><dt></dt><dd><dl><dt>4.1. <a href="faq.html#faq.other_compilers">
      Can libstdc++ be used with non-GNU compilers?
    </a></dt><dt>4.2. <a href="faq.html#faq.solaris_long_long">
      No 'long long' type on Solaris?
    </a></dt><dt>4.3. <a href="faq.html#faq.predefined">
      _XOPEN_SOURCE and _GNU_SOURCE are always defined?
    </a></dt><dt>4.4. <a href="faq.html#faq.darwin_ctype">
      Mac OS X ctype.h is broken! How can I fix it?
    </a></dt><dt>4.5. <a href="faq.html#faq.threads_i386">
      Threading is broken on i386?
    </a></dt><dt>4.6. <a href="faq.html#faq.atomic_mips">
      MIPS atomic operations
    </a></dt><dt>4.7. <a href="faq.html#faq.linux_glibc">
      Recent GNU/Linux glibc required?
    </a></dt><dt>4.8. <a href="faq.html#faq.freebsd_wchar">
      Can't use wchar_t/wstring on FreeBSD
    </a></dt></dl></dd><dt></dt><dd><dl><dt>5.1. <a href="faq.html#faq.what_works">
      What works already?
    </a></dt><dt>5.2. <a href="faq.html#faq.standard_bugs">
      Bugs in the ISO C++ language or library specification
    </a></dt><dt>5.3. <a href="faq.html#faq.compiler_bugs">
      Bugs in the compiler (gcc/g++) and not libstdc++
    </a></dt></dl></dd><dt></dt><dd><dl><dt>6.1. <a href="faq.html#faq.stream_reopening_fails">
      Reopening a stream fails
    </a></dt><dt>6.2. <a href="faq.html#faq.wefcxx_verbose">
      -Weffc++ complains too much
    </a></dt><dt>6.3. <a href="faq.html#faq.ambiguous_overloads">
      Ambiguous overloads after including an old-style header
    </a></dt><dt>6.4. <a href="faq.html#faq.v2_headers">
      The g++-3 headers are not ours
    </a></dt><dt>6.5. <a href="faq.html#faq.boost_concept_checks">
      Errors about *Concept and
      constraints in the STL
    </a></dt><dt>6.6. <a href="faq.html#faq.dlopen_crash">
      Program crashes when using library code in a
      dynamically-loaded library
    </a></dt><dt>6.7. <a href="faq.html#faq.memory_leaks">
      “Memory leaks” in containers
    </a></dt><dt>6.8. <a href="faq.html#faq.list_size_on">
      list::size() is O(n)!
    </a></dt><dt>6.9. <a href="faq.html#faq.easy_to_fix">
      Aw, that's easy to fix!
    </a></dt></dl></dd><dt></dt><dd><dl><dt>7.1. <a href="faq.html#faq.iterator_as_pod">
      string::iterator is not char*; vector&lt;T&gt;::iterator is not T*
    </a></dt><dt>7.2. <a href="faq.html#faq.what_is_next">
      What's next after libstdc++?
    </a></dt><dt>7.3. <a href="faq.html#faq.sgi_stl">
      What about the STL from SGI?
    </a></dt><dt>7.4. <a href="faq.html#faq.extensions_and_backwards_compat">
      Extensions and Backward Compatibility
    </a></dt><dt>7.5. <a href="faq.html#faq.tr1_support">
      Does libstdc++ support TR1?
    </a></dt><dt>7.6. <a href="faq.html#faq.get_iso_cxx">How do I get a copy of the ISO C++ Standard?
    </a></dt><dt>7.7. <a href="faq.html#faq.what_is_abi">
      What's an ABI and why is it so messy?
    </a></dt><dt>7.8. <a href="faq.html#faq.size_equals_capacity">
      How do I make std::vector&lt;T&gt;::capacity() == std::vector&lt;T&gt;::size?
    </a></dt></dl></dd></dl><table border="0" width="100%" summary="Q and A Set"><col align="left" width="1%" /><col /><tbody><tr class="toc"><td align="left" valign="top" colspan="2"><dl><dt>1.1. <a href="faq.html#faq.what">
      What is libstdc++?
    </a></dt><dt>1.2. <a href="faq.html#faq.why">
      Why should I use libstdc++?
    </a></dt><dt>1.3. <a href="faq.html#faq.who">
      Who's in charge of it?
    </a></dt><dt>1.4. <a href="faq.html#faq.when">
      When is libstdc++ going to be finished?
    </a></dt><dt>1.5. <a href="faq.html#faq.how">
      How do I contribute to the effort?
    </a></dt><dt>1.6. <a href="faq.html#faq.whereis_old">
      What happened to the older libg++? I need that!
    </a></dt><dt>1.7. <a href="faq.html#faq.more_questions">
      What if I have more questions?
    </a></dt></dl></td></tr><tr class="question" title="1.1."><td align="left" valign="top"><a id="faq.what"></a><a id="faq.what.q"></a><p><strong>1.1.</strong></p></td><td align="left" valign="top"><p>
      What is libstdc++?
    </p></td></tr><tr class="answer"><td align="left" valign="top"><a id="faq.what.a"></a></td><td align="left" valign="top"><p>
     The GNU Standard C++ Library v3 is an ongoing project to
     implement the ISO 14882 Standard C++ library as described in
     chapters 17 through 27 and annex D.  For those who want to see
     exactly how far the project has come, or just want the latest
     bleeding-edge code, the up-to-date source is available over
     anonymous SVN, and can even be browsed over
     the <a class="link" href="http://gcc.gnu.org/svn.html" target="_top">web</a>.
    </p></td></tr><tr class="question" title="1.2."><td align="left" valign="top"><a id="faq.why"></a><a id="q-why"></a><p><strong>1.2.</strong></p></td><td align="left" valign="top"><p>
      Why should I use libstdc++?
    </p></td></tr><tr class="answer"><td align="left" valign="top"><a id="a-why"></a></td><td align="left" valign="top"><p>
    The completion of the ISO C++ standardization gave the C++
    community a powerful set of reuseable tools in the form of the C++
    Standard Library.  However, all existing C++ implementations are
    (as the Draft Standard used to say) <span class="quote">“<span class="quote">incomplet and
    incorrekt</span>”</span>, and many suffer from limitations of the compilers
    that use them.
    </p><p>
    The GNU compiler collection
    (<span class="command"><strong>gcc</strong></span>, <span class="command"><strong>g++</strong></span>, etc) is widely
    considered to be one of the leading compilers in the world.  Its
    development is overseen by the
    <a class="link" href="http://gcc.gnu.org/" target="_top">GCC team</a>.  All of
    the rapid development and near-legendary
    <a class="link" href="http://gcc.gnu.org/buildstat.html" target="_top">portability</a>
    that are the hallmarks of an open-source project are being
    applied to libstdc++.
    </p><p>
    That means that all of the Standard classes and functions will be
    freely available and fully compliant. (Such as
    <code class="classname">string</code>,
    <code class="classname">vector&lt;&gt;</code>, iostreams, and algorithms.)
    Programmers will no longer need to <span class="quote">“<span class="quote">roll their own</span>”</span>
    nor be worried about platform-specific incompatibilities.
    </p></td></tr><tr class="question" title="1.3."><td align="left" valign="top"><a id="faq.who"></a><a id="q-who"></a><p><strong>1.3.</strong></p></td><td align="left" valign="top"><p>
      Who's in charge of it?
    </p></td></tr><tr class="answer"><td align="left" valign="top"><a id="a-who"></a></td><td align="left" valign="top"><p>
     The libstdc++ project is contributed to by several developers
     all over the world, in the same way as GCC or the Linux kernel.
     Benjamin Kosnik, Gabriel Dos Reis, Phil Edwards, Ulrich Drepper,
     Loren James Rittle, and Paolo Carlini are the lead maintainers of
     the SVN archive.
    </p><p>
    Development and discussion is held on the libstdc++ mailing
    list.  Subscribing to the list, or searching the list
    archives, is open to everyone.  You can read instructions for
    doing so on the <a class="link" href="http://gcc.gnu.org/libstdc++/" target="_top">homepage</a>.
    If you have questions, ideas, code, or are just curious, sign up!
    </p></td></tr><tr class="question" title="1.4."><td align="left" valign="top"><a id="faq.when"></a><a id="q-when"></a><p><strong>1.4.</strong></p></td><td align="left" valign="top"><p>
      When is libstdc++ going to be finished?
    </p></td></tr><tr class="answer"><td align="left" valign="top"><a id="a-when"></a></td><td align="left" valign="top"><p>
    Nathan Myers gave the best of all possible answers, responding to
    a Usenet article asking this question: <span class="emphasis"><em>Sooner, if you
    help.</em></span>
    </p></td></tr><tr class="question" title="1.5."><td align="left" valign="top"><a id="faq.how"></a><a id="q-how"></a><p><strong>1.5.</strong></p></td><td align="left" valign="top"><p>
      How do I contribute to the effort?
    </p></td></tr><tr class="answer"><td align="left" valign="top"><a id="a-how"></a></td><td align="left" valign="top"><p>
    Here is <a class="link" href="manual/appendix_contributing.html" title="Appendix A.  Contributing">a page devoted to
    this topic</a>. Subscribing to the mailing list (see above, or
    the homepage) is a very good idea if you have something to
    contribute, or if you have spare time and want to
    help. Contributions don't have to be in the form of source code;
    anybody who is willing to help write documentation, for example,
    or has found a bug in code that we all thought was working and is
    willing to provide details, is more than welcome!
    </p></td></tr><tr class="question" title="1.6."><td align="left" valign="top"><a id="faq.whereis_old"></a><a id="q-whereis_old"></a><p><strong>1.6.</strong></p></td><td align="left" valign="top"><p>
      What happened to the older libg++? I need that!
    </p></td></tr><tr class="answer"><td align="left" valign="top"><a id="a-whereis_old"></a></td><td align="left" valign="top"><p>
    The most recent libg++ README states that libg++ is no longer
    being actively maintained.  It should not be used for new
    projects, and is only being kicked along to support older code.
    </p><p>
    More information in the <a class="link" href="manual/backwards.html" title="Backwards Compatibility">backwards compatibility documentation</a>
    </p></td></tr><tr class="question" title="1.7."><td align="left" valign="top"><a id="faq.more_questions"></a><a id="q-more_questions"></a><p><strong>1.7.</strong></p></td><td align="left" valign="top"><p>
      What if I have more questions?
    </p></td></tr><tr class="answer"><td align="left" valign="top"><a id="a-more_questions"></a></td><td align="left" valign="top"><p>
    If you have read the README file, and your question remains
    unanswered, then just ask the mailing list. At present, you do not
    need to be subscribed to the list to send a message to it.  More
    information is available on the homepage (including how to browse
    the list archives); to send a message to the list,
    use <code class="email">&lt;<a class="email" href="mailto:libstdc++@gcc.gnu.org">libstdc++@gcc.gnu.org</a>&gt;</code>.
    </p><p> 
    If you have a question that you think should be included
    here, or if you have a question <span class="emphasis"><em>about</em></span> a question/answer
    here, please send email to the libstdc++ mailing list, as above.
    </p></td></tr><tr class="toc"><td align="left" valign="top" colspan="2"><dl><dt>2.1. <a href="faq.html#faq.license.what">
      What are the license terms for libstdc++?
    </a></dt><dt>2.2. <a href="faq.html#faq.license.any_program">
      So any program which uses libstdc++ falls under the GPL?
    </a></dt><dt>2.3. <a href="faq.html#faq.license.lgpl">
      How is that different from the GNU {Lesser,Library} GPL?
    </a></dt><dt>2.4. <a href="faq.html#faq.license.what_restrictions">
      I see. So, what restrictions are there on programs that use the library?
    </a></dt></dl></td></tr><tr class="question" title="2.1."><td align="left" valign="top"><a id="faq.license.what"></a><a id="q-license.what"></a><p><strong>2.1.</strong></p></td><td align="left" valign="top"><p>
      What are the license terms for libstdc++?
    </p></td></tr><tr class="answer"><td align="left" valign="top"><a id="a-license.what"></a></td><td align="left" valign="top"><p>
    See <a class="link" href="manual/license.html" title="License">our license description</a>
    for these and related questions.
    </p></td></tr><tr class="question" title="2.2."><td align="left" valign="top"><a id="faq.license.any_program"></a><a id="q-license.any_program"></a><p><strong>2.2.</strong></p></td><td align="left" valign="top"><p>
      So any program which uses libstdc++ falls under the GPL?
    </p></td></tr><tr class="answer"><td align="left" valign="top"><a id="a-license.any_program"></a></td><td align="left" valign="top"><p>
     No. The special exception permits use of the library in
     proprietary applications.
    </p></td></tr><tr class="question" title="2.3."><td align="left" valign="top"><a id="faq.license.lgpl"></a><a id="q-license.lgpl"></a><p><strong>2.3.</strong></p></td><td align="left" valign="top"><p>
      How is that different from the GNU {Lesser,Library} GPL?
    </p></td></tr><tr class="answer"><td align="left" valign="top"><a id="a-license.lgpl"></a></td><td align="left" valign="top"><p>
      The LGPL requires that users be able to replace the LGPL code with a
     modified version; this is trivial if the library in question is a C
     shared library.  But there's no way to make that work with C++, where
     much of the library consists of inline functions and templates, which
     are expanded inside the code that uses the library.  So to allow people
     to replace the library code, someone using the library would have to
     distribute their own source, rendering the LGPL equivalent to the GPL.
    </p></td></tr><tr class="question" title="2.4."><td align="left" valign="top"><a id="faq.license.what_restrictions"></a><a id="q-license.what_restrictions"></a><p><strong>2.4.</strong></p></td><td align="left" valign="top"><p>
      I see. So, what restrictions are there on programs that use the library?
    </p></td></tr><tr class="answer"><td align="left" valign="top"><a id="a-license.what_restrictions"></a></td><td align="left" valign="top"><p>
      None.  We encourage such programs to be released as open source,
     but we won't punish you or sue you if you choose otherwise.
    </p></td></tr><tr class="toc"><td align="left" valign="top" colspan="2"><dl><dt>3.1. <a href="faq.html#faq.how_to_install">How do I install libstdc++?
    </a></dt><dt>3.2. <a href="faq.html#faq.how_to_get_sources">How does one get current libstdc++ sources?
    </a></dt><dt>3.3. <a href="faq.html#faq.how_to_test">How do I know if it works?
    </a></dt><dt>3.4. <a href="faq.html#faq.how_to_set_paths">How do I insure that the dynamically linked library will be found?
    </a></dt><dt>3.5. <a href="faq.html#faq.what_is_libsupcxx">
      What's libsupc++?
    </a></dt><dt>3.6. <a href="faq.html#faq.size">
      This library is HUGE!
    </a></dt></dl></td></tr><tr class="question" title="3.1."><td align="left" valign="top"><a id="faq.how_to_install"></a><a id="q-how_to_install"></a><p><strong>3.1.</strong></p></td><td align="left" valign="top"><p>How do I install libstdc++?
    </p></td></tr><tr class="answer"><td align="left" valign="top"><a id="a-how_to_install"></a></td><td align="left" valign="top"><p>
    Often libstdc++ comes pre-installed as an integral part of many
    existing GNU/Linux and Unix systems, as well as many embedded
    development tools. It may be necessary to install extra
    development packages to get the headers, or the documentation, or
    the source: please consult your vendor for details.
    </p><p> 
    To build and install from the GNU GCC sources, please consult the 
    <a class="link" href="manual/setup.html" title="Chapter 2. Setup">setup
    documentation</a> for detailed
    instructions. You may wish to browse those files ahead
    of time to get a feel for what's required.
    </p></td></tr><tr class="question" title="3.2."><td align="left" valign="top"><a id="faq.how_to_get_sources"></a><a id="q-how_to_get_sources"></a><p><strong>3.2.</strong></p></td><td align="left" valign="top"><p>How does one get current libstdc++ sources?
    </p></td></tr><tr class="answer"><td align="left" valign="top"><a id="a-how_to_get_sources"></a></td><td align="left" valign="top"><p>
    Libstdc++ sources for all official releases can be obtained as
    part of the GCC sources, available from various sites and
    mirrors. A full <a class="link" href="http://gcc.gnu.org/mirrors.html" target="_top">list of 
    download sites</a> is provided on the main GCC site.
    </p><p>
    Current libstdc++ sources can always be checked out of the main
    GCC source repository using the appropriate version control
    tool. At this time, that tool
    is <span class="application">Subversion</span>.
    </p><p>
    <span class="application">Subversion</span>, or <acronym class="acronym">SVN</acronym>, is
    one of several revision control packages.  It was selected for GNU
    projects because it's free (speech), free (beer), and very high
    quality.  The <a class="link" href="http://subversion.tigris.org" target="_top"> Subversion
    home page</a> has a better description.
    </p><p>
    The <span class="quote">“<span class="quote">anonymous client checkout</span>”</span> feature of SVN is
    similar to anonymous FTP in that it allows anyone to retrieve
    the latest libstdc++ sources.
    </p><p>
    For more information
    see <a class="link" href="http://gcc.gnu.org/svn.html" target="_top"><acronym class="acronym">SVN</acronym>
    details</a>.
    </p></td></tr><tr class="question" title="3.3."><td align="left" valign="top"><a id="faq.how_to_test"></a><a id="q-how_to_test"></a><p><strong>3.3.</strong></p></td><td align="left" valign="top"><p>How do I know if it works?
    </p></td></tr><tr class="answer"><td align="left" valign="top"><a id="a-how_to_test"></a></td><td align="left" valign="top"><p>
    Libstdc++ comes with its own validation testsuite, which includes
    conformance testing, regression testing, ABI testing, and
    performance testing. Please consult the 
    <a class="link" href="http://gcc.gnu.org/install/test.html" target="_top">testing
    documentation</a> for more details.
    </p><p>
    If you find bugs in the testsuite programs themselves, or if you
    think of a new test program that should be added to the suite,
    <span class="emphasis"><em>please</em></span> write up your idea and send it to the list!
    </p></td></tr><tr class="question" title="3.4."><td align="left" valign="top"><a id="faq.how_to_set_paths"></a><a id="q-how_to_set_paths"></a><p><strong>3.4.</strong></p></td><td align="left" valign="top"><p>How do I insure that the dynamically linked library will be found?
    </p></td></tr><tr class="answer"><td align="left" valign="top"><a id="a-how_to_set_paths"></a></td><td align="left" valign="top"><p>
    Depending on your platform and library version, the error message might
    be similar to one of the following:
    </p><pre class="screen">
    ./a.out: error while loading shared libraries: libstdc++.so.6: cannot open shared object file: No such file or directory

    /usr/libexec/ld-elf.so.1: Shared object "libstdc++.so.6" not found
    </pre><p>
    This doesn't mean that the shared library isn't installed, only
    that the dynamic linker can't find it. When a dynamically-linked
    executable is run the linker finds and loads the required shared
    libraries by searching a pre-configured list of directories. If
    the directory where you've installed libstdc++ is not in this list
    then the libraries won't be found. The simplest way to fix this is
    to use the <code class="literal">LD_LIBRARY_PATH</code> environment variable,
    which is a colon-separated list of directories in which the linker
    will search for shared libraries:
    </p><pre class="screen">
    LD_LIBRARY_PATH=${prefix}/lib:$LD_LIBRARY_PATH
    export LD_LIBRARY_PATH
    </pre><p>
    The exact environment variable to use will depend on your
    platform, e.g. DYLD_LIBRARY_PATH for Darwin,
    LD_LIBRARY_PATH_32/LD_LIBRARY_PATH_64 for Solaris 32-/64-bit
    and SHLIB_PATH for HP-UX.
    </p><p>
    See the man pages for <span class="command"><strong>ld</strong></span>, <span class="command"><strong>ldd</strong></span>
    and <span class="command"><strong>ldconfig</strong></span> for more information. The dynamic
    linker has different names on different platforms but the man page
    is usually called something such as <code class="filename">ld.so/rtld/dld.so</code>.
    </p><p>
    Using LD_LIBRARY_PATH is not always the best solution, <a class="link" href="manual/using_dynamic_or_shared.html#manual.intro.using.linkage.dynamic" title="Finding Dynamic or Shared Libraries">Finding Dynamic or Shared
    Libraries</a> in the manual gives some alternatives.
    </p></td></tr><tr class="question" title="3.5."><td align="left" valign="top"><a id="faq.what_is_libsupcxx"></a><a id="q-what_is_libsupcxx"></a><p><strong>3.5.</strong></p></td><td align="left" valign="top"><p>
      What's libsupc++?
    </p></td></tr><tr class="answer"><td align="left" valign="top"><a id="a-what_is_libsupcxx"></a></td><td align="left" valign="top"><p>
      If the only functions from <code class="filename">libstdc++.a</code>
      which you need are language support functions (those listed in
      <a class="link" href="manual/support.html" title="Chapter 4.  Support">clause 18</a> of the
      standard, e.g., <code class="function">new</code> and
      <code class="function">delete</code>), then try linking against
      <code class="filename">libsupc++.a</code>, which is a subset of
      <code class="filename">libstdc++.a</code>.  (Using <span class="command"><strong>gcc</strong></span>
      instead of <span class="command"><strong>g++</strong></span> and explicitly linking in
      <code class="filename">libsupc++.a</code> via <code class="literal">-lsupc++</code>
      for the final link step will do it).  This library contains only
      those support routines, one per object file.  But if you are
      using anything from the rest of the library, such as IOStreams
      or vectors, then you'll still need pieces from
      <code class="filename">libstdc++.a</code>.
    </p></td></tr><tr class="question" title="3.6."><td align="left" valign="top"><a id="faq.size"></a><a id="q-size"></a><p><strong>3.6.</strong></p></td><td align="left" valign="top"><p>
      This library is HUGE!
    </p></td></tr><tr class="answer"><td align="left" valign="top"><a id="a-size"></a></td><td align="left" valign="top"><p>
    Usually the size of libraries on disk isn't noticeable.  When a
    link editor (or simply <span class="quote">“<span class="quote">linker</span>”</span>) pulls things from a
    static archive library, only the necessary object files are copied
    into your executable, not the entire library.  Unfortunately, even
    if you only need a single function or variable from an object file,
    the entire object file is extracted.  (There's nothing unique to C++
    or libstdc++ about this; it's just common behavior, given here
    for background reasons.)
    </p><p>
    Some of the object files which make up libstdc++.a are rather large.
    If you create a statically-linked executable with
    <code class="literal">-static</code>, those large object files are suddenly part
    of your executable.  Historically the best way around this was to
    only place a very few functions (often only a single one) in each
    source/object file; then extracting a single function is the same
    as extracting a single .o file.  For libstdc++ this is only
    possible to a certain extent; the object files in question contain
    template classes and template functions, pre-instantiated, and
    splitting those up causes severe maintenance headaches.
    </p><p>
    On supported platforms, libstdc++ takes advantage of garbage
    collection in the GNU linker to get a result similar to separating
    each symbol into a separate source and object files. On these platforms,
    GNU ld can place each function and variable into its own
    section in a .o file.  The GNU linker can then perform garbage
    collection on unused sections; this reduces the situation to only
    copying needed functions into the executable, as before, but all
    happens automatically.
    </p></td></tr><tr class="toc"><td align="left" valign="top" colspan="2"><dl><dt>4.1. <a href="faq.html#faq.other_compilers">
      Can libstdc++ be used with non-GNU compilers?
    </a></dt><dt>4.2. <a href="faq.html#faq.solaris_long_long">
      No 'long long' type on Solaris?
    </a></dt><dt>4.3. <a href="faq.html#faq.predefined">
      _XOPEN_SOURCE and _GNU_SOURCE are always defined?
    </a></dt><dt>4.4. <a href="faq.html#faq.darwin_ctype">
      Mac OS X ctype.h is broken! How can I fix it?
    </a></dt><dt>4.5. <a href="faq.html#faq.threads_i386">
      Threading is broken on i386?
    </a></dt><dt>4.6. <a href="faq.html#faq.atomic_mips">
      MIPS atomic operations
    </a></dt><dt>4.7. <a href="faq.html#faq.linux_glibc">
      Recent GNU/Linux glibc required?
    </a></dt><dt>4.8. <a href="faq.html#faq.freebsd_wchar">
      Can't use wchar_t/wstring on FreeBSD
    </a></dt></dl></td></tr><tr class="question" title="4.1."><td align="left" valign="top"><a id="faq.other_compilers"></a><a id="q-other_compilers"></a><p><strong>4.1.</strong></p></td><td align="left" valign="top"><p>
      Can libstdc++ be used with non-GNU compilers?
    </p></td></tr><tr class="answer"><td align="left" valign="top"><a id="a-other_compilers"></a></td><td align="left" valign="top"><p>
    Perhaps.
    </p><p>
    Since the goal of ISO Standardization is for all C++
    implementations to be able to share code, libstdc++ should be
    usable under any ISO-compliant compiler, at least in theory.
    </p><p>
    However, the reality is that libstdc++ is targeted and optimized
    for GCC/g++. This means that often libstdc++ uses specific,
    non-standard features of g++ that are not present in older
    versions of proprietary compilers. It may take as much as a year or two
    after an official release of GCC that contains these features for
    proprietary tools to support these constructs.
    </p><p>
    In the near past, specific released versions of libstdc++ have
    been known to work with versions of the EDG C++ compiler, and
    vendor-specific proprietary C++ compilers such as the Intel ICC
    C++ compiler.
    </p></td></tr><tr class="question" title="4.2."><td align="left" valign="top"><a id="faq.solaris_long_long"></a><a id="q-solaris_long_long"></a><p><strong>4.2.</strong></p></td><td align="left" valign="top"><p>
      No 'long long' type on Solaris?
    </p></td></tr><tr class="answer"><td align="left" valign="top"><a id="a-solaris_long_long"></a></td><td align="left" valign="top"><p>
    By default we try to support the C99 <span class="type">long long</span> type.
    This requires that certain functions from your C library be present.
    </p><p> 
    Up through release 3.0.2 the platform-specific tests performed by
    libstdc++ were too general, resulting in a conservative approach
    to enabling the <span class="type">long long</span> code paths. The most
    commonly reported platform affected was Solaris.
    </p><p> 
    This has been fixed for libstdc++ releases greater than 3.0.3.
    </p></td></tr><tr class="question" title="4.3."><td align="left" valign="top"><a id="faq.predefined"></a><a id="q-predefined"></a><p><strong>4.3.</strong></p></td><td align="left" valign="top"><p>
      <code class="constant">_XOPEN_SOURCE</code> and <code class="constant">_GNU_SOURCE</code> are always defined?
    </p></td></tr><tr class="answer"><td align="left" valign="top"><a id="a-predefined"></a></td><td align="left" valign="top"><p>On Solaris, g++ (but not gcc) always defines the preprocessor
         macro <code class="constant">_XOPEN_SOURCE</code>.  On GNU/Linux, the same happens
         with <code class="constant">_GNU_SOURCE</code>.  (This is not an exhaustive list;
         other macros and other platforms are also affected.)
      </p><p>These macros are typically used in C library headers, guarding new
         versions of functions from their older versions.  The C++ standard
         library includes the C standard library, but it requires the C90
         version, which for backwards-compatibility reasons is often not the
         default for many vendors.
      </p><p>More to the point, the C++ standard requires behavior which is only
         available on certain platforms after certain symbols are defined.
         Usually the issue involves I/O-related typedefs.  In order to
         ensure correctness, the compiler simply predefines those symbols.
      </p><p>Note that it's not enough to #define them only when the library is
         being built (during installation).  Since we don't have an 'export'
         keyword, much of the library exists as headers, which means that
         the symbols must also be defined as your programs are parsed and
         compiled.
      </p><p>To see which symbols are defined, look for CPLUSPLUS_CPP_SPEC in
         the gcc config headers for your target (and try changing them to
         see what happens when building complicated code).  You can also run
         <span class="command"><strong>g++ -E -dM - &lt; /dev/null"</strong></span> to display
         a list of predefined macros for any particular installation.
      </p><p>This has been discussed on the mailing lists
         <a class="link" href="http://gcc.gnu.org/cgi-bin/htsearch?method=and&amp;format=builtin-long&amp;sort=score&amp;words=_XOPEN_SOURCE+Solaris" target="_top">quite a bit</a>.
      </p><p>This method is something of a wart.  We'd like to find a cleaner
         solution, but nobody yet has contributed the time.
      </p></td></tr><tr class="question" title="4.4."><td align="left" valign="top"><a id="faq.darwin_ctype"></a><a id="q-darwin_ctype"></a><p><strong>4.4.</strong></p></td><td align="left" valign="top"><p>
      Mac OS X <code class="filename">ctype.h</code> is broken! How can I fix it?
    </p></td></tr><tr class="answer"><td align="left" valign="top"><a id="a-darwin_ctype"></a></td><td align="left" valign="top"><p>This is a long-standing bug in the OS X support.  Fortunately,
         the patch is quite simple, and well-known.
         <a class="link" href="http://gcc.gnu.org/ml/gcc/2002-03/msg00817.html" target="_top"> Here's a
         link to the solution</a>.
      </p></td></tr><tr class="question" title="4.5."><td align="left" valign="top"><a id="faq.threads_i386"></a><a id="q-threads_i386"></a><p><strong>4.5.</strong></p></td><td align="left" valign="top"><p>
      Threading is broken on i386?
    </p></td></tr><tr class="answer"><td align="left" valign="top"><a id="a-threads_i386"></a></td><td align="left" valign="top"><p>
    </p><p>Support for atomic integer operations is/was broken on i386
         platforms.  The assembly code accidentally used opcodes that are
         only available on the i486 and later.  So if you configured GCC
         to target, for example, i386-linux, but actually used the programs
         on an i686, then you would encounter no problems.  Only when
         actually running the code on a i386 will the problem appear.
      </p><p>This is fixed in 3.2.2.
      </p></td></tr><tr class="question" title="4.6."><td align="left" valign="top"><a id="faq.atomic_mips"></a><a id="q-atomic_mips"></a><p><strong>4.6.</strong></p></td><td align="left" valign="top"><p>
      MIPS atomic operations
    </p></td></tr><tr class="answer"><td align="left" valign="top"><a id="a-atomic_mips"></a></td><td align="left" valign="top"><p>
    The atomic locking routines for MIPS targets requires MIPS II
    and later.  A patch went in just after the 3.3 release to
    make mips* use the generic implementation instead.  You can also
    configure for mipsel-elf as a workaround.
    </p><p>    
    The mips*-*-linux* port continues to use the MIPS II routines, and more
    work in this area is expected.
    </p></td></tr><tr class="question" title="4.7."><td align="left" valign="top"><a id="faq.linux_glibc"></a><a id="q-linux_glibc"></a><p><strong>4.7.</strong></p></td><td align="left" valign="top"><p>
      Recent GNU/Linux glibc required?
    </p></td></tr><tr class="answer"><td align="left" valign="top"><a id="a-linux_glibc"></a></td><td align="left" valign="top"><p>When running on GNU/Linux, libstdc++ 3.2.1 (shared library version
         5.0.1) and later uses localization and formatting code from the system
         C library (glibc) version 2.2.5 which contains necessary bugfixes.
         Most GNU/Linux distros make more recent versions available now.
         libstdc++ 4.6.0 and later require glibc 2.3 or later for this
         localization and formatting code.
      </p><p>The guideline is simple:  the more recent the C++ library, the
         more recent the C library.  (This is also documented in the main
         GCC installation instructions.)
      </p></td></tr><tr class="question" title="4.8."><td align="left" valign="top"><a id="faq.freebsd_wchar"></a><a id="q-freebsd_wchar"></a><p><strong>4.8.</strong></p></td><td align="left" valign="top"><p>
      Can't use wchar_t/wstring on FreeBSD
    </p></td></tr><tr class="answer"><td align="left" valign="top"><a id="a-freebsd_wchar"></a></td><td align="left" valign="top"><p>
    Older versions of FreeBSD's C library do not have sufficient
    support for wide character functions, and as a result the
    libstdc++ configury decides that wchar_t support should be
    disabled. In addition, the libstdc++ platform checks that
    enabled <span class="type">wchar_t</span> were quite strict, and not granular
    enough to detect when the minimal support to
    enable <span class="type">wchar_t</span> and C++ library structures
    like <code class="classname">wstring</code> were present. This impacted Solaris,
    Darwin, and BSD variants, and is fixed in libstdc++ versions post 4.1.0.
    </p><p> 
    </p></td></tr><tr class="toc"><td align="left" valign="top" colspan="2"><dl><dt>5.1. <a href="faq.html#faq.what_works">
      What works already?
    </a></dt><dt>5.2. <a href="faq.html#faq.standard_bugs">
      Bugs in the ISO C++ language or library specification
    </a></dt><dt>5.3. <a href="faq.html#faq.compiler_bugs">
      Bugs in the compiler (gcc/g++) and not libstdc++
    </a></dt></dl></td></tr><tr class="question" title="5.1."><td align="left" valign="top"><a id="faq.what_works"></a><a id="q-what_works"></a><p><strong>5.1.</strong></p></td><td align="left" valign="top"><p>
      What works already?
    </p></td></tr><tr class="answer"><td align="left" valign="top"><a id="a-what_works"></a></td><td align="left" valign="top"><p>
    Short answer: Pretty much everything <span class="emphasis"><em>works</em></span>
    except for some corner cases.  Support for localization
    in <code class="classname">locale</code> may be incomplete on non-GNU
    platforms. Also dependant on the underlying platform is support
    for <span class="type">wchar_t</span> and <span class="type">long
    long</span> specializations, and details of thread support.
    </p><p>    
    Long answer: See the implementation status pages for 
    <a class="link" href="manual/status.html#status.iso.1998" title="C++ 1998/2003">C++98</a>,
    <a class="link" href="manual/status.html#status.iso.tr1" title="C++ TR1">TR1</a>, and 
    <a class="link" href="manual/status.html#status.iso.2011" title="C++ 2011">C++11</a>.
    </p></td></tr><tr class="question" title="5.2."><td align="left" valign="top"><a id="faq.standard_bugs"></a><a id="q-standard_bugs"></a><p><strong>5.2.</strong></p></td><td align="left" valign="top"><p>
      Bugs in the ISO C++ language or library specification
    </p></td></tr><tr class="answer"><td align="left" valign="top"><a id="a-standard_bugs"></a></td><td align="left" valign="top"><p>
    Unfortunately, there are some. 
    </p><p>
    For those people who are not part of the ISO Library Group
    (i.e., nearly all of us needing to read this page in the first
    place), a public list of the library defects is occasionally
    published on <a class="link" href="http://www.open-std.org/jtc1/sc22/wg21/" target="_top">the WG21
    website</a>.
    Some of these issues have resulted in code changes in libstdc++.
    </p><p>
    If you think you've discovered a new bug that is not listed,
    please post a message describing your problem to the author of
    the library issues list or the Usenet group comp.lang.c++.moderated.
    </p></td></tr><tr class="question" title="5.3."><td align="left" valign="top"><a id="faq.compiler_bugs"></a><a id="q-compiler_bugs"></a><p><strong>5.3.</strong></p></td><td align="left" valign="top"><p>
      Bugs in the compiler (gcc/g++) and not libstdc++
    </p></td></tr><tr class="answer"><td align="left" valign="top"><a id="a-compiler_bugs"></a></td><td align="left" valign="top"><p>
    On occasion, the compiler is wrong. Please be advised that this
    happens much less often than one would think, and avoid jumping to
    conclusions.
    </p><p>
    First, examine the ISO C++ standard. Second, try another compiler
    or an older version of the GNU compilers. Third, you can find more
    information on the libstdc++ and the GCC mailing lists: search
    these lists with terms describing your issue.
    </p><p> 
    Before reporting a bug, please examine the
    <a class="link" href="http://gcc.gnu.org/bugs/" target="_top">bugs database</a> with the
    category set to <span class="quote">“<span class="quote">g++</span>”</span>. 
    </p></td></tr><tr class="toc"><td align="left" valign="top" colspan="2"><dl><dt>6.1. <a href="faq.html#faq.stream_reopening_fails">
      Reopening a stream fails
    </a></dt><dt>6.2. <a href="faq.html#faq.wefcxx_verbose">
      -Weffc++ complains too much
    </a></dt><dt>6.3. <a href="faq.html#faq.ambiguous_overloads">
      Ambiguous overloads after including an old-style header
    </a></dt><dt>6.4. <a href="faq.html#faq.v2_headers">
      The g++-3 headers are not ours
    </a></dt><dt>6.5. <a href="faq.html#faq.boost_concept_checks">
      Errors about *Concept and
      constraints in the STL
    </a></dt><dt>6.6. <a href="faq.html#faq.dlopen_crash">
      Program crashes when using library code in a
      dynamically-loaded library
    </a></dt><dt>6.7. <a href="faq.html#faq.memory_leaks">
      “Memory leaks” in containers
    </a></dt><dt>6.8. <a href="faq.html#faq.list_size_on">
      list::size() is O(n)!
    </a></dt><dt>6.9. <a href="faq.html#faq.easy_to_fix">
      Aw, that's easy to fix!
    </a></dt></dl></td></tr><tr class="question" title="6.1."><td align="left" valign="top"><a id="faq.stream_reopening_fails"></a><a id="q-stream_reopening_fails"></a><p><strong>6.1.</strong></p></td><td align="left" valign="top"><p>
      Reopening a stream fails
    </p></td></tr><tr class="answer"><td align="left" valign="top"><a id="a-stream_reopening_fails"></a></td><td align="left" valign="top"><p>
    One of the most-reported non-bug reports. Executing a sequence like:
    </p><div class="literallayout"><p><br />
    #include &lt;fstream&gt;<br />
    ...<br />
    std::fstream  fs(<span class="quote">“<span class="quote">a_file</span>”</span>);<br />
    // .<br />
    // . do things with fs...<br />
    // .<br />
    fs.close();<br />
    fs.open(<span class="quote">“<span class="quote">a_new_file</span>”</span>);<br />
    </p></div><p>
    All operations on the re-opened <code class="varname">fs</code> will fail, or at
    least act very strangely.  Yes, they often will, especially if
    <code class="varname">fs</code> reached the EOF state on the previous file.  The
    reason is that the state flags are <span class="emphasis"><em>not</em></span> cleared
    on a successful call to open().  The standard unfortunately did
    not specify behavior in this case, and to everybody's great sorrow,
    the <a class="link" href="manual/bugs.html" title="Bugs">proposed LWG resolution in
      DR #22</a> is to leave the flags unchanged.  You must insert a call
    to <code class="function">fs.clear()</code> between the calls to close() and open(),
    and then everything will work like we all expect it to work.
    <span class="emphasis"><em>Update:</em></span> for GCC 4.0 we implemented the resolution
    of <a class="link" href="manual/bugs.html" title="Bugs">DR #409</a> and open() 
    now calls <code class="function">clear()</code> on success!
    </p></td></tr><tr class="question" title="6.2."><td align="left" valign="top"><a id="faq.wefcxx_verbose"></a><a id="q-wefcxx_verbose"></a><p><strong>6.2.</strong></p></td><td align="left" valign="top"><p>
      -Weffc++ complains too much
    </p></td></tr><tr class="answer"><td align="left" valign="top"><a id="a-wefcxx_verbose"></a></td><td align="left" valign="top"><p>
    Many warnings are emitted when <code class="literal">-Weffc++</code> is used.  Making
    libstdc++ <code class="literal">-Weffc++</code>-clean is not a goal of the project,
    for a few reasons.  Mainly, that option tries to enforce
    object-oriented programming, while the Standard Library isn't
    necessarily trying to be OO.
    </p><p>
    We do, however, try to have libstdc++ sources as clean as possible. If
    you see some simple changes that pacify <code class="literal">-Weffc++</code>
    without other drawbacks, send us a patch.
    </p></td></tr><tr class="question" title="6.3."><td align="left" valign="top"><a id="faq.ambiguous_overloads"></a><a id="q-ambiguous_overloads"></a><p><strong>6.3.</strong></p></td><td align="left" valign="top"><p>
      Ambiguous overloads after including an old-style header
    </p></td></tr><tr class="answer"><td align="left" valign="top"><a id="a-ambiguous_overloads"></a></td><td align="left" valign="top"><p>
    Another problem is the <code class="literal">rel_ops</code> namespace and the template
    comparison operator functions contained therein.  If they become
    visible in the same namespace as other comparison functions
    (e.g., <span class="quote">“<span class="quote">using</span>”</span> them and the &lt;iterator&gt; header),
    then you will suddenly be faced with huge numbers of ambiguity
    errors.  This was discussed on the -v3 list; Nathan Myers
    <a class="link" href="http://gcc.gnu.org/ml/libstdc++/2001-01/msg00247.html" target="_top">sums
      things up here</a>.  The collisions with vector/string iterator
    types have been fixed for 3.1.
    </p></td></tr><tr class="question" title="6.4."><td align="left" valign="top"><a id="faq.v2_headers"></a><a id="q-v2_headers"></a><p><strong>6.4.</strong></p></td><td align="left" valign="top"><p>
      The g++-3 headers are <span class="emphasis"><em>not ours</em></span>
    </p></td></tr><tr class="answer"><td align="left" valign="top"><a id="a-v2_headers"></a></td><td align="left" valign="top"><p>
	If you are using headers in
	<code class="filename">${prefix}/include/g++-3</code>, or if the installed
	library's name looks like <code class="filename">libstdc++-2.10.a</code> or
	<code class="filename">libstdc++-libc6-2.10.so</code>, then you are using the
	old libstdc++-v2 library, which is nonstandard and
	unmaintained.  Do not report problems with -v2 to the -v3
	mailing list.
      </p><p>
	For GCC versions 3.0 and 3.1 the libstdc++ header files are
	installed in <code class="filename">${prefix}/include/g++-v3</code> (see the
	'v'?).  Starting with version 3.2 the headers are installed in
	<code class="filename">${prefix}/include/c++/${version}</code> as this prevents
	headers from previous versions being found by mistake.
      </p></td></tr><tr class="question" title="6.5."><td align="left" valign="top"><a id="faq.boost_concept_checks"></a><a id="q-boost_concept_checks"></a><p><strong>6.5.</strong></p></td><td align="left" valign="top"><p>
      Errors about <span class="emphasis"><em>*Concept</em></span> and
      <span class="emphasis"><em>constraints</em></span> in the STL
    </p></td></tr><tr class="answer"><td align="left" valign="top"><a id="a-boost_concept_checks"></a></td><td align="left" valign="top"><p>
    If you see compilation errors containing messages about
    <span class="errortext">foo Concept </span>and something to do with a
    <span class="errortext">constraints</span> member function, then most
    likely you have violated one of the requirements for types used
    during instantiation of template containers and functions.  For
    example, EqualityComparableConcept appears if your types must be
    comparable with == and you have not provided this capability (a
    typo, or wrong visibility, or you just plain forgot, etc).
    </p><p>
    More information, including how to optionally enable/disable the
    checks, is available in the
    <a class="link" href="manual/bk01pt02ch05s02.html" title="Concept Checking">Diagnostics</a>.
    chapter of the manual.
    </p></td></tr><tr class="question" title="6.6."><td align="left" valign="top"><a id="faq.dlopen_crash"></a><a id="q-dlopen_crash"></a><p><strong>6.6.</strong></p></td><td align="left" valign="top"><p>
      Program crashes when using library code in a
      dynamically-loaded library
    </p></td></tr><tr class="answer"><td align="left" valign="top"><a id="a-dlopen_crash"></a></td><td align="left" valign="top"><p>
    If you are using the C++ library across dynamically-loaded
    objects, make certain that you are passing the correct options
    when compiling and linking:
    </p><div class="literallayout"><p><br />
    // compile your library components<br />
    g++ -fPIC -c a.cc<br />
    g++ -fPIC -c b.cc<br />
    ...<br />
    g++ -fPIC -c z.cc<br />
<br />
    // create your library<br />
    g++ -fPIC -shared -rdynamic -o libfoo.so a.o b.o ... z.o<br />
<br />
    // link the executable<br />
    g++ -fPIC -rdynamic -o foo ... -L. -lfoo -ldl<br />
    </p></div></td></tr><tr class="question" title="6.7."><td align="left" valign="top"><a id="faq.memory_leaks"></a><a id="q-memory_leaks"></a><p><strong>6.7.</strong></p></td><td align="left" valign="top"><p>
      <span class="quote">“<span class="quote">Memory leaks</span>”</span> in containers
    </p></td></tr><tr class="answer"><td align="left" valign="top"><a id="a-memory_leaks"></a></td><td align="left" valign="top"><p>
    A few people have reported that the standard containers appear
    to leak memory when tested with memory checkers such as
    <a class="link" href="http://valgrind.org/" target="_top">valgrind</a>.
<<<<<<< HEAD
    The library's default allocators keep free memory in a pool
    for later reuse, rather than returning it to the OS.  Although
=======
    Under some configurations the library's allocators keep free memory in a
    pool for later reuse, rather than returning it to the OS.  Although
>>>>>>> 747e4b8f
    this memory is always reachable by the library and is never
    lost, memory debugging tools can report it as a leak.  If you
    want to test the library for memory leaks please read
    <a class="link" href="manual/debug.html#debug.memory" title="Memory Leak Hunting">Tips for memory leak hunting</a>
    first.
    </p></td></tr><tr class="question" title="6.8."><td align="left" valign="top"><a id="faq.list_size_on"></a><a id="q-list_size_on"></a><p><strong>6.8.</strong></p></td><td align="left" valign="top"><p>
      list::size() is O(n)!
    </p></td></tr><tr class="answer"><td align="left" valign="top"><a id="a-list_size_on"></a></td><td align="left" valign="top"><p>
    See
    the <a class="link" href="manual/containers.html" title="Chapter 9.  Containers">Containers</a>
    chapter.
    </p></td></tr><tr class="question" title="6.9."><td align="left" valign="top"><a id="faq.easy_to_fix"></a><a id="q-easy_to_fix"></a><p><strong>6.9.</strong></p></td><td align="left" valign="top"><p>
      Aw, that's easy to fix!
    </p></td></tr><tr class="answer"><td align="left" valign="top"><a id="a-easy_to_fix"></a></td><td align="left" valign="top"><p>
    If you have found a bug in the library and you think you have
    a working fix, then send it in!  The main GCC site has a page
    on <a class="link" href="http://gcc.gnu.org/contribute.html" target="_top">submitting
    patches</a> that covers the procedure, but for libstdc++ you
    should also send the patch to our mailing list in addition to
    the GCC patches mailing list.  The libstdc++
    <a class="link" href="manual/appendix_contributing.html" title="Appendix A.  Contributing">contributors' page</a>
    also talks about how to submit patches.
    </p><p>
    In addition to the description, the patch, and the ChangeLog
    entry, it is a Good Thing if you can additionally create a small
    test program to test for the presence of the bug that your patch
    fixes.  Bugs have a way of being reintroduced; if an old bug
    creeps back in, it will be caught immediately by the testsuite -
    but only if such a test exists.
    </p></td></tr><tr class="toc"><td align="left" valign="top" colspan="2"><dl><dt>7.1. <a href="faq.html#faq.iterator_as_pod">
      string::iterator is not char*; vector&lt;T&gt;::iterator is not T*
    </a></dt><dt>7.2. <a href="faq.html#faq.what_is_next">
      What's next after libstdc++?
    </a></dt><dt>7.3. <a href="faq.html#faq.sgi_stl">
      What about the STL from SGI?
    </a></dt><dt>7.4. <a href="faq.html#faq.extensions_and_backwards_compat">
      Extensions and Backward Compatibility
    </a></dt><dt>7.5. <a href="faq.html#faq.tr1_support">
      Does libstdc++ support TR1?
    </a></dt><dt>7.6. <a href="faq.html#faq.get_iso_cxx">How do I get a copy of the ISO C++ Standard?
    </a></dt><dt>7.7. <a href="faq.html#faq.what_is_abi">
      What's an ABI and why is it so messy?
    </a></dt><dt>7.8. <a href="faq.html#faq.size_equals_capacity">
      How do I make std::vector&lt;T&gt;::capacity() == std::vector&lt;T&gt;::size?
    </a></dt></dl></td></tr><tr class="question" title="7.1."><td align="left" valign="top"><a id="faq.iterator_as_pod"></a><a id="faq.iterator_as_pod_q"></a><p><strong>7.1.</strong></p></td><td align="left" valign="top"><p>
      string::iterator is not char*; vector&lt;T&gt;::iterator is not T*
    </p></td></tr><tr class="answer"><td align="left" valign="top"><a id="faq.iterator_as_pod_a"></a></td><td align="left" valign="top"><p>
    If you have code that depends on container&lt;T&gt; iterators
    being implemented as pointer-to-T, your code is broken. It's
    considered a feature, not a bug, that libstdc++ points this out.
    </p><p>
    While there are arguments for iterators to be implemented in
    that manner, A) they aren't very good ones in the long term,
    and B) they were never guaranteed by the Standard anyway.  The
    type-safety achieved by making iterators a real class rather
    than a typedef for <span class="type">T*</span> outweighs nearly all opposing
    arguments.
    </p><p>
    Code which does assume that a vector iterator <code class="varname">i</code>
    is a pointer can often be fixed by changing <code class="varname">i</code> in
    certain expressions to <code class="varname">&amp;*i</code>.  Future revisions
    of the Standard are expected to bless this usage for
    vector&lt;&gt; (but not for basic_string&lt;&gt;).
    </p></td></tr><tr class="question" title="7.2."><td align="left" valign="top"><a id="faq.what_is_next"></a><a id="q-what_is_next"></a><p><strong>7.2.</strong></p></td><td align="left" valign="top"><p>
      What's next after libstdc++?
    </p></td></tr><tr class="answer"><td align="left" valign="top"><a id="a-what_is_next"></a></td><td align="left" valign="top"><p>
	Hopefully, not much.  The goal of libstdc++ is to produce a
	fully-compliant, fully-portable Standard Library.  After that,
	we're mostly done: there won't <span class="emphasis"><em>be</em></span> any
	more compliance work to do.
      </p><p>
	There is an effort underway to add significant extensions to
	the standard library specification.  The latest version of
	this effort is described in
         <a class="link" href="http://www.open-std.org/jtc1/sc22/wg21/docs/papers/2005/n1836.pdf" target="_top">
         The C++ Library Technical Report 1</a>.
      </p></td></tr><tr class="question" title="7.3."><td align="left" valign="top"><a id="faq.sgi_stl"></a><a id="q-sgi_stl"></a><p><strong>7.3.</strong></p></td><td align="left" valign="top"><p>
      What about the STL from SGI?
    </p></td></tr><tr class="answer"><td align="left" valign="top"><a id="a-sgi_stl"></a></td><td align="left" valign="top"><p>
      The <a class="link" href="http://www.sgi.com/tech/stl/" target="_top">STL from SGI</a>,
    version 3.3, was the final merge of the STL codebase.  The
    code in libstdc++ contains many fixes and changes, and
    the SGI code is no longer under active
    development.  We expect that no future merges will take place.
    </p><p>
    In particular, <code class="classname">string</code> is not from SGI and makes no
    use of their "rope" class (which is included as an
    optional extension), nor is <code class="classname">valarray</code> and some others.
    Classes like <code class="classname">vector&lt;&gt;</code> are, but have been
    extensively modified.
    </p><p>
    More information on the evolution of libstdc++ can be found at the
    <a class="link" href="manual/api.html" title="API Evolution and Deprecation History">API
    evolution</a>
    and <a class="link" href="manual/backwards.html" title="Backwards Compatibility">backwards
    compatibility</a> documentation.
    </p><p>
    The FAQ for SGI's STL (one jump off of their main page) is
    still recommended reading.
    </p></td></tr><tr class="question" title="7.4."><td align="left" valign="top"><a id="faq.extensions_and_backwards_compat"></a><a id="q-extensions_and_backwards_compat"></a><p><strong>7.4.</strong></p></td><td align="left" valign="top"><p>
      Extensions and Backward Compatibility
    </p></td></tr><tr class="answer"><td align="left" valign="top"><a id="a-extensions_and_backwards_compat"></a></td><td align="left" valign="top"><p>
      See the <a class="link" href="manual/backwards.html" title="Backwards Compatibility">link</a> on backwards compatibility and <a class="link" href="manual/api.html" title="API Evolution and Deprecation History">link</a> on evolution.
    </p></td></tr><tr class="question" title="7.5."><td align="left" valign="top"><a id="faq.tr1_support"></a><a id="q-tr1_support"></a><p><strong>7.5.</strong></p></td><td align="left" valign="top"><p>
      Does libstdc++ support TR1?
    </p></td></tr><tr class="answer"><td align="left" valign="top"><a id="a-tr1_support"></a></td><td align="left" valign="top"><p>
    Yes.
    </p><p>
    The C++ Standard Library Technical Report adds many new features to 
    the library.  The latest version of this effort is described in
    <a class="link" href="http://www.open-std.org/jtc1/sc22/wg21/docs/papers/2005/n1836.pdf" target="_top">
         Technical Report 1</a>.
    </p><p>
    The implementation status of TR1 in libstdc++ can be tracked <a class="link" href="manual/status.html#status.iso.tr1" title="C++ TR1">on the TR1 status
    page</a>.
    </p></td></tr><tr class="question" title="7.6."><td align="left" valign="top"><a id="faq.get_iso_cxx"></a><a id="q-get_iso_cxx"></a><p><strong>7.6.</strong></p></td><td align="left" valign="top"><p>How do I get a copy of the ISO C++ Standard?
    </p></td></tr><tr class="answer"><td align="left" valign="top"><a id="a-get_iso_cxx"></a></td><td align="left" valign="top"><p>
    Copies of the full ISO 14882 standard are available on line via
    the ISO mirror site for committee members.  Non-members, or those
    who have not paid for the privilege of sitting on the committee
    and sustained their two-meeting commitment for voting rights, may
    get a copy of the standard from their respective national
    standards organization.  In the USA, this national standards
    organization is ANSI and their website is
    right <a class="link" href="http://www.ansi.org" target="_top">here</a>.  (And if
    you've already registered with them, clicking this link will take
    you to directly to the place where you can
    <a class="link" href="http://webstore.ansi.org/RecordDetail.aspx?sku=ISO%2FIEC+14882:2003" target="_top">buy the standard on-line</a>.
    </p><p>
    Who is your country's member body?  Visit the
    <a class="link" href="http://www.iso.ch/" target="_top">ISO homepage</a> and find out!
    </p><p>
    The 2003 version of the standard (the 1998 version plus TC1) is
    available in print, ISBN 0-470-84674-7.
    </p></td></tr><tr class="question" title="7.7."><td align="left" valign="top"><a id="faq.what_is_abi"></a><a id="q-what_is_abi"></a><p><strong>7.7.</strong></p></td><td align="left" valign="top"><p>
      What's an ABI and why is it so messy?
    </p></td></tr><tr class="answer"><td align="left" valign="top"><a id="a-what_is_abi"></a></td><td align="left" valign="top"><p>
    <acronym class="acronym">ABI</acronym> stands for <span class="quote">“<span class="quote">Application Binary
     Interface</span>”</span>.  Conventionally, it refers to a great
    mass of details about how arguments are arranged on the call
    stack and/or in registers, and how various types are arranged
    and padded in structs.  A single CPU design may suffer
    multiple ABIs designed by different development tool vendors
    who made different choices, or even by the same vendor for
    different target applications or compiler versions.  In ideal
    circumstances the CPU designer presents one ABI and all the
    OSes and compilers use it.  In practice every ABI omits
    details that compiler implementers (consciously or
    accidentally) must choose for themselves.
    </p><p>
    That ABI definition suffices for compilers to generate code so a
    program can interact safely with an OS and its lowest-level libraries.
    Users usually want an ABI to encompass more detail, allowing libraries
    built with different compilers (or different releases of the same
    compiler!) to be linked together.  For C++, this includes many more
    details than for C, and CPU designers (for good reasons elaborated
    below) have not stepped up to publish C++ ABIs.  The details include
    virtual function implementation, struct inheritance layout, name
    mangling, and exception handling.  Such an ABI has been defined for
    GNU C++, and is immediately useful for embedded work relying only on
    a <span class="quote">“<span class="quote">free-standing implementation</span>”</span> that doesn't include (much
    of) the standard library.  It is a good basis for the work to come.
    </p><p>
    A useful C++ ABI must also incorporate many details of the standard
    library implementation.  For a C ABI, the layouts of a few structs
    (such as FILE, stat, jmpbuf, and the like) and a few macros suffice.
    For C++, the details include the complete set of names of functions
    and types used, the offsets of class members and virtual functions,
    and the actual definitions of all inlines.  C++ exposes many more
    library details to the caller than C does.  It makes defining
    a complete ABI a much bigger undertaking, and requires not just
    documenting library implementation details, but carefully designing
    those details so that future bug fixes and optimizations don't
    force breaking the ABI.
    </p><p>
    There are ways to help isolate library implementation details from the
    ABI, but they trade off against speed.  Library details used in
    inner loops (e.g., getchar) must be exposed and frozen for all
    time, but many others may reasonably be kept hidden from user code,
    so they may later be changed.  Deciding which, and implementing
    the decisions, must happen before you can reasonably document a
    candidate C++ ABI that encompasses the standard library.
    </p></td></tr><tr class="question" title="7.8."><td align="left" valign="top"><a id="faq.size_equals_capacity"></a><a id="q-size_equals_capacity"></a><p><strong>7.8.</strong></p></td><td align="left" valign="top"><p>
      How do I make std::vector&lt;T&gt;::capacity() == std::vector&lt;T&gt;::size?
    </p></td></tr><tr class="answer"><td align="left" valign="top"><a id="a-size_equals_capacity"></a></td><td align="left" valign="top"><p>
    The standard idiom for deallocating a <code class="classname">vector&lt;T&gt;</code>'s
    unused memory is to create a temporary copy of the vector and swap their
    contents, e.g. for <code class="classname">vector&lt;T&gt; v</code>
    </p><div class="literallayout"><p><br />
     std::vector&lt;T&gt;(v).swap(v);<br />
    </p></div><p>
    The copy will take O(n) time and the swap is constant time.
    </p><p>
    See <a class="link" href="manual/strings.html#strings.string.shrink" title="Shrink to Fit">Shrink-to-fit
    strings</a> for a similar solution for strings.
    </p></td></tr></tbody></table></div></div><div class="navfooter"><hr /><table width="100%" summary="Navigation footer"><tr><td width="40%" align="left"><a accesskey="p" href="bk03.html">Prev</a> </td><td width="20%" align="center"><a accesskey="u" href="bk03.html">Up</a></td><td width="40%" align="right"> </td></tr><tr><td width="40%" align="left" valign="top"> </td><td width="20%" align="center"><a accesskey="h" href="index.html">Home</a></td><td width="40%" align="right" valign="top"> </td></tr></table></div></body></html><|MERGE_RESOLUTION|>--- conflicted
+++ resolved
@@ -4,11 +4,7 @@
       2008, 2010
      
       <a class="link" href="http://www.fsf.org" target="_top">FSF</a>
-<<<<<<< HEAD
-    </p></div></div><hr /></div><div class="qandaset" title="Frequently Asked Questions"><a id="id575606"></a><dl><dt></dt><dd><dl><dt>1.1. <a href="faq.html#faq.what">
-=======
     </p></div></div><hr /></div><div class="qandaset" title="Frequently Asked Questions"><a id="idp9745504"></a><dl><dt></dt><dd><dl><dt>1.1. <a href="faq.html#faq.what">
->>>>>>> 747e4b8f
       What is libstdc++?
     </a></dt><dt>1.2. <a href="faq.html#faq.why">
       Why should I use libstdc++?
@@ -675,13 +671,8 @@
     A few people have reported that the standard containers appear
     to leak memory when tested with memory checkers such as
     <a class="link" href="http://valgrind.org/" target="_top">valgrind</a>.
-<<<<<<< HEAD
-    The library's default allocators keep free memory in a pool
-    for later reuse, rather than returning it to the OS.  Although
-=======
     Under some configurations the library's allocators keep free memory in a
     pool for later reuse, rather than returning it to the OS.  Although
->>>>>>> 747e4b8f
     this memory is always reachable by the library and is never
     lost, memory debugging tools can report it as a leak.  If you
     want to test the library for memory leaks please read
