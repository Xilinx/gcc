// -*- C++ -*-

<<<<<<< HEAD
// Copyright (C) 2005, 2006, 2007, 2009 Free Software Foundation, Inc.
=======
// Copyright (C) 2005, 2006, 2007, 2009, 2010, 2011
// Free Software Foundation, Inc.
>>>>>>> 3082eeb7
//
// This file is part of the GNU ISO C++ Library.  This library is free
// software; you can redistribute it and/or modify it under the terms
// of the GNU General Public License as published by the Free Software
// Foundation; either version 3, or (at your option) any later
// version.

// This library is distributed in the hope that it will be useful, but
// WITHOUT ANY WARRANTY; without even the implied warranty of
// MERCHANTABILITY or FITNESS FOR A PARTICULAR PURPOSE.  See the GNU
// General Public License for more details.

// Under Section 7 of GPL version 3, you are granted additional
// permissions described in the GCC Runtime Library Exception, version
// 3.1, as published by the Free Software Foundation.

// You should have received a copy of the GNU General Public License and
// a copy of the GCC Runtime Library Exception along with this program;
// see the files COPYING3 and COPYING.RUNTIME respectively.  If not, see
// <http://www.gnu.org/licenses/>.

// Copyright (C) 2004 Ami Tavory and Vladimir Dreizin, IBM-HRL.

// Permission to use, copy, modify, sell, and distribute this software
// is hereby granted without fee, provided that the above copyright
// notice appears in all copies, and that both that copyright notice
// and this permission notice appear in supporting documentation. None
// of the above authors, nor IBM Haifa Research Laboratories, make any
// representation about the suitability of this software for any
// purpose. It is provided "as is" without express or implied
// warranty.

/**
 * @file pat_trie_/pat_trie_.hpp
 * Contains an implementation class for a patricia tree.
 */

<<<<<<< HEAD
/**
 * This implementation loosely borrows ideas from:
 * 1) Fast Mergeable Integer Maps, Okasaki, Gill 1998
 * 2) Ptset: Sets of integers implemented as Patricia trees,
 *    Jean-Christophe Filliatr, 2000
 **/

#include <ext/pb_ds/detail/pat_trie_/synth_e_access_traits.hpp>
#include <ext/pb_ds/detail/pat_trie_/node_base.hpp>
#include <ext/pb_ds/exception.hpp>
#include <ext/pb_ds/tag_and_trait.hpp>
#include <ext/pb_ds/detail/eq_fn/eq_by_less.hpp>
#include <ext/pb_ds/detail/types_traits.hpp>
#include <ext/pb_ds/tree_policy.hpp>
#include <ext/pb_ds/detail/cond_dealtor.hpp>
#include <ext/pb_ds/detail/type_utils.hpp>
=======
>>>>>>> 3082eeb7
#include <iterator>
#include <utility>
#include <algorithm>
#include <functional>
#include <assert.h>
#include <list>
#include <ext/pb_ds/exception.hpp>
#include <ext/pb_ds/tag_and_trait.hpp>
#include <ext/pb_ds/tree_policy.hpp>
#include <ext/pb_ds/detail/cond_dealtor.hpp>
#include <ext/pb_ds/detail/type_utils.hpp>
#include <ext/pb_ds/detail/types_traits.hpp>
#include <ext/pb_ds/detail/eq_fn/eq_by_less.hpp>
#include <ext/pb_ds/detail/pat_trie_/synth_access_traits.hpp>
#include <ext/pb_ds/detail/pat_trie_/pat_trie_base.hpp>
#ifdef _GLIBCXX_DEBUG
#include <ext/pb_ds/detail/debug_map_base.hpp>
#endif
#include <debug/debug.h>

namespace __gnu_pbds
{
  namespace detail
  {
#ifdef PB_DS_DATA_TRUE_INDICATOR
#define PB_DS_PAT_TRIE_NAME pat_trie_map
#endif

#ifdef PB_DS_DATA_FALSE_INDICATOR
#define PB_DS_PAT_TRIE_NAME pat_trie_set
#endif

#define PB_DS_CLASS_T_DEC \
    template<typename Key, typename Mapped, typename Node_And_It_Traits, \
	     typename _Alloc>

#define PB_DS_CLASS_C_DEC \
    PB_DS_PAT_TRIE_NAME<Key, Mapped, Node_And_It_Traits, _Alloc>

#define PB_DS_PAT_TRIE_TRAITS_BASE \
    types_traits<Key, Mapped, _Alloc, false>

#ifdef _GLIBCXX_DEBUG
#define PB_DS_DEBUG_MAP_BASE_C_DEC \
    debug_map_base<Key,	eq_by_less<Key, std::less<Key> >, \
		 typename _Alloc::template rebind<Key>::other::const_reference>
#endif


    /**
     *  @brief PATRICIA trie.
     *  @ingroup branch-detail
     *
     *  This implementation loosely borrows ideas from:
     *  1) Fast Mergeable Integer Maps, Okasaki, Gill 1998
     *  2) Ptset: Sets of integers implemented as Patricia trees,
     *     Jean-Christophe Filliatr, 2000
     */
    template<typename Key, typename Mapped, typename Node_And_It_Traits,
	     typename _Alloc>
    class PB_DS_PAT_TRIE_NAME :
#ifdef _GLIBCXX_DEBUG
      public PB_DS_DEBUG_MAP_BASE_C_DEC,
#endif
      public Node_And_It_Traits::synth_access_traits,
      public Node_And_It_Traits::node_update,
      public PB_DS_PAT_TRIE_TRAITS_BASE,
      public pat_trie_base
    {
    private:
      typedef pat_trie_base				base_type;
      typedef PB_DS_PAT_TRIE_TRAITS_BASE 	       	traits_base;
      typedef Node_And_It_Traits			traits_type;

      typedef typename traits_type::synth_access_traits synth_access_traits;
      typedef typename synth_access_traits::const_iterator a_const_iterator;

      typedef typename traits_type::node 		node;
      typedef typename _Alloc::template rebind<node>	__rebind_n;
      typedef typename __rebind_n::other::const_pointer node_const_pointer;
      typedef typename __rebind_n::other::pointer 	node_pointer;

      typedef typename traits_type::head 		head;
      typedef typename _Alloc::template rebind<head>	__rebind_h;
      typedef typename __rebind_h::other 		head_allocator;
      typedef typename head_allocator::pointer 		head_pointer;

      typedef typename traits_type::leaf 		leaf;
      typedef typename _Alloc::template rebind<leaf>	__rebind_l;
      typedef typename __rebind_l::other 		leaf_allocator;
      typedef typename leaf_allocator::pointer 		leaf_pointer;
      typedef typename leaf_allocator::const_pointer 	leaf_const_pointer;

      typedef typename traits_type::inode 		inode;
      typedef typename inode::iterator 			inode_iterator;
      typedef typename _Alloc::template rebind<inode> 	__rebind_in;
      typedef typename __rebind_in::other 		__rebind_ina;
      typedef typename __rebind_in::other      	       	inode_allocator;
      typedef typename __rebind_ina::pointer 		inode_pointer;
      typedef typename __rebind_ina::const_pointer 	inode_const_pointer;


      /// Conditional deallocator.
      class cond_dealtor
      {
      protected:
	leaf_pointer 		m_p_nd;
	bool 			m_no_action_dtor;
	bool 			m_call_destructor;

      public:
	cond_dealtor(leaf_pointer p_nd)
	: m_p_nd(p_nd), m_no_action_dtor(false), m_call_destructor(false)
	{ }

	void
	set_no_action_dtor()
	{ m_no_action_dtor = true; }

	void
	set_call_destructor()
	{ m_call_destructor = true; }

	~cond_dealtor()
	{
	  if (m_no_action_dtor)
	    return;

	  if (m_call_destructor)
	    m_p_nd->~leaf();

	  s_leaf_allocator.deallocate(m_p_nd, 1);
	}
      };


      /// Branch bag, for split-join.
      class branch_bag
      {
      private:
	typedef inode_pointer 			       	__inp;
	typedef typename _Alloc::template rebind<__inp>::other 	__rebind_inp;

#ifdef _GLIBCXX_DEBUG
	typedef std::_GLIBCXX_STD_C::list<__inp, __rebind_inp> 	bag_type;
#else
	typedef std::list<__inp, __rebind_inp> 			bag_type;
#endif

	bag_type 						m_bag;
      public:
	void
	add_branch()
	{
	  inode_pointer p_nd = s_inode_allocator.allocate(1);
	  __try
	    {
	      m_bag.push_back(p_nd);
	    }
	  __catch(...)
	    {
	      s_inode_allocator.deallocate(p_nd, 1);
	      __throw_exception_again;
	    }
	}

	inode_pointer
	get_branch()
	{
	  _GLIBCXX_DEBUG_ASSERT(!m_bag.empty());
	  inode_pointer p_nd = *m_bag.begin();
	  m_bag.pop_front();
	  return p_nd;
	}

	~branch_bag()
	{
	  while (!m_bag.empty())
	    {
	      inode_pointer p_nd = *m_bag.begin();
	      s_inode_allocator.deallocate(p_nd, 1);
	      m_bag.pop_front();
	    }
	}

	inline bool
	empty() const
	{ return m_bag.empty(); }
      };

#ifdef _GLIBCXX_DEBUG
      typedef PB_DS_DEBUG_MAP_BASE_C_DEC 		debug_base;
#endif

      typedef typename traits_type::null_node_update_pointer null_node_update_pointer;

    public:
      typedef pat_trie_tag 				container_category;
      typedef _Alloc 					allocator_type;
      typedef typename _Alloc::size_type 		size_type;
      typedef typename _Alloc::difference_type 		difference_type;

      typedef typename traits_base::key_type 		key_type;
      typedef typename traits_base::key_pointer 	key_pointer;
      typedef typename traits_base::key_const_pointer 	key_const_pointer;
      typedef typename traits_base::key_reference 	key_reference;
      typedef typename traits_base::key_const_reference key_const_reference;
      typedef typename traits_base::mapped_type 	mapped_type;
      typedef typename traits_base::mapped_pointer 	mapped_pointer;
      typedef typename traits_base::mapped_const_pointer mapped_const_pointer;
      typedef typename traits_base::mapped_reference 	mapped_reference;
      typedef typename traits_base::mapped_const_reference mapped_const_reference;
      typedef typename traits_base::value_type 		value_type;
      typedef typename traits_base::pointer 		pointer;
      typedef typename traits_base::const_pointer 	const_pointer;
      typedef typename traits_base::reference 		reference;
      typedef typename traits_base::const_reference 	const_reference;

      typedef typename traits_type::access_traits 	access_traits;
      typedef typename traits_type::const_iterator 	point_const_iterator;
      typedef typename traits_type::iterator 		point_iterator;
      typedef point_const_iterator 			const_iterator;
      typedef point_iterator 				iterator;

      typedef typename traits_type::reverse_iterator 	reverse_iterator;
      typedef typename traits_type::const_reverse_iterator const_reverse_iterator;
      typedef typename traits_type::node_const_iterator node_const_iterator;
      typedef typename traits_type::node_iterator 	node_iterator;
      typedef typename traits_type::node_update 	node_update;

      PB_DS_PAT_TRIE_NAME();

      PB_DS_PAT_TRIE_NAME(const access_traits&);

      PB_DS_PAT_TRIE_NAME(const PB_DS_CLASS_C_DEC&);

      void
      swap(PB_DS_CLASS_C_DEC&);

      ~PB_DS_PAT_TRIE_NAME();

      inline bool
      empty() const;

      inline size_type
      size() const;

      inline size_type
      max_size() const;

      access_traits&
      get_access_traits();

      const access_traits&
      get_access_traits() const;

      node_update&
      get_node_update();

      const node_update&
      get_node_update() const;

      inline std::pair<point_iterator, bool>
      insert(const_reference);

      inline mapped_reference
      operator[](key_const_reference r_key)
      {
#ifdef PB_DS_DATA_TRUE_INDICATOR
	return insert(std::make_pair(r_key, mapped_type())).first->second;
#else
	insert(r_key);
	return traits_base::s_null_type;
#endif
      }

      inline point_iterator
      find(key_const_reference);

      inline point_const_iterator
      find(key_const_reference) const;

      inline point_iterator
      lower_bound(key_const_reference);

      inline point_const_iterator
      lower_bound(key_const_reference) const;

      inline point_iterator
      upper_bound(key_const_reference);

      inline point_const_iterator
      upper_bound(key_const_reference) const;

      void
      clear();

      inline bool
      erase(key_const_reference);

      inline const_iterator
      erase(const_iterator);

#ifdef PB_DS_DATA_TRUE_INDICATOR
      inline iterator
      erase(iterator);
#endif

      inline const_reverse_iterator
      erase(const_reverse_iterator);

#ifdef PB_DS_DATA_TRUE_INDICATOR
      inline reverse_iterator
      erase(reverse_iterator);
#endif

      template<typename Pred>
      inline size_type
      erase_if(Pred);

      void
      join(PB_DS_CLASS_C_DEC&);

      void
      split(key_const_reference, PB_DS_CLASS_C_DEC&);

      inline iterator
      begin();

      inline const_iterator
      begin() const;

      inline iterator
      end();

      inline const_iterator
      end() const;

      inline reverse_iterator
      rbegin();

      inline const_reverse_iterator
      rbegin() const;

      inline reverse_iterator
      rend();

      inline const_reverse_iterator
      rend() const;

      /// Returns a const node_iterator corresponding to the node at the
      /// root of the tree.
      inline node_const_iterator
      node_begin() const;

      /// Returns a node_iterator corresponding to the node at the
      /// root of the tree.
      inline node_iterator
      node_begin();

      /// Returns a const node_iterator corresponding to a node just
      /// after a leaf of the tree.
      inline node_const_iterator
      node_end() const;

      /// Returns a node_iterator corresponding to a node just
      /// after a leaf of the tree.
      inline node_iterator
      node_end();

#ifdef PB_DS_PAT_TRIE_TRACE_
      void
      trace() const;
#endif

    protected:
      template<typename It>
      void
      copy_from_range(It, It);

      void
      value_swap(PB_DS_CLASS_C_DEC&);

      node_pointer
      recursive_copy_node(node_const_pointer);

    private:
      void
      initialize();

      inline void
      apply_update(node_pointer, null_node_update_pointer);

      template<typename Node_Update_>
      inline void
      apply_update(node_pointer, Node_Update_*);

      bool
      join_prep(PB_DS_CLASS_C_DEC&, branch_bag&);

      void
      rec_join_prep(node_const_pointer, node_const_pointer, branch_bag&);

      void
      rec_join_prep(leaf_const_pointer, leaf_const_pointer, branch_bag&);

      void
      rec_join_prep(leaf_const_pointer, inode_const_pointer, branch_bag&);

      void
      rec_join_prep(inode_const_pointer, leaf_const_pointer, branch_bag&);

      void
      rec_join_prep(inode_const_pointer, inode_const_pointer, branch_bag&);

      node_pointer
      rec_join(node_pointer, node_pointer, size_type, branch_bag&);

      node_pointer
      rec_join(leaf_pointer, leaf_pointer, branch_bag&);

      node_pointer
      rec_join(leaf_pointer, inode_pointer, size_type, branch_bag&);

      node_pointer
      rec_join(inode_pointer, leaf_pointer, size_type, branch_bag&);

      node_pointer
      rec_join(inode_pointer, inode_pointer, branch_bag&);

      size_type
      keys_diff_ind(typename access_traits::const_iterator,
		    typename access_traits::const_iterator,
		    typename access_traits::const_iterator,
		    typename access_traits::const_iterator);

      inode_pointer
      insert_branch(node_pointer, node_pointer, branch_bag&);

      void
      update_min_max_for_inserted_leaf(leaf_pointer);

      void
      erase_leaf(leaf_pointer);

      inline void
      actual_erase_leaf(leaf_pointer);

      void
      clear_imp(node_pointer);

      void
      erase_fixup(inode_pointer);

      void
      update_min_max_for_erased_leaf(leaf_pointer);

      static inline a_const_iterator
      pref_begin(node_const_pointer);

      static inline a_const_iterator
      pref_end(node_const_pointer);

      inline node_pointer
      find_imp(key_const_reference);

      inline node_pointer
      lower_bound_imp(key_const_reference);

      inline node_pointer
      upper_bound_imp(key_const_reference);

      inline static leaf_const_pointer
      leftmost_descendant(node_const_pointer);

      inline static leaf_pointer
      leftmost_descendant(node_pointer);

      inline static leaf_const_pointer
      rightmost_descendant(node_const_pointer);

      inline static leaf_pointer
      rightmost_descendant(node_pointer);

#ifdef _GLIBCXX_DEBUG
      void
      assert_valid(const char*, int) const;

      void
      assert_iterators(const char*, int) const;

      void
      assert_reverse_iterators(const char*, int) const;

      static size_type
      recursive_count_leafs(node_const_pointer, const char*, int);
#endif

#ifdef PB_DS_PAT_TRIE_TRACE_
      static void
      trace_node(node_const_pointer, size_type);

      template<typename Metadata_>
      static void
      trace_node_metadata(node_const_pointer, type_to_type<Metadata_>);

      static void
      trace_node_metadata(node_const_pointer, type_to_type<null_type>);
#endif

      leaf_pointer
      split_prep(key_const_reference, PB_DS_CLASS_C_DEC&, branch_bag&);

      node_pointer
      rec_split(node_pointer, a_const_iterator, a_const_iterator,
		PB_DS_CLASS_C_DEC&, branch_bag&);

      void
      split_insert_branch(size_type, a_const_iterator, inode_iterator,
			  size_type, branch_bag&);

      static head_allocator 		s_head_allocator;
      static inode_allocator 		s_inode_allocator;
      static leaf_allocator 		s_leaf_allocator;

      head_pointer 			m_p_head;
      size_type 			m_size;
    };

#define PB_DS_ASSERT_NODE_VALID(X) \
  _GLIBCXX_DEBUG_ONLY(X->assert_valid(this, __FILE__, __LINE__);)

#define PB_DS_RECURSIVE_COUNT_LEAFS(X) \
  recursive_count_leafs(X, __FILE__, __LINE__)

#include <ext/pb_ds/detail/pat_trie_/constructors_destructor_fn_imps.hpp>
#include <ext/pb_ds/detail/pat_trie_/iterators_fn_imps.hpp>
#include <ext/pb_ds/detail/pat_trie_/insert_join_fn_imps.hpp>
#include <ext/pb_ds/detail/pat_trie_/erase_fn_imps.hpp>
#include <ext/pb_ds/detail/pat_trie_/find_fn_imps.hpp>
#include <ext/pb_ds/detail/pat_trie_/info_fn_imps.hpp>
#include <ext/pb_ds/detail/pat_trie_/policy_access_fn_imps.hpp>
#include <ext/pb_ds/detail/pat_trie_/split_fn_imps.hpp>
#include <ext/pb_ds/detail/pat_trie_/debug_fn_imps.hpp>
#include <ext/pb_ds/detail/pat_trie_/trace_fn_imps.hpp>
#include <ext/pb_ds/detail/pat_trie_/update_fn_imps.hpp>

#undef PB_DS_RECURSIVE_COUNT_LEAFS
#undef PB_DS_ASSERT_NODE_VALID
#undef PB_DS_CLASS_C_DEC
#undef PB_DS_CLASS_T_DEC
#undef PB_DS_PAT_TRIE_NAME
#undef PB_DS_PAT_TRIE_TRAITS_BASE
#undef PB_DS_DEBUG_MAP_BASE_C_DEC
  } // namespace detail
} // namespace __gnu_pbds<|MERGE_RESOLUTION|>--- conflicted
+++ resolved
@@ -1,11 +1,7 @@
 // -*- C++ -*-
 
-<<<<<<< HEAD
-// Copyright (C) 2005, 2006, 2007, 2009 Free Software Foundation, Inc.
-=======
 // Copyright (C) 2005, 2006, 2007, 2009, 2010, 2011
 // Free Software Foundation, Inc.
->>>>>>> 3082eeb7
 //
 // This file is part of the GNU ISO C++ Library.  This library is free
 // software; you can redistribute it and/or modify it under the terms
@@ -43,25 +39,6 @@
  * Contains an implementation class for a patricia tree.
  */
 
-<<<<<<< HEAD
-/**
- * This implementation loosely borrows ideas from:
- * 1) Fast Mergeable Integer Maps, Okasaki, Gill 1998
- * 2) Ptset: Sets of integers implemented as Patricia trees,
- *    Jean-Christophe Filliatr, 2000
- **/
-
-#include <ext/pb_ds/detail/pat_trie_/synth_e_access_traits.hpp>
-#include <ext/pb_ds/detail/pat_trie_/node_base.hpp>
-#include <ext/pb_ds/exception.hpp>
-#include <ext/pb_ds/tag_and_trait.hpp>
-#include <ext/pb_ds/detail/eq_fn/eq_by_less.hpp>
-#include <ext/pb_ds/detail/types_traits.hpp>
-#include <ext/pb_ds/tree_policy.hpp>
-#include <ext/pb_ds/detail/cond_dealtor.hpp>
-#include <ext/pb_ds/detail/type_utils.hpp>
-=======
->>>>>>> 3082eeb7
 #include <iterator>
 #include <utility>
 #include <algorithm>
