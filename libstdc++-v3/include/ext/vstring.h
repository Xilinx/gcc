--- conflicted
+++ resolved
@@ -1,11 +1,7 @@
 // Versatile string -*- C++ -*-
 
-<<<<<<< HEAD
 // Copyright (C) 2005, 2006, 2007, 2008, 2009, 2010
 // Free Software Foundation, Inc.
-=======
-// Copyright (C) 2005, 2006, 2007, 2008, 2009 Free Software Foundation, Inc.
->>>>>>> e33a1692
 //
 // This file is part of the GNU ISO C++ Library.  This library is free
 // software; you can redistribute it and/or modify it under the
@@ -159,7 +155,7 @@
        *  string.
        */
       __versa_string(__versa_string&& __str)
-      : __vstring_base(std::forward<__vstring_base>(__str)) { }
+      : __vstring_base(std::move(__str)) { }
 
       /**
        *  @brief  Construct string from an initializer list.
@@ -268,17 +264,6 @@
       {
 	// NB: DR 1204.
 	this->swap(__str);
-	return *this;
-      }
-
-      /**
-       *  @brief  Set value to string constructed from initializer list.
-       *  @param  __l  std::initializer_list.
-       */
-      __versa_string&
-      operator=(std::initializer_list<_CharT> __l)
-      {
-	this->assign(__l.begin(), __l.end());
 	return *this;
       }
 
@@ -1234,18 +1219,10 @@
        *  @throw  std::length_error  If new length exceeds @c max_size().
        *
        *  Removes the characters in the range [pos,pos + n1) from this
-<<<<<<< HEAD
        *  string.  In place, the characters of @a __s are inserted.  If
        *  @a pos is beyond end of string, out_of_range is thrown.  If
        *  the length of result exceeds max_size(), length_error is thrown.  
        *  The value of the string doesn't change if an error is thrown.
-=======
-       *  string.  In place, the first @a __n characters of @a __s are
-       *  inserted.  If @a pos is beyond end of string, out_of_range
-       *  is thrown.  If the length of result exceeds max_size(),
-       *  length_error is thrown.  The value of the string doesn't
-       *  change if an error is thrown.
->>>>>>> e33a1692
       */
       __versa_string&
       replace(size_type __pos, size_type __n1, const _CharT* __s)
@@ -2052,11 +2029,7 @@
        *  the comparison is nonzero returns it, otherwise the shorter
        *  one is ordered first.
        *
-<<<<<<< HEAD
        *  NB: s must have at least n2 characters, <em>\\0</em> has no special
-=======
-       *  NB: s must have at least n2 characters, '\\0' has no special
->>>>>>> e33a1692
        *  meaning.
       */
       int
@@ -2461,21 +2434,12 @@
    *  @param __str  Buffer to store into.
    *  @return  Reference to the input stream.
    *
-<<<<<<< HEAD
    *  Stores characters from is into @a __str until &apos;\n&apos; is
    *  found, the end of the stream is encountered, or str.max_size()
    *  is reached.  If is.width() is non-zero, that is the limit on the
    *  number of characters stored into @a __str.  Any previous
    *  contents of @a __str are erased.  If end of line was
    *  encountered, it is extracted but not stored into @a __str.
-=======
-   *  Stores characters from is into @a __str until '\n' is found, the
-   *  end of the stream is encountered, or str.max_size() is reached.
-   *  If is.width() is non-zero, that is the limit on the number of
-   *  characters stored into @a __str.  Any previous contents of @a
-   *  __str are erased.  If end of line was encountered, it is
-   *  extracted but not stored into @a __str.
->>>>>>> e33a1692
    */
   template<typename _CharT, typename _Traits, typename _Alloc,
            template <typename, typename, typename> class _Base>
@@ -2532,7 +2496,6 @@
   { return __gnu_cxx::__stoa(&std::strtold, "stold", __str.c_str(), __idx); }
 
   // NB: (v)snprintf vs sprintf.
-<<<<<<< HEAD
 
   // DR 1261.
   inline __vstring
@@ -2559,8 +2522,6 @@
 					      "%lu", __val); }
 
 
-=======
->>>>>>> e33a1692
   inline __vstring
   to_string(long long __val)
   { return __gnu_cxx::__to_xstring<__vstring>(&std::vsnprintf,
@@ -2574,7 +2535,6 @@
 					      "%llu", __val); }
 
   inline __vstring
-<<<<<<< HEAD
   to_string(float __val)
   {
     const int __n = __numeric_traits<float>::__max_exponent10 + 20;
@@ -2591,8 +2551,6 @@
   }
 
   inline __vstring
-=======
->>>>>>> e33a1692
   to_string(long double __val)
   {
     const int __n = __numeric_traits<long double>::__max_exponent10 + 20;
@@ -2640,7 +2598,6 @@
   { return __gnu_cxx::__stoa(&std::wcstold, "stold", __str.c_str(), __idx); }
 
 #ifndef _GLIBCXX_HAVE_BROKEN_VSWPRINTF
-<<<<<<< HEAD
   // DR 1261.
   inline __wvstring
   to_wstring(int __val)
@@ -2666,8 +2623,6 @@
 					       4 * sizeof(unsigned long),
 					       L"%lu", __val); }
 
-=======
->>>>>>> e33a1692
   inline __wvstring
   to_wstring(long long __val)
   { return __gnu_cxx::__to_xstring<__wvstring>(&std::vswprintf,
@@ -2681,7 +2636,6 @@
 					       L"%llu", __val); }
 
   inline __wvstring
-<<<<<<< HEAD
   to_wstring(float __val)
   {
     const int __n = __numeric_traits<float>::__max_exponent10 + 20;
@@ -2698,8 +2652,6 @@
   }
 
   inline __wvstring
-=======
->>>>>>> e33a1692
   to_wstring(long double __val)
   {
     const int __n = __numeric_traits<long double>::__max_exponent10 + 20;
