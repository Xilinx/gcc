// Special functions -*- C++ -*-

<<<<<<< HEAD
// Copyright (C) 2006, 2009
=======
// Copyright (C) 2006, 2009, 2010
>>>>>>> 3082eeb7
// Free Software Foundation, Inc.
//
// This file is part of the GNU ISO C++ Library.  This library is free
// software; you can redistribute it and/or modify it under the
// terms of the GNU General Public License as published by the
// Free Software Foundation; either version 3, or (at your option)
// any later version.

// This library is distributed in the hope that it will be useful,
// but WITHOUT ANY WARRANTY; without even the implied warranty of
// MERCHANTABILITY or FITNESS FOR A PARTICULAR PURPOSE.  See the
// GNU General Public License for more details.

// Under Section 7 of GPL version 3, you are granted additional
// permissions described in the GCC Runtime Library Exception, version
// 3.1, as published by the Free Software Foundation.

// You should have received a copy of the GNU General Public License and
// a copy of the GCC Runtime Library Exception along with this program;
// see the files COPYING3 and COPYING.RUNTIME respectively.  If not, see
// <http://www.gnu.org/licenses/>.

/** @file tr1/special_function_util.h
 *  This is an internal header file, included by other library headers.
 *  Do not attempt to use it directly. @headername{tr1/cmath}
 */

//
// ISO C++ 14882 TR1: 5.2  Special functions
//

// Written by Edward Smith-Rowland based on numerous mathematics books.

#ifndef _GLIBCXX_TR1_SPECIAL_FUNCTION_UTIL_H
#define _GLIBCXX_TR1_SPECIAL_FUNCTION_UTIL_H 1

namespace std _GLIBCXX_VISIBILITY(default)
{
namespace tr1
{
  namespace __detail
  {
  _GLIBCXX_BEGIN_NAMESPACE_VERSION

    /// A class to encapsulate type dependent floating point
    /// constants.  Not everything will be able to be expressed as
    /// type logic.
    template<typename _Tp>
    struct __floating_point_constant
    {
      static const _Tp __value;
    };


    /// A structure for numeric constants.
    template<typename _Tp>
      struct __numeric_constants
      {
        ///  Constant @f$ \pi @f$.
        static _Tp __pi() throw()
        { return static_cast<_Tp>(3.1415926535897932384626433832795029L); }
        ///  Constant @f$ \pi / 2 @f$.
        static _Tp __pi_2() throw()
        { return static_cast<_Tp>(1.5707963267948966192313216916397514L); }
        ///  Constant @f$ \pi / 3 @f$.
        static _Tp __pi_3() throw()
        { return static_cast<_Tp>(1.0471975511965977461542144610931676L); }
        ///  Constant @f$ \pi / 4 @f$.
        static _Tp __pi_4() throw()
        { return static_cast<_Tp>(0.7853981633974483096156608458198757L); }
        ///  Constant @f$ 1 / \pi @f$.
        static _Tp __1_pi() throw()
        { return static_cast<_Tp>(0.3183098861837906715377675267450287L); }
        ///  Constant @f$ 2 / \sqrt(\pi) @f$.
        static _Tp __2_sqrtpi() throw()
        { return static_cast<_Tp>(1.1283791670955125738961589031215452L); }
        ///  Constant @f$ \sqrt(2) @f$.
        static _Tp __sqrt2() throw()
        { return static_cast<_Tp>(1.4142135623730950488016887242096981L); }
        ///  Constant @f$ \sqrt(3) @f$.
        static _Tp __sqrt3() throw()
        { return static_cast<_Tp>(1.7320508075688772935274463415058723L); }
        ///  Constant @f$ \sqrt(\pi/2) @f$.
        static _Tp __sqrtpio2() throw()
        { return static_cast<_Tp>(1.2533141373155002512078826424055226L); }
        ///  Constant @f$ 1 / sqrt(2) @f$.
        static _Tp __sqrt1_2() throw()
        { return static_cast<_Tp>(0.7071067811865475244008443621048490L); }
        ///  Constant @f$ \log(\pi) @f$.
        static _Tp __lnpi() throw()
        { return static_cast<_Tp>(1.1447298858494001741434273513530587L); }
        ///  Constant Euler's constant @f$ \gamma_E @f$.
        static _Tp __gamma_e() throw()
        { return static_cast<_Tp>(0.5772156649015328606065120900824024L); }
        ///  Constant Euler-Mascheroni @f$ e @f$
        static _Tp __euler() throw()
        { return static_cast<_Tp>(2.7182818284590452353602874713526625L); }
      };


#if _GLIBCXX_USE_C99_MATH && !_GLIBCXX_USE_C99_FP_MACROS_DYNAMIC

    /// This is a wrapper for the isnan function. Otherwise, for NaN,
    /// all comparisons result in false. If/when we build a std::isnan
    /// out of intrinsics, this will disappear completely in favor of
    /// std::isnan.
    template<typename _Tp>
    inline bool __isnan(const _Tp __x)
    {
      return std::isnan(__x);
    }

#else

    template<typename _Tp>
    inline bool __isnan(const _Tp __x)
    {
      return __builtin_isnan(__x);
    }

    template<>
    inline bool __isnan<float>(const float __x)
    {
      return __builtin_isnanf(__x);
    }

    template<>
    inline bool __isnan<long double>(const long double __x)
    {
      return __builtin_isnanl(__x);
    }

#endif

  _GLIBCXX_END_NAMESPACE_VERSION
  } // namespace __detail
}
}

#endif // _GLIBCXX_TR1_SPECIAL_FUNCTION_UTIL_H
<|MERGE_RESOLUTION|>--- conflicted
+++ resolved
@@ -1,10 +1,6 @@
 // Special functions -*- C++ -*-
 
-<<<<<<< HEAD
-// Copyright (C) 2006, 2009
-=======
 // Copyright (C) 2006, 2009, 2010
->>>>>>> 3082eeb7
 // Free Software Foundation, Inc.
 //
 // This file is part of the GNU ISO C++ Library.  This library is free
