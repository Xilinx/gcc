// -*- C++ -*-

<<<<<<< HEAD
// Copyright (C) 2007, 2008, 2009 Free Software Foundation, Inc.
=======
// Copyright (C) 2007, 2008, 2009, 2010, 2011 Free Software Foundation, Inc.
>>>>>>> 3082eeb7
//
// This file is part of the GNU ISO C++ Library.  This library is free
// software; you can redistribute it and/or modify it under the terms
// of the GNU General Public License as published by the Free Software
// Foundation; either version 3, or (at your option) any later
// version.

// This library is distributed in the hope that it will be useful, but
// WITHOUT ANY WARRANTY; without even the implied warranty of
// MERCHANTABILITY or FITNESS FOR A PARTICULAR PURPOSE.  See the GNU
// General Public License for more details.

// Under Section 7 of GPL version 3, you are granted additional
// permissions described in the GCC Runtime Library Exception, version
// 3.1, as published by the Free Software Foundation.

// You should have received a copy of the GNU General Public License and
// a copy of the GCC Runtime Library Exception along with this program;
// see the files COPYING3 and COPYING.RUNTIME respectively.  If not, see
// <http://www.gnu.org/licenses/>.

/** @file parallel/algobase.h
 *  @brief Parallel STL function calls corresponding to the
 *  stl_algobase.h header.  The functions defined here mainly do case
 *  switches and call the actual parallelized versions in other files.
 *  Inlining policy: Functions that basically only contain one
 *  function call, are declared inline.
 *  This file is a GNU parallel extension to the Standard C++ Library.
 */

// Written by Johannes Singler and Felix Putze.

#ifndef _GLIBCXX_PARALLEL_ALGOBASE_H
#define _GLIBCXX_PARALLEL_ALGOBASE_H 1

#include <bits/stl_algobase.h>
#include <parallel/base.h>
#include <parallel/algorithmfwd.h>
#include <parallel/find.h>
#include <parallel/find_selectors.h>

namespace std _GLIBCXX_VISIBILITY(default)
{
namespace __parallel
{
  // NB: equal and lexicographical_compare require mismatch.

  // Sequential fallback
  template<typename _IIter1, typename _IIter2>
    inline pair<_IIter1, _IIter2>
    mismatch(_IIter1 __begin1, _IIter1 __end1, _IIter2 __begin2,
             __gnu_parallel::sequential_tag)
<<<<<<< HEAD
    { return _GLIBCXX_STD_P::mismatch(__begin1, __end1, __begin2); }
=======
    { return _GLIBCXX_STD_A::mismatch(__begin1, __end1, __begin2); }
>>>>>>> 3082eeb7

  // Sequential fallback
  template<typename _IIter1, typename _IIter2, typename _Predicate>
    inline pair<_IIter1, _IIter2>
    mismatch(_IIter1 __begin1, _IIter1 __end1, _IIter2 __begin2,
             _Predicate __pred, __gnu_parallel::sequential_tag)
<<<<<<< HEAD
    { return _GLIBCXX_STD_P::mismatch(__begin1, __end1, __begin2, __pred); }
=======
    { return _GLIBCXX_STD_A::mismatch(__begin1, __end1, __begin2, __pred); }
>>>>>>> 3082eeb7

  // Sequential fallback for input iterator case
  template<typename _IIter1, typename _IIter2,
           typename _Predicate, typename _IteratorTag1, typename _IteratorTag2>
    inline pair<_IIter1, _IIter2>
    __mismatch_switch(_IIter1 __begin1, _IIter1 __end1, _IIter2 __begin2,
                      _Predicate __pred, _IteratorTag1, _IteratorTag2)
<<<<<<< HEAD
    { return _GLIBCXX_STD_P::mismatch(__begin1, __end1, __begin2, __pred); }
=======
    { return _GLIBCXX_STD_A::mismatch(__begin1, __end1, __begin2, __pred); }
>>>>>>> 3082eeb7

  // Parallel mismatch for random access iterators
  template<typename _RAIter1, typename _RAIter2, typename _Predicate>
    pair<_RAIter1, _RAIter2>
    __mismatch_switch(_RAIter1 __begin1, _RAIter1 __end1,
                      _RAIter2 __begin2, _Predicate __pred, 
                      random_access_iterator_tag, random_access_iterator_tag)
    {
      if (_GLIBCXX_PARALLEL_CONDITION(true))
        {
          _RAIter1 __res =
            __gnu_parallel::__find_template(__begin1, __end1, __begin2, __pred,
                                            __gnu_parallel::
                                            __mismatch_selector()).first;
          return make_pair(__res , __begin2 + (__res - __begin1));
        }
      else
<<<<<<< HEAD
        return _GLIBCXX_STD_P::mismatch(__begin1, __end1, __begin2, __pred);
=======
        return _GLIBCXX_STD_A::mismatch(__begin1, __end1, __begin2, __pred);
>>>>>>> 3082eeb7
    }

  // Public interface
  template<typename _IIter1, typename _IIter2>
    inline pair<_IIter1, _IIter2>
    mismatch(_IIter1 __begin1, _IIter1 __end1, _IIter2 __begin2)
    {
      typedef std::iterator_traits<_IIter1> _Iterator1Traits;
      typedef std::iterator_traits<_IIter2> _Iterator2Traits;
      typedef typename _Iterator1Traits::value_type _ValueType1;
      typedef typename _Iterator2Traits::value_type _ValueType2;
      typedef typename _Iterator1Traits::iterator_category _IteratorCategory1;
      typedef typename _Iterator2Traits::iterator_category _IteratorCategory2;

      typedef __gnu_parallel::_EqualTo<_ValueType1, _ValueType2> _EqualTo;

      return __mismatch_switch(__begin1, __end1, __begin2, _EqualTo(),
                               _IteratorCategory1(), _IteratorCategory2());
    }

  // Public interface
  template<typename _IIter1, typename _IIter2, typename _Predicate>
    inline pair<_IIter1, _IIter2>
    mismatch(_IIter1 __begin1, _IIter1 __end1, _IIter2 __begin2,
             _Predicate __pred)
    {
      typedef std::iterator_traits<_IIter1> _Iterator1Traits;
      typedef std::iterator_traits<_IIter2> _Iterator2Traits;
      typedef typename _Iterator1Traits::iterator_category _IteratorCategory1;
      typedef typename _Iterator2Traits::iterator_category _IteratorCategory2;

      return __mismatch_switch(__begin1, __end1, __begin2, __pred,
                               _IteratorCategory1(), _IteratorCategory2());
    }

  // Sequential fallback
  template<typename _IIter1, typename _IIter2>
    inline bool
    equal(_IIter1 __begin1, _IIter1 __end1, _IIter2 __begin2, 
          __gnu_parallel::sequential_tag)
<<<<<<< HEAD
    { return _GLIBCXX_STD_P::equal(__begin1, __end1, __begin2); }
=======
    { return _GLIBCXX_STD_A::equal(__begin1, __end1, __begin2); }
>>>>>>> 3082eeb7

  // Sequential fallback
  template<typename _IIter1, typename _IIter2, typename _Predicate>
    inline bool
    equal(_IIter1 __begin1, _IIter1 __end1, _IIter2 __begin2, 
          _Predicate __pred, __gnu_parallel::sequential_tag)
<<<<<<< HEAD
    { return _GLIBCXX_STD_P::equal(__begin1, __end1, __begin2, __pred); }
=======
    { return _GLIBCXX_STD_A::equal(__begin1, __end1, __begin2, __pred); }
>>>>>>> 3082eeb7

  // Public interface
  template<typename _IIter1, typename _IIter2>
    inline bool
    equal(_IIter1 __begin1, _IIter1 __end1, _IIter2 __begin2)
    {
<<<<<<< HEAD
      return _GLIBCXX_STD_P::mismatch(__begin1, __end1, __begin2).first
=======
      return __gnu_parallel::mismatch(__begin1, __end1, __begin2).first
>>>>>>> 3082eeb7
              == __end1;
    }

  // Public interface
  template<typename _IIter1, typename _IIter2, typename _Predicate>
    inline bool
    equal(_IIter1 __begin1, _IIter1 __end1, _IIter2 __begin2, 
          _Predicate __pred)
    {
<<<<<<< HEAD
      return _GLIBCXX_STD_P::mismatch(__begin1, __end1, __begin2, __pred).first
=======
      return __gnu_parallel::mismatch(__begin1, __end1, __begin2, __pred).first
>>>>>>> 3082eeb7
              == __end1;
    }

  // Sequential fallback
  template<typename _IIter1, typename _IIter2>
    inline bool
    lexicographical_compare(_IIter1 __begin1, _IIter1 __end1, 
                            _IIter2 __begin2, _IIter2 __end2, 
                            __gnu_parallel::sequential_tag)
<<<<<<< HEAD
    { return _GLIBCXX_STD_P::lexicographical_compare(__begin1, __end1,
=======
    { return _GLIBCXX_STD_A::lexicographical_compare(__begin1, __end1,
>>>>>>> 3082eeb7
                                                     __begin2, __end2); }

  // Sequential fallback
  template<typename _IIter1, typename _IIter2, typename _Predicate>
    inline bool
    lexicographical_compare(_IIter1 __begin1, _IIter1 __end1, 
                            _IIter2 __begin2, _IIter2 __end2, 
                            _Predicate __pred, __gnu_parallel::sequential_tag)
<<<<<<< HEAD
    { return _GLIBCXX_STD_P::lexicographical_compare(
=======
    { return _GLIBCXX_STD_A::lexicographical_compare(
>>>>>>> 3082eeb7
               __begin1, __end1, __begin2, __end2, __pred); }

  // Sequential fallback for input iterator case
  template<typename _IIter1, typename _IIter2,
           typename _Predicate, typename _IteratorTag1, typename _IteratorTag2>
    inline bool
    __lexicographical_compare_switch(_IIter1 __begin1, _IIter1 __end1,
                                     _IIter2 __begin2, _IIter2 __end2, 
                                     _Predicate __pred,
                                     _IteratorTag1, _IteratorTag2)
<<<<<<< HEAD
    { return _GLIBCXX_STD_P::lexicographical_compare(
=======
    { return _GLIBCXX_STD_A::lexicographical_compare(
>>>>>>> 3082eeb7
               __begin1, __end1, __begin2, __end2, __pred); }

  // Parallel lexicographical_compare for random access iterators
  // Limitation: Both valuetypes must be the same
  template<typename _RAIter1, typename _RAIter2, typename _Predicate>
    bool
    __lexicographical_compare_switch(_RAIter1 __begin1, _RAIter1 __end1,
                                     _RAIter2 __begin2, _RAIter2 __end2,
                                     _Predicate __pred,
                                     random_access_iterator_tag, 
                                     random_access_iterator_tag)
    {
      if (_GLIBCXX_PARALLEL_CONDITION(true))
        {
          typedef iterator_traits<_RAIter1> _TraitsType1;
          typedef typename _TraitsType1::value_type _ValueType1;

          typedef iterator_traits<_RAIter2> _TraitsType2;
          typedef typename _TraitsType2::value_type _ValueType2;

          typedef __gnu_parallel::
                  _EqualFromLess<_ValueType1, _ValueType2, _Predicate>
                  _EqualFromLessCompare;

          // Longer sequence in first place.
          if ((__end1 - __begin1) < (__end2 - __begin2))
            {
              typedef pair<_RAIter1, _RAIter2> _SpotType;
              _SpotType __mm = __mismatch_switch(__begin1, __end1, __begin2, 
                                             _EqualFromLessCompare(__pred), 
                                             random_access_iterator_tag(), 
                                             random_access_iterator_tag());

              return (__mm.first == __end1)
                        || bool(__pred(*__mm.first, *__mm.second));
            }
          else
            {
              typedef pair<_RAIter2, _RAIter1> _SpotType;
              _SpotType __mm = __mismatch_switch(__begin2, __end2, __begin1, 
                                             _EqualFromLessCompare(__pred), 
                                             random_access_iterator_tag(), 
                                             random_access_iterator_tag());

              return (__mm.first != __end2)
                        && bool(__pred(*__mm.second, *__mm.first));
            }
        }
      else
<<<<<<< HEAD
        return _GLIBCXX_STD_P::lexicographical_compare(
=======
        return _GLIBCXX_STD_A::lexicographical_compare(
>>>>>>> 3082eeb7
                 __begin1, __end1, __begin2, __end2, __pred);
    }

  // Public interface
  template<typename _IIter1, typename _IIter2>
    inline bool
    lexicographical_compare(_IIter1 __begin1, _IIter1 __end1,
                            _IIter2 __begin2, _IIter2 __end2)
    {
      typedef iterator_traits<_IIter1> _TraitsType1;
      typedef typename _TraitsType1::value_type _ValueType1;
      typedef typename _TraitsType1::iterator_category _IteratorCategory1;

      typedef iterator_traits<_IIter2> _TraitsType2;
      typedef typename _TraitsType2::value_type _ValueType2;
      typedef typename _TraitsType2::iterator_category _IteratorCategory2;
      typedef __gnu_parallel::_Less<_ValueType1, _ValueType2> _LessType;

      return __lexicographical_compare_switch(
               __begin1, __end1, __begin2, __end2, _LessType(),
               _IteratorCategory1(), _IteratorCategory2());
    }

  // Public interface
  template<typename _IIter1, typename _IIter2, typename _Predicate>
    inline bool
    lexicographical_compare(_IIter1 __begin1, _IIter1 __end1,
                            _IIter2 __begin2, _IIter2 __end2,
                            _Predicate __pred)
    {
      typedef iterator_traits<_IIter1> _TraitsType1;
      typedef typename _TraitsType1::iterator_category _IteratorCategory1;

      typedef iterator_traits<_IIter2> _TraitsType2;
      typedef typename _TraitsType2::iterator_category _IteratorCategory2;

      return __lexicographical_compare_switch(
               __begin1, __end1, __begin2, __end2, __pred,
               _IteratorCategory1(), _IteratorCategory2());
    }
} // end namespace
} // end namespace

#endif /* _GLIBCXX_PARALLEL_ALGOBASE_H */<|MERGE_RESOLUTION|>--- conflicted
+++ resolved
@@ -1,10 +1,6 @@
 // -*- C++ -*-
 
-<<<<<<< HEAD
-// Copyright (C) 2007, 2008, 2009 Free Software Foundation, Inc.
-=======
 // Copyright (C) 2007, 2008, 2009, 2010, 2011 Free Software Foundation, Inc.
->>>>>>> 3082eeb7
 //
 // This file is part of the GNU ISO C++ Library.  This library is free
 // software; you can redistribute it and/or modify it under the terms
@@ -57,22 +53,14 @@
     inline pair<_IIter1, _IIter2>
     mismatch(_IIter1 __begin1, _IIter1 __end1, _IIter2 __begin2,
              __gnu_parallel::sequential_tag)
-<<<<<<< HEAD
-    { return _GLIBCXX_STD_P::mismatch(__begin1, __end1, __begin2); }
-=======
     { return _GLIBCXX_STD_A::mismatch(__begin1, __end1, __begin2); }
->>>>>>> 3082eeb7
 
   // Sequential fallback
   template<typename _IIter1, typename _IIter2, typename _Predicate>
     inline pair<_IIter1, _IIter2>
     mismatch(_IIter1 __begin1, _IIter1 __end1, _IIter2 __begin2,
              _Predicate __pred, __gnu_parallel::sequential_tag)
-<<<<<<< HEAD
-    { return _GLIBCXX_STD_P::mismatch(__begin1, __end1, __begin2, __pred); }
-=======
     { return _GLIBCXX_STD_A::mismatch(__begin1, __end1, __begin2, __pred); }
->>>>>>> 3082eeb7
 
   // Sequential fallback for input iterator case
   template<typename _IIter1, typename _IIter2,
@@ -80,11 +68,7 @@
     inline pair<_IIter1, _IIter2>
     __mismatch_switch(_IIter1 __begin1, _IIter1 __end1, _IIter2 __begin2,
                       _Predicate __pred, _IteratorTag1, _IteratorTag2)
-<<<<<<< HEAD
-    { return _GLIBCXX_STD_P::mismatch(__begin1, __end1, __begin2, __pred); }
-=======
     { return _GLIBCXX_STD_A::mismatch(__begin1, __end1, __begin2, __pred); }
->>>>>>> 3082eeb7
 
   // Parallel mismatch for random access iterators
   template<typename _RAIter1, typename _RAIter2, typename _Predicate>
@@ -102,11 +86,7 @@
           return make_pair(__res , __begin2 + (__res - __begin1));
         }
       else
-<<<<<<< HEAD
-        return _GLIBCXX_STD_P::mismatch(__begin1, __end1, __begin2, __pred);
-=======
         return _GLIBCXX_STD_A::mismatch(__begin1, __end1, __begin2, __pred);
->>>>>>> 3082eeb7
     }
 
   // Public interface
@@ -147,33 +127,21 @@
     inline bool
     equal(_IIter1 __begin1, _IIter1 __end1, _IIter2 __begin2, 
           __gnu_parallel::sequential_tag)
-<<<<<<< HEAD
-    { return _GLIBCXX_STD_P::equal(__begin1, __end1, __begin2); }
-=======
     { return _GLIBCXX_STD_A::equal(__begin1, __end1, __begin2); }
->>>>>>> 3082eeb7
 
   // Sequential fallback
   template<typename _IIter1, typename _IIter2, typename _Predicate>
     inline bool
     equal(_IIter1 __begin1, _IIter1 __end1, _IIter2 __begin2, 
           _Predicate __pred, __gnu_parallel::sequential_tag)
-<<<<<<< HEAD
-    { return _GLIBCXX_STD_P::equal(__begin1, __end1, __begin2, __pred); }
-=======
     { return _GLIBCXX_STD_A::equal(__begin1, __end1, __begin2, __pred); }
->>>>>>> 3082eeb7
 
   // Public interface
   template<typename _IIter1, typename _IIter2>
     inline bool
     equal(_IIter1 __begin1, _IIter1 __end1, _IIter2 __begin2)
     {
-<<<<<<< HEAD
-      return _GLIBCXX_STD_P::mismatch(__begin1, __end1, __begin2).first
-=======
       return __gnu_parallel::mismatch(__begin1, __end1, __begin2).first
->>>>>>> 3082eeb7
               == __end1;
     }
 
@@ -183,11 +151,7 @@
     equal(_IIter1 __begin1, _IIter1 __end1, _IIter2 __begin2, 
           _Predicate __pred)
     {
-<<<<<<< HEAD
-      return _GLIBCXX_STD_P::mismatch(__begin1, __end1, __begin2, __pred).first
-=======
       return __gnu_parallel::mismatch(__begin1, __end1, __begin2, __pred).first
->>>>>>> 3082eeb7
               == __end1;
     }
 
@@ -197,11 +161,7 @@
     lexicographical_compare(_IIter1 __begin1, _IIter1 __end1, 
                             _IIter2 __begin2, _IIter2 __end2, 
                             __gnu_parallel::sequential_tag)
-<<<<<<< HEAD
-    { return _GLIBCXX_STD_P::lexicographical_compare(__begin1, __end1,
-=======
     { return _GLIBCXX_STD_A::lexicographical_compare(__begin1, __end1,
->>>>>>> 3082eeb7
                                                      __begin2, __end2); }
 
   // Sequential fallback
@@ -210,11 +170,7 @@
     lexicographical_compare(_IIter1 __begin1, _IIter1 __end1, 
                             _IIter2 __begin2, _IIter2 __end2, 
                             _Predicate __pred, __gnu_parallel::sequential_tag)
-<<<<<<< HEAD
-    { return _GLIBCXX_STD_P::lexicographical_compare(
-=======
     { return _GLIBCXX_STD_A::lexicographical_compare(
->>>>>>> 3082eeb7
                __begin1, __end1, __begin2, __end2, __pred); }
 
   // Sequential fallback for input iterator case
@@ -225,11 +181,7 @@
                                      _IIter2 __begin2, _IIter2 __end2, 
                                      _Predicate __pred,
                                      _IteratorTag1, _IteratorTag2)
-<<<<<<< HEAD
-    { return _GLIBCXX_STD_P::lexicographical_compare(
-=======
     { return _GLIBCXX_STD_A::lexicographical_compare(
->>>>>>> 3082eeb7
                __begin1, __end1, __begin2, __end2, __pred); }
 
   // Parallel lexicographical_compare for random access iterators
@@ -279,11 +231,7 @@
             }
         }
       else
-<<<<<<< HEAD
-        return _GLIBCXX_STD_P::lexicographical_compare(
-=======
         return _GLIBCXX_STD_A::lexicographical_compare(
->>>>>>> 3082eeb7
                  __begin1, __end1, __begin2, __end2, __pred);
     }
 
