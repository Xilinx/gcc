--- conflicted
+++ resolved
@@ -135,11 +135,7 @@
 	std::swap(*__pivot_pos, *(__end - 1));
       __pivot_pos = __end - 1;
 
-<<<<<<< HEAD
-      __gnu_parallel::binder2nd<_Compare, _ValueType, _ValueType, bool>
-=======
       __gnu_parallel::__binder2nd<_Compare, _ValueType, _ValueType, bool>
->>>>>>> 779871ac
 	__pred(__comp, *__pivot_pos);
 
       // Divide, returning __end - __begin - 1 in the worst case.
@@ -249,12 +245,8 @@
   template<typename _RAIter, typename _Compare>
     void
     __qsb_local_sort_with_helping(_QSBThreadLocal<_RAIter>** __tls,
-<<<<<<< HEAD
-				  _Compare& __comp, int __iam, bool __wait)
-=======
 				  _Compare& __comp, _ThreadIndex __iam,
 				  bool __wait)
->>>>>>> 779871ac
     {
       typedef std::iterator_traits<_RAIter> _TraitsType;
       typedef typename _TraitsType::value_type _ValueType;
@@ -295,11 +287,7 @@
         	std::swap(*__pivot_pos, *(__end - 1));
               __pivot_pos = __end - 1;
 
-<<<<<<< HEAD
-              __gnu_parallel::binder2nd
-=======
               __gnu_parallel::__binder2nd
->>>>>>> 779871ac
 		<_Compare, _ValueType, _ValueType, bool>
 		__pred(__comp, *__pivot_pos);
 
@@ -473,11 +461,7 @@
       // 2. The largest range has at most length __n
       // 3. Each range is larger than half of the range remaining
       volatile _DifferenceType __elements_leftover = __n;
-<<<<<<< HEAD
-      for (int __i = 0; __i < __num_threads; ++__i)
-=======
       for (_ThreadIndex __i = 0; __i < __num_threads; ++__i)
->>>>>>> 779871ac
 	{
           __tls[__i]->_M_elements_leftover = &__elements_leftover;
           __tls[__i]->_M_num_threads = __num_threads;
@@ -494,20 +478,12 @@
 #if _GLIBCXX_ASSERTIONS
       // All stack must be empty.
       _Piece __dummy;
-<<<<<<< HEAD
-      for (int __i = 1; __i < __num_threads; ++__i)
-=======
       for (_ThreadIndex __i = 1; __i < __num_threads; ++__i)
->>>>>>> 779871ac
 	_GLIBCXX_PARALLEL_ASSERT(
           !__tls[__i]->_M_leftover_parts.pop_back(__dummy));
 #endif
 
-<<<<<<< HEAD
-      for (int __i = 0; __i < __num_threads; ++__i)
-=======
       for (_ThreadIndex __i = 0; __i < __num_threads; ++__i)
->>>>>>> 779871ac
 	delete __tls[__i];
       delete[] __tls;
     }
