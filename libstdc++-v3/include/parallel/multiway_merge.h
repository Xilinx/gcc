// -*- C++ -*-

// Copyright (C) 2007, 2008, 2009, 2010 Free Software Foundation, Inc.
//
// This file is part of the GNU ISO C++ Library.  This library is free
// software; you can redistribute it and/or modify it under the terms
// of the GNU General Public License as published by the Free Software
// Foundation; either version 3, or (at your option) any later
// version.

// This library is distributed in the hope that it will be useful, but
// WITHOUT ANY WARRANTY; without even the implied warranty of
// MERCHANTABILITY or FITNESS FOR A PARTICULAR PURPOSE.  See the GNU
// General Public License for more details.

// Under Section 7 of GPL version 3, you are granted additional
// permissions described in the GCC Runtime Library Exception, version
// 3.1, as published by the Free Software Foundation.

// You should have received a copy of the GNU General Public License and
// a copy of the GCC Runtime Library Exception along with this program;
// see the files COPYING3 and COPYING.RUNTIME respectively.  If not, see
// <http://www.gnu.org/licenses/>.

/** @file parallel/multiway_merge.h
*  @brief Implementation of sequential and parallel multiway merge.
*
*  Explanations on the high-speed merging routines in the appendix of
*
*  P. Sanders.
*  Fast priority queues for cached memory.
*  ACM Journal of Experimental Algorithmics, 5, 2000.
*
*  This file is a GNU parallel extension to the Standard C++ Library.
*/

// Written by Johannes Singler and Manuel Holtgrewe.

#ifndef _GLIBCXX_PARALLEL_MULTIWAY_MERGE_H
#define _GLIBCXX_PARALLEL_MULTIWAY_MERGE_H

#include <vector>

#include <bits/stl_algo.h>
#include <parallel/features.h>
#include <parallel/parallel.h>
#include <parallel/losertree.h>
#if _GLIBCXX_ASSERTIONS
#include <parallel/checkers.h>
#endif

/** @brief Length of a sequence described by a pair of iterators. */
#define _GLIBCXX_PARALLEL_LENGTH(__s) ((__s).second - (__s).first)

namespace __gnu_parallel
{
  /** @brief _Iterator wrapper supporting an implicit supremum at the end
   *         of the sequence, dominating all comparisons.
   *
   * The implicit supremum comes with a performance cost.
   *
   * Deriving from _RAIter is not possible since
   * _RAIter need not be a class.
   */
  template<typename _RAIter, typename _Compare>
    class _GuardedIterator
    {
    private:
      /** @brief Current iterator __position. */
      _RAIter _M_current;

      /** @brief End iterator of the sequence. */
      _RAIter _M_end;

      /** @brief _Compare. */
      _Compare& __comp;

    public:
      /** @brief Constructor. Sets iterator to beginning of sequence.
      *  @param __begin Begin iterator of sequence.
      *  @param __end End iterator of sequence.
      *  @param __comp Comparator provided for associated overloaded
      *  compare operators. */
      _GuardedIterator(_RAIter __begin, _RAIter __end, _Compare& __comp)
      : _M_current(__begin), _M_end(__end), __comp(__comp)
      { }

      /** @brief Pre-increment operator.
      *  @return This. */
      _GuardedIterator<_RAIter, _Compare>&
      operator++()
      {
	++_M_current;
	return *this;
      }

      /** @brief Dereference operator.
      *  @return Referenced element. */
      typename std::iterator_traits<_RAIter>::value_type&
      operator*()
      { return *_M_current; }

      /** @brief Convert to wrapped iterator.
      *  @return Wrapped iterator. */
      operator _RAIter()
      { return _M_current; }

      /** @brief Compare two elements referenced by guarded iterators.
       *  @param __bi1 First iterator.
       *  @param __bi2 Second iterator.
       *  @return @c true if less. */
      friend bool
      operator<(_GuardedIterator<_RAIter, _Compare>& __bi1,
		_GuardedIterator<_RAIter, _Compare>& __bi2)
      {
	if (__bi1._M_current == __bi1._M_end)       // __bi1 is sup
	  return __bi2._M_current == __bi2._M_end;  // __bi2 is not sup
	if (__bi2._M_current == __bi2._M_end)       // __bi2 is sup
	  return true;
	return (__bi1.__comp)(*__bi1, *__bi2);      // normal compare
      }

      /** @brief Compare two elements referenced by guarded iterators.
       *  @param __bi1 First iterator.
       *  @param __bi2 Second iterator.
       *  @return @c True if less equal. */
      friend bool
      operator<=(_GuardedIterator<_RAIter, _Compare>& __bi1,
		 _GuardedIterator<_RAIter, _Compare>& __bi2)
      {
	if (__bi2._M_current == __bi2._M_end)       // __bi1 is sup
	  return __bi1._M_current != __bi1._M_end;  // __bi2 is not sup
	if (__bi1._M_current == __bi1._M_end)       // __bi2 is sup
	  return false;
	return !(__bi1.__comp)(*__bi2, *__bi1);     // normal compare
      } 
    };

  template<typename _RAIter, typename _Compare>
    class _UnguardedIterator
    {
    private:
      /** @brief Current iterator __position. */
      _RAIter _M_current;
      /** @brief _Compare. */
      mutable _Compare& __comp;

    public:
      /** @brief Constructor. Sets iterator to beginning of sequence.
      *  @param __begin Begin iterator of sequence.
      *  @param __end Unused, only for compatibility.
      *  @param __comp Unused, only for compatibility. */
      _UnguardedIterator(_RAIter __begin,
                	 _RAIter /* __end */, _Compare& __comp)
      : _M_current(__begin), __comp(__comp)
      { }

      /** @brief Pre-increment operator.
      *  @return This. */
      _UnguardedIterator<_RAIter, _Compare>&
      operator++()
      {
	++_M_current;
	return *this;
      }

      /** @brief Dereference operator.
      *  @return Referenced element. */
      typename std::iterator_traits<_RAIter>::value_type&
      operator*()
      { return *_M_current; }

      /** @brief Convert to wrapped iterator.
      *  @return Wrapped iterator. */
      operator _RAIter()
      { return _M_current; }

      /** @brief Compare two elements referenced by unguarded iterators.
       *  @param __bi1 First iterator.
       *  @param __bi2 Second iterator.
       *  @return @c true if less. */
      friend bool
      operator<(_UnguardedIterator<_RAIter, _Compare>& __bi1,
		_UnguardedIterator<_RAIter, _Compare>& __bi2)
      {
	// Normal compare.
	return (__bi1.__comp)(*__bi1, *__bi2);
      }

      /** @brief Compare two elements referenced by unguarded iterators.
       *  @param __bi1 First iterator.
       *  @param __bi2 Second iterator.
       *  @return @c True if less equal. */
      friend bool
      operator<=(_UnguardedIterator<_RAIter, _Compare>& __bi1,
		 _UnguardedIterator<_RAIter, _Compare>& __bi2)
      {
	// Normal compare.
	return !(__bi1.__comp)(*__bi2, *__bi1);
      }
    };

  /** @brief Highly efficient 3-way merging procedure.
   *
   * Merging is done with the algorithm implementation described by Peter
   * Sanders.  Basically, the idea is to minimize the number of necessary
   * comparison after merging an element.  The implementation trick
   * that makes this fast is that the order of the sequences is stored
   * in the instruction pointer (translated into labels in C++).
   *
   * This works well for merging up to 4 sequences.
   *
<<<<<<< HEAD
   * Note that making the merging stable does <em>not</em> come at a
=======
   * Note that making the merging stable does @a not come at a
>>>>>>> 779871ac
   * performance hit.
   *
   * Whether the merging is done guarded or unguarded is selected by the
   * used iterator class.
   *
   * @param __seqs_begin Begin iterator of iterator pair input sequence.
   * @param __seqs_end End iterator of iterator pair input sequence.
   * @param __target Begin iterator of output sequence.
   * @param __comp Comparator.
   * @param __length Maximum length to merge, less equal than the
   * total number of elements available.
   *
   * @return End iterator of output sequence.
   */
  template<template<typename RAI, typename C> class iterator,
           typename _RAIterIterator,
           typename _RAIter3,
           typename _DifferenceTp,
           typename _Compare>
    _RAIter3
    multiway_merge_3_variant(_RAIterIterator __seqs_begin,
			     _RAIterIterator __seqs_end,
			     _RAIter3 __target,
			     _DifferenceTp __length, _Compare __comp)
    {
      _GLIBCXX_CALL(__length);

      typedef _DifferenceTp _DifferenceType;

      typedef typename std::iterator_traits<_RAIterIterator>
	::value_type::first_type
	_RAIter1;
      typedef typename std::iterator_traits<_RAIter1>::value_type
	_ValueType;

      if (__length == 0)
	return __target;

#if _GLIBCXX_ASSERTIONS
      _DifferenceTp __orig_length = __length;
#endif

      iterator<_RAIter1, _Compare>
	__seq0(__seqs_begin[0].first, __seqs_begin[0].second, __comp),
	__seq1(__seqs_begin[1].first, __seqs_begin[1].second, __comp),
	__seq2(__seqs_begin[2].first, __seqs_begin[2].second, __comp);

      if (__seq0 <= __seq1)
	{
          if (__seq1 <= __seq2)
            goto __s012;
          else
            if (__seq2 <  __seq0)
              goto __s201;
            else
              goto __s021;
	}
      else
	{
          if (__seq1 <= __seq2)
            {
              if (__seq0 <= __seq2)
        	goto __s102;
              else
        	goto __s120;
            }
          else
            goto __s210;
	}
#define _GLIBCXX_PARALLEL_MERGE_3_CASE(__a, __b, __c, __c0, __c1) \
      __s ## __a ## __b ## __c :                            \
	*__target = *__seq ## __a;                          \
	++__target;                                         \
	--__length;                                         \
	++__seq ## __a;                                     \
	if (__length == 0) goto __finish;                   \
	if (__seq ## __a __c0 __seq ## __b) goto __s ## __a ## __b ## __c; \
	if (__seq ## __a __c1 __seq ## __c) goto __s ## __b ## __a ## __c; \
	goto __s ## __b ## __c ## __a;

      _GLIBCXX_PARALLEL_MERGE_3_CASE(0, 1, 2, <=, <=);
      _GLIBCXX_PARALLEL_MERGE_3_CASE(1, 2, 0, <=, < );
      _GLIBCXX_PARALLEL_MERGE_3_CASE(2, 0, 1, < , < );
      _GLIBCXX_PARALLEL_MERGE_3_CASE(1, 0, 2, < , <=);
      _GLIBCXX_PARALLEL_MERGE_3_CASE(0, 2, 1, <=, <=);
      _GLIBCXX_PARALLEL_MERGE_3_CASE(2, 1, 0, < , < );

#undef _GLIBCXX_PARALLEL_MERGE_3_CASE

    __finish:
      ;

#if _GLIBCXX_ASSERTIONS
    _GLIBCXX_PARALLEL_ASSERT(
	((_RAIter1)__seq0 - __seqs_begin[0].first) +
	((_RAIter1)__seq1 - __seqs_begin[1].first) +
	((_RAIter1)__seq2 - __seqs_begin[2].first)
	== __orig_length);
#endif

      __seqs_begin[0].first = __seq0;
      __seqs_begin[1].first = __seq1;
      __seqs_begin[2].first = __seq2;

      return __target;
    }

  /**
   * @brief Highly efficient 4-way merging procedure.
   *
   * Merging is done with the algorithm implementation described by Peter
   * Sanders. Basically, the idea is to minimize the number of necessary
   * comparison after merging an element.  The implementation trick
   * that makes this fast is that the order of the sequences is stored
   * in the instruction pointer (translated into goto labels in C++).
   *
   * This works well for merging up to 4 sequences.
   *
<<<<<<< HEAD
   * Note that making the merging stable does <em>not</em> come at a
=======
   * Note that making the merging stable does @a not come at a
>>>>>>> 779871ac
   * performance hit.
   *
   * Whether the merging is done guarded or unguarded is selected by the
   * used iterator class.
   *
   * @param __seqs_begin Begin iterator of iterator pair input sequence.
   * @param __seqs_end End iterator of iterator pair input sequence.
   * @param __target Begin iterator of output sequence.
   * @param __comp Comparator.
   * @param __length Maximum length to merge, less equal than the
   * total number of elements available.
   *
   * @return End iterator of output sequence.
   */
  template<template<typename RAI, typename C> class iterator,
           typename _RAIterIterator,
           typename _RAIter3,
           typename _DifferenceTp,
           typename _Compare>
    _RAIter3
    multiway_merge_4_variant(_RAIterIterator __seqs_begin,
                             _RAIterIterator __seqs_end,
                             _RAIter3 __target,
                             _DifferenceTp __length, _Compare __comp)
    {
      _GLIBCXX_CALL(__length);
      typedef _DifferenceTp _DifferenceType;

      typedef typename std::iterator_traits<_RAIterIterator>
	::value_type::first_type
	_RAIter1;
      typedef typename std::iterator_traits<_RAIter1>::value_type
	_ValueType;

      iterator<_RAIter1, _Compare>
	__seq0(__seqs_begin[0].first, __seqs_begin[0].second, __comp),
	__seq1(__seqs_begin[1].first, __seqs_begin[1].second, __comp),
	__seq2(__seqs_begin[2].first, __seqs_begin[2].second, __comp),
	__seq3(__seqs_begin[3].first, __seqs_begin[3].second, __comp);

#define _GLIBCXX_PARALLEL_DECISION(__a, __b, __c, __d) {  \
	if (__seq ## __d < __seq ## __a)		  \
	  goto __s ## __d ## __a ## __b ## __c;		  \
	if (__seq ## __d < __seq ## __b)		  \
	  goto __s ## __a ## __d ## __b ## __c;		  \
	if (__seq ## __d < __seq ## __c)		  \
	  goto __s ## __a ## __b ## __d ## __c;		  \
	goto __s ## __a ## __b ## __c ## __d;  }

      if (__seq0 <= __seq1)
	{
          if (__seq1 <= __seq2)
            _GLIBCXX_PARALLEL_DECISION(0,1,2,3)
            else
              if (__seq2 < __seq0)
        	_GLIBCXX_PARALLEL_DECISION(2,0,1,3)
        	else
                  _GLIBCXX_PARALLEL_DECISION(0,2,1,3)
                    }
      else
	{
          if (__seq1 <= __seq2)
            {
              if (__seq0 <= __seq2)
        	_GLIBCXX_PARALLEL_DECISION(1,0,2,3)
        	else
                  _GLIBCXX_PARALLEL_DECISION(1,2,0,3)
                    }
          else
            _GLIBCXX_PARALLEL_DECISION(2,1,0,3)
              }

#define _GLIBCXX_PARALLEL_MERGE_4_CASE(__a, __b, __c, __d,  \
				       __c0, __c1, __c2)    \
      __s ## __a ## __b ## __c ## __d:                      \
      if (__length == 0) goto __finish;                     \
      *__target = *__seq ## __a;                            \
      ++__target;                                           \
      --__length;                                           \
      ++__seq ## __a;                                       \
      if (__seq ## __a __c0 __seq ## __b)      \
	goto __s ## __a ## __b ## __c ## __d;  \
      if (__seq ## __a __c1 __seq ## __c)      \
	goto __s ## __b ## __a ## __c ## __d;  \
      if (__seq ## __a __c2 __seq ## __d)      \
	goto __s ## __b ## __c ## __a ## __d;  \
      goto __s ## __b ## __c ## __d ## __a;

      _GLIBCXX_PARALLEL_MERGE_4_CASE(0, 1, 2, 3, <=, <=, <=);
      _GLIBCXX_PARALLEL_MERGE_4_CASE(0, 1, 3, 2, <=, <=, <=);
      _GLIBCXX_PARALLEL_MERGE_4_CASE(0, 2, 1, 3, <=, <=, <=);
      _GLIBCXX_PARALLEL_MERGE_4_CASE(0, 2, 3, 1, <=, <=, <=);
      _GLIBCXX_PARALLEL_MERGE_4_CASE(0, 3, 1, 2, <=, <=, <=);
      _GLIBCXX_PARALLEL_MERGE_4_CASE(0, 3, 2, 1, <=, <=, <=);
      _GLIBCXX_PARALLEL_MERGE_4_CASE(1, 0, 2, 3, < , <=, <=);
      _GLIBCXX_PARALLEL_MERGE_4_CASE(1, 0, 3, 2, < , <=, <=);
      _GLIBCXX_PARALLEL_MERGE_4_CASE(1, 2, 0, 3, <=, < , <=);
      _GLIBCXX_PARALLEL_MERGE_4_CASE(1, 2, 3, 0, <=, <=, < );
      _GLIBCXX_PARALLEL_MERGE_4_CASE(1, 3, 0, 2, <=, < , <=);
      _GLIBCXX_PARALLEL_MERGE_4_CASE(1, 3, 2, 0, <=, <=, < );
      _GLIBCXX_PARALLEL_MERGE_4_CASE(2, 0, 1, 3, < , < , <=);
      _GLIBCXX_PARALLEL_MERGE_4_CASE(2, 0, 3, 1, < , <=, < );
      _GLIBCXX_PARALLEL_MERGE_4_CASE(2, 1, 0, 3, < , < , <=);
      _GLIBCXX_PARALLEL_MERGE_4_CASE(2, 1, 3, 0, < , <=, < );
      _GLIBCXX_PARALLEL_MERGE_4_CASE(2, 3, 0, 1, <=, < , < );
      _GLIBCXX_PARALLEL_MERGE_4_CASE(2, 3, 1, 0, <=, < , < );
      _GLIBCXX_PARALLEL_MERGE_4_CASE(3, 0, 1, 2, < , < , < );
      _GLIBCXX_PARALLEL_MERGE_4_CASE(3, 0, 2, 1, < , < , < );
      _GLIBCXX_PARALLEL_MERGE_4_CASE(3, 1, 0, 2, < , < , < );
      _GLIBCXX_PARALLEL_MERGE_4_CASE(3, 1, 2, 0, < , < , < );
      _GLIBCXX_PARALLEL_MERGE_4_CASE(3, 2, 0, 1, < , < , < );
      _GLIBCXX_PARALLEL_MERGE_4_CASE(3, 2, 1, 0, < , < , < );

#undef _GLIBCXX_PARALLEL_MERGE_4_CASE
#undef _GLIBCXX_PARALLEL_DECISION

    __finish:
      ;

      __seqs_begin[0].first = __seq0;
      __seqs_begin[1].first = __seq1;
      __seqs_begin[2].first = __seq2;
      __seqs_begin[3].first = __seq3;

      return __target;
    }

  /** @brief Multi-way merging procedure for a high branching factor,
   *         guarded case.
   *
   * This merging variant uses a LoserTree class as selected by <tt>_LT</tt>.
   *
   * Stability is selected through the used LoserTree class <tt>_LT</tt>.
   *
   * At least one non-empty sequence is required.
   *
   * @param __seqs_begin Begin iterator of iterator pair input sequence.
   * @param __seqs_end End iterator of iterator pair input sequence.
   * @param __target Begin iterator of output sequence.
   * @param __comp Comparator.
   * @param __length Maximum length to merge, less equal than the
   * total number of elements available.
   *
   * @return End iterator of output sequence.
   */
  template<typename _LT,
           typename _RAIterIterator,
           typename _RAIter3,
           typename _DifferenceTp,
           typename _Compare>
    _RAIter3
    multiway_merge_loser_tree(_RAIterIterator __seqs_begin,
                              _RAIterIterator __seqs_end,
                              _RAIter3 __target,
                              _DifferenceTp __length, _Compare __comp)
    {
      _GLIBCXX_CALL(__length)

      typedef _DifferenceTp _DifferenceType;
      typedef typename std::iterator_traits<_RAIterIterator>
<<<<<<< HEAD
=======
	::difference_type _SeqNumber;
      typedef typename std::iterator_traits<_RAIterIterator>
>>>>>>> 779871ac
	::value_type::first_type
	_RAIter1;
      typedef typename std::iterator_traits<_RAIter1>::value_type
	_ValueType;

<<<<<<< HEAD
      int __k = static_cast<int>(__seqs_end - __seqs_begin);
=======
      _SeqNumber __k = static_cast<_SeqNumber>(__seqs_end - __seqs_begin);
>>>>>>> 779871ac

      _LT __lt(__k, __comp);

      // Default value for potentially non-default-constructible types.
<<<<<<< HEAD
      _ValueType* __arbitrary_element = NULL;

      for (int __t = 0; __t < __k; ++__t)
	{
          if(__arbitrary_element == NULL
=======
      _ValueType* __arbitrary_element = 0;

      for (_SeqNumber __t = 0; __t < __k; ++__t)
	{
          if(!__arbitrary_element
>>>>>>> 779871ac
	     && _GLIBCXX_PARALLEL_LENGTH(__seqs_begin[__t]) > 0)
            __arbitrary_element = &(*__seqs_begin[__t].first);
	}

<<<<<<< HEAD
      for (int __t = 0; __t < __k; ++__t)
=======
      for (_SeqNumber __t = 0; __t < __k; ++__t)
>>>>>>> 779871ac
	{
          if (__seqs_begin[__t].first == __seqs_begin[__t].second)
            __lt.__insert_start(*__arbitrary_element, __t, true);
          else
            __lt.__insert_start(*__seqs_begin[__t].first, __t, false);
	}

      __lt.__init();

<<<<<<< HEAD
      int __source;
=======
      _SeqNumber __source;
>>>>>>> 779871ac

      for (_DifferenceType __i = 0; __i < __length; ++__i)
	{
          //take out
          __source = __lt.__get_min_source();

          *(__target++) = *(__seqs_begin[__source].first++);

          // Feed.
          if (__seqs_begin[__source].first == __seqs_begin[__source].second)
            __lt.__delete_min_insert(*__arbitrary_element, true);
          else
            // Replace from same __source.
            __lt.__delete_min_insert(*__seqs_begin[__source].first, false);
	}

      return __target;
    }

  /** @brief Multi-way merging procedure for a high branching factor,
   *         unguarded case.
   *
   * Merging is done using the LoserTree class <tt>_LT</tt>.
   *
   * Stability is selected by the used LoserTrees.
   *
   * @pre No input will run out of elements during the merge.
   *
   * @param __seqs_begin Begin iterator of iterator pair input sequence.
   * @param __seqs_end End iterator of iterator pair input sequence.
   * @param __target Begin iterator of output sequence.
   * @param __comp Comparator.
   * @param __length Maximum length to merge, less equal than the
   * total number of elements available.
   *
   * @return End iterator of output sequence.
   */
  template<typename _LT,
	   typename _RAIterIterator,
	   typename _RAIter3,
	   typename _DifferenceTp, typename _Compare>
    _RAIter3
    multiway_merge_loser_tree_unguarded(_RAIterIterator __seqs_begin,
					_RAIterIterator __seqs_end,
					_RAIter3 __target,
       const typename std::iterator_traits<typename std::iterator_traits<
	  _RAIterIterator>::value_type::first_type>::value_type&
					__sentinel,
					_DifferenceTp __length,
					_Compare __comp)
    {
      _GLIBCXX_CALL(__length)
      typedef _DifferenceTp _DifferenceType;
<<<<<<< HEAD

      typedef typename std::iterator_traits<_RAIterIterator>
	::value_type::first_type
	_RAIter1;
      typedef typename std::iterator_traits<_RAIter1>::value_type
	_ValueType;

      int __k = __seqs_end - __seqs_begin;

      _LT __lt(__k, __sentinel, __comp);

      for (int __t = 0; __t < __k; ++__t)
=======

      typedef typename std::iterator_traits<_RAIterIterator>
	::difference_type _SeqNumber;
      typedef typename std::iterator_traits<_RAIterIterator>
	::value_type::first_type
	_RAIter1;
      typedef typename std::iterator_traits<_RAIter1>::value_type
	_ValueType;

      _SeqNumber __k = __seqs_end - __seqs_begin;

      _LT __lt(__k, __sentinel, __comp);

      for (_SeqNumber __t = 0; __t < __k; ++__t)
>>>>>>> 779871ac
	{
#if _GLIBCXX_ASSERTIONS
          _GLIBCXX_PARALLEL_ASSERT(__seqs_begin[__t].first
                                   != __seqs_begin[__t].second);
#endif
          __lt.__insert_start(*__seqs_begin[__t].first, __t, false);
	}

      __lt.__init();

<<<<<<< HEAD
      int __source;
=======
      _SeqNumber __source;
>>>>>>> 779871ac

#if _GLIBCXX_ASSERTIONS
      _DifferenceType __i = 0;
#endif

      _RAIter3 __target_end = __target + __length;
      while (__target < __target_end)
	{
          // Take out.
          __source = __lt.__get_min_source();

#if _GLIBCXX_ASSERTIONS
          _GLIBCXX_PARALLEL_ASSERT(0 <= __source && __source < __k);
          _GLIBCXX_PARALLEL_ASSERT(__i == 0
              || !__comp(*(__seqs_begin[__source].first), *(__target - 1)));
#endif

          // Feed.
          *(__target++) = *(__seqs_begin[__source].first++);

#if _GLIBCXX_ASSERTIONS
          ++__i;
#endif
          // Replace from same __source.
          __lt.__delete_min_insert(*__seqs_begin[__source].first, false);
	}

      return __target;
    }


  /** @brief Multi-way merging procedure for a high branching factor,
   *         requiring sentinels to exist.
   *
   * @param __stable The value must the same as for the used LoserTrees.
   * @param UnguardedLoserTree _Loser Tree variant to use for the unguarded
   *   merging.
   * @param GuardedLoserTree _Loser Tree variant to use for the guarded
   *   merging.
   *
   * @param __seqs_begin Begin iterator of iterator pair input sequence.
   * @param __seqs_end End iterator of iterator pair input sequence.
   * @param __target Begin iterator of output sequence.
   * @param __comp Comparator.
   * @param __length Maximum length to merge, less equal than the
   * total number of elements available.
   *
   * @return End iterator of output sequence.
   */
  template<typename UnguardedLoserTree,
	   typename _RAIterIterator,
	   typename _RAIter3,
	   typename _DifferenceTp,
	   typename _Compare>
    _RAIter3
    multiway_merge_loser_tree_sentinel(_RAIterIterator __seqs_begin,
				       _RAIterIterator __seqs_end,
				       _RAIter3 __target,
      const typename std::iterator_traits<typename std::iterator_traits<
	_RAIterIterator>::value_type::first_type>::value_type&
				       __sentinel,
				       _DifferenceTp __length,
				       _Compare __comp)
    {
      _GLIBCXX_CALL(__length)

      typedef _DifferenceTp _DifferenceType;
      typedef std::iterator_traits<_RAIterIterator> _TraitsType;
      typedef typename std::iterator_traits<_RAIterIterator>
	::value_type::first_type
	_RAIter1;
      typedef typename std::iterator_traits<_RAIter1>::value_type
	_ValueType;

      _RAIter3 __target_end;

      for (_RAIterIterator __s = __seqs_begin; __s != __seqs_end; ++__s)
	// Move the sequence ends to the sentinel.  This has the
	// effect that the sentinel appears to be within the sequence. Then,
	// we can use the unguarded variant if we merge out as many
	// non-sentinel elements as we have.
	++((*__s).second);

      __target_end = multiway_merge_loser_tree_unguarded<UnguardedLoserTree>
	(__seqs_begin, __seqs_end, __target, __sentinel, __length, __comp);

#if _GLIBCXX_ASSERTIONS
      _GLIBCXX_PARALLEL_ASSERT(__target_end == __target + __length);
      _GLIBCXX_PARALLEL_ASSERT(__is_sorted(__target, __target_end, __comp));
#endif

      // Restore the sequence ends so the sentinels are not contained in the
      // sequence any more (see comment in loop above).
      for (_RAIterIterator __s = __seqs_begin; __s != __seqs_end; ++__s)
	--((*__s).second);

      return __target_end;
    }
<<<<<<< HEAD

  /**
   * @brief Traits for determining whether the loser tree should
   *   use pointers or copies.
   *
   * The field "_M_use_pointer" is used to determine whether to use pointers
   * in he loser trees or whether to copy the values into the loser tree.
   *
   * The default behavior is to use pointers if the data type is 4 times as
   * big as the pointer to it.
   *
   * Specialize for your data type to customize the behavior.
   *
   * Example:
   *
   *   template<>
   *   struct _LoserTreeTraits<int>
   *   { static const bool _M_use_pointer = false; };
   *
   *   template<>
   *   struct _LoserTreeTraits<heavyweight_type>
   *   { static const bool _M_use_pointer = true; };
   *
   * @param _Tp type to give the loser tree traits for.
   */
  template <typename _Tp>
    struct _LoserTreeTraits
    {
      /**
       * @brief True iff to use pointers instead of values in loser trees.
       *
       * The default behavior is to use pointers if the data type is four
       * times as big as the pointer to it.
       */
      static const bool _M_use_pointer = (sizeof(_Tp) > 4 * sizeof(_Tp*));
    };

  /**
   * @brief Switch for 3-way merging with __sentinels turned off.
   *
   * Note that 3-way merging is always stable!
   */
  template<bool __sentinels /*default == false*/,
	   typename _RAIterIterator,
	   typename _RAIter3,
	   typename _DifferenceTp,
	   typename _Compare>
    struct __multiway_merge_3_variant_sentinel_switch
    {
      _RAIter3
      operator()(_RAIterIterator __seqs_begin,
		 _RAIterIterator __seqs_end,
		 _RAIter3 __target,
		 _DifferenceTp __length, _Compare __comp)
      { return multiway_merge_3_variant<_GuardedIterator>
	  (__seqs_begin, __seqs_end, __target, __length, __comp); }
    };

  /**
=======

  /**
   * @brief Traits for determining whether the loser tree should
   *   use pointers or copies.
   *
   * The field "_M_use_pointer" is used to determine whether to use pointers
   * in he loser trees or whether to copy the values into the loser tree.
   *
   * The default behavior is to use pointers if the data type is 4 times as
   * big as the pointer to it.
   *
   * Specialize for your data type to customize the behavior.
   *
   * Example:
   *
   *   template<>
   *   struct _LoserTreeTraits<int>
   *   { static const bool _M_use_pointer = false; };
   *
   *   template<>
   *   struct _LoserTreeTraits<heavyweight_type>
   *   { static const bool _M_use_pointer = true; };
   *
   * @param _Tp type to give the loser tree traits for.
   */
  template <typename _Tp>
    struct _LoserTreeTraits
    {
      /**
       * @brief True iff to use pointers instead of values in loser trees.
       *
       * The default behavior is to use pointers if the data type is four
       * times as big as the pointer to it.
       */
      static const bool _M_use_pointer = (sizeof(_Tp) > 4 * sizeof(_Tp*));
    };

  /**
   * @brief Switch for 3-way merging with __sentinels turned off.
   *
   * Note that 3-way merging is always stable!
   */
  template<bool __sentinels /*default == false*/,
	   typename _RAIterIterator,
	   typename _RAIter3,
	   typename _DifferenceTp,
	   typename _Compare>
    struct __multiway_merge_3_variant_sentinel_switch
    {
      _RAIter3
      operator()(_RAIterIterator __seqs_begin,
		 _RAIterIterator __seqs_end,
		 _RAIter3 __target,
		 _DifferenceTp __length, _Compare __comp)
      { return multiway_merge_3_variant<_GuardedIterator>
	  (__seqs_begin, __seqs_end, __target, __length, __comp); }
    };

  /**
>>>>>>> 779871ac
   * @brief Switch for 3-way merging with __sentinels turned on.
   *
   * Note that 3-way merging is always stable!
   */
  template<typename _RAIterIterator,
	   typename _RAIter3,
	   typename _DifferenceTp,
	   typename _Compare>
    struct __multiway_merge_3_variant_sentinel_switch<true, _RAIterIterator,
						      _RAIter3, _DifferenceTp,
						      _Compare>
    {
      _RAIter3
      operator()(_RAIterIterator __seqs_begin,
		 _RAIterIterator __seqs_end,
		 _RAIter3 __target,
		 _DifferenceTp __length, _Compare __comp)
      { return multiway_merge_3_variant<_UnguardedIterator>
	  (__seqs_begin, __seqs_end, __target, __length, __comp); }
    };
<<<<<<< HEAD

  /**
   * @brief Switch for 4-way merging with __sentinels turned off.
   *
   * Note that 4-way merging is always stable!
   */
  template<bool __sentinels /*default == false*/,
	   typename _RAIterIterator,
	   typename _RAIter3,
	   typename _DifferenceTp,
	   typename _Compare>
    struct __multiway_merge_4_variant_sentinel_switch
    {
      _RAIter3
      operator()(_RAIterIterator __seqs_begin,
		 _RAIterIterator __seqs_end,
		 _RAIter3 __target,
		 _DifferenceTp __length, _Compare __comp)
      { return multiway_merge_4_variant<_GuardedIterator>
	  (__seqs_begin, __seqs_end, __target, __length, __comp); }
    };

  /**
   * @brief Switch for 4-way merging with __sentinels turned on.
   *
   * Note that 4-way merging is always stable!
   */
  template<typename _RAIterIterator,
	   typename _RAIter3,
	   typename _DifferenceTp,
	   typename _Compare>
    struct __multiway_merge_4_variant_sentinel_switch<true, _RAIterIterator,
						      _RAIter3, _DifferenceTp,
						      _Compare>
=======

  /**
   * @brief Switch for 4-way merging with __sentinels turned off.
   *
   * Note that 4-way merging is always stable!
   */
  template<bool __sentinels /*default == false*/,
	   typename _RAIterIterator,
	   typename _RAIter3,
	   typename _DifferenceTp,
	   typename _Compare>
    struct __multiway_merge_4_variant_sentinel_switch
>>>>>>> 779871ac
    {
      _RAIter3
      operator()(_RAIterIterator __seqs_begin,
		 _RAIterIterator __seqs_end,
		 _RAIter3 __target,
		 _DifferenceTp __length, _Compare __comp)
<<<<<<< HEAD
      { return multiway_merge_4_variant<_UnguardedIterator>
=======
      { return multiway_merge_4_variant<_GuardedIterator>
>>>>>>> 779871ac
	  (__seqs_begin, __seqs_end, __target, __length, __comp); }
    };

  /**
<<<<<<< HEAD
=======
   * @brief Switch for 4-way merging with __sentinels turned on.
   *
   * Note that 4-way merging is always stable!
   */
  template<typename _RAIterIterator,
	   typename _RAIter3,
	   typename _DifferenceTp,
	   typename _Compare>
    struct __multiway_merge_4_variant_sentinel_switch<true, _RAIterIterator,
						      _RAIter3, _DifferenceTp,
						      _Compare>
    {
      _RAIter3
      operator()(_RAIterIterator __seqs_begin,
		 _RAIterIterator __seqs_end,
		 _RAIter3 __target,
		 _DifferenceTp __length, _Compare __comp)
      { return multiway_merge_4_variant<_UnguardedIterator>
	  (__seqs_begin, __seqs_end, __target, __length, __comp); }
    };

  /**
>>>>>>> 779871ac
   * @brief Switch for k-way merging with __sentinels turned on.
   */
  template<bool __sentinels,
	   bool __stable,
	   typename _RAIterIterator,
	   typename _RAIter3,
	   typename _DifferenceTp,
	   typename _Compare>
    struct __multiway_merge_k_variant_sentinel_switch
    {
      _RAIter3
      operator()(_RAIterIterator __seqs_begin,
		 _RAIterIterator __seqs_end,
		 _RAIter3 __target,
      const typename std::iterator_traits<typename std::iterator_traits<
      _RAIterIterator>::value_type::first_type>::value_type&
		 __sentinel,
		 _DifferenceTp __length, _Compare __comp)
      {
	typedef typename std::iterator_traits<_RAIterIterator>
	  ::value_type::first_type
	  _RAIter1;
	typedef typename std::iterator_traits<_RAIter1>::value_type
	  _ValueType;

	return multiway_merge_loser_tree_sentinel<
	typename __gnu_cxx::__conditional_type<
	_LoserTreeTraits<_ValueType>::_M_use_pointer,
	  _LoserTreePointerUnguarded<__stable, _ValueType, _Compare>,
	  _LoserTreeUnguarded<__stable, _ValueType, _Compare>
          >::__type>
	  (__seqs_begin, __seqs_end, __target, __sentinel, __length, __comp);
      }
    };

  /**
   * @brief Switch for k-way merging with __sentinels turned off.
   */
  template<bool __stable,
	   typename _RAIterIterator,
	   typename _RAIter3,
	   typename _DifferenceTp,
	   typename _Compare>
    struct __multiway_merge_k_variant_sentinel_switch<false, __stable,
<<<<<<< HEAD
						      _RAIterIterator, _RAIter3,
						      _DifferenceTp, _Compare>
=======
						      _RAIterIterator,
						      _RAIter3, _DifferenceTp,
						      _Compare>
>>>>>>> 779871ac
    {
      _RAIter3
      operator()(_RAIterIterator __seqs_begin,
		 _RAIterIterator __seqs_end,
		 _RAIter3 __target,
       const typename std::iterator_traits<typename std::iterator_traits<
       _RAIterIterator>::value_type::first_type>::value_type&
		 __sentinel,
		 _DifferenceTp __length, _Compare __comp)
      {
	typedef typename std::iterator_traits<_RAIterIterator>
	  ::value_type::first_type
	  _RAIter1;
	typedef typename std::iterator_traits<_RAIter1>::value_type
	  _ValueType;

	return multiway_merge_loser_tree<
	typename __gnu_cxx::__conditional_type<
	_LoserTreeTraits<_ValueType>::_M_use_pointer,
	  _LoserTreePointer<__stable, _ValueType, _Compare>,
	  _LoserTree<__stable, _ValueType, _Compare>
          >::__type >(__seqs_begin, __seqs_end, __target, __length, __comp);
      }
    };
<<<<<<< HEAD

  /** @brief Sequential multi-way merging switch.
   *
   *  The _GLIBCXX_PARALLEL_DECISION is based on the branching factor and
   *  runtime settings.
   *  @param __seqs_begin Begin iterator of iterator pair input sequence.
   *  @param __seqs_end End iterator of iterator pair input sequence.
   *  @param __target Begin iterator of output sequence.
   *  @param __comp Comparator.
   *  @param __length Maximum length to merge, possibly larger than the
   *  number of elements available.
   *  @param __stable Stable merging incurs a performance penalty.
   *  @param __sentinel The sequences have __a __sentinel element.
   *  @return End iterator of output sequence. */
  template<bool __stable,
	   bool __sentinels,
	   typename _RAIterIterator,
	   typename _RAIter3,
	   typename _DifferenceTp,
	   typename _Compare>
    _RAIter3
    __sequential_multiway_merge(_RAIterIterator __seqs_begin,
				_RAIterIterator __seqs_end,
				_RAIter3 __target,
      const typename std::iterator_traits<typename std::iterator_traits<
	_RAIterIterator>::value_type::first_type>::value_type&
				__sentinel,
				_DifferenceTp __length, _Compare __comp)
    {
      _GLIBCXX_CALL(__length)

      typedef _DifferenceTp _DifferenceType;
      typedef typename std::iterator_traits<_RAIterIterator>
	::value_type::first_type
	_RAIter1;
      typedef typename std::iterator_traits<_RAIter1>::value_type
	_ValueType;

#if _GLIBCXX_ASSERTIONS
      for (_RAIterIterator __s = __seqs_begin; __s != __seqs_end; ++__s)
	{
          _GLIBCXX_PARALLEL_ASSERT(__is_sorted((*__s).first,
					       (*__s).second, __comp));
	}
#endif

      _DifferenceTp __total_length = 0;
      for (_RAIterIterator __s = __seqs_begin; __s != __seqs_end; ++__s)
	__total_length += _GLIBCXX_PARALLEL_LENGTH(*__s);

      __length = std::min<_DifferenceTp>(__length, __total_length);

      if(__length == 0)
	return __target;

      _RAIter3 __return_target = __target;
      int __k = static_cast<int>(__seqs_end - __seqs_begin);

      switch (__k)
	{
	case 0:
          break;
	case 1:
          __return_target = std::copy(__seqs_begin[0].first,
				      __seqs_begin[0].first + __length,
				      __target);
          __seqs_begin[0].first += __length;
          break;
	case 2:
          __return_target = __merge_advance(__seqs_begin[0].first,
					    __seqs_begin[0].second,
					    __seqs_begin[1].first,
					    __seqs_begin[1].second,
					    __target, __length, __comp);
          break;
	case 3:
          __return_target = __multiway_merge_3_variant_sentinel_switch
	    <__sentinels, _RAIterIterator, _RAIter3, _DifferenceTp, _Compare>()
	    (__seqs_begin, __seqs_end, __target, __length, __comp);
          break;
	case 4:
          __return_target = __multiway_merge_4_variant_sentinel_switch
	    <__sentinels, _RAIterIterator, _RAIter3, _DifferenceTp, _Compare>()
	    (__seqs_begin, __seqs_end, __target, __length, __comp);
          break;
	default:
	  __return_target = __multiway_merge_k_variant_sentinel_switch
	    <__sentinels, __stable, _RAIterIterator, _RAIter3, _DifferenceTp,
	     _Compare>()
	    (__seqs_begin, __seqs_end, __target, __sentinel, __length, __comp);
	  break;
	}
#if _GLIBCXX_ASSERTIONS
      _GLIBCXX_PARALLEL_ASSERT(
	__is_sorted(__target, __target + __length, __comp));
#endif

      return __return_target;
    }

  /**
   * @brief Stable sorting functor.
   *
   * Used to reduce code instanciation in multiway_merge_sampling_splitting.
   */
  template<bool __stable, class _RAIter, class _StrictWeakOrdering>
    struct _SamplingSorter
    {
      void
      operator()(_RAIter __first, _RAIter __last, _StrictWeakOrdering __comp)
      { __gnu_sequential::stable_sort(__first, __last, __comp); }
    };

  /**
=======

  /** @brief Sequential multi-way merging switch.
   *
   *  The _GLIBCXX_PARALLEL_DECISION is based on the branching factor and
   *  runtime settings.
   *  @param __seqs_begin Begin iterator of iterator pair input sequence.
   *  @param __seqs_end End iterator of iterator pair input sequence.
   *  @param __target Begin iterator of output sequence.
   *  @param __comp Comparator.
   *  @param __length Maximum length to merge, possibly larger than the
   *  number of elements available.
   *  @param __stable Stable merging incurs a performance penalty.
   *  @param __sentinel The sequences have __a __sentinel element.
   *  @return End iterator of output sequence. */
  template<bool __stable,
	   bool __sentinels,
	   typename _RAIterIterator,
	   typename _RAIter3,
	   typename _DifferenceTp,
	   typename _Compare>
    _RAIter3
    __sequential_multiway_merge(_RAIterIterator __seqs_begin,
				_RAIterIterator __seqs_end,
				_RAIter3 __target,
      const typename std::iterator_traits<typename std::iterator_traits<
	_RAIterIterator>::value_type::first_type>::value_type&
				__sentinel,
				_DifferenceTp __length, _Compare __comp)
    {
      _GLIBCXX_CALL(__length)

      typedef _DifferenceTp _DifferenceType;
      typedef typename std::iterator_traits<_RAIterIterator>
	::difference_type _SeqNumber;
      typedef typename std::iterator_traits<_RAIterIterator>
	::value_type::first_type
	_RAIter1;
      typedef typename std::iterator_traits<_RAIter1>::value_type
	_ValueType;

#if _GLIBCXX_ASSERTIONS
      for (_RAIterIterator __s = __seqs_begin; __s != __seqs_end; ++__s)
	{
          _GLIBCXX_PARALLEL_ASSERT(__is_sorted((*__s).first,
					       (*__s).second, __comp));
	}
#endif

      _DifferenceTp __total_length = 0;
      for (_RAIterIterator __s = __seqs_begin; __s != __seqs_end; ++__s)
	__total_length += _GLIBCXX_PARALLEL_LENGTH(*__s);

      __length = std::min<_DifferenceTp>(__length, __total_length);

      if(__length == 0)
	return __target;

      _RAIter3 __return_target = __target;
      _SeqNumber __k = static_cast<_SeqNumber>(__seqs_end - __seqs_begin);

      switch (__k)
	{
	case 0:
          break;
	case 1:
          __return_target = std::copy(__seqs_begin[0].first,
				      __seqs_begin[0].first + __length,
				      __target);
          __seqs_begin[0].first += __length;
          break;
	case 2:
          __return_target = __merge_advance(__seqs_begin[0].first,
					    __seqs_begin[0].second,
					    __seqs_begin[1].first,
					    __seqs_begin[1].second,
					    __target, __length, __comp);
          break;
	case 3:
          __return_target = __multiway_merge_3_variant_sentinel_switch
	    <__sentinels, _RAIterIterator, _RAIter3, _DifferenceTp, _Compare>()
	    (__seqs_begin, __seqs_end, __target, __length, __comp);
          break;
	case 4:
          __return_target = __multiway_merge_4_variant_sentinel_switch
	    <__sentinels, _RAIterIterator, _RAIter3, _DifferenceTp, _Compare>()
	    (__seqs_begin, __seqs_end, __target, __length, __comp);
          break;
	default:
	  __return_target = __multiway_merge_k_variant_sentinel_switch
	    <__sentinels, __stable, _RAIterIterator, _RAIter3, _DifferenceTp,
	     _Compare>()
	    (__seqs_begin, __seqs_end, __target, __sentinel, __length, __comp);
	  break;
	}
#if _GLIBCXX_ASSERTIONS
      _GLIBCXX_PARALLEL_ASSERT(
	__is_sorted(__target, __target + __length, __comp));
#endif

      return __return_target;
    }

  /**
   * @brief Stable sorting functor.
   *
   * Used to reduce code instanciation in multiway_merge_sampling_splitting.
   */
  template<bool __stable, class _RAIter, class _StrictWeakOrdering>
    struct _SamplingSorter
    {
      void
      operator()(_RAIter __first, _RAIter __last, _StrictWeakOrdering __comp)
      { __gnu_sequential::stable_sort(__first, __last, __comp); }
    };

  /**
>>>>>>> 779871ac
   * @brief Non-__stable sorting functor.
   *
   * Used to reduce code instantiation in multiway_merge_sampling_splitting.
   */
  template<class _RAIter, class _StrictWeakOrdering>
    struct _SamplingSorter<false, _RAIter, _StrictWeakOrdering>
    {
      void
      operator()(_RAIter __first, _RAIter __last, _StrictWeakOrdering __comp)
      { __gnu_sequential::sort(__first, __last, __comp); }
    };

  /**
   * @brief Sampling based splitting for parallel multiway-merge routine.
   */
  template<bool __stable,
	   typename _RAIterIterator,
	   typename _Compare,
	   typename _DifferenceType>
    void
    multiway_merge_sampling_splitting(_RAIterIterator __seqs_begin,
				      _RAIterIterator __seqs_end,
				      _DifferenceType __length,
				      _DifferenceType __total_length,
				      _Compare __comp,
     std::vector<std::pair<_DifferenceType, _DifferenceType> > *__pieces)
    {
      typedef typename std::iterator_traits<_RAIterIterator>
<<<<<<< HEAD
=======
	::difference_type _SeqNumber;
      typedef typename std::iterator_traits<_RAIterIterator>
>>>>>>> 779871ac
	::value_type::first_type
	_RAIter1;
      typedef typename std::iterator_traits<_RAIter1>::value_type
	_ValueType;

      // __k sequences.
<<<<<<< HEAD
      int __k = static_cast<int>(__seqs_end - __seqs_begin);

      int __num_threads = omp_get_num_threads();
=======
      _SeqNumber __k = static_cast<_SeqNumber>(__seqs_end - __seqs_begin);

      _ThreadIndex __num_threads = omp_get_num_threads();
>>>>>>> 779871ac

      _DifferenceType __num_samples =
	__gnu_parallel::_Settings::get().merge_oversampling * __num_threads;

      _ValueType* __samples = static_cast<_ValueType*>
	(::operator new(sizeof(_ValueType) * __k * __num_samples));
      // Sample.
<<<<<<< HEAD
      for (int __s = 0; __s < __k; ++__s)
=======
      for (_SeqNumber __s = 0; __s < __k; ++__s)
>>>>>>> 779871ac
	for (_DifferenceType __i = 0; __i < __num_samples; ++__i)
	  {
	    _DifferenceType sample_index = static_cast<_DifferenceType>
	      (_GLIBCXX_PARALLEL_LENGTH(__seqs_begin[__s])
	       * (double(__i + 1) / (__num_samples + 1))
	       * (double(__length) / __total_length));
	    new(&(__samples[__s * __num_samples + __i]))
              _ValueType(__seqs_begin[__s].first[sample_index]);
	  }

      // Sort stable or non-stable, depending on value of template parameter
      // "__stable".
      _SamplingSorter<__stable, _ValueType*, _Compare>()
	(__samples, __samples + (__num_samples * __k), __comp);

<<<<<<< HEAD
      for (int __slab = 0; __slab < __num_threads; ++__slab)
	// For each slab / processor.
	for (int __seq = 0; __seq < __k; ++__seq)
=======
      for (_ThreadIndex __slab = 0; __slab < __num_threads; ++__slab)
	// For each slab / processor.
	for (_SeqNumber __seq = 0; __seq < __k; ++__seq)
>>>>>>> 779871ac
	  {
	    // For each sequence.
	    if (__slab > 0)
	      __pieces[__slab][__seq].first = std::upper_bound
		(__seqs_begin[__seq].first, __seqs_begin[__seq].second,
		 __samples[__num_samples * __k * __slab / __num_threads],
		 __comp)
		- __seqs_begin[__seq].first;
	    else
	      // Absolute beginning.
	      __pieces[__slab][__seq].first = 0;
	    if ((__slab + 1) < __num_threads)
	      __pieces[__slab][__seq].second = std::upper_bound
		(__seqs_begin[__seq].first, __seqs_begin[__seq].second,
		 __samples[__num_samples * __k * (__slab + 1) / __num_threads],
		 __comp)
		- __seqs_begin[__seq].first;
	    else
              // Absolute end.
	      __pieces[__slab][__seq].second =
		_GLIBCXX_PARALLEL_LENGTH(__seqs_begin[__seq]);
	  }
      ::operator delete(__samples);
    }

  /**
   * @brief Exact splitting for parallel multiway-merge routine.
   *
   * None of the passed sequences may be empty.
   */
  template<bool __stable,
	   typename _RAIterIterator,
	   typename _Compare,
	   typename _DifferenceType>
    void
    multiway_merge_exact_splitting(_RAIterIterator __seqs_begin,
				   _RAIterIterator __seqs_end,
				   _DifferenceType __length,
				   _DifferenceType __total_length,
				   _Compare __comp,
       std::vector<std::pair<_DifferenceType, _DifferenceType> > *__pieces)
    {
      typedef typename std::iterator_traits<_RAIterIterator>
<<<<<<< HEAD
=======
	::difference_type _SeqNumber;
      typedef typename std::iterator_traits<_RAIterIterator>
>>>>>>> 779871ac
	::value_type::first_type
	_RAIter1;

      const bool __tight = (__total_length == __length);

      // __k sequences.
<<<<<<< HEAD
      const int __k = static_cast<int>(__seqs_end - __seqs_begin);

      const int __num_threads = omp_get_num_threads();
=======
      const _SeqNumber __k = __seqs_end - __seqs_begin;

      const _ThreadIndex __num_threads = omp_get_num_threads();
>>>>>>> 779871ac

      // (Settings::multiway_merge_splitting
      //  == __gnu_parallel::_Settings::EXACT).
      std::vector<_RAIter1>* __offsets = 
	new std::vector<_RAIter1>[__num_threads];
      std::vector<std::pair<_RAIter1, _RAIter1> > __se(__k);

      copy(__seqs_begin, __seqs_end, __se.begin());

      _DifferenceType* __borders =
	new _DifferenceType[__num_threads + 1];
      equally_split(__length, __num_threads, __borders);

<<<<<<< HEAD
      for (int __s = 0; __s < (__num_threads - 1); ++__s)
=======
      for (_ThreadIndex __s = 0; __s < (__num_threads - 1); ++__s)
>>>>>>> 779871ac
	{
	  __offsets[__s].resize(__k);
	  multiseq_partition(__se.begin(), __se.end(), __borders[__s + 1],
			     __offsets[__s].begin(), __comp);

	  // Last one also needed and available.
	  if (!__tight)
	    {
	      __offsets[__num_threads - 1].resize(__k);
	      multiseq_partition(__se.begin(), __se.end(),
				 _DifferenceType(__length),
				 __offsets[__num_threads - 1].begin(),
				 __comp);
	    }
	}
      delete[] __borders;

<<<<<<< HEAD
      for (int __slab = 0; __slab < __num_threads; ++__slab)
	{
	  // For each slab / processor.
	  for (int __seq = 0; __seq < __k; ++__seq)
=======
      for (_ThreadIndex __slab = 0; __slab < __num_threads; ++__slab)
	{
	  // For each slab / processor.
	  for (_SeqNumber __seq = 0; __seq < __k; ++__seq)
>>>>>>> 779871ac
	    {
	      // For each sequence.
	      if (__slab == 0)
		{
		  // Absolute beginning.
		  __pieces[__slab][__seq].first = 0;
		}
	      else
		__pieces[__slab][__seq].first =
		  __pieces[__slab - 1][__seq].second;
	      if (!__tight || __slab < (__num_threads - 1))
		__pieces[__slab][__seq].second =
		  __offsets[__slab][__seq] - __seqs_begin[__seq].first;
	      else
		{
		  // __slab == __num_threads - 1
		  __pieces[__slab][__seq].second =
                    _GLIBCXX_PARALLEL_LENGTH(__seqs_begin[__seq]);
		}
	    }
	}
      delete[] __offsets;
    }

  /** @brief Parallel multi-way merge routine.
   *
   * The _GLIBCXX_PARALLEL_DECISION is based on the branching factor
   * and runtime settings.
   *
   * Must not be called if the number of sequences is 1.
   *
   * @param _Splitter functor to split input (either __exact or sampling based)
   *
   * @param __seqs_begin Begin iterator of iterator pair input sequence.
   * @param __seqs_end End iterator of iterator pair input sequence.
   * @param __target Begin iterator of output sequence.
   * @param __comp Comparator.
   * @param __length Maximum length to merge, possibly larger than the
   * number of elements available.
   * @param __stable Stable merging incurs a performance penalty.
   * @param __sentinel Ignored.
   * @return End iterator of output sequence.
   */
  template<bool __stable,
	   bool __sentinels,
	   typename _RAIterIterator,
	   typename _RAIter3,
	   typename _DifferenceTp,
	   typename _Splitter,
	   typename _Compare>
    _RAIter3
    parallel_multiway_merge(_RAIterIterator __seqs_begin,
                            _RAIterIterator __seqs_end,
                            _RAIter3 __target,
                            _Splitter __splitter,
                            _DifferenceTp __length,
                            _Compare __comp,
                            _ThreadIndex __num_threads)
      {
#if _GLIBCXX_ASSERTIONS
	_GLIBCXX_PARALLEL_ASSERT(__seqs_end - __seqs_begin > 1);
#endif

	_GLIBCXX_CALL(__length)

	typedef _DifferenceTp _DifferenceType;
<<<<<<< HEAD
=======
        typedef typename std::iterator_traits<_RAIterIterator>
	  ::difference_type _SeqNumber;
>>>>>>> 779871ac
	typedef typename std::iterator_traits<_RAIterIterator>
          ::value_type::first_type
          _RAIter1;
	typedef typename
          std::iterator_traits<_RAIter1>::value_type _ValueType;

	// Leave only non-empty sequences.
	typedef std::pair<_RAIter1, _RAIter1> seq_type;
	seq_type* __ne_seqs = new seq_type[__seqs_end - __seqs_begin];
<<<<<<< HEAD
	int __k = 0;
=======
	_SeqNumber __k = 0;
>>>>>>> 779871ac
	_DifferenceType __total_length = 0;
	for (_RAIterIterator __raii = __seqs_begin;
             __raii != __seqs_end; ++__raii)
          {
            _DifferenceTp __seq_length = _GLIBCXX_PARALLEL_LENGTH(*__raii);
            if(__seq_length > 0)
              {
        	__total_length += __seq_length;
        	__ne_seqs[__k++] = *__raii;
              }
          }

	_GLIBCXX_CALL(__total_length)

	__length = std::min<_DifferenceTp>(__length, __total_length);

	if (__total_length == 0 || __k == 0)
	{
          delete[] __ne_seqs;
          return __target;
	}

	std::vector<std::pair<_DifferenceType, _DifferenceType> >* __pieces;

	__num_threads = static_cast<_ThreadIndex>
          (std::min<_DifferenceType>(__num_threads, __total_length));

#       pragma omp parallel num_threads (__num_threads)
	{
#         pragma omp single
	  {
	    __num_threads = omp_get_num_threads();
	    // Thread __t will have to merge pieces[__iam][0..__k - 1]
	    __pieces = new std::vector<
	    std::pair<_DifferenceType, _DifferenceType> >[__num_threads];
<<<<<<< HEAD
	    for (int __s = 0; __s < __num_threads; ++__s)
=======
	    for (_ThreadIndex __s = 0; __s < __num_threads; ++__s)
>>>>>>> 779871ac
	      __pieces[__s].resize(__k);

	    _DifferenceType __num_samples =
	      __gnu_parallel::_Settings::get().merge_oversampling
	      * __num_threads;

	    __splitter(__ne_seqs, __ne_seqs + __k, __length, __total_length,
		       __comp, __pieces);
	  } //single

	  _ThreadIndex __iam = omp_get_thread_num();

	  _DifferenceType __target_position = 0;

<<<<<<< HEAD
	  for (int __c = 0; __c < __k; ++__c)
=======
	  for (_SeqNumber __c = 0; __c < __k; ++__c)
>>>>>>> 779871ac
	    __target_position += __pieces[__iam][__c].first;

	  seq_type* __chunks = new seq_type[__k];

<<<<<<< HEAD
	  for (int __s = 0; __s < __k; ++__s)
=======
	  for (_SeqNumber __s = 0; __s < __k; ++__s)
>>>>>>> 779871ac
	    __chunks[__s] = std::make_pair(__ne_seqs[__s].first
					   + __pieces[__iam][__s].first,
					   __ne_seqs[__s].first
					   + __pieces[__iam][__s].second);

	  if(__length > __target_position)
	    __sequential_multiway_merge<__stable, __sentinels>
	      (__chunks, __chunks + __k, __target + __target_position,
	       *(__seqs_begin->second), __length - __target_position, __comp);

	  delete[] __chunks;
	} // parallel

#if _GLIBCXX_ASSERTIONS
	_GLIBCXX_PARALLEL_ASSERT(
          __is_sorted(__target, __target + __length, __comp));
#endif

	__k = 0;
	// Update ends of sequences.
	for (_RAIterIterator __raii = __seqs_begin;
             __raii != __seqs_end; ++__raii)
          {
            _DifferenceTp __length = _GLIBCXX_PARALLEL_LENGTH(*__raii);
            if(__length > 0)
              (*__raii).first += __pieces[__num_threads - 1][__k++].second;
          }

	delete[] __pieces;
	delete[] __ne_seqs;

	return __target + __length;
      }

  /**
   * @brief Multiway Merge Frontend.
   *
   * Merge the sequences specified by seqs_begin and __seqs_end into
   * __target.  __seqs_begin and __seqs_end must point to a sequence of
   * pairs.  These pairs must contain an iterator to the beginning
   * of a sequence in their first entry and an iterator the _M_end of
   * the same sequence in their second entry.
   *
   * Ties are broken arbitrarily.  See stable_multiway_merge for a variant
   * that breaks ties by sequence number but is slower.
   *
   * The first entries of the pairs (i.e. the begin iterators) will be moved
   * forward.
   *
   * The output sequence has to provide enough space for all elements
   * that are written to it.
   *
   * This function will merge the input sequences:
   *
   * - not stable
   * - parallel, depending on the input size and Settings
   * - using sampling for splitting
   * - not using sentinels
   *
   * Example:
   *
   * <pre>
   *   int sequences[10][10];
   *   for (int __i = 0; __i < 10; ++__i)
   *     for (int __j = 0; __i < 10; ++__j)
   *       sequences[__i][__j] = __j;
   *
   *   int __out[33];
   *   std::vector<std::pair<int*> > seqs;
   *   for (int __i = 0; __i < 10; ++__i)
   *     { seqs.push(std::make_pair<int*>(sequences[__i],
   *                                      sequences[__i] + 10)) }
   *
   *   multiway_merge(seqs.begin(), seqs.end(), __target, std::less<int>(), 33);
   * </pre>
   *
   * @see stable_multiway_merge
   *
   * @pre All input sequences must be sorted.
   * @pre Target must provide enough space to merge out length elements or
   *    the number of elements in all sequences, whichever is smaller.
   *
   * @post [__target, return __value) contains merged __elements from the
   *    input sequences.
   * @post return __value - __target = min(__length, number of elements in all
   *    sequences).
   *
   * @param _RAIterPairIterator iterator over sequence
   *    of pairs of iterators
   * @param _RAIterOut iterator over target sequence
   * @param _DifferenceTp difference type for the sequence
   * @param _Compare strict weak ordering type to compare elements
   *    in sequences
   *
   * @param __seqs_begin  __begin of sequence __sequence
   * @param __seqs_end    _M_end of sequence __sequence
   * @param __target      target sequence to merge to.
   * @param __comp        strict weak ordering to use for element comparison.
   * @param __length Maximum length to merge, possibly larger than the
   * number of elements available.
   *
   * @return _M_end iterator of output sequence
   */
  // multiway_merge
  // public interface
  template<typename _RAIterPairIterator,
	   typename _RAIterOut,
	   typename _DifferenceTp,
	   typename _Compare>
    _RAIterOut
    multiway_merge(_RAIterPairIterator __seqs_begin,
		   _RAIterPairIterator __seqs_end,
		   _RAIterOut __target,
		   _DifferenceTp __length, _Compare __comp,
		   __gnu_parallel::sequential_tag)
    {
      typedef _DifferenceTp _DifferenceType;
      _GLIBCXX_CALL(__seqs_end - __seqs_begin)

      // catch special case: no sequences
      if (__seqs_begin == __seqs_end)
	return __target;

      // Execute multiway merge *sequentially*.
      return __sequential_multiway_merge
	</* __stable = */ false, /* __sentinels = */ false>
	(__seqs_begin, __seqs_end, __target,
	 *(__seqs_begin->second), __length, __comp);
    }

  // public interface
  template<typename _RAIterPairIterator,
	   typename _RAIterOut,
	   typename _DifferenceTp,
	   typename _Compare>
    _RAIterOut
    multiway_merge(_RAIterPairIterator __seqs_begin,
		   _RAIterPairIterator __seqs_end,
		   _RAIterOut __target,
		   _DifferenceTp __length, _Compare __comp,
		   __gnu_parallel::exact_tag __tag)
    {
      typedef _DifferenceTp _DifferenceType;
      _GLIBCXX_CALL(__seqs_end - __seqs_begin)

      // catch special case: no sequences
      if (__seqs_begin == __seqs_end)
	return __target;

      // Execute merge; maybe parallel, depending on the number of merged
      // elements and the number of sequences and global thresholds in
      // Settings.
      if ((__seqs_end - __seqs_begin > 1)
	  && _GLIBCXX_PARALLEL_CONDITION(
            ((__seqs_end - __seqs_begin) >=
               __gnu_parallel::_Settings::get().multiway_merge_minimal_k)
            && ((_SequenceIndex)__length >=
              __gnu_parallel::_Settings::get().multiway_merge_minimal_n)))
	return parallel_multiway_merge
	  </* __stable = */ false, /* __sentinels = */ false>
	  (__seqs_begin, __seqs_end, __target,
	   multiway_merge_exact_splitting</* __stable = */ false,
	   typename std::iterator_traits<_RAIterPairIterator>
	   ::value_type*, _Compare, _DifferenceTp>,
	   static_cast<_DifferenceType>(__length), __comp,
	   __tag.__get_num_threads());
      else
	return __sequential_multiway_merge
	  </* __stable = */ false, /* __sentinels = */ false>
	  (__seqs_begin, __seqs_end, __target,
	   *(__seqs_begin->second), __length, __comp);
    }

  // public interface
  template<typename _RAIterPairIterator,
	   typename _RAIterOut,
	   typename _DifferenceTp,
	   typename _Compare>
    _RAIterOut
    multiway_merge(_RAIterPairIterator __seqs_begin,
		   _RAIterPairIterator __seqs_end,
		   _RAIterOut __target,
		   _DifferenceTp __length, _Compare __comp,
		   __gnu_parallel::sampling_tag __tag)
    {
      typedef _DifferenceTp _DifferenceType;
      _GLIBCXX_CALL(__seqs_end - __seqs_begin)

      // catch special case: no sequences
      if (__seqs_begin == __seqs_end)
	return __target;

      // Execute merge; maybe parallel, depending on the number of merged
      // elements and the number of sequences and global thresholds in
      // Settings.
      if ((__seqs_end - __seqs_begin > 1)
	  && _GLIBCXX_PARALLEL_CONDITION(
            ((__seqs_end - __seqs_begin) >=
               __gnu_parallel::_Settings::get().multiway_merge_minimal_k)
            && ((_SequenceIndex)__length >=
              __gnu_parallel::_Settings::get().multiway_merge_minimal_n)))
	return parallel_multiway_merge
	  </* __stable = */ false, /* __sentinels = */ false>
	  (__seqs_begin, __seqs_end, __target,
	   multiway_merge_exact_splitting</* __stable = */ false,
	   typename std::iterator_traits<_RAIterPairIterator>
	   ::value_type*, _Compare, _DifferenceTp>,
	   static_cast<_DifferenceType>(__length), __comp,
	   __tag.__get_num_threads());
      else
	return __sequential_multiway_merge
	  </* __stable = */ false, /* __sentinels = */ false>
	  (__seqs_begin, __seqs_end, __target,
	   *(__seqs_begin->second), __length, __comp);
    }

  // public interface
  template<typename _RAIterPairIterator,
	   typename _RAIterOut,
	   typename _DifferenceTp,
	   typename _Compare>
    _RAIterOut
    multiway_merge(_RAIterPairIterator __seqs_begin,
		   _RAIterPairIterator __seqs_end,
		   _RAIterOut __target,
		   _DifferenceTp __length, _Compare __comp,
		   parallel_tag __tag = parallel_tag(0))
    { return multiway_merge(__seqs_begin, __seqs_end, __target, __length,
			    __comp, exact_tag(__tag.__get_num_threads())); }

  // public interface
  template<typename _RAIterPairIterator,
	   typename _RAIterOut,
	   typename _DifferenceTp,
	   typename _Compare>
    _RAIterOut
    multiway_merge(_RAIterPairIterator __seqs_begin,
		   _RAIterPairIterator __seqs_end,
		   _RAIterOut __target,
		   _DifferenceTp __length, _Compare __comp,
		   default_parallel_tag __tag)
    { return multiway_merge(__seqs_begin, __seqs_end, __target, __length,
			    __comp, exact_tag(__tag.__get_num_threads())); }

  // stable_multiway_merge
  // public interface
  template<typename _RAIterPairIterator,
	   typename _RAIterOut,
	   typename _DifferenceTp,
	   typename _Compare>
    _RAIterOut
    stable_multiway_merge(_RAIterPairIterator __seqs_begin,
			  _RAIterPairIterator __seqs_end,
			  _RAIterOut __target,
			  _DifferenceTp __length, _Compare __comp,
			  __gnu_parallel::sequential_tag)
    {
      typedef _DifferenceTp _DifferenceType;
      _GLIBCXX_CALL(__seqs_end - __seqs_begin)

      // catch special case: no sequences
      if (__seqs_begin == __seqs_end)
	return __target;

      // Execute multiway merge *sequentially*.
      return __sequential_multiway_merge
	</* __stable = */ true, /* __sentinels = */ false>
          (__seqs_begin, __seqs_end, __target,
	   *(__seqs_begin->second), __length, __comp);
    }

  // public interface
  template<typename _RAIterPairIterator,
	   typename _RAIterOut,
	   typename _DifferenceTp,
	   typename _Compare>
    _RAIterOut
    stable_multiway_merge(_RAIterPairIterator __seqs_begin,
			  _RAIterPairIterator __seqs_end,
			  _RAIterOut __target,
			  _DifferenceTp __length, _Compare __comp,
			  __gnu_parallel::exact_tag __tag)
    {
      typedef _DifferenceTp _DifferenceType;
      _GLIBCXX_CALL(__seqs_end - __seqs_begin)

      // catch special case: no sequences
      if (__seqs_begin == __seqs_end)
	return __target;

      // Execute merge; maybe parallel, depending on the number of merged
      // elements and the number of sequences and global thresholds in
      // Settings.
      if ((__seqs_end - __seqs_begin > 1)
	  && _GLIBCXX_PARALLEL_CONDITION(
            ((__seqs_end - __seqs_begin) >=
              __gnu_parallel::_Settings::get().multiway_merge_minimal_k)
            && ((_SequenceIndex)__length >=
              __gnu_parallel::_Settings::get().multiway_merge_minimal_n)))
	return parallel_multiway_merge
          </* __stable = */ true, /* __sentinels = */ false>
	  (__seqs_begin, __seqs_end, __target,
	   multiway_merge_exact_splitting</* __stable = */ true,
	   typename std::iterator_traits<_RAIterPairIterator>
	   ::value_type*, _Compare, _DifferenceTp>,
	   static_cast<_DifferenceType>(__length), __comp,
	   __tag.__get_num_threads());
      else
	return __sequential_multiway_merge
	  </* __stable = */ true, /* __sentinels = */ false>
	  (__seqs_begin, __seqs_end, __target,
	   *(__seqs_begin->second), __length, __comp);
    }

  // public interface
  template<typename _RAIterPairIterator,
	   typename _RAIterOut,
	   typename _DifferenceTp,
	   typename _Compare>
    _RAIterOut
    stable_multiway_merge(_RAIterPairIterator __seqs_begin,
			  _RAIterPairIterator __seqs_end,
			  _RAIterOut __target,
			  _DifferenceTp __length, _Compare __comp,
			  sampling_tag __tag)
    {
      typedef _DifferenceTp _DifferenceType;
      _GLIBCXX_CALL(__seqs_end - __seqs_begin)

      // catch special case: no sequences
      if (__seqs_begin == __seqs_end)
	return __target;

      // Execute merge; maybe parallel, depending on the number of merged
      // elements and the number of sequences and global thresholds in
      // Settings.
      if ((__seqs_end - __seqs_begin > 1)
	  && _GLIBCXX_PARALLEL_CONDITION(
            ((__seqs_end - __seqs_begin) >=
              __gnu_parallel::_Settings::get().multiway_merge_minimal_k)
            && ((_SequenceIndex)__length >=
              __gnu_parallel::_Settings::get().multiway_merge_minimal_n)))
	return parallel_multiway_merge
          </* __stable = */ true, /* __sentinels = */ false>
	  (__seqs_begin, __seqs_end, __target,
	   multiway_merge_sampling_splitting</* __stable = */ true,
	   typename std::iterator_traits<_RAIterPairIterator>
	   ::value_type*, _Compare, _DifferenceTp>,
	   static_cast<_DifferenceType>(__length), __comp,
	   __tag.__get_num_threads());
      else
	return __sequential_multiway_merge
          </* __stable = */ true, /* __sentinels = */ false>
	  (__seqs_begin, __seqs_end, __target,
	   *(__seqs_begin->second), __length, __comp);
    }

  // public interface
  template<typename _RAIterPairIterator,
	   typename _RAIterOut,
	   typename _DifferenceTp,
	   typename _Compare>
    _RAIterOut
    stable_multiway_merge(_RAIterPairIterator __seqs_begin,
			  _RAIterPairIterator __seqs_end,
			  _RAIterOut __target,
			  _DifferenceTp __length, _Compare __comp,
			  parallel_tag __tag = parallel_tag(0))
    {
      return stable_multiway_merge
	(__seqs_begin, __seqs_end, __target, __length, __comp,
	 exact_tag(__tag.__get_num_threads()));
    }

  // public interface
  template<typename _RAIterPairIterator,
	   typename _RAIterOut,
	   typename _DifferenceTp,
	   typename _Compare>
    _RAIterOut
    stable_multiway_merge(_RAIterPairIterator __seqs_begin,
			  _RAIterPairIterator __seqs_end,
			  _RAIterOut __target,
			  _DifferenceTp __length, _Compare __comp,
			  default_parallel_tag __tag)
    {
      return stable_multiway_merge
	(__seqs_begin, __seqs_end, __target, __length, __comp,
	 exact_tag(__tag.__get_num_threads()));
    }

  /**
   * @brief Multiway Merge Frontend.
   *
   * Merge the sequences specified by seqs_begin and __seqs_end into
   * __target.  __seqs_begin and __seqs_end must point to a sequence of
   * pairs.  These pairs must contain an iterator to the beginning
   * of a sequence in their first entry and an iterator the _M_end of
   * the same sequence in their second entry.
   *
   * Ties are broken arbitrarily.  See stable_multiway_merge for a variant
   * that breaks ties by sequence number but is slower.
   *
   * The first entries of the pairs (i.e. the begin iterators) will be moved
   * forward accordingly.
   *
   * The output sequence has to provide enough space for all elements
   * that are written to it.
   *
   * This function will merge the input sequences:
   *
   * - not stable
   * - parallel, depending on the input size and Settings
   * - using sampling for splitting
   * - using sentinels
   *
   * You have to take care that the element the _M_end iterator points to is
   * readable and contains a value that is greater than any other non-sentinel
   * value in all sequences.
   *
   * Example:
   *
   * <pre>
   *   int sequences[10][11];
   *   for (int __i = 0; __i < 10; ++__i)
   *     for (int __j = 0; __i < 11; ++__j)
   *       sequences[__i][__j] = __j; // __last one is sentinel!
   *
   *   int __out[33];
   *   std::vector<std::pair<int*> > seqs;
   *   for (int __i = 0; __i < 10; ++__i)
   *     { seqs.push(std::make_pair<int*>(sequences[__i],
   *                                      sequences[__i] + 10)) }
   *
   *   multiway_merge(seqs.begin(), seqs.end(), __target, std::less<int>(), 33);
   * </pre>
   *
   * @pre All input sequences must be sorted.
   * @pre Target must provide enough space to merge out length elements or
   *    the number of elements in all sequences, whichever is smaller.
   * @pre For each @c __i, @c __seqs_begin[__i].second must be the end
   *    marker of the sequence, but also reference the one more __sentinel
   *    element.
   *
   * @post [__target, return __value) contains merged __elements from the
   *    input sequences.
   * @post return __value - __target = min(__length, number of elements in all
   *    sequences).
   *
   * @see stable_multiway_merge_sentinels
   *
   * @param _RAIterPairIterator iterator over sequence
   *    of pairs of iterators
   * @param _RAIterOut iterator over target sequence
   * @param _DifferenceTp difference type for the sequence
   * @param _Compare strict weak ordering type to compare elements
   *    in sequences
   *
   * @param __seqs_begin  __begin of sequence __sequence
   * @param __seqs_end    _M_end of sequence __sequence
   * @param __target      target sequence to merge to.
   * @param __comp        strict weak ordering to use for element comparison.
   * @param __length Maximum length to merge, possibly larger than the
   * number of elements available.
   *
   * @return _M_end iterator of output sequence
   */
  // multiway_merge_sentinels
  // public interface
  template<typename _RAIterPairIterator,
	   typename _RAIterOut,
	   typename _DifferenceTp,
	   typename _Compare>
    _RAIterOut
    multiway_merge_sentinels(_RAIterPairIterator __seqs_begin,
			     _RAIterPairIterator __seqs_end,
			     _RAIterOut __target,
			     _DifferenceTp __length, _Compare __comp,
			     __gnu_parallel::sequential_tag)
    {
      typedef _DifferenceTp _DifferenceType;
      _GLIBCXX_CALL(__seqs_end - __seqs_begin)

      // catch special case: no sequences
      if (__seqs_begin == __seqs_end)
	return __target;

      // Execute multiway merge *sequentially*.
      return __sequential_multiway_merge
	</* __stable = */ false, /* __sentinels = */ true>
          (__seqs_begin, __seqs_end,
           __target, *(__seqs_begin->second), __length, __comp);
    }

  // public interface
  template<typename _RAIterPairIterator,
	   typename _RAIterOut,
	   typename _DifferenceTp,
	   typename _Compare>
    _RAIterOut
    multiway_merge_sentinels(_RAIterPairIterator __seqs_begin,
			     _RAIterPairIterator __seqs_end,
			     _RAIterOut __target,
			     _DifferenceTp __length, _Compare __comp,
			     __gnu_parallel::exact_tag __tag)
    {
      typedef _DifferenceTp _DifferenceType;
      _GLIBCXX_CALL(__seqs_end - __seqs_begin)

      // catch special case: no sequences
      if (__seqs_begin == __seqs_end)
	return __target;

      // Execute merge; maybe parallel, depending on the number of merged
      // elements and the number of sequences and global thresholds in
      // Settings.
      if ((__seqs_end - __seqs_begin > 1)
	  && _GLIBCXX_PARALLEL_CONDITION(
            ((__seqs_end - __seqs_begin) >=
              __gnu_parallel::_Settings::get().multiway_merge_minimal_k)
            && ((_SequenceIndex)__length >=
              __gnu_parallel::_Settings::get().multiway_merge_minimal_n)))
	return parallel_multiway_merge
          </* __stable = */ false, /* __sentinels = */ true>
	  (__seqs_begin, __seqs_end, __target,
	   multiway_merge_exact_splitting</* __stable = */ false,
	   typename std::iterator_traits<_RAIterPairIterator>
	   ::value_type*, _Compare, _DifferenceTp>,
	   static_cast<_DifferenceType>(__length), __comp,
	   __tag.__get_num_threads());
      else
	return __sequential_multiway_merge
          </* __stable = */ false, /* __sentinels = */ true>
	  (__seqs_begin, __seqs_end, __target,
	   *(__seqs_begin->second), __length, __comp);
    }

  // public interface
  template<typename _RAIterPairIterator,
	   typename _RAIterOut,
	   typename _DifferenceTp,
	   typename _Compare>
    _RAIterOut
    multiway_merge_sentinels(_RAIterPairIterator __seqs_begin,
			     _RAIterPairIterator __seqs_end,
			     _RAIterOut __target,
			     _DifferenceTp __length, _Compare __comp,
			     sampling_tag __tag)
    {
      typedef _DifferenceTp _DifferenceType;
      _GLIBCXX_CALL(__seqs_end - __seqs_begin)

      // catch special case: no sequences
      if (__seqs_begin == __seqs_end)
	return __target;

      // Execute merge; maybe parallel, depending on the number of merged
      // elements and the number of sequences and global thresholds in
      // Settings.
      if ((__seqs_end - __seqs_begin > 1)
	  && _GLIBCXX_PARALLEL_CONDITION(
            ((__seqs_end - __seqs_begin) >=
              __gnu_parallel::_Settings::get().multiway_merge_minimal_k)
            && ((_SequenceIndex)__length >=
              __gnu_parallel::_Settings::get().multiway_merge_minimal_n)))
	return parallel_multiway_merge
          </* __stable = */ false, /* __sentinels = */ true>
	  (__seqs_begin, __seqs_end, __target,
	   multiway_merge_sampling_splitting</* __stable = */ false,
	   typename std::iterator_traits<_RAIterPairIterator>
	   ::value_type*, _Compare, _DifferenceTp>,
	   static_cast<_DifferenceType>(__length), __comp,
	   __tag.__get_num_threads());
      else
	return __sequential_multiway_merge
          </* __stable = */false, /* __sentinels = */ true>(
            __seqs_begin, __seqs_end, __target,
	    *(__seqs_begin->second), __length, __comp);
    }

  // public interface
  template<typename _RAIterPairIterator,
	   typename _RAIterOut,
	   typename _DifferenceTp,
	   typename _Compare>
    _RAIterOut
    multiway_merge_sentinels(_RAIterPairIterator __seqs_begin,
			     _RAIterPairIterator __seqs_end,
			     _RAIterOut __target,
			     _DifferenceTp __length, _Compare __comp,
			     parallel_tag __tag = parallel_tag(0))
    {
      return multiway_merge_sentinels
	(__seqs_begin, __seqs_end, __target, __length, __comp,
	 exact_tag(__tag.__get_num_threads()));
    }

  // public interface
  template<typename _RAIterPairIterator,
	   typename _RAIterOut,
	   typename _DifferenceTp,
	   typename _Compare>
    _RAIterOut
    multiway_merge_sentinels(_RAIterPairIterator __seqs_begin,
			     _RAIterPairIterator __seqs_end,
			     _RAIterOut __target,
			     _DifferenceTp __length, _Compare __comp,
			     default_parallel_tag __tag)
    {
      return multiway_merge_sentinels
	(__seqs_begin, __seqs_end, __target, __length, __comp,
	 exact_tag(__tag.__get_num_threads()));
    }

  // stable_multiway_merge_sentinels
  // public interface
  template<typename _RAIterPairIterator,
	   typename _RAIterOut,
	   typename _DifferenceTp,
	   typename _Compare>
    _RAIterOut
    stable_multiway_merge_sentinels(_RAIterPairIterator __seqs_begin,
				    _RAIterPairIterator __seqs_end,
				    _RAIterOut __target,
				    _DifferenceTp __length, _Compare __comp,
				    __gnu_parallel::sequential_tag)
    {
      typedef _DifferenceTp _DifferenceType;
      _GLIBCXX_CALL(__seqs_end - __seqs_begin)

      // catch special case: no sequences
      if (__seqs_begin == __seqs_end)
	return __target;

      // Execute multiway merge *sequentially*.
      return __sequential_multiway_merge
	</* __stable = */ true, /* __sentinels = */ true>
	(__seqs_begin, __seqs_end, __target,
	 *(__seqs_begin->second), __length, __comp);
    }

  // public interface
  template<typename _RAIterPairIterator,
	   typename _RAIterOut,
	   typename _DifferenceTp,
	   typename _Compare>
    _RAIterOut
    stable_multiway_merge_sentinels(_RAIterPairIterator __seqs_begin,
				    _RAIterPairIterator __seqs_end,
				    _RAIterOut __target,
				    _DifferenceTp __length, _Compare __comp,
				    __gnu_parallel::exact_tag __tag)
    {
      typedef _DifferenceTp _DifferenceType;
      _GLIBCXX_CALL(__seqs_end - __seqs_begin)

      // catch special case: no sequences
      if (__seqs_begin == __seqs_end)
	return __target;

      // Execute merge; maybe parallel, depending on the number of merged
      // elements and the number of sequences and global thresholds in
      // Settings.
      if ((__seqs_end - __seqs_begin > 1)
	  && _GLIBCXX_PARALLEL_CONDITION(
            ((__seqs_end - __seqs_begin) >=
            __gnu_parallel::_Settings::get().multiway_merge_minimal_k)
            && ((_SequenceIndex)__length >=
            __gnu_parallel::_Settings::get().multiway_merge_minimal_n)))
	return parallel_multiway_merge
          </* __stable = */ true, /* __sentinels = */ true>
	  (__seqs_begin, __seqs_end, __target,
	   multiway_merge_exact_splitting</* __stable = */ true,
	   typename std::iterator_traits<_RAIterPairIterator>
	   ::value_type*, _Compare, _DifferenceTp>,
	   static_cast<_DifferenceType>(__length), __comp,
	   __tag.__get_num_threads());
      else
	return __sequential_multiway_merge
          </* __stable = */ true, /* __sentinels = */ true>
	  (__seqs_begin, __seqs_end, __target,
	   *(__seqs_begin->second), __length, __comp);
    }

  // public interface
  template<typename _RAIterPairIterator,
	   typename _RAIterOut,
	   typename _DifferenceTp,
	   typename _Compare>
    _RAIterOut
    stable_multiway_merge_sentinels(_RAIterPairIterator __seqs_begin,
				    _RAIterPairIterator __seqs_end,
				    _RAIterOut __target,
				    _DifferenceTp __length,
				    _Compare __comp,
				    sampling_tag __tag)
    {
      typedef _DifferenceTp _DifferenceType;
      _GLIBCXX_CALL(__seqs_end - __seqs_begin)

      // catch special case: no sequences
      if (__seqs_begin == __seqs_end)
	return __target;

      // Execute merge; maybe parallel, depending on the number of merged
      // elements and the number of sequences and global thresholds in
      // Settings.
      if ((__seqs_end - __seqs_begin > 1)
	  && _GLIBCXX_PARALLEL_CONDITION(
            ((__seqs_end - __seqs_begin) >=
              __gnu_parallel::_Settings::get().multiway_merge_minimal_k)
            && ((_SequenceIndex)__length >=
              __gnu_parallel::_Settings::get().multiway_merge_minimal_n)))
	return parallel_multiway_merge
          </* __stable = */ true, /* __sentinels = */ true>
	  (__seqs_begin, __seqs_end, __target,
	   multiway_merge_sampling_splitting</* __stable = */ true,
	   typename std::iterator_traits<_RAIterPairIterator>
	   ::value_type*, _Compare, _DifferenceTp>,
	   static_cast<_DifferenceType>(__length), __comp,
	   __tag.__get_num_threads());
      else
	return __sequential_multiway_merge
          </* __stable = */ true, /* __sentinels = */ true>
	  (__seqs_begin, __seqs_end, __target,
	   *(__seqs_begin->second), __length, __comp);
    }

  // public interface
  template<typename _RAIterPairIterator,
	   typename _RAIterOut,
	   typename _DifferenceTp,
	   typename _Compare>
    _RAIterOut
    stable_multiway_merge_sentinels(_RAIterPairIterator __seqs_begin,
				    _RAIterPairIterator __seqs_end,
				    _RAIterOut __target,
				    _DifferenceTp __length,
				    _Compare __comp,
				    parallel_tag __tag = parallel_tag(0))
    {
      return stable_multiway_merge_sentinels
	(__seqs_begin, __seqs_end, __target, __length, __comp,
	 exact_tag(__tag.__get_num_threads()));
    }

  // public interface
  template<typename _RAIterPairIterator,
	   typename _RAIterOut,
	   typename _DifferenceTp,
	   typename _Compare>
    _RAIterOut
    stable_multiway_merge_sentinels(_RAIterPairIterator __seqs_begin,
				    _RAIterPairIterator __seqs_end,
				    _RAIterOut __target,
				    _DifferenceTp __length, _Compare __comp,
				    default_parallel_tag __tag)
    {
      return stable_multiway_merge_sentinels
	(__seqs_begin, __seqs_end, __target, __length, __comp,
	 exact_tag(__tag.__get_num_threads()));
    }
}; // namespace __gnu_parallel

#endif /* _GLIBCXX_PARALLEL_MULTIWAY_MERGE_H */<|MERGE_RESOLUTION|>--- conflicted
+++ resolved
@@ -210,11 +210,7 @@
    *
    * This works well for merging up to 4 sequences.
    *
-<<<<<<< HEAD
-   * Note that making the merging stable does <em>not</em> come at a
-=======
    * Note that making the merging stable does @a not come at a
->>>>>>> 779871ac
    * performance hit.
    *
    * Whether the merging is done guarded or unguarded is selected by the
@@ -333,11 +329,7 @@
    *
    * This works well for merging up to 4 sequences.
    *
-<<<<<<< HEAD
-   * Note that making the merging stable does <em>not</em> come at a
-=======
    * Note that making the merging stable does @a not come at a
->>>>>>> 779871ac
    * performance hit.
    *
    * Whether the merging is done guarded or unguarded is selected by the
@@ -498,47 +490,28 @@
 
       typedef _DifferenceTp _DifferenceType;
       typedef typename std::iterator_traits<_RAIterIterator>
-<<<<<<< HEAD
-=======
 	::difference_type _SeqNumber;
       typedef typename std::iterator_traits<_RAIterIterator>
->>>>>>> 779871ac
 	::value_type::first_type
 	_RAIter1;
       typedef typename std::iterator_traits<_RAIter1>::value_type
 	_ValueType;
 
-<<<<<<< HEAD
-      int __k = static_cast<int>(__seqs_end - __seqs_begin);
-=======
       _SeqNumber __k = static_cast<_SeqNumber>(__seqs_end - __seqs_begin);
->>>>>>> 779871ac
 
       _LT __lt(__k, __comp);
 
       // Default value for potentially non-default-constructible types.
-<<<<<<< HEAD
-      _ValueType* __arbitrary_element = NULL;
-
-      for (int __t = 0; __t < __k; ++__t)
-	{
-          if(__arbitrary_element == NULL
-=======
       _ValueType* __arbitrary_element = 0;
 
       for (_SeqNumber __t = 0; __t < __k; ++__t)
 	{
           if(!__arbitrary_element
->>>>>>> 779871ac
 	     && _GLIBCXX_PARALLEL_LENGTH(__seqs_begin[__t]) > 0)
             __arbitrary_element = &(*__seqs_begin[__t].first);
 	}
 
-<<<<<<< HEAD
-      for (int __t = 0; __t < __k; ++__t)
-=======
       for (_SeqNumber __t = 0; __t < __k; ++__t)
->>>>>>> 779871ac
 	{
           if (__seqs_begin[__t].first == __seqs_begin[__t].second)
             __lt.__insert_start(*__arbitrary_element, __t, true);
@@ -548,11 +521,7 @@
 
       __lt.__init();
 
-<<<<<<< HEAD
-      int __source;
-=======
       _SeqNumber __source;
->>>>>>> 779871ac
 
       for (_DifferenceType __i = 0; __i < __length; ++__i)
 	{
@@ -606,20 +575,6 @@
     {
       _GLIBCXX_CALL(__length)
       typedef _DifferenceTp _DifferenceType;
-<<<<<<< HEAD
-
-      typedef typename std::iterator_traits<_RAIterIterator>
-	::value_type::first_type
-	_RAIter1;
-      typedef typename std::iterator_traits<_RAIter1>::value_type
-	_ValueType;
-
-      int __k = __seqs_end - __seqs_begin;
-
-      _LT __lt(__k, __sentinel, __comp);
-
-      for (int __t = 0; __t < __k; ++__t)
-=======
 
       typedef typename std::iterator_traits<_RAIterIterator>
 	::difference_type _SeqNumber;
@@ -634,7 +589,6 @@
       _LT __lt(__k, __sentinel, __comp);
 
       for (_SeqNumber __t = 0; __t < __k; ++__t)
->>>>>>> 779871ac
 	{
 #if _GLIBCXX_ASSERTIONS
           _GLIBCXX_PARALLEL_ASSERT(__seqs_begin[__t].first
@@ -645,11 +599,7 @@
 
       __lt.__init();
 
-<<<<<<< HEAD
-      int __source;
-=======
       _SeqNumber __source;
->>>>>>> 779871ac
 
 #if _GLIBCXX_ASSERTIONS
       _DifferenceType __i = 0;
@@ -748,7 +698,6 @@
 
       return __target_end;
     }
-<<<<<<< HEAD
 
   /**
    * @brief Traits for determining whether the loser tree should
@@ -808,67 +757,6 @@
     };
 
   /**
-=======
-
-  /**
-   * @brief Traits for determining whether the loser tree should
-   *   use pointers or copies.
-   *
-   * The field "_M_use_pointer" is used to determine whether to use pointers
-   * in he loser trees or whether to copy the values into the loser tree.
-   *
-   * The default behavior is to use pointers if the data type is 4 times as
-   * big as the pointer to it.
-   *
-   * Specialize for your data type to customize the behavior.
-   *
-   * Example:
-   *
-   *   template<>
-   *   struct _LoserTreeTraits<int>
-   *   { static const bool _M_use_pointer = false; };
-   *
-   *   template<>
-   *   struct _LoserTreeTraits<heavyweight_type>
-   *   { static const bool _M_use_pointer = true; };
-   *
-   * @param _Tp type to give the loser tree traits for.
-   */
-  template <typename _Tp>
-    struct _LoserTreeTraits
-    {
-      /**
-       * @brief True iff to use pointers instead of values in loser trees.
-       *
-       * The default behavior is to use pointers if the data type is four
-       * times as big as the pointer to it.
-       */
-      static const bool _M_use_pointer = (sizeof(_Tp) > 4 * sizeof(_Tp*));
-    };
-
-  /**
-   * @brief Switch for 3-way merging with __sentinels turned off.
-   *
-   * Note that 3-way merging is always stable!
-   */
-  template<bool __sentinels /*default == false*/,
-	   typename _RAIterIterator,
-	   typename _RAIter3,
-	   typename _DifferenceTp,
-	   typename _Compare>
-    struct __multiway_merge_3_variant_sentinel_switch
-    {
-      _RAIter3
-      operator()(_RAIterIterator __seqs_begin,
-		 _RAIterIterator __seqs_end,
-		 _RAIter3 __target,
-		 _DifferenceTp __length, _Compare __comp)
-      { return multiway_merge_3_variant<_GuardedIterator>
-	  (__seqs_begin, __seqs_end, __target, __length, __comp); }
-    };
-
-  /**
->>>>>>> 779871ac
    * @brief Switch for 3-way merging with __sentinels turned on.
    *
    * Note that 3-way merging is always stable!
@@ -889,7 +777,6 @@
       { return multiway_merge_3_variant<_UnguardedIterator>
 	  (__seqs_begin, __seqs_end, __target, __length, __comp); }
     };
-<<<<<<< HEAD
 
   /**
    * @brief Switch for 4-way merging with __sentinels turned off.
@@ -924,48 +811,6 @@
     struct __multiway_merge_4_variant_sentinel_switch<true, _RAIterIterator,
 						      _RAIter3, _DifferenceTp,
 						      _Compare>
-=======
-
-  /**
-   * @brief Switch for 4-way merging with __sentinels turned off.
-   *
-   * Note that 4-way merging is always stable!
-   */
-  template<bool __sentinels /*default == false*/,
-	   typename _RAIterIterator,
-	   typename _RAIter3,
-	   typename _DifferenceTp,
-	   typename _Compare>
-    struct __multiway_merge_4_variant_sentinel_switch
->>>>>>> 779871ac
-    {
-      _RAIter3
-      operator()(_RAIterIterator __seqs_begin,
-		 _RAIterIterator __seqs_end,
-		 _RAIter3 __target,
-		 _DifferenceTp __length, _Compare __comp)
-<<<<<<< HEAD
-      { return multiway_merge_4_variant<_UnguardedIterator>
-=======
-      { return multiway_merge_4_variant<_GuardedIterator>
->>>>>>> 779871ac
-	  (__seqs_begin, __seqs_end, __target, __length, __comp); }
-    };
-
-  /**
-<<<<<<< HEAD
-=======
-   * @brief Switch for 4-way merging with __sentinels turned on.
-   *
-   * Note that 4-way merging is always stable!
-   */
-  template<typename _RAIterIterator,
-	   typename _RAIter3,
-	   typename _DifferenceTp,
-	   typename _Compare>
-    struct __multiway_merge_4_variant_sentinel_switch<true, _RAIterIterator,
-						      _RAIter3, _DifferenceTp,
-						      _Compare>
     {
       _RAIter3
       operator()(_RAIterIterator __seqs_begin,
@@ -977,7 +822,6 @@
     };
 
   /**
->>>>>>> 779871ac
    * @brief Switch for k-way merging with __sentinels turned on.
    */
   template<bool __sentinels,
@@ -1022,14 +866,9 @@
 	   typename _DifferenceTp,
 	   typename _Compare>
     struct __multiway_merge_k_variant_sentinel_switch<false, __stable,
-<<<<<<< HEAD
-						      _RAIterIterator, _RAIter3,
-						      _DifferenceTp, _Compare>
-=======
 						      _RAIterIterator,
 						      _RAIter3, _DifferenceTp,
 						      _Compare>
->>>>>>> 779871ac
     {
       _RAIter3
       operator()(_RAIterIterator __seqs_begin,
@@ -1054,7 +893,6 @@
           >::__type >(__seqs_begin, __seqs_end, __target, __length, __comp);
       }
     };
-<<<<<<< HEAD
 
   /** @brief Sequential multi-way merging switch.
    *
@@ -1088,6 +926,8 @@
 
       typedef _DifferenceTp _DifferenceType;
       typedef typename std::iterator_traits<_RAIterIterator>
+	::difference_type _SeqNumber;
+      typedef typename std::iterator_traits<_RAIterIterator>
 	::value_type::first_type
 	_RAIter1;
       typedef typename std::iterator_traits<_RAIter1>::value_type
@@ -1111,7 +951,7 @@
 	return __target;
 
       _RAIter3 __return_target = __target;
-      int __k = static_cast<int>(__seqs_end - __seqs_begin);
+      _SeqNumber __k = static_cast<_SeqNumber>(__seqs_end - __seqs_begin);
 
       switch (__k)
 	{
@@ -1169,124 +1009,6 @@
     };
 
   /**
-=======
-
-  /** @brief Sequential multi-way merging switch.
-   *
-   *  The _GLIBCXX_PARALLEL_DECISION is based on the branching factor and
-   *  runtime settings.
-   *  @param __seqs_begin Begin iterator of iterator pair input sequence.
-   *  @param __seqs_end End iterator of iterator pair input sequence.
-   *  @param __target Begin iterator of output sequence.
-   *  @param __comp Comparator.
-   *  @param __length Maximum length to merge, possibly larger than the
-   *  number of elements available.
-   *  @param __stable Stable merging incurs a performance penalty.
-   *  @param __sentinel The sequences have __a __sentinel element.
-   *  @return End iterator of output sequence. */
-  template<bool __stable,
-	   bool __sentinels,
-	   typename _RAIterIterator,
-	   typename _RAIter3,
-	   typename _DifferenceTp,
-	   typename _Compare>
-    _RAIter3
-    __sequential_multiway_merge(_RAIterIterator __seqs_begin,
-				_RAIterIterator __seqs_end,
-				_RAIter3 __target,
-      const typename std::iterator_traits<typename std::iterator_traits<
-	_RAIterIterator>::value_type::first_type>::value_type&
-				__sentinel,
-				_DifferenceTp __length, _Compare __comp)
-    {
-      _GLIBCXX_CALL(__length)
-
-      typedef _DifferenceTp _DifferenceType;
-      typedef typename std::iterator_traits<_RAIterIterator>
-	::difference_type _SeqNumber;
-      typedef typename std::iterator_traits<_RAIterIterator>
-	::value_type::first_type
-	_RAIter1;
-      typedef typename std::iterator_traits<_RAIter1>::value_type
-	_ValueType;
-
-#if _GLIBCXX_ASSERTIONS
-      for (_RAIterIterator __s = __seqs_begin; __s != __seqs_end; ++__s)
-	{
-          _GLIBCXX_PARALLEL_ASSERT(__is_sorted((*__s).first,
-					       (*__s).second, __comp));
-	}
-#endif
-
-      _DifferenceTp __total_length = 0;
-      for (_RAIterIterator __s = __seqs_begin; __s != __seqs_end; ++__s)
-	__total_length += _GLIBCXX_PARALLEL_LENGTH(*__s);
-
-      __length = std::min<_DifferenceTp>(__length, __total_length);
-
-      if(__length == 0)
-	return __target;
-
-      _RAIter3 __return_target = __target;
-      _SeqNumber __k = static_cast<_SeqNumber>(__seqs_end - __seqs_begin);
-
-      switch (__k)
-	{
-	case 0:
-          break;
-	case 1:
-          __return_target = std::copy(__seqs_begin[0].first,
-				      __seqs_begin[0].first + __length,
-				      __target);
-          __seqs_begin[0].first += __length;
-          break;
-	case 2:
-          __return_target = __merge_advance(__seqs_begin[0].first,
-					    __seqs_begin[0].second,
-					    __seqs_begin[1].first,
-					    __seqs_begin[1].second,
-					    __target, __length, __comp);
-          break;
-	case 3:
-          __return_target = __multiway_merge_3_variant_sentinel_switch
-	    <__sentinels, _RAIterIterator, _RAIter3, _DifferenceTp, _Compare>()
-	    (__seqs_begin, __seqs_end, __target, __length, __comp);
-          break;
-	case 4:
-          __return_target = __multiway_merge_4_variant_sentinel_switch
-	    <__sentinels, _RAIterIterator, _RAIter3, _DifferenceTp, _Compare>()
-	    (__seqs_begin, __seqs_end, __target, __length, __comp);
-          break;
-	default:
-	  __return_target = __multiway_merge_k_variant_sentinel_switch
-	    <__sentinels, __stable, _RAIterIterator, _RAIter3, _DifferenceTp,
-	     _Compare>()
-	    (__seqs_begin, __seqs_end, __target, __sentinel, __length, __comp);
-	  break;
-	}
-#if _GLIBCXX_ASSERTIONS
-      _GLIBCXX_PARALLEL_ASSERT(
-	__is_sorted(__target, __target + __length, __comp));
-#endif
-
-      return __return_target;
-    }
-
-  /**
-   * @brief Stable sorting functor.
-   *
-   * Used to reduce code instanciation in multiway_merge_sampling_splitting.
-   */
-  template<bool __stable, class _RAIter, class _StrictWeakOrdering>
-    struct _SamplingSorter
-    {
-      void
-      operator()(_RAIter __first, _RAIter __last, _StrictWeakOrdering __comp)
-      { __gnu_sequential::stable_sort(__first, __last, __comp); }
-    };
-
-  /**
->>>>>>> 779871ac
    * @brief Non-__stable sorting functor.
    *
    * Used to reduce code instantiation in multiway_merge_sampling_splitting.
@@ -1315,26 +1037,17 @@
      std::vector<std::pair<_DifferenceType, _DifferenceType> > *__pieces)
     {
       typedef typename std::iterator_traits<_RAIterIterator>
-<<<<<<< HEAD
-=======
 	::difference_type _SeqNumber;
       typedef typename std::iterator_traits<_RAIterIterator>
->>>>>>> 779871ac
 	::value_type::first_type
 	_RAIter1;
       typedef typename std::iterator_traits<_RAIter1>::value_type
 	_ValueType;
 
       // __k sequences.
-<<<<<<< HEAD
-      int __k = static_cast<int>(__seqs_end - __seqs_begin);
-
-      int __num_threads = omp_get_num_threads();
-=======
       _SeqNumber __k = static_cast<_SeqNumber>(__seqs_end - __seqs_begin);
 
       _ThreadIndex __num_threads = omp_get_num_threads();
->>>>>>> 779871ac
 
       _DifferenceType __num_samples =
 	__gnu_parallel::_Settings::get().merge_oversampling * __num_threads;
@@ -1342,11 +1055,7 @@
       _ValueType* __samples = static_cast<_ValueType*>
 	(::operator new(sizeof(_ValueType) * __k * __num_samples));
       // Sample.
-<<<<<<< HEAD
-      for (int __s = 0; __s < __k; ++__s)
-=======
       for (_SeqNumber __s = 0; __s < __k; ++__s)
->>>>>>> 779871ac
 	for (_DifferenceType __i = 0; __i < __num_samples; ++__i)
 	  {
 	    _DifferenceType sample_index = static_cast<_DifferenceType>
@@ -1362,15 +1071,9 @@
       _SamplingSorter<__stable, _ValueType*, _Compare>()
 	(__samples, __samples + (__num_samples * __k), __comp);
 
-<<<<<<< HEAD
-      for (int __slab = 0; __slab < __num_threads; ++__slab)
-	// For each slab / processor.
-	for (int __seq = 0; __seq < __k; ++__seq)
-=======
       for (_ThreadIndex __slab = 0; __slab < __num_threads; ++__slab)
 	// For each slab / processor.
 	for (_SeqNumber __seq = 0; __seq < __k; ++__seq)
->>>>>>> 779871ac
 	  {
 	    // For each sequence.
 	    if (__slab > 0)
@@ -1414,26 +1117,17 @@
        std::vector<std::pair<_DifferenceType, _DifferenceType> > *__pieces)
     {
       typedef typename std::iterator_traits<_RAIterIterator>
-<<<<<<< HEAD
-=======
 	::difference_type _SeqNumber;
       typedef typename std::iterator_traits<_RAIterIterator>
->>>>>>> 779871ac
 	::value_type::first_type
 	_RAIter1;
 
       const bool __tight = (__total_length == __length);
 
       // __k sequences.
-<<<<<<< HEAD
-      const int __k = static_cast<int>(__seqs_end - __seqs_begin);
-
-      const int __num_threads = omp_get_num_threads();
-=======
       const _SeqNumber __k = __seqs_end - __seqs_begin;
 
       const _ThreadIndex __num_threads = omp_get_num_threads();
->>>>>>> 779871ac
 
       // (Settings::multiway_merge_splitting
       //  == __gnu_parallel::_Settings::EXACT).
@@ -1447,11 +1141,7 @@
 	new _DifferenceType[__num_threads + 1];
       equally_split(__length, __num_threads, __borders);
 
-<<<<<<< HEAD
-      for (int __s = 0; __s < (__num_threads - 1); ++__s)
-=======
       for (_ThreadIndex __s = 0; __s < (__num_threads - 1); ++__s)
->>>>>>> 779871ac
 	{
 	  __offsets[__s].resize(__k);
 	  multiseq_partition(__se.begin(), __se.end(), __borders[__s + 1],
@@ -1469,17 +1159,10 @@
 	}
       delete[] __borders;
 
-<<<<<<< HEAD
-      for (int __slab = 0; __slab < __num_threads; ++__slab)
-	{
-	  // For each slab / processor.
-	  for (int __seq = 0; __seq < __k; ++__seq)
-=======
       for (_ThreadIndex __slab = 0; __slab < __num_threads; ++__slab)
 	{
 	  // For each slab / processor.
 	  for (_SeqNumber __seq = 0; __seq < __k; ++__seq)
->>>>>>> 779871ac
 	    {
 	      // For each sequence.
 	      if (__slab == 0)
@@ -1546,11 +1229,8 @@
 	_GLIBCXX_CALL(__length)
 
 	typedef _DifferenceTp _DifferenceType;
-<<<<<<< HEAD
-=======
         typedef typename std::iterator_traits<_RAIterIterator>
 	  ::difference_type _SeqNumber;
->>>>>>> 779871ac
 	typedef typename std::iterator_traits<_RAIterIterator>
           ::value_type::first_type
           _RAIter1;
@@ -1560,11 +1240,7 @@
 	// Leave only non-empty sequences.
 	typedef std::pair<_RAIter1, _RAIter1> seq_type;
 	seq_type* __ne_seqs = new seq_type[__seqs_end - __seqs_begin];
-<<<<<<< HEAD
-	int __k = 0;
-=======
 	_SeqNumber __k = 0;
->>>>>>> 779871ac
 	_DifferenceType __total_length = 0;
 	for (_RAIterIterator __raii = __seqs_begin;
              __raii != __seqs_end; ++__raii)
@@ -1600,11 +1276,7 @@
 	    // Thread __t will have to merge pieces[__iam][0..__k - 1]
 	    __pieces = new std::vector<
 	    std::pair<_DifferenceType, _DifferenceType> >[__num_threads];
-<<<<<<< HEAD
-	    for (int __s = 0; __s < __num_threads; ++__s)
-=======
 	    for (_ThreadIndex __s = 0; __s < __num_threads; ++__s)
->>>>>>> 779871ac
 	      __pieces[__s].resize(__k);
 
 	    _DifferenceType __num_samples =
@@ -1619,20 +1291,12 @@
 
 	  _DifferenceType __target_position = 0;
 
-<<<<<<< HEAD
-	  for (int __c = 0; __c < __k; ++__c)
-=======
 	  for (_SeqNumber __c = 0; __c < __k; ++__c)
->>>>>>> 779871ac
 	    __target_position += __pieces[__iam][__c].first;
 
 	  seq_type* __chunks = new seq_type[__k];
 
-<<<<<<< HEAD
-	  for (int __s = 0; __s < __k; ++__s)
-=======
 	  for (_SeqNumber __s = 0; __s < __k; ++__s)
->>>>>>> 779871ac
 	    __chunks[__s] = std::make_pair(__ne_seqs[__s].first
 					   + __pieces[__iam][__s].first,
 					   __ne_seqs[__s].first
