// -*- C++ -*-

// Copyright (C) 2007, 2008, 2009 Free Software Foundation, Inc.
//
// This file is part of the GNU ISO C++ Library.  This library is free
// software; you can redistribute it and/or modify it under the terms
// of the GNU General Public License as published by the Free Software
// Foundation; either version 3, or (at your option) any later
// version.

// This library is distributed in the hope that it will be useful, but
// WITHOUT ANY WARRANTY; without even the implied warranty of
// MERCHANTABILITY or FITNESS FOR A PARTICULAR PURPOSE.  See the GNU
// General Public License for more details.

// Under Section 7 of GPL version 3, you are granted additional
// permissions described in the GCC Runtime Library Exception, version
// 3.1, as published by the Free Software Foundation.

// You should have received a copy of the GNU General Public License and
// a copy of the GCC Runtime Library Exception along with this program;
// see the files COPYING3 and COPYING.RUNTIME respectively.  If not, see
// <http://www.gnu.org/licenses/>.

/** @file parallel/random_shuffle.h
 *  @brief Parallel implementation of std::random_shuffle().
 *  This file is a GNU parallel extension to the Standard C++ Library.
 */

// Written by Johannes Singler.

#ifndef _GLIBCXX_PARALLEL_RANDOM_SHUFFLE_H
#define _GLIBCXX_PARALLEL_RANDOM_SHUFFLE_H 1

#include <limits>
#include <bits/stl_numeric.h>
#include <parallel/parallel.h>
#include <parallel/random_number.h>

namespace __gnu_parallel
{
  /** @brief Type to hold the index of a bin.
    *
    *  Since many variables of this type are allocated, it should be
    *  chosen as small as possible.
    */
  typedef unsigned short _BinIndex;

  /** @brief Data known to every thread participating in
      __gnu_parallel::__parallel_random_shuffle(). */
  template<typename _RAIter>
    struct _DRandomShufflingGlobalData
    {
      typedef std::iterator_traits<_RAIter> _TraitsType;
      typedef typename _TraitsType::value_type _ValueType;
      typedef typename _TraitsType::difference_type _DifferenceType;

      /** @brief Begin iterator of the __source. */
      _RAIter& _M_source;

      /** @brief Temporary arrays for each thread. */
      _ValueType** _M_temporaries;

      /** @brief Two-dimensional array to hold the thread-bin distribution.
       *
       *  Dimensions (_M_num_threads + 1) __x (_M_num_bins + 1). */
      _DifferenceType** _M_dist;

      /** @brief Start indexes of the threads' __chunks. */
      _DifferenceType* _M_starts;

      /** @brief Number of the thread that will further process the
          corresponding bin. */
      _ThreadIndex* _M_bin_proc;

      /** @brief Number of bins to distribute to. */
      int _M_num_bins;

      /** @brief Number of bits needed to address the bins. */
      int _M_num_bits;

      /** @brief Constructor. */
      _DRandomShufflingGlobalData(_RAIter& __source)
      : _M_source(__source) { }
    };

  /** @brief Local data for a thread participating in
      __gnu_parallel::__parallel_random_shuffle().
    */
  template<typename _RAIter, typename _RandomNumberGenerator>
    struct _DRSSorterPU
    {
      /** @brief Number of threads participating in total. */
      int _M_num_threads;

      /** @brief Begin index for bins taken care of by this thread. */
      _BinIndex _M_bins_begin;

      /** @brief End index for bins taken care of by this thread. */
      _BinIndex __bins_end;

      /** @brief Random _M_seed for this thread. */
      uint32_t _M_seed;

      /** @brief Pointer to global data. */
      _DRandomShufflingGlobalData<_RAIter>* _M_sd;
    };

  /** @brief Generate a random number in @c [0,2^__logp).
    *  @param __logp Logarithm (basis 2) of the upper range __bound.
    *  @param __rng Random number generator to use.
    */
  template<typename _RandomNumberGenerator>
    inline int
    __random_number_pow2(int __logp, _RandomNumberGenerator& __rng)
    { return __rng.__genrand_bits(__logp); }

  /** @brief Random shuffle code executed by each thread.
    *  @param __pus Array of thread-local data records. */
  template<typename _RAIter, typename _RandomNumberGenerator>
    void 
    __parallel_random_shuffle_drs_pu(_DRSSorterPU<_RAIter,
				     _RandomNumberGenerator>* __pus)
    {
      typedef std::iterator_traits<_RAIter> _TraitsType;
      typedef typename _TraitsType::value_type _ValueType;
      typedef typename _TraitsType::difference_type _DifferenceType;

      _ThreadIndex __iam = omp_get_thread_num();
      _DRSSorterPU<_RAIter, _RandomNumberGenerator>* __d = &__pus[__iam];
      _DRandomShufflingGlobalData<_RAIter>* __sd = __d->_M_sd;

      // Indexing: _M_dist[bin][processor]
      _DifferenceType __length = (__sd->_M_starts[__iam + 1]
				  - __sd->_M_starts[__iam]);
      _BinIndex* __oracles = new _BinIndex[__length];
      _DifferenceType* __dist = new _DifferenceType[__sd->_M_num_bins + 1];
      _BinIndex* __bin_proc = new _BinIndex[__sd->_M_num_bins];
      _ValueType** __temporaries = new _ValueType*[__d->_M_num_threads];

      // Compute oracles and count appearances.
      for (_BinIndex __b = 0; __b < __sd->_M_num_bins + 1; ++__b)
	__dist[__b] = 0;
      int __num_bits = __sd->_M_num_bits;

      _RandomNumber __rng(__d->_M_seed);

      // First main loop.
      for (_DifferenceType __i = 0; __i < __length; ++__i)
	{
          _BinIndex __oracle = __random_number_pow2(__num_bits, __rng);
          __oracles[__i] = __oracle;

          // To allow prefix (partial) sum.
          ++(__dist[__oracle + 1]);
	}

      for (_BinIndex __b = 0; __b < __sd->_M_num_bins + 1; ++__b)
	__sd->_M_dist[__b][__iam + 1] = __dist[__b];

#     pragma omp barrier

#     pragma omp single
      {
	// Sum up bins, __sd->_M_dist[__s + 1][__d->_M_num_threads] now
	// contains the total number of items in bin __s
	for (_BinIndex __s = 0; __s < __sd->_M_num_bins; ++__s)
          __gnu_sequential::partial_sum(__sd->_M_dist[__s + 1],
					__sd->_M_dist[__s + 1]
					+ __d->_M_num_threads + 1,
					__sd->_M_dist[__s + 1]);
      }

#     pragma omp barrier

      _SequenceIndex __offset = 0, __global_offset = 0;
      for (_BinIndex __s = 0; __s < __d->_M_bins_begin; ++__s)
	__global_offset += __sd->_M_dist[__s + 1][__d->_M_num_threads];

#     pragma omp barrier

      for (_BinIndex __s = __d->_M_bins_begin; __s < __d->__bins_end; ++__s)
	{
          for (int __t = 0; __t < __d->_M_num_threads + 1; ++__t)
            __sd->_M_dist[__s + 1][__t] += __offset;
          __offset = __sd->_M_dist[__s + 1][__d->_M_num_threads];
	}

      __sd->_M_temporaries[__iam] = static_cast<_ValueType*>
	(::operator new(sizeof(_ValueType) * __offset));

#     pragma omp barrier

      // Draw local copies to avoid false sharing.
      for (_BinIndex __b = 0; __b < __sd->_M_num_bins + 1; ++__b)
	__dist[__b] = __sd->_M_dist[__b][__iam];
      for (_BinIndex __b = 0; __b < __sd->_M_num_bins; ++__b)
	__bin_proc[__b] = __sd->_M_bin_proc[__b];
      for (_ThreadIndex __t = 0; __t < __d->_M_num_threads; ++__t)
	__temporaries[__t] = __sd->_M_temporaries[__t];

      _RAIter __source = __sd->_M_source;
      _DifferenceType __start = __sd->_M_starts[__iam];

      // Distribute according to oracles, second main loop.
      for (_DifferenceType __i = 0; __i < __length; ++__i)
	{
          _BinIndex __target_bin = __oracles[__i];
          _ThreadIndex __target_p = __bin_proc[__target_bin];

          // Last column [__d->_M_num_threads] stays unchanged.
          ::new(&(__temporaries[__target_p][__dist[__target_bin + 1]++]))
              _ValueType(*(__source + __i + __start));
	}

      delete[] __oracles;
      delete[] __dist;
      delete[] __bin_proc;
      delete[] __temporaries;

#     pragma omp barrier

      // Shuffle bins internally.
      for (_BinIndex __b = __d->_M_bins_begin; __b < __d->__bins_end; ++__b)
	{
          _ValueType* __begin =
	    (__sd->_M_temporaries[__iam]
	     + (__b == __d->_M_bins_begin
		? 0 : __sd->_M_dist[__b][__d->_M_num_threads])),
	  * __end = (__sd->_M_temporaries[__iam]
		     + __sd->_M_dist[__b + 1][__d->_M_num_threads]);

          __sequential_random_shuffle(__begin, __end, __rng);
          std::copy(__begin, __end, __sd->_M_source + __global_offset
		    + (__b == __d->_M_bins_begin
		       ? 0 : __sd->_M_dist[__b][__d->_M_num_threads]));
	}

      ::operator delete(__sd->_M_temporaries[__iam]);
    }

  /** @brief Round up to the next greater power of 2.
    *  @param __x _Integer to round up */
  template<typename _Tp>
    _Tp 
    __round_up_to_pow2(_Tp __x)
    {
      if (__x <= 1)
	return 1;
      else
	return (_Tp)1 << (__rd_log2(__x - 1) + 1);
    }

  /** @brief Main parallel random shuffle step.
    *  @param __begin Begin iterator of sequence.
    *  @param __end End iterator of sequence.
    *  @param __n Length of sequence.
    *  @param __num_threads Number of threads to use.
    *  @param __rng Random number generator to use.
    */
  template<typename _RAIter, typename _RandomNumberGenerator>
    void
    __parallel_random_shuffle_drs(_RAIter __begin, _RAIter __end,
				  typename std::iterator_traits
				  <_RAIter>::difference_type __n,
				  _ThreadIndex __num_threads,
				  _RandomNumberGenerator& __rng)
    {
      typedef std::iterator_traits<_RAIter> _TraitsType;
      typedef typename _TraitsType::value_type _ValueType;
      typedef typename _TraitsType::difference_type _DifferenceType;

      _GLIBCXX_CALL(__n)

      const _Settings& __s = _Settings::get();

      if (__num_threads > __n)
	__num_threads = static_cast<_ThreadIndex>(__n);

      _BinIndex __num_bins, __num_bins_cache;

#if _GLIBCXX_RANDOM_SHUFFLE_CONSIDER_L1
      // Try the L1 cache first.

      // Must fit into L1.
      __num_bins_cache =
	std::max<_DifferenceType>(1, __n / (__s.L1_cache_size_lb
					    / sizeof(_ValueType)));
      __num_bins_cache = __round_up_to_pow2(__num_bins_cache);

      // No more buckets than TLB entries, power of 2
      // Power of 2 and at least one element per bin, at most the TLB size.
      __num_bins = std::min<_DifferenceType>(__n, __num_bins_cache);

#if _GLIBCXX_RANDOM_SHUFFLE_CONSIDER_TLB
      // 2 TLB entries needed per bin.
      __num_bins = std::min<_DifferenceType>(__s.TLB_size / 2, __num_bins);
#endif
      __num_bins = __round_up_to_pow2(__num_bins);

      if (__num_bins < __num_bins_cache)
	{
#endif
          // Now try the L2 cache
          // Must fit into L2
          __num_bins_cache = static_cast<_BinIndex>
	    (std::max<_DifferenceType>(1, __n / (__s.L2_cache_size
						 / sizeof(_ValueType))));
          __num_bins_cache = __round_up_to_pow2(__num_bins_cache);

          // No more buckets than TLB entries, power of 2.
          __num_bins = static_cast<_BinIndex>
	    (std::min(__n, static_cast<_DifferenceType>(__num_bins_cache)));
          // Power of 2 and at least one element per bin, at most the TLB size.
#if _GLIBCXX_RANDOM_SHUFFLE_CONSIDER_TLB
          // 2 TLB entries needed per bin.
          __num_bins = std::min(static_cast<_DifferenceType>(__s.TLB_size / 2),
				__num_bins);
#endif
            __num_bins = __round_up_to_pow2(__num_bins);
#if _GLIBCXX_RANDOM_SHUFFLE_CONSIDER_L1
	}
#endif

<<<<<<< HEAD
      __num_threads = std::min<_BinIndex>(__num_threads, __num_bins);

      if (__num_threads <= 1)
	return __sequential_random_shuffle(__begin, __end, __rng);
=======
      __num_bins = __round_up_to_pow2(
                        std::max<_BinIndex>(__num_threads, __num_bins));

      if (__num_threads <= 1)
      {
        _RandomNumber __derived_rng(
                            __rng(std::numeric_limits<uint32_t>::max()));
	__sequential_random_shuffle(__begin, __end, __derived_rng);
        return;
      }
>>>>>>> 779871ac

      _DRandomShufflingGlobalData<_RAIter> __sd(__begin);
      _DRSSorterPU<_RAIter, _RandomNumber >* __pus;
      _DifferenceType* __starts;

#     pragma omp parallel num_threads(__num_threads)
      {
	_ThreadIndex __num_threads = omp_get_num_threads();
#       pragma omp single
	{
	  __pus = new _DRSSorterPU<_RAIter, _RandomNumber>[__num_threads];
	  
	  __sd._M_temporaries = new _ValueType*[__num_threads];
	  __sd._M_dist = new _DifferenceType*[__num_bins + 1];
	  __sd._M_bin_proc = new _ThreadIndex[__num_bins];
	  for (_BinIndex __b = 0; __b < __num_bins + 1; ++__b)
	    __sd._M_dist[__b] = new _DifferenceType[__num_threads + 1];
	  for (_BinIndex __b = 0; __b < (__num_bins + 1); ++__b)
	    {
	      __sd._M_dist[0][0] = 0;
	      __sd._M_dist[__b][0] = 0;
	    }
	  __starts = __sd._M_starts = new _DifferenceType[__num_threads + 1];
	  int __bin_cursor = 0;
	  __sd._M_num_bins = __num_bins;
	  __sd._M_num_bits = __rd_log2(__num_bins);

	  _DifferenceType __chunk_length = __n / __num_threads,
	                         __split = __n % __num_threads,
	                         __start = 0;
	  _DifferenceType __bin_chunk_length = __num_bins / __num_threads,
	                         __bin_split = __num_bins % __num_threads;
	  for (_ThreadIndex __i = 0; __i < __num_threads; ++__i)
	    {
	      __starts[__i] = __start;
	      __start += (__i < __split
			  ? (__chunk_length + 1) : __chunk_length);
	      int __j = __pus[__i]._M_bins_begin = __bin_cursor;

	      // Range of bins for this processor.
	      __bin_cursor += (__i < __bin_split
			       ? (__bin_chunk_length + 1)
			       : __bin_chunk_length);
	      __pus[__i].__bins_end = __bin_cursor;
	      for (; __j < __bin_cursor; ++__j)
		__sd._M_bin_proc[__j] = __i;
	      __pus[__i]._M_num_threads = __num_threads;
	      __pus[__i]._M_seed = __rng(std::numeric_limits<uint32_t>::max());
	      __pus[__i]._M_sd = &__sd;
	    }
	  __starts[__num_threads] = __start;
	} //single
          // Now shuffle in parallel.
	__parallel_random_shuffle_drs_pu(__pus);
      }  // parallel

      delete[] __starts;
      delete[] __sd._M_bin_proc;
      for (int __s = 0; __s < (__num_bins + 1); ++__s)
	delete[] __sd._M_dist[__s];
      delete[] __sd._M_dist;
      delete[] __sd._M_temporaries;

      delete[] __pus;
    }

  /** @brief Sequential cache-efficient random shuffle.
   *  @param __begin Begin iterator of sequence.
   *  @param __end End iterator of sequence.
   *  @param __rng Random number generator to use.
   */
  template<typename _RAIter, typename _RandomNumberGenerator>
    void
    __sequential_random_shuffle(_RAIter __begin, _RAIter __end,
				_RandomNumberGenerator& __rng)
    {
      typedef std::iterator_traits<_RAIter> _TraitsType;
      typedef typename _TraitsType::value_type _ValueType;
      typedef typename _TraitsType::difference_type _DifferenceType;

      _DifferenceType __n = __end - __begin;
      const _Settings& __s = _Settings::get();

      _BinIndex __num_bins, __num_bins_cache;

#if _GLIBCXX_RANDOM_SHUFFLE_CONSIDER_L1
      // Try the L1 cache first, must fit into L1.
      __num_bins_cache = std::max<_DifferenceType>
	(1, __n / (__s.L1_cache_size_lb / sizeof(_ValueType)));
      __num_bins_cache = __round_up_to_pow2(__num_bins_cache);

      // No more buckets than TLB entries, power of 2
      // Power of 2 and at least one element per bin, at most the TLB size
      __num_bins = std::min(__n, (_DifferenceType)__num_bins_cache);
#if _GLIBCXX_RANDOM_SHUFFLE_CONSIDER_TLB
      // 2 TLB entries needed per bin
      __num_bins = std::min((_DifferenceType)__s.TLB_size / 2, __num_bins);
#endif
      __num_bins = __round_up_to_pow2(__num_bins);

      if (__num_bins < __num_bins_cache)
	{
#endif
          // Now try the L2 cache, must fit into L2.
          __num_bins_cache = static_cast<_BinIndex>
	    (std::max<_DifferenceType>(1, __n / (__s.L2_cache_size
						 / sizeof(_ValueType))));
          __num_bins_cache = __round_up_to_pow2(__num_bins_cache);

          // No more buckets than TLB entries, power of 2
          // Power of 2 and at least one element per bin, at most the TLB size.
          __num_bins = static_cast<_BinIndex>
	    (std::min(__n, static_cast<_DifferenceType>(__num_bins_cache)));

#if _GLIBCXX_RANDOM_SHUFFLE_CONSIDER_TLB
          // 2 TLB entries needed per bin
          __num_bins = std::min<_DifferenceType>(__s.TLB_size / 2, __num_bins);
#endif
          __num_bins = __round_up_to_pow2(__num_bins);
#if _GLIBCXX_RANDOM_SHUFFLE_CONSIDER_L1
	}
#endif

      int __num_bits = __rd_log2(__num_bins);

      if (__num_bins > 1)
	{
          _ValueType* __target =
	    static_cast<_ValueType*>(::operator new(sizeof(_ValueType) * __n));
          _BinIndex* __oracles = new _BinIndex[__n];
          _DifferenceType* __dist0 = new _DifferenceType[__num_bins + 1],
                	 * __dist1 = new _DifferenceType[__num_bins + 1];

          for (int __b = 0; __b < __num_bins + 1; ++__b)
            __dist0[__b] = 0;

          _RandomNumber __bitrng(__rng(0xFFFFFFFF));

          for (_DifferenceType __i = 0; __i < __n; ++__i)
            {
              _BinIndex __oracle = __random_number_pow2(__num_bits, __bitrng);
              __oracles[__i] = __oracle;

              // To allow prefix (partial) sum.
              ++(__dist0[__oracle + 1]);
            }

          // Sum up bins.
          __gnu_sequential::partial_sum(__dist0, __dist0 + __num_bins + 1,
					__dist0);

          for (int __b = 0; __b < __num_bins + 1; ++__b)
            __dist1[__b] = __dist0[__b];

          // Distribute according to oracles.
          for (_DifferenceType __i = 0; __i < __n; ++__i)
            ::new(&(__target[(__dist0[__oracles[__i]])++])) 
		_ValueType(*(__begin + __i));

          for (int __b = 0; __b < __num_bins; ++__b)
	    __sequential_random_shuffle(__target + __dist1[__b],
					__target + __dist1[__b + 1], __rng);

          // Copy elements back.
          std::copy(__target, __target + __n, __begin);

          delete[] __dist0;
          delete[] __dist1;
          delete[] __oracles;
          ::operator delete(__target);
	}
      else
	__gnu_sequential::random_shuffle(__begin, __end, __rng);
    }

  /** @brief Parallel random public call.
   *  @param __begin Begin iterator of sequence.
   *  @param __end End iterator of sequence.
   *  @param __rng Random number generator to use.
   */
  template<typename _RAIter, typename _RandomNumberGenerator>
    inline void
    __parallel_random_shuffle(_RAIter __begin, _RAIter __end,
			      _RandomNumberGenerator __rng = _RandomNumber())
    {
      typedef std::iterator_traits<_RAIter> _TraitsType;
      typedef typename _TraitsType::difference_type _DifferenceType;
      _DifferenceType __n = __end - __begin;
      __parallel_random_shuffle_drs(__begin, __end, __n,
				    __get_max_threads(), __rng);
    }
}

#endif /* _GLIBCXX_PARALLEL_RANDOM_SHUFFLE_H */<|MERGE_RESOLUTION|>--- conflicted
+++ resolved
@@ -322,12 +322,6 @@
 	}
 #endif
 
-<<<<<<< HEAD
-      __num_threads = std::min<_BinIndex>(__num_threads, __num_bins);
-
-      if (__num_threads <= 1)
-	return __sequential_random_shuffle(__begin, __end, __rng);
-=======
       __num_bins = __round_up_to_pow2(
                         std::max<_BinIndex>(__num_threads, __num_bins));
 
@@ -338,7 +332,6 @@
 	__sequential_random_shuffle(__begin, __end, __derived_rng);
         return;
       }
->>>>>>> 779871ac
 
       _DRandomShufflingGlobalData<_RAIter> __sd(__begin);
       _DRSSorterPU<_RAIter, _RandomNumber >* __pus;
