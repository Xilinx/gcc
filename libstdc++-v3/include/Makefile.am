--- conflicted
+++ resolved
@@ -1,11 +1,7 @@
-#o# Makefile for the include subdirectory of the GNU C++ Standard library.
+## Makefile for the include subdirectory of the GNU C++ Standard library.
 ##
-<<<<<<< HEAD
-## Copyright (C) 2001, 2002, 2003, 2004, 2005, 2006, 2007, 2008, 2009, 2010
-=======
 ## Copyright (C) 2001, 2002, 2003, 2004, 2005, 2006, 2007, 2008, 2009, 2010,
 ## 2011
->>>>>>> b56a5220
 ## Free Software Foundation, Inc.
 ##
 ## This file is part of the libstdc++ version 3 distribution.
@@ -85,11 +81,6 @@
         ${bits_srcdir}/algorithmfwd.h \
 	${bits_srcdir}/allocator.h \
 	${bits_srcdir}/atomic_base.h \
-<<<<<<< HEAD
-	${bits_srcdir}/atomicfwd_c.h \
-	${bits_srcdir}/atomicfwd_cxx.h \
-=======
->>>>>>> b56a5220
 	${bits_srcdir}/atomic_0.h \
 	${bits_srcdir}/atomic_2.h \
 	${bits_srcdir}/basic_ios.h \
@@ -628,29 +619,6 @@
 	${tr1_srcdir}/wchar.h \
 	${tr1_srcdir}/wctype.h
 
-<<<<<<< HEAD
-
-tr1_impl_srcdir = ${glibcxx_srcdir}/include/tr1_impl
-tr1_impl_builddir = ./tr1_impl
-tr1_impl_headers = \
-	${tr1_impl_srcdir}/array \
-	${tr1_impl_srcdir}/boost_sp_counted_base.h \
-	${tr1_impl_srcdir}/cctype \
-	${tr1_impl_srcdir}/cfenv \
-	${tr1_impl_srcdir}/cinttypes \
-	${tr1_impl_srcdir}/cmath \
-	${tr1_impl_srcdir}/complex \
-	${tr1_impl_srcdir}/cstdint \
-	${tr1_impl_srcdir}/cstdio \
-	${tr1_impl_srcdir}/cstdlib \
-	${tr1_impl_srcdir}/cwchar \
-	${tr1_impl_srcdir}/cwctype \
-	${tr1_impl_srcdir}/regex \
-	${tr1_impl_srcdir}/type_traits \
-	${tr1_impl_srcdir}/utility
-
-=======
->>>>>>> b56a5220
 decimal_srcdir = ${glibcxx_srcdir}/include/decimal
 decimal_builddir = ./decimal
 decimal_headers = \
@@ -819,10 +787,7 @@
 	${profile_srcdir}/vector \
 	${profile_srcdir}/bitset \
 	${profile_srcdir}/deque \
-<<<<<<< HEAD
-=======
 	${profile_srcdir}/forward_list \
->>>>>>> b56a5220
 	${profile_srcdir}/list \
 	${profile_srcdir}/map \
 	${profile_srcdir}/map.h \
@@ -922,11 +887,7 @@
 	${pch1_output_builddir} ${pch2_output_builddir} ${pch3_output_builddir}
 pch_output_anchors = \
 	${pch1_output_anchor} ${pch2_output_anchor} ${pch3_output_anchor}
-<<<<<<< HEAD
-PCHFLAGS=-x c++-header $(CXXFLAGS)
-=======
 PCHFLAGS=-x c++-header -nostdinc++ $(CXXFLAGS)
->>>>>>> b56a5220
 if GLIBCXX_BUILD_PCH
 pch_build = ${pch_output}
 else
@@ -936,17 +897,10 @@
 # List of all timestamp files.  By keeping only one copy of this list, both
 # CLEANFILES and all-local are kept up-to-date.
 allstamped = \
-<<<<<<< HEAD
-	stamp-std stamp-bits stamp-c_base stamp-c_base_extra \
-	stamp-c_compatibility  stamp-backward stamp-ext stamp-pb \
-	stamp-tr1 stamp-tr1-impl stamp-decimal stamp-debug \
-	stamp-parallel stamp-profile stamp-profile-impl stamp-host 
-=======
 	stamp-std stamp-bits stamp-bits-sup stamp-c_base stamp-c_compatibility \
 	stamp-backward stamp-ext stamp-pb stamp-tr1 stamp-decimal \
 	stamp-debug stamp-parallel stamp-profile stamp-profile-impl \
 	stamp-host 
->>>>>>> b56a5220
 
 # List of all files that are created by explicit building, editing, or
 # catenation.
@@ -1064,11 +1018,6 @@
 	@-cd ${decimal_builddir} && $(LN_S) $? . 2>/dev/null
 	@$(STAMP) stamp-decimal
 
-stamp-decimal: ${decimal_headers}
-	@-mkdir -p ${decimal_builddir}
-	@-cd ${decimal_builddir} && $(LN_S) $? . 2>/dev/null
-	@$(STAMP) stamp-decimal
-
 stamp-debug: ${debug_headers}
 	@-mkdir -p ${debug_builddir}
 	@-cd ${debug_builddir} && $(LN_S) $? . 2>/dev/null
@@ -1294,12 +1243,6 @@
 	$(mkinstalldirs) $(DESTDIR)${gxx_include_dir}/${tr1_builddir}
 	for file in ${tr1_headers}; do \
 	  $(INSTALL_DATA) $${file} $(DESTDIR)${gxx_include_dir}/${tr1_builddir}; done
-<<<<<<< HEAD
-	$(mkinstalldirs) $(DESTDIR)${gxx_include_dir}/${tr1_impl_builddir}
-	for file in ${tr1_impl_headers}; do \
-	  $(INSTALL_DATA) $${file} $(DESTDIR)${gxx_include_dir}/${tr1_impl_builddir}; done
-=======
->>>>>>> b56a5220
 	$(mkinstalldirs) $(DESTDIR)${gxx_include_dir}/${decimal_builddir}
 	for file in ${decimal_headers}; do \
 	  $(INSTALL_DATA) $${file} $(DESTDIR)${gxx_include_dir}/${decimal_builddir}; done
@@ -1346,18 +1289,10 @@
 # developer tries to create them via make in the include build
 # directory. (This is more of an example of how this kind of rule can
 # be made.)
-<<<<<<< HEAD
-.PRECIOUS: $(std_headers) $(c_base_headers) $(tr1_headers) $(tr1_impl_headers)
-=======
 .PRECIOUS: $(std_headers) $(c_base_headers) $(tr1_headers)
->>>>>>> b56a5220
 	   $(decimal_headers) $(ext_headers)
 $(std_headers): ; @:
 $(c_base_headers): ; @:
 $(tr1_headers): ; @:
-<<<<<<< HEAD
-$(tr1_impl_headers): ; @:
-=======
->>>>>>> b56a5220
 $(decimal_headers): ; @:
 $(ext_headers): ; @: