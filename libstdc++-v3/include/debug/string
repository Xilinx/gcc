// Debugging string implementation -*- C++ -*-

// Copyright (C) 2003, 2004, 2005, 2006, 2007, 2008, 2009, 2010
// Free Software Foundation, Inc.
//
// This file is part of the GNU ISO C++ Library.  This library is free
// software; you can redistribute it and/or modify it under the
// terms of the GNU General Public License as published by the
// Free Software Foundation; either version 3, or (at your option)
// any later version.

// This library is distributed in the hope that it will be useful,
// but WITHOUT ANY WARRANTY; without even the implied warranty of
// MERCHANTABILITY or FITNESS FOR A PARTICULAR PURPOSE.  See the
// GNU General Public License for more details.

// Under Section 7 of GPL version 3, you are granted additional
// permissions described in the GCC Runtime Library Exception, version
// 3.1, as published by the Free Software Foundation.

// You should have received a copy of the GNU General Public License and
// a copy of the GCC Runtime Library Exception along with this program;
// see the files COPYING3 and COPYING.RUNTIME respectively.  If not, see
// <http://www.gnu.org/licenses/>.

/** @file debug/string
 *  This file is a GNU debug extension to the Standard C++ Library.
 */

#ifndef _GLIBCXX_DEBUG_STRING
#define _GLIBCXX_DEBUG_STRING 1

#include <string>
#include <debug/safe_sequence.h>
#include <debug/safe_iterator.h>

namespace __gnu_debug
{
  /// Class std::basic_string with safety/checking/debug instrumentation.
  template<typename _CharT, typename _Traits = std::char_traits<_CharT>,
            typename _Allocator = std::allocator<_CharT> >
    class basic_string
    : public std::basic_string<_CharT, _Traits, _Allocator>,
      public __gnu_debug::_Safe_sequence<basic_string<_CharT, _Traits,
						      _Allocator> >
    {
      typedef std::basic_string<_CharT, _Traits, _Allocator> _Base;
      typedef __gnu_debug::_Safe_sequence<basic_string>     _Safe_base;

  public:
    // types:
    typedef _Traits				       traits_type;
    typedef typename _Traits::char_type		       value_type;
    typedef _Allocator				       allocator_type;
    typedef typename _Base::size_type                  size_type;
    typedef typename _Base::difference_type            difference_type;
    typedef typename _Base::reference                  reference;
    typedef typename _Base::const_reference            const_reference;
    typedef typename _Base::pointer                    pointer;
    typedef typename _Base::const_pointer              const_pointer;

    typedef __gnu_debug::_Safe_iterator<typename _Base::iterator, basic_string>
                                                       iterator;
    typedef __gnu_debug::_Safe_iterator<typename _Base::const_iterator,
                                         basic_string> const_iterator;

    typedef std::reverse_iterator<iterator>            reverse_iterator;
    typedef std::reverse_iterator<const_iterator>      const_reverse_iterator;

    using _Base::npos;

    // 21.3.1 construct/copy/destroy:
    explicit basic_string(const _Allocator& __a = _Allocator())
    : _Base(__a)
    { }

    // Provides conversion from a release-mode string to a debug-mode string
    basic_string(const _Base& __base) : _Base(__base), _Safe_base() { }

    // _GLIBCXX_RESOLVE_LIB_DEFECTS
    // 42. string ctors specify wrong default allocator
    basic_string(const basic_string& __str)
    : _Base(__str, 0, _Base::npos, __str.get_allocator()), _Safe_base()
    { }

    // _GLIBCXX_RESOLVE_LIB_DEFECTS
    // 42. string ctors specify wrong default allocator
    basic_string(const basic_string& __str, size_type __pos,
		   size_type __n = _Base::npos,
		   const _Allocator& __a = _Allocator())
    : _Base(__str, __pos, __n, __a)
    { }

    basic_string(const _CharT* __s, size_type __n,
		   const _Allocator& __a = _Allocator())
    : _Base(__gnu_debug::__check_string(__s, __n), __n, __a)
    { }

    basic_string(const _CharT* __s, const _Allocator& __a = _Allocator())
    : _Base(__gnu_debug::__check_string(__s), __a)
    { this->assign(__s); }

    basic_string(size_type __n, _CharT __c,
		   const _Allocator& __a = _Allocator())
    : _Base(__n, __c, __a)
    { }

    template<typename _InputIterator>
      basic_string(_InputIterator __begin, _InputIterator __end,
		   const _Allocator& __a = _Allocator())
      : _Base(__gnu_debug::__base(__gnu_debug::__check_valid_range(__begin,
								   __end)),
	      __gnu_debug::__base(__end), __a)
      { }

#ifdef __GXX_EXPERIMENTAL_CXX0X__
    basic_string(basic_string&& __str)
<<<<<<< HEAD
    : _Base(std::forward<_Base>(__str))
=======
    : _Base(std::move(__str))
>>>>>>> b56a5220
    { }

    basic_string(std::initializer_list<_CharT> __l,
		 const _Allocator& __a = _Allocator())
    : _Base(__l, __a)
    { }
#endif // __GXX_EXPERIMENTAL_CXX0X__

    ~basic_string() { }

    basic_string&
    operator=(const basic_string& __str)
    {
      *static_cast<_Base*>(this) = __str;
      this->_M_invalidate_all();
      return *this;
    }

    basic_string&
    operator=(const _CharT* __s)
    {
      __glibcxx_check_string(__s);
      *static_cast<_Base*>(this) = __s;
      this->_M_invalidate_all();
      return *this;
    }

    basic_string&
    operator=(_CharT __c)
    {
      *static_cast<_Base*>(this) = __c;
      this->_M_invalidate_all();
      return *this;
    }

#ifdef __GXX_EXPERIMENTAL_CXX0X__
    basic_string&
    operator=(basic_string&& __str)
    {
<<<<<<< HEAD
      *static_cast<_Base*>(this) = std::forward<_Base>(__str);
=======
      *static_cast<_Base*>(this) = std::move(__str);
>>>>>>> b56a5220
      this->_M_invalidate_all();
      return *this;
    }

    basic_string&
    operator=(std::initializer_list<_CharT> __l)
    {
      *static_cast<_Base*>(this) = __l;
      this->_M_invalidate_all();
      return *this;
    }
#endif // __GXX_EXPERIMENTAL_CXX0X__

    // 21.3.2 iterators:
    iterator
    begin()
    { return iterator(_Base::begin(), this); }

    const_iterator
    begin() const
    { return const_iterator(_Base::begin(), this); }

    iterator
    end()
    { return iterator(_Base::end(), this); }

    const_iterator
    end() const
    { return const_iterator(_Base::end(), this); }

    reverse_iterator
    rbegin()
    { return reverse_iterator(end()); }

    const_reverse_iterator
    rbegin() const
    { return const_reverse_iterator(end()); }

    reverse_iterator
    rend()
    { return reverse_iterator(begin()); }

    const_reverse_iterator
    rend() const
    { return const_reverse_iterator(begin()); }

    // 21.3.3 capacity:
    using _Base::size;
    using _Base::length;
    using _Base::max_size;

    void
    resize(size_type __n, _CharT __c)
    {
      _Base::resize(__n, __c);
      this->_M_invalidate_all();
    }

    void
    resize(size_type __n)
    { this->resize(__n, _CharT()); }

#ifdef __GXX_EXPERIMENTAL_CXX0X__
    using _Base::shrink_to_fit;
#endif

    using _Base::capacity;
    using _Base::reserve;

    void
    clear()
    {
      _Base::clear();
      this->_M_invalidate_all();
    }

    using _Base::empty;

    // 21.3.4 element access:
    const_reference
    operator[](size_type __pos) const
    {
      _GLIBCXX_DEBUG_VERIFY(__pos <= this->size(),
			    _M_message(__gnu_debug::__msg_subscript_oob)
			    ._M_sequence(*this, "this")
			    ._M_integer(__pos, "__pos")
			    ._M_integer(this->size(), "size"));
      return _M_base()[__pos];
    }

    reference
    operator[](size_type __pos)
    {
#ifdef _GLIBCXX_DEBUG_PEDANTIC
      __glibcxx_check_subscript(__pos);
#else
      // as an extension v3 allows s[s.size()] when s is non-const.
      _GLIBCXX_DEBUG_VERIFY(__pos <= this->size(),
			    _M_message(__gnu_debug::__msg_subscript_oob)
			    ._M_sequence(*this, "this")
			    ._M_integer(__pos, "__pos")
			    ._M_integer(this->size(), "size"));
#endif
      return _M_base()[__pos];
    }

    using _Base::at;

#ifdef __GXX_EXPERIMENTAL_CXX0X__
    using _Base::front;
    using _Base::back;
#endif

    // 21.3.5 modifiers:
    basic_string&
    operator+=(const basic_string& __str)
    {
      _M_base() += __str;
      this->_M_invalidate_all();
      return *this;
    }

    basic_string&
    operator+=(const _CharT* __s)
    {
      __glibcxx_check_string(__s);
      _M_base() += __s;
      this->_M_invalidate_all();
      return *this;
    }

    basic_string&
    operator+=(_CharT __c)
    {
      _M_base() += __c;
      this->_M_invalidate_all();
      return *this;
    }

#ifdef __GXX_EXPERIMENTAL_CXX0X__
    basic_string&
    operator+=(std::initializer_list<_CharT> __l)
    {
      _M_base() += __l;
      this->_M_invalidate_all();
      return *this;
    }
#endif // __GXX_EXPERIMENTAL_CXX0X__

    basic_string&
    append(const basic_string& __str)
    {
      _Base::append(__str);
      this->_M_invalidate_all();
      return *this;
    }

    basic_string&
    append(const basic_string& __str, size_type __pos, size_type __n)
    {
      _Base::append(__str, __pos, __n);
      this->_M_invalidate_all();
      return *this;
    }

    basic_string&
    append(const _CharT* __s, size_type __n)
    {
      __glibcxx_check_string_len(__s, __n);
      _Base::append(__s, __n);
      this->_M_invalidate_all();
      return *this;
    }

    basic_string&
    append(const _CharT* __s)
    {
      __glibcxx_check_string(__s);
      _Base::append(__s);
      this->_M_invalidate_all();
      return *this;
    }

    basic_string&
    append(size_type __n, _CharT __c)
    {
      _Base::append(__n, __c);
      this->_M_invalidate_all();
      return *this;
    }

    template<typename _InputIterator>
      basic_string&
      append(_InputIterator __first, _InputIterator __last)
      {
	__glibcxx_check_valid_range(__first, __last);
	_Base::append(__gnu_debug::__base(__first),
		      __gnu_debug::__base(__last));
	this->_M_invalidate_all();
	return *this;
      }

    // _GLIBCXX_RESOLVE_LIB_DEFECTS
    // 7. string clause minor problems
    void
    push_back(_CharT __c)
    {
      _Base::push_back(__c);
      this->_M_invalidate_all();
    }

    basic_string&
    assign(const basic_string& __x)
    {
      _Base::assign(__x);
      this->_M_invalidate_all();
      return *this;
    }

#ifdef __GXX_EXPERIMENTAL_CXX0X__
    basic_string&
    assign(basic_string&& __x)
    {
<<<<<<< HEAD
      _Base::assign(std::forward<_Base>(__x));
=======
      _Base::assign(std::move(__x));
>>>>>>> b56a5220
      this->_M_invalidate_all();
      return *this;
    }
#endif // __GXX_EXPERIMENTAL_CXX0X__

    basic_string&
    assign(const basic_string& __str, size_type __pos, size_type __n)
    {
      _Base::assign(__str, __pos, __n);
      this->_M_invalidate_all();
      return *this;
    }

    basic_string&
    assign(const _CharT* __s, size_type __n)
    {
      __glibcxx_check_string_len(__s, __n);
      _Base::assign(__s, __n);
      this->_M_invalidate_all();
      return *this;
    }

    basic_string&
    assign(const _CharT* __s)
    {
      __glibcxx_check_string(__s);
      _Base::assign(__s);
      this->_M_invalidate_all();
      return *this;
    }

    basic_string&
    assign(size_type __n, _CharT __c)
    {
      _Base::assign(__n, __c);
      this->_M_invalidate_all();
      return *this;
    }

    template<typename _InputIterator>
      basic_string&
      assign(_InputIterator __first, _InputIterator __last)
      {
	__glibcxx_check_valid_range(__first, __last);
	_Base::assign(__gnu_debug::__base(__first),
		      __gnu_debug::__base(__last));
	this->_M_invalidate_all();
	return *this;
      }

#ifdef __GXX_EXPERIMENTAL_CXX0X__
    basic_string&
    assign(std::initializer_list<_CharT> __l)
    {
      _Base::assign(__l);
      this->_M_invalidate_all();
      return *this;
    }
#endif // __GXX_EXPERIMENTAL_CXX0X__

    basic_string&
    insert(size_type __pos1, const basic_string& __str)
    {
      _Base::insert(__pos1, __str);
      this->_M_invalidate_all();
      return *this;
    }

    basic_string&
    insert(size_type __pos1, const basic_string& __str,
	   size_type __pos2, size_type __n)
    {
      _Base::insert(__pos1, __str, __pos2, __n);
      this->_M_invalidate_all();
      return *this;
    }

    basic_string&
    insert(size_type __pos, const _CharT* __s, size_type __n)
    {
      __glibcxx_check_string(__s);
      _Base::insert(__pos, __s, __n);
      this->_M_invalidate_all();
      return *this;
    }

    basic_string&
    insert(size_type __pos, const _CharT* __s)
    {
      __glibcxx_check_string(__s);
      _Base::insert(__pos, __s);
      this->_M_invalidate_all();
      return *this;
    }

    basic_string&
    insert(size_type __pos, size_type __n, _CharT __c)
    {
      _Base::insert(__pos, __n, __c);
      this->_M_invalidate_all();
      return *this;
    }

    iterator
    insert(iterator __p, _CharT __c)
    {
      __glibcxx_check_insert(__p);
      typename _Base::iterator __res = _Base::insert(__p.base(), __c);
      this->_M_invalidate_all();
      return iterator(__res, this);
    }

    void
    insert(iterator __p, size_type __n, _CharT __c)
    {
      __glibcxx_check_insert(__p);
      _Base::insert(__p.base(), __n, __c);
      this->_M_invalidate_all();
    }

    template<typename _InputIterator>
      void
      insert(iterator __p, _InputIterator __first, _InputIterator __last)
      {
	__glibcxx_check_insert_range(__p, __first, __last);
	_Base::insert(__p.base(), __gnu_debug::__base(__first),
				  __gnu_debug::__base(__last));
	this->_M_invalidate_all();
      }

#ifdef __GXX_EXPERIMENTAL_CXX0X__
    void
    insert(iterator __p, std::initializer_list<_CharT> __l)
    {
      _Base::insert(__p, __l);
      this->_M_invalidate_all();
    }
#endif // __GXX_EXPERIMENTAL_CXX0X__

    basic_string&
    erase(size_type __pos = 0, size_type __n = _Base::npos)
    {
      _Base::erase(__pos, __n);
      this->_M_invalidate_all();
      return *this;
    }

    iterator
    erase(iterator __position)
    {
      __glibcxx_check_erase(__position);
      typename _Base::iterator __res = _Base::erase(__position.base());
      this->_M_invalidate_all();
      return iterator(__res, this);
    }

    iterator
    erase(iterator __first, iterator __last)
    {
      // _GLIBCXX_RESOLVE_LIB_DEFECTS
      // 151. can't currently clear() empty container
      __glibcxx_check_erase_range(__first, __last);
      typename _Base::iterator __res = _Base::erase(__first.base(),
						       __last.base());
      this->_M_invalidate_all();
      return iterator(__res, this);
    }

    basic_string&
    replace(size_type __pos1, size_type __n1, const basic_string& __str)
    {
      _Base::replace(__pos1, __n1, __str);
      this->_M_invalidate_all();
      return *this;
    }

    basic_string&
    replace(size_type __pos1, size_type __n1, const basic_string& __str,
	    size_type __pos2, size_type __n2)
    {
      _Base::replace(__pos1, __n1, __str, __pos2, __n2);
      this->_M_invalidate_all();
      return *this;
    }

    basic_string&
    replace(size_type __pos, size_type __n1, const _CharT* __s,
	    size_type __n2)
    {
      __glibcxx_check_string_len(__s, __n2);
      _Base::replace(__pos, __n1, __s, __n2);
      this->_M_invalidate_all();
      return *this;
    }

    basic_string&
    replace(size_type __pos, size_type __n1, const _CharT* __s)
    {
      __glibcxx_check_string(__s);
      _Base::replace(__pos, __n1, __s);
      this->_M_invalidate_all();
      return *this;
    }

    basic_string&
    replace(size_type __pos, size_type __n1, size_type __n2, _CharT __c)
    {
      _Base::replace(__pos, __n1, __n2, __c);
      this->_M_invalidate_all();
      return *this;
    }

    basic_string&
    replace(iterator __i1, iterator __i2, const basic_string& __str)
    {
      __glibcxx_check_erase_range(__i1, __i2);
      _Base::replace(__i1.base(), __i2.base(), __str);
      this->_M_invalidate_all();
      return *this;
    }

    basic_string&
    replace(iterator __i1, iterator __i2, const _CharT* __s, size_type __n)
    {
      __glibcxx_check_erase_range(__i1, __i2);
      __glibcxx_check_string_len(__s, __n);
      _Base::replace(__i1.base(), __i2.base(), __s, __n);
      this->_M_invalidate_all();
      return *this;
    }

    basic_string&
    replace(iterator __i1, iterator __i2, const _CharT* __s)
    {
      __glibcxx_check_erase_range(__i1, __i2);
      __glibcxx_check_string(__s);
      _Base::replace(__i1.base(), __i2.base(), __s);
      this->_M_invalidate_all();
      return *this;
    }

    basic_string&
    replace(iterator __i1, iterator __i2, size_type __n, _CharT __c)
    {
      __glibcxx_check_erase_range(__i1, __i2);
      _Base::replace(__i1.base(), __i2.base(), __n, __c);
      this->_M_invalidate_all();
      return *this;
    }

    template<typename _InputIterator>
      basic_string&
      replace(iterator __i1, iterator __i2,
	      _InputIterator __j1, _InputIterator __j2)
      {
	__glibcxx_check_erase_range(__i1, __i2);
	__glibcxx_check_valid_range(__j1, __j2);
	_Base::replace(__i1.base(), __i2.base(), __j1, __j2);
	this->_M_invalidate_all();
	return *this;
      }

#ifdef __GXX_EXPERIMENTAL_CXX0X__
      basic_string& replace(iterator __i1, iterator __i2,
			    std::initializer_list<_CharT> __l)
      {
	__glibcxx_check_erase_range(__i1, __i2);
	_Base::replace(__i1.base(), __i2.base(), __l);
	this->_M_invalidate_all();
	return *this;
      }
#endif // __GXX_EXPERIMENTAL_CXX0X__

    size_type
    copy(_CharT* __s, size_type __n, size_type __pos = 0) const
    {
      __glibcxx_check_string_len(__s, __n);
      return _Base::copy(__s, __n, __pos);
    }

    void
    swap(basic_string<_CharT,_Traits,_Allocator>& __x)
    {
      _Base::swap(__x);
      this->_M_swap(__x);
      this->_M_invalidate_all();
      __x._M_invalidate_all();
    }

    // 21.3.6 string operations:
    const _CharT*
    c_str() const
    {
      const _CharT* __res = _Base::c_str();
      this->_M_invalidate_all();
      return __res;
    }

    const _CharT*
    data() const
    {
      const _CharT* __res = _Base::data();
      this->_M_invalidate_all();
      return __res;
    }

    using _Base::get_allocator;

    size_type
    find(const basic_string& __str, size_type __pos = 0) const
    { return _Base::find(__str, __pos); }

    size_type
    find(const _CharT* __s, size_type __pos, size_type __n) const
    {
      __glibcxx_check_string(__s);
      return _Base::find(__s, __pos, __n);
    }

    size_type
    find(const _CharT* __s, size_type __pos = 0) const
    {
      __glibcxx_check_string(__s);
      return _Base::find(__s, __pos);
    }

    size_type
    find(_CharT __c, size_type __pos = 0) const
    { return _Base::find(__c, __pos); }

    size_type
    rfind(const basic_string& __str, size_type __pos = _Base::npos) const
    { return _Base::rfind(__str, __pos); }

    size_type
    rfind(const _CharT* __s, size_type __pos, size_type __n) const
    {
      __glibcxx_check_string_len(__s, __n);
      return _Base::rfind(__s, __pos, __n);
    }

    size_type
    rfind(const _CharT* __s, size_type __pos = _Base::npos) const
    {
      __glibcxx_check_string(__s);
      return _Base::rfind(__s, __pos);
    }

    size_type
    rfind(_CharT __c, size_type __pos = _Base::npos) const
    { return _Base::rfind(__c, __pos); }

    size_type
    find_first_of(const basic_string& __str, size_type __pos = 0) const
    { return _Base::find_first_of(__str, __pos); }

    size_type
    find_first_of(const _CharT* __s, size_type __pos, size_type __n) const
    {
      __glibcxx_check_string(__s);
      return _Base::find_first_of(__s, __pos, __n);
    }

    size_type
    find_first_of(const _CharT* __s, size_type __pos = 0) const
    {
      __glibcxx_check_string(__s);
      return _Base::find_first_of(__s, __pos);
    }

    size_type
    find_first_of(_CharT __c, size_type __pos = 0) const
    { return _Base::find_first_of(__c, __pos); }

    size_type
    find_last_of(const basic_string& __str, 
		 size_type __pos = _Base::npos) const
    { return _Base::find_last_of(__str, __pos); }

    size_type
    find_last_of(const _CharT* __s, size_type __pos, size_type __n) const
    {
      __glibcxx_check_string(__s);
      return _Base::find_last_of(__s, __pos, __n);
    }

    size_type
    find_last_of(const _CharT* __s, size_type __pos = _Base::npos) const
    {
      __glibcxx_check_string(__s);
      return _Base::find_last_of(__s, __pos);
    }

    size_type
    find_last_of(_CharT __c, size_type __pos = _Base::npos) const
    { return _Base::find_last_of(__c, __pos); }

    size_type
    find_first_not_of(const basic_string& __str, size_type __pos = 0) const
    { return _Base::find_first_not_of(__str, __pos); }

    size_type
    find_first_not_of(const _CharT* __s, size_type __pos, size_type __n) const
    {
      __glibcxx_check_string_len(__s, __n);
      return _Base::find_first_not_of(__s, __pos, __n);
    }

    size_type
    find_first_not_of(const _CharT* __s, size_type __pos = 0) const
    {
      __glibcxx_check_string(__s);
      return _Base::find_first_not_of(__s, __pos);
    }

    size_type
    find_first_not_of(_CharT __c, size_type __pos = 0) const
    { return _Base::find_first_not_of(__c, __pos); }

    size_type
    find_last_not_of(const basic_string& __str,
				  size_type __pos = _Base::npos) const
    { return _Base::find_last_not_of(__str, __pos); }

    size_type
    find_last_not_of(const _CharT* __s, size_type __pos, size_type __n) const
    {
      __glibcxx_check_string(__s);
      return _Base::find_last_not_of(__s, __pos, __n);
    }

    size_type
    find_last_not_of(const _CharT* __s, size_type __pos = _Base::npos) const
    {
      __glibcxx_check_string(__s);
      return _Base::find_last_not_of(__s, __pos);
    }

    size_type
    find_last_not_of(_CharT __c, size_type __pos = _Base::npos) const
    { return _Base::find_last_not_of(__c, __pos); }

    basic_string
    substr(size_type __pos = 0, size_type __n = _Base::npos) const
    { return basic_string(_Base::substr(__pos, __n)); }

    int
    compare(const basic_string& __str) const
    { return _Base::compare(__str); }

    int
    compare(size_type __pos1, size_type __n1,
		  const basic_string& __str) const
    { return _Base::compare(__pos1, __n1, __str); }

    int
    compare(size_type __pos1, size_type __n1, const basic_string& __str,
	      size_type __pos2, size_type __n2) const
    { return _Base::compare(__pos1, __n1, __str, __pos2, __n2); }

    int
    compare(const _CharT* __s) const
    {
      __glibcxx_check_string(__s);
      return _Base::compare(__s);
    }

    //  _GLIBCXX_RESOLVE_LIB_DEFECTS
    //  5. string::compare specification questionable
    int
    compare(size_type __pos1, size_type __n1, const _CharT* __s) const
    {
      __glibcxx_check_string(__s);
      return _Base::compare(__pos1, __n1, __s);
    }

    //  _GLIBCXX_RESOLVE_LIB_DEFECTS
    //  5. string::compare specification questionable
    int
    compare(size_type __pos1, size_type __n1,const _CharT* __s,
	      size_type __n2) const
    {
      __glibcxx_check_string_len(__s, __n2);
      return _Base::compare(__pos1, __n1, __s, __n2);
    }

    _Base&
    _M_base() { return *this; }

    const _Base&
    _M_base() const { return *this; }

    using _Safe_base::_M_invalidate_all;
  };

  template<typename _CharT, typename _Traits, typename _Allocator>
    inline basic_string<_CharT,_Traits,_Allocator>
    operator+(const basic_string<_CharT,_Traits,_Allocator>& __lhs,
	      const basic_string<_CharT,_Traits,_Allocator>& __rhs)
    { return basic_string<_CharT,_Traits,_Allocator>(__lhs) += __rhs; }

  template<typename _CharT, typename _Traits, typename _Allocator>
    inline basic_string<_CharT,_Traits,_Allocator>
    operator+(const _CharT* __lhs,
	      const basic_string<_CharT,_Traits,_Allocator>& __rhs)
    {
      __glibcxx_check_string(__lhs);
      return basic_string<_CharT,_Traits,_Allocator>(__lhs) += __rhs;
    }

  template<typename _CharT, typename _Traits, typename _Allocator>
    inline basic_string<_CharT,_Traits,_Allocator>
    operator+(_CharT __lhs,
	      const basic_string<_CharT,_Traits,_Allocator>& __rhs)
    { return basic_string<_CharT,_Traits,_Allocator>(1, __lhs) += __rhs; }

  template<typename _CharT, typename _Traits, typename _Allocator>
    inline basic_string<_CharT,_Traits,_Allocator>
    operator+(const basic_string<_CharT,_Traits,_Allocator>& __lhs,
	      const _CharT* __rhs)
    {
      __glibcxx_check_string(__rhs);
      return basic_string<_CharT,_Traits,_Allocator>(__lhs) += __rhs;
    }

  template<typename _CharT, typename _Traits, typename _Allocator>
    inline basic_string<_CharT,_Traits,_Allocator>
    operator+(const basic_string<_CharT,_Traits,_Allocator>& __lhs,
	      _CharT __rhs)
    { return basic_string<_CharT,_Traits,_Allocator>(__lhs) += __rhs; }

  template<typename _CharT, typename _Traits, typename _Allocator>
    inline bool
    operator==(const basic_string<_CharT,_Traits,_Allocator>& __lhs,
	       const basic_string<_CharT,_Traits,_Allocator>& __rhs)
    { return __lhs._M_base() == __rhs._M_base(); }

  template<typename _CharT, typename _Traits, typename _Allocator>
    inline bool
    operator==(const _CharT* __lhs,
	       const basic_string<_CharT,_Traits,_Allocator>& __rhs)
    {
      __glibcxx_check_string(__lhs);
      return __lhs == __rhs._M_base();
    }

  template<typename _CharT, typename _Traits, typename _Allocator>
    inline bool
    operator==(const basic_string<_CharT,_Traits,_Allocator>& __lhs,
	       const _CharT* __rhs)
    {
      __glibcxx_check_string(__rhs);
      return __lhs._M_base() == __rhs;
    }

  template<typename _CharT, typename _Traits, typename _Allocator>
    inline bool
    operator!=(const basic_string<_CharT,_Traits,_Allocator>& __lhs,
	       const basic_string<_CharT,_Traits,_Allocator>& __rhs)
    { return __lhs._M_base() != __rhs._M_base(); }

  template<typename _CharT, typename _Traits, typename _Allocator>
    inline bool
    operator!=(const _CharT* __lhs,
	       const basic_string<_CharT,_Traits,_Allocator>& __rhs)
    {
      __glibcxx_check_string(__lhs);
      return __lhs != __rhs._M_base();
    }

  template<typename _CharT, typename _Traits, typename _Allocator>
    inline bool
    operator!=(const basic_string<_CharT,_Traits,_Allocator>& __lhs,
	       const _CharT* __rhs)
    {
      __glibcxx_check_string(__rhs);
      return __lhs._M_base() != __rhs;
    }

  template<typename _CharT, typename _Traits, typename _Allocator>
    inline bool
    operator<(const basic_string<_CharT,_Traits,_Allocator>& __lhs,
	      const basic_string<_CharT,_Traits,_Allocator>& __rhs)
    { return __lhs._M_base() < __rhs._M_base(); }

  template<typename _CharT, typename _Traits, typename _Allocator>
    inline bool
    operator<(const _CharT* __lhs,
	      const basic_string<_CharT,_Traits,_Allocator>& __rhs)
    {
      __glibcxx_check_string(__lhs);
      return __lhs < __rhs._M_base();
    }

  template<typename _CharT, typename _Traits, typename _Allocator>
    inline bool
    operator<(const basic_string<_CharT,_Traits,_Allocator>& __lhs,
	      const _CharT* __rhs)
    {
      __glibcxx_check_string(__rhs);
      return __lhs._M_base() < __rhs;
    }

  template<typename _CharT, typename _Traits, typename _Allocator>
    inline bool
    operator<=(const basic_string<_CharT,_Traits,_Allocator>& __lhs,
	       const basic_string<_CharT,_Traits,_Allocator>& __rhs)
    { return __lhs._M_base() <= __rhs._M_base(); }

  template<typename _CharT, typename _Traits, typename _Allocator>
    inline bool
    operator<=(const _CharT* __lhs,
	       const basic_string<_CharT,_Traits,_Allocator>& __rhs)
    {
      __glibcxx_check_string(__lhs);
      return __lhs <= __rhs._M_base();
    }

  template<typename _CharT, typename _Traits, typename _Allocator>
    inline bool
    operator<=(const basic_string<_CharT,_Traits,_Allocator>& __lhs,
	       const _CharT* __rhs)
    {
      __glibcxx_check_string(__rhs);
      return __lhs._M_base() <= __rhs;
    }

  template<typename _CharT, typename _Traits, typename _Allocator>
    inline bool
    operator>=(const basic_string<_CharT,_Traits,_Allocator>& __lhs,
	       const basic_string<_CharT,_Traits,_Allocator>& __rhs)
    { return __lhs._M_base() >= __rhs._M_base(); }

  template<typename _CharT, typename _Traits, typename _Allocator>
    inline bool
    operator>=(const _CharT* __lhs,
	       const basic_string<_CharT,_Traits,_Allocator>& __rhs)
    {
      __glibcxx_check_string(__lhs);
      return __lhs >= __rhs._M_base();
    }

  template<typename _CharT, typename _Traits, typename _Allocator>
    inline bool
    operator>=(const basic_string<_CharT,_Traits,_Allocator>& __lhs,
	       const _CharT* __rhs)
    {
      __glibcxx_check_string(__rhs);
      return __lhs._M_base() >= __rhs;
    }

  template<typename _CharT, typename _Traits, typename _Allocator>
    inline bool
    operator>(const basic_string<_CharT,_Traits,_Allocator>& __lhs,
	      const basic_string<_CharT,_Traits,_Allocator>& __rhs)
    { return __lhs._M_base() > __rhs._M_base(); }

  template<typename _CharT, typename _Traits, typename _Allocator>
    inline bool
    operator>(const _CharT* __lhs,
	      const basic_string<_CharT,_Traits,_Allocator>& __rhs)
    {
      __glibcxx_check_string(__lhs);
      return __lhs > __rhs._M_base();
    }

  template<typename _CharT, typename _Traits, typename _Allocator>
    inline bool
    operator>(const basic_string<_CharT,_Traits,_Allocator>& __lhs,
	      const _CharT* __rhs)
    {
      __glibcxx_check_string(__rhs);
      return __lhs._M_base() > __rhs;
    }

  // 21.3.7.8:
  template<typename _CharT, typename _Traits, typename _Allocator>
    inline void
    swap(basic_string<_CharT,_Traits,_Allocator>& __lhs,
	 basic_string<_CharT,_Traits,_Allocator>& __rhs)
    { __lhs.swap(__rhs); }

  template<typename _CharT, typename _Traits, typename _Allocator>
    std::basic_ostream<_CharT, _Traits>&
    operator<<(std::basic_ostream<_CharT, _Traits>& __os,
	       const basic_string<_CharT, _Traits, _Allocator>& __str)
    { return __os << __str._M_base(); }

  template<typename _CharT, typename _Traits, typename _Allocator>
    std::basic_istream<_CharT,_Traits>&
    operator>>(std::basic_istream<_CharT,_Traits>& __is,
	       basic_string<_CharT,_Traits,_Allocator>& __str)
    {
      std::basic_istream<_CharT,_Traits>& __res = __is >> __str._M_base();
      __str._M_invalidate_all();
      return __res;
    }

  template<typename _CharT, typename _Traits, typename _Allocator>
    std::basic_istream<_CharT,_Traits>&
    getline(std::basic_istream<_CharT,_Traits>& __is,
	    basic_string<_CharT,_Traits,_Allocator>& __str, _CharT __delim)
    {
      std::basic_istream<_CharT,_Traits>& __res = getline(__is,
							  __str._M_base(),
							__delim);
      __str._M_invalidate_all();
      return __res;
    }

  template<typename _CharT, typename _Traits, typename _Allocator>
    std::basic_istream<_CharT,_Traits>&
    getline(std::basic_istream<_CharT,_Traits>& __is,
	    basic_string<_CharT,_Traits,_Allocator>& __str)
    {
      std::basic_istream<_CharT,_Traits>& __res = getline(__is,
							  __str._M_base());
      __str._M_invalidate_all();
      return __res;
    }

  typedef basic_string<char>    string;

#ifdef _GLIBCXX_USE_WCHAR_T
  typedef basic_string<wchar_t> wstring;
#endif

} // namespace __gnu_debug

#endif<|MERGE_RESOLUTION|>--- conflicted
+++ resolved
@@ -115,11 +115,7 @@
 
 #ifdef __GXX_EXPERIMENTAL_CXX0X__
     basic_string(basic_string&& __str)
-<<<<<<< HEAD
-    : _Base(std::forward<_Base>(__str))
-=======
     : _Base(std::move(__str))
->>>>>>> b56a5220
     { }
 
     basic_string(std::initializer_list<_CharT> __l,
@@ -159,11 +155,7 @@
     basic_string&
     operator=(basic_string&& __str)
     {
-<<<<<<< HEAD
-      *static_cast<_Base*>(this) = std::forward<_Base>(__str);
-=======
       *static_cast<_Base*>(this) = std::move(__str);
->>>>>>> b56a5220
       this->_M_invalidate_all();
       return *this;
     }
@@ -387,11 +379,7 @@
     basic_string&
     assign(basic_string&& __x)
     {
-<<<<<<< HEAD
-      _Base::assign(std::forward<_Base>(__x));
-=======
       _Base::assign(std::move(__x));
->>>>>>> b56a5220
       this->_M_invalidate_all();
       return *this;
     }
