// Vector implementation (out of line) -*- C++ -*-

<<<<<<< HEAD
// Copyright (C) 2001, 2002, 2003, 2004, 2005, 2006, 2007, 2008, 2009, 2010
// Free Software Foundation, Inc.
=======
// Copyright (C) 2001, 2002, 2003, 2004, 2005, 2006, 2007, 2008, 2009, 2010,
// 2011 Free Software Foundation, Inc.
>>>>>>> 3082eeb7
//
// This file is part of the GNU ISO C++ Library.  This library is free
// software; you can redistribute it and/or modify it under the
// terms of the GNU General Public License as published by the
// Free Software Foundation; either version 3, or (at your option)
// any later version.

// This library is distributed in the hope that it will be useful,
// but WITHOUT ANY WARRANTY; without even the implied warranty of
// MERCHANTABILITY or FITNESS FOR A PARTICULAR PURPOSE.  See the
// GNU General Public License for more details.

// Under Section 7 of GPL version 3, you are granted additional
// permissions described in the GCC Runtime Library Exception, version
// 3.1, as published by the Free Software Foundation.

// You should have received a copy of the GNU General Public License and
// a copy of the GCC Runtime Library Exception along with this program;
// see the files COPYING3 and COPYING.RUNTIME respectively.  If not, see
// <http://www.gnu.org/licenses/>.

/*
 *
 * Copyright (c) 1994
 * Hewlett-Packard Company
 *
 * Permission to use, copy, modify, distribute and sell this software
 * and its documentation for any purpose is hereby granted without fee,
 * provided that the above copyright notice appear in all copies and
 * that both that copyright notice and this permission notice appear
 * in supporting documentation.  Hewlett-Packard Company makes no
 * representations about the suitability of this software for any
 * purpose.  It is provided "as is" without express or implied warranty.
 *
 *
 * Copyright (c) 1996
 * Silicon Graphics Computer Systems, Inc.
 *
 * Permission to use, copy, modify, distribute and sell this software
 * and its documentation for any purpose is hereby granted without fee,
 * provided that the above copyright notice appear in all copies and
 * that both that copyright notice and this permission notice appear
 * in supporting documentation.  Silicon Graphics makes no
 * representations about the suitability of this  software for any
 * purpose.  It is provided "as is" without express or implied warranty.
 */

/** @file bits/vector.tcc
 *  This is an internal header file, included by other library headers.
 *  Do not attempt to use it directly. @headername{vector}
 */

#ifndef _VECTOR_TCC
#define _VECTOR_TCC 1

namespace std _GLIBCXX_VISIBILITY(default)
{
_GLIBCXX_BEGIN_NAMESPACE_CONTAINER

  template<typename _Tp, typename _Alloc>
    void
    vector<_Tp, _Alloc>::
    reserve(size_type __n)
    {
      if (__n > this->max_size())
	__throw_length_error(__N("vector::reserve"));
      if (this->capacity() < __n)
	{
	  const size_type __old_size = size();
	  pointer __tmp = _M_allocate_and_copy(__n,
	    _GLIBCXX_MAKE_MOVE_IF_NOEXCEPT_ITERATOR(this->_M_impl._M_start),
	    _GLIBCXX_MAKE_MOVE_IF_NOEXCEPT_ITERATOR(this->_M_impl._M_finish));
	  std::_Destroy(this->_M_impl._M_start, this->_M_impl._M_finish,
			_M_get_Tp_allocator());
	  _M_deallocate(this->_M_impl._M_start,
			this->_M_impl._M_end_of_storage
			- this->_M_impl._M_start);
	  this->_M_impl._M_start = __tmp;
	  this->_M_impl._M_finish = __tmp + __old_size;
	  this->_M_impl._M_end_of_storage = this->_M_impl._M_start + __n;
	}
    }

#ifdef __GXX_EXPERIMENTAL_CXX0X__
  template<typename _Tp, typename _Alloc>
    template<typename... _Args>
      void
      vector<_Tp, _Alloc>::
      emplace_back(_Args&&... __args)
      {
	if (this->_M_impl._M_finish != this->_M_impl._M_end_of_storage)
	  {
	    _Alloc_traits::construct(this->_M_impl, this->_M_impl._M_finish,
				     std::forward<_Args>(__args)...);
	    ++this->_M_impl._M_finish;
	  }
	else
	  _M_emplace_back_aux(std::forward<_Args>(__args)...);
      }
#endif

  template<typename _Tp, typename _Alloc>
    typename vector<_Tp, _Alloc>::iterator
    vector<_Tp, _Alloc>::
    insert(iterator __position, const value_type& __x)
    {
      const size_type __n = __position - begin();
      if (this->_M_impl._M_finish != this->_M_impl._M_end_of_storage
	  && __position == end())
	{
	  _Alloc_traits::construct(this->_M_impl, this->_M_impl._M_finish, __x);
	  ++this->_M_impl._M_finish;
	}
      else
	{
#ifdef __GXX_EXPERIMENTAL_CXX0X__
	  if (this->_M_impl._M_finish != this->_M_impl._M_end_of_storage)
	    {
	      _Tp __x_copy = __x;
	      _M_insert_aux(__position, std::move(__x_copy));
	    }
	  else
#endif
	    _M_insert_aux(__position, __x);
	}
      return iterator(this->_M_impl._M_start + __n);
    }

  template<typename _Tp, typename _Alloc>
    typename vector<_Tp, _Alloc>::iterator
    vector<_Tp, _Alloc>::
    erase(iterator __position)
    {
      if (__position + 1 != end())
	_GLIBCXX_MOVE3(__position + 1, end(), __position);
      --this->_M_impl._M_finish;
      _Alloc_traits::destroy(this->_M_impl, this->_M_impl._M_finish);
      return __position;
    }

  template<typename _Tp, typename _Alloc>
    typename vector<_Tp, _Alloc>::iterator
    vector<_Tp, _Alloc>::
    erase(iterator __first, iterator __last)
    {
      if (__last != end())
	_GLIBCXX_MOVE3(__last, end(), __first);
      _M_erase_at_end(__first.base() + (end() - __last));
      return __first;
    }

  template<typename _Tp, typename _Alloc>
    vector<_Tp, _Alloc>&
    vector<_Tp, _Alloc>::
    operator=(const vector<_Tp, _Alloc>& __x)
    {
      if (&__x != this)
	{
#ifdef __GXX_EXPERIMENTAL_CXX0X__
	  if (_Alloc_traits::_S_propagate_on_copy_assign())
	    {
	      if (!_Alloc_traits::_S_always_equal()
	          && _M_get_Tp_allocator() != __x._M_get_Tp_allocator())
	        {
		  // replacement allocator cannot free existing storage
		  this->clear();
		  _M_deallocate(this->_M_impl._M_start,
				this->_M_impl._M_end_of_storage
				- this->_M_impl._M_start);
		}
	      std::__alloc_on_copy(_M_get_Tp_allocator(),
				   __x._M_get_Tp_allocator());
	    }
#endif
	  const size_type __xlen = __x.size();
	  if (__xlen > capacity())
	    {
	      pointer __tmp = _M_allocate_and_copy(__xlen, __x.begin(),
						   __x.end());
	      std::_Destroy(this->_M_impl._M_start, this->_M_impl._M_finish,
			    _M_get_Tp_allocator());
	      _M_deallocate(this->_M_impl._M_start,
			    this->_M_impl._M_end_of_storage
			    - this->_M_impl._M_start);
	      this->_M_impl._M_start = __tmp;
	      this->_M_impl._M_end_of_storage = this->_M_impl._M_start + __xlen;
	    }
	  else if (size() >= __xlen)
	    {
	      std::_Destroy(std::copy(__x.begin(), __x.end(), begin()),
			    end(), _M_get_Tp_allocator());
	    }
	  else
	    {
	      std::copy(__x._M_impl._M_start, __x._M_impl._M_start + size(),
			this->_M_impl._M_start);
	      std::__uninitialized_copy_a(__x._M_impl._M_start + size(),
					  __x._M_impl._M_finish,
					  this->_M_impl._M_finish,
					  _M_get_Tp_allocator());
	    }
	  this->_M_impl._M_finish = this->_M_impl._M_start + __xlen;
	}
      return *this;
    }

  template<typename _Tp, typename _Alloc>
    void
    vector<_Tp, _Alloc>::
    _M_fill_assign(size_t __n, const value_type& __val)
    {
      if (__n > capacity())
	{
	  vector __tmp(__n, __val, _M_get_Tp_allocator());
	  __tmp.swap(*this);
	}
      else if (__n > size())
	{
	  std::fill(begin(), end(), __val);
	  std::__uninitialized_fill_n_a(this->_M_impl._M_finish,
					__n - size(), __val,
					_M_get_Tp_allocator());
	  this->_M_impl._M_finish += __n - size();
	}
      else
        _M_erase_at_end(std::fill_n(this->_M_impl._M_start, __n, __val));
    }

  template<typename _Tp, typename _Alloc>
    template<typename _InputIterator>
      void
      vector<_Tp, _Alloc>::
      _M_assign_aux(_InputIterator __first, _InputIterator __last,
		    std::input_iterator_tag)
      {
	pointer __cur(this->_M_impl._M_start);
	for (; __first != __last && __cur != this->_M_impl._M_finish;
	     ++__cur, ++__first)
	  *__cur = *__first;
	if (__first == __last)
	  _M_erase_at_end(__cur);
	else
	  insert(end(), __first, __last);
      }

  template<typename _Tp, typename _Alloc>
    template<typename _ForwardIterator>
      void
      vector<_Tp, _Alloc>::
      _M_assign_aux(_ForwardIterator __first, _ForwardIterator __last,
		    std::forward_iterator_tag)
      {
	const size_type __len = std::distance(__first, __last);

	if (__len > capacity())
	  {
	    pointer __tmp(_M_allocate_and_copy(__len, __first, __last));
	    std::_Destroy(this->_M_impl._M_start, this->_M_impl._M_finish,
			  _M_get_Tp_allocator());
	    _M_deallocate(this->_M_impl._M_start,
			  this->_M_impl._M_end_of_storage
			  - this->_M_impl._M_start);
	    this->_M_impl._M_start = __tmp;
	    this->_M_impl._M_finish = this->_M_impl._M_start + __len;
	    this->_M_impl._M_end_of_storage = this->_M_impl._M_finish;
	  }
	else if (size() >= __len)
	  _M_erase_at_end(std::copy(__first, __last, this->_M_impl._M_start));
	else
	  {
	    _ForwardIterator __mid = __first;
	    std::advance(__mid, size());
	    std::copy(__first, __mid, this->_M_impl._M_start);
	    this->_M_impl._M_finish =
	      std::__uninitialized_copy_a(__mid, __last,
					  this->_M_impl._M_finish,
					  _M_get_Tp_allocator());
	  }
      }

#ifdef __GXX_EXPERIMENTAL_CXX0X__
  template<typename _Tp, typename _Alloc>
    template<typename... _Args>
      typename vector<_Tp, _Alloc>::iterator
      vector<_Tp, _Alloc>::
      emplace(iterator __position, _Args&&... __args)
      {
	const size_type __n = __position - begin();
	if (this->_M_impl._M_finish != this->_M_impl._M_end_of_storage
	    && __position == end())
	  {
	    _Alloc_traits::construct(this->_M_impl, this->_M_impl._M_finish,
				     std::forward<_Args>(__args)...);
	    ++this->_M_impl._M_finish;
	  }
	else
	  _M_insert_aux(__position, std::forward<_Args>(__args)...);
	return iterator(this->_M_impl._M_start + __n);
      }

  template<typename _Tp, typename _Alloc>
    template<typename... _Args>
      void
      vector<_Tp, _Alloc>::
      _M_insert_aux(iterator __position, _Args&&... __args)
#else
  template<typename _Tp, typename _Alloc>
    void
    vector<_Tp, _Alloc>::
    _M_insert_aux(iterator __position, const _Tp& __x)
#endif
    {
      if (this->_M_impl._M_finish != this->_M_impl._M_end_of_storage)
	{
	  _Alloc_traits::construct(this->_M_impl, this->_M_impl._M_finish,
			           _GLIBCXX_MOVE(*(this->_M_impl._M_finish
				                   - 1)));
	  ++this->_M_impl._M_finish;
#ifndef __GXX_EXPERIMENTAL_CXX0X__
	  _Tp __x_copy = __x;
#endif
	  _GLIBCXX_MOVE_BACKWARD3(__position.base(),
				  this->_M_impl._M_finish - 2,
				  this->_M_impl._M_finish - 1);
#ifndef __GXX_EXPERIMENTAL_CXX0X__
	  *__position = __x_copy;
#else
	  *__position = _Tp(std::forward<_Args>(__args)...);
#endif
	}
      else
	{
	  const size_type __len =
	    _M_check_len(size_type(1), "vector::_M_insert_aux");
	  const size_type __elems_before = __position - begin();
	  pointer __new_start(this->_M_allocate(__len));
	  pointer __new_finish(__new_start);
	  __try
	    {
	      // The order of the three operations is dictated by the C++0x
	      // case, where the moves could alter a new element belonging
	      // to the existing vector.  This is an issue only for callers
	      // taking the element by const lvalue ref (see 23.1/13).
	      _Alloc_traits::construct(this->_M_impl,
		                       __new_start + __elems_before,
#ifdef __GXX_EXPERIMENTAL_CXX0X__
				       std::forward<_Args>(__args)...);
#else
	                               __x);
#endif
	      __new_finish = 0;

	      __new_finish
		= std::__uninitialized_move_if_noexcept_a
		(this->_M_impl._M_start, __position.base(),
		 __new_start, _M_get_Tp_allocator());

	      ++__new_finish;

	      __new_finish
		= std::__uninitialized_move_if_noexcept_a
		(__position.base(), this->_M_impl._M_finish,
		 __new_finish, _M_get_Tp_allocator());
	    }
          __catch(...)
	    {
	      if (!__new_finish)
		_Alloc_traits::destroy(this->_M_impl,
		                       __new_start + __elems_before);
	      else
		std::_Destroy(__new_start, __new_finish, _M_get_Tp_allocator());
	      _M_deallocate(__new_start, __len);
	      __throw_exception_again;
	    }
	  std::_Destroy(this->_M_impl._M_start, this->_M_impl._M_finish,
			_M_get_Tp_allocator());
	  _M_deallocate(this->_M_impl._M_start,
			this->_M_impl._M_end_of_storage
			- this->_M_impl._M_start);
	  this->_M_impl._M_start = __new_start;
	  this->_M_impl._M_finish = __new_finish;
	  this->_M_impl._M_end_of_storage = __new_start + __len;
	}
    }

#ifdef __GXX_EXPERIMENTAL_CXX0X__
  template<typename _Tp, typename _Alloc>
    template<typename... _Args>
      void
      vector<_Tp, _Alloc>::
      _M_emplace_back_aux(_Args&&... __args)
      {
	const size_type __len =
	  _M_check_len(size_type(1), "vector::_M_emplace_back_aux");
	pointer __new_start(this->_M_allocate(__len));
	pointer __new_finish(__new_start);
	__try
	  {
	    _Alloc_traits::construct(this->_M_impl, __new_start + size(),
				     std::forward<_Args>(__args)...);
	    __new_finish = 0;

	    __new_finish
	      = std::__uninitialized_move_if_noexcept_a
	      (this->_M_impl._M_start, this->_M_impl._M_finish,
	       __new_start, _M_get_Tp_allocator());

	    ++__new_finish;
	  }
	__catch(...)
	  {
	    if (!__new_finish)
	      _Alloc_traits::destroy(this->_M_impl, __new_start + size());
	    else
	      std::_Destroy(__new_start, __new_finish, _M_get_Tp_allocator());
	    _M_deallocate(__new_start, __len);
	    __throw_exception_again;
	  }
	std::_Destroy(this->_M_impl._M_start, this->_M_impl._M_finish,
		      _M_get_Tp_allocator());
	_M_deallocate(this->_M_impl._M_start,
		      this->_M_impl._M_end_of_storage
		      - this->_M_impl._M_start);
	this->_M_impl._M_start = __new_start;
	this->_M_impl._M_finish = __new_finish;
	this->_M_impl._M_end_of_storage = __new_start + __len;
      }
#endif

  template<typename _Tp, typename _Alloc>
    void
    vector<_Tp, _Alloc>::
    _M_fill_insert(iterator __position, size_type __n, const value_type& __x)
    {
      if (__n != 0)
	{
	  if (size_type(this->_M_impl._M_end_of_storage
			- this->_M_impl._M_finish) >= __n)
	    {
	      value_type __x_copy = __x;
	      const size_type __elems_after = end() - __position;
	      pointer __old_finish(this->_M_impl._M_finish);
	      if (__elems_after > __n)
		{
		  std::__uninitialized_move_a(this->_M_impl._M_finish - __n,
					      this->_M_impl._M_finish,
					      this->_M_impl._M_finish,
					      _M_get_Tp_allocator());
		  this->_M_impl._M_finish += __n;
		  _GLIBCXX_MOVE_BACKWARD3(__position.base(),
					  __old_finish - __n, __old_finish);
		  std::fill(__position.base(), __position.base() + __n,
			    __x_copy);
		}
	      else
		{
		  std::__uninitialized_fill_n_a(this->_M_impl._M_finish,
						__n - __elems_after,
						__x_copy,
						_M_get_Tp_allocator());
		  this->_M_impl._M_finish += __n - __elems_after;
		  std::__uninitialized_move_a(__position.base(), __old_finish,
					      this->_M_impl._M_finish,
					      _M_get_Tp_allocator());
		  this->_M_impl._M_finish += __elems_after;
		  std::fill(__position.base(), __old_finish, __x_copy);
		}
	    }
	  else
	    {
	      const size_type __len =
		_M_check_len(__n, "vector::_M_fill_insert");
	      const size_type __elems_before = __position - begin();
	      pointer __new_start(this->_M_allocate(__len));
	      pointer __new_finish(__new_start);
	      __try
		{
		  // See _M_insert_aux above.
		  std::__uninitialized_fill_n_a(__new_start + __elems_before,
						__n, __x,
						_M_get_Tp_allocator());
		  __new_finish = 0;

		  __new_finish
		    = std::__uninitialized_move_if_noexcept_a
		    (this->_M_impl._M_start, __position.base(),
		     __new_start, _M_get_Tp_allocator());

		  __new_finish += __n;

		  __new_finish
		    = std::__uninitialized_move_if_noexcept_a
		    (__position.base(), this->_M_impl._M_finish,
		     __new_finish, _M_get_Tp_allocator());
		}
	      __catch(...)
		{
		  if (!__new_finish)
		    std::_Destroy(__new_start + __elems_before,
				  __new_start + __elems_before + __n,
				  _M_get_Tp_allocator());
		  else
		    std::_Destroy(__new_start, __new_finish,
				  _M_get_Tp_allocator());
		  _M_deallocate(__new_start, __len);
		  __throw_exception_again;
		}
	      std::_Destroy(this->_M_impl._M_start, this->_M_impl._M_finish,
			    _M_get_Tp_allocator());
	      _M_deallocate(this->_M_impl._M_start,
			    this->_M_impl._M_end_of_storage
			    - this->_M_impl._M_start);
	      this->_M_impl._M_start = __new_start;
	      this->_M_impl._M_finish = __new_finish;
	      this->_M_impl._M_end_of_storage = __new_start + __len;
	    }
	}
    }

#ifdef __GXX_EXPERIMENTAL_CXX0X__
  template<typename _Tp, typename _Alloc>
    void
    vector<_Tp, _Alloc>::
    _M_default_append(size_type __n)
    {
      if (__n != 0)
	{
	  if (size_type(this->_M_impl._M_end_of_storage
			- this->_M_impl._M_finish) >= __n)
	    {
	      std::__uninitialized_default_n_a(this->_M_impl._M_finish,
					       __n, _M_get_Tp_allocator());
	      this->_M_impl._M_finish += __n;
	    }
	  else
	    {
	      const size_type __len =
		_M_check_len(__n, "vector::_M_default_append");
	      const size_type __old_size = this->size();
	      pointer __new_start(this->_M_allocate(__len));
	      pointer __new_finish(__new_start);
	      __try
		{
		  __new_finish
		    = std::__uninitialized_move_if_noexcept_a
		    (this->_M_impl._M_start, this->_M_impl._M_finish,
		     __new_start, _M_get_Tp_allocator());
		  std::__uninitialized_default_n_a(__new_finish, __n,
						   _M_get_Tp_allocator());
		  __new_finish += __n;
		}
	      __catch(...)
		{
		  std::_Destroy(__new_start, __new_finish,
				_M_get_Tp_allocator());
		  _M_deallocate(__new_start, __len);
		  __throw_exception_again;
		}
	      std::_Destroy(this->_M_impl._M_start, this->_M_impl._M_finish,
			    _M_get_Tp_allocator());
	      _M_deallocate(this->_M_impl._M_start,
			    this->_M_impl._M_end_of_storage
			    - this->_M_impl._M_start);
	      this->_M_impl._M_start = __new_start;
	      this->_M_impl._M_finish = __new_finish;
	      this->_M_impl._M_end_of_storage = __new_start + __len;
	    }
	}
    }

  template<typename _Tp, typename _Alloc>
    bool
    vector<_Tp, _Alloc>::
    _M_shrink_to_fit()
    {
      if (capacity() == size())
	return false;
      return std::__shrink_to_fit_aux<vector>::_S_do_it(*this);
    }
#endif

  template<typename _Tp, typename _Alloc>
    template<typename _InputIterator>
      void
      vector<_Tp, _Alloc>::
      _M_range_insert(iterator __pos, _InputIterator __first,
		      _InputIterator __last, std::input_iterator_tag)
      {
	for (; __first != __last; ++__first)
	  {
	    __pos = insert(__pos, *__first);
	    ++__pos;
	  }
      }

  template<typename _Tp, typename _Alloc>
    template<typename _ForwardIterator>
      void
      vector<_Tp, _Alloc>::
      _M_range_insert(iterator __position, _ForwardIterator __first,
		      _ForwardIterator __last, std::forward_iterator_tag)
      {
	if (__first != __last)
	  {
	    const size_type __n = std::distance(__first, __last);
	    if (size_type(this->_M_impl._M_end_of_storage
			  - this->_M_impl._M_finish) >= __n)
	      {
		const size_type __elems_after = end() - __position;
		pointer __old_finish(this->_M_impl._M_finish);
		if (__elems_after > __n)
		  {
		    std::__uninitialized_move_a(this->_M_impl._M_finish - __n,
						this->_M_impl._M_finish,
						this->_M_impl._M_finish,
						_M_get_Tp_allocator());
		    this->_M_impl._M_finish += __n;
		    _GLIBCXX_MOVE_BACKWARD3(__position.base(),
					    __old_finish - __n, __old_finish);
		    std::copy(__first, __last, __position);
		  }
		else
		  {
		    _ForwardIterator __mid = __first;
		    std::advance(__mid, __elems_after);
		    std::__uninitialized_copy_a(__mid, __last,
						this->_M_impl._M_finish,
						_M_get_Tp_allocator());
		    this->_M_impl._M_finish += __n - __elems_after;
		    std::__uninitialized_move_a(__position.base(),
						__old_finish,
						this->_M_impl._M_finish,
						_M_get_Tp_allocator());
		    this->_M_impl._M_finish += __elems_after;
		    std::copy(__first, __mid, __position);
		  }
	      }
	    else
	      {
		const size_type __len =
		  _M_check_len(__n, "vector::_M_range_insert");
		pointer __new_start(this->_M_allocate(__len));
		pointer __new_finish(__new_start);
		__try
		  {
		    __new_finish
		      = std::__uninitialized_move_if_noexcept_a
		      (this->_M_impl._M_start, __position.base(),
		       __new_start, _M_get_Tp_allocator());
		    __new_finish
		      = std::__uninitialized_copy_a(__first, __last,
						    __new_finish,
						    _M_get_Tp_allocator());
		    __new_finish
		      = std::__uninitialized_move_if_noexcept_a
		      (__position.base(), this->_M_impl._M_finish,
		       __new_finish, _M_get_Tp_allocator());
		  }
		__catch(...)
		  {
		    std::_Destroy(__new_start, __new_finish,
				  _M_get_Tp_allocator());
		    _M_deallocate(__new_start, __len);
		    __throw_exception_again;
		  }
		std::_Destroy(this->_M_impl._M_start, this->_M_impl._M_finish,
			      _M_get_Tp_allocator());
		_M_deallocate(this->_M_impl._M_start,
			      this->_M_impl._M_end_of_storage
			      - this->_M_impl._M_start);
		this->_M_impl._M_start = __new_start;
		this->_M_impl._M_finish = __new_finish;
		this->_M_impl._M_end_of_storage = __new_start + __len;
	      }
	  }
      }


  // vector<bool>
  template<typename _Alloc>
    void
    vector<bool, _Alloc>::
    _M_reallocate(size_type __n)
    {
      _Bit_type* __q = this->_M_allocate(__n);
      this->_M_impl._M_finish = _M_copy_aligned(begin(), end(),
						iterator(__q, 0));
      this->_M_deallocate();
      this->_M_impl._M_start = iterator(__q, 0);
      this->_M_impl._M_end_of_storage = __q + _S_nword(__n);
    }

  template<typename _Alloc>
    void
    vector<bool, _Alloc>::
    _M_fill_insert(iterator __position, size_type __n, bool __x)
    {
      if (__n == 0)
	return;
      if (capacity() - size() >= __n)
	{
	  std::copy_backward(__position, end(),
			     this->_M_impl._M_finish + difference_type(__n));
	  std::fill(__position, __position + difference_type(__n), __x);
	  this->_M_impl._M_finish += difference_type(__n);
	}
      else
	{
	  const size_type __len = 
	    _M_check_len(__n, "vector<bool>::_M_fill_insert");
	  _Bit_type * __q = this->_M_allocate(__len);
	  iterator __i = _M_copy_aligned(begin(), __position,
					 iterator(__q, 0));
	  std::fill(__i, __i + difference_type(__n), __x);
	  this->_M_impl._M_finish = std::copy(__position, end(),
					      __i + difference_type(__n));
	  this->_M_deallocate();
	  this->_M_impl._M_end_of_storage = __q + _S_nword(__len);
	  this->_M_impl._M_start = iterator(__q, 0);
	}
    }

  template<typename _Alloc>
    template<typename _ForwardIterator>
      void
      vector<bool, _Alloc>::
      _M_insert_range(iterator __position, _ForwardIterator __first, 
		      _ForwardIterator __last, std::forward_iterator_tag)
      {
	if (__first != __last)
	  {
	    size_type __n = std::distance(__first, __last);
	    if (capacity() - size() >= __n)
	      {
		std::copy_backward(__position, end(),
				   this->_M_impl._M_finish
				   + difference_type(__n));
		std::copy(__first, __last, __position);
		this->_M_impl._M_finish += difference_type(__n);
	      }
	    else
	      {
		const size_type __len =
		  _M_check_len(__n, "vector<bool>::_M_insert_range");
		_Bit_type * __q = this->_M_allocate(__len);
		iterator __i = _M_copy_aligned(begin(), __position,
					       iterator(__q, 0));
		__i = std::copy(__first, __last, __i);
		this->_M_impl._M_finish = std::copy(__position, end(), __i);
		this->_M_deallocate();
		this->_M_impl._M_end_of_storage = __q + _S_nword(__len);
		this->_M_impl._M_start = iterator(__q, 0);
	      }
	  }
      }

  template<typename _Alloc>
    void
    vector<bool, _Alloc>::
    _M_insert_aux(iterator __position, bool __x)
    {
      if (this->_M_impl._M_finish._M_p != this->_M_impl._M_end_of_storage)
	{
	  std::copy_backward(__position, this->_M_impl._M_finish, 
			     this->_M_impl._M_finish + 1);
	  *__position = __x;
	  ++this->_M_impl._M_finish;
	}
      else
	{
	  const size_type __len =
	    _M_check_len(size_type(1), "vector<bool>::_M_insert_aux");
	  _Bit_type * __q = this->_M_allocate(__len);
	  iterator __i = _M_copy_aligned(begin(), __position,
					 iterator(__q, 0));
	  *__i++ = __x;
	  this->_M_impl._M_finish = std::copy(__position, end(), __i);
	  this->_M_deallocate();
	  this->_M_impl._M_end_of_storage = __q + _S_nword(__len);
	  this->_M_impl._M_start = iterator(__q, 0);
	}
    }

#ifdef __GXX_EXPERIMENTAL_CXX0X__
  template<typename _Alloc>
    bool
    vector<bool, _Alloc>::
    _M_shrink_to_fit()
    {
      if (capacity() - size() < int(_S_word_bit))
	return false;
      __try
	{
	  _M_reallocate(size());
	  return true;
	}
      __catch(...)
	{ return false; }
    }
#endif

_GLIBCXX_END_NAMESPACE_CONTAINER
} // namespace std

#ifdef __GXX_EXPERIMENTAL_CXX0X__

namespace std _GLIBCXX_VISIBILITY(default)
{
_GLIBCXX_BEGIN_NAMESPACE_VERSION

  template<typename _Alloc>
    size_t
    hash<_GLIBCXX_STD_C::vector<bool, _Alloc>>::
    operator()(const _GLIBCXX_STD_C::vector<bool, _Alloc>& __b) const
    {
      size_t __hash = 0;
      using _GLIBCXX_STD_C::_S_word_bit;
      using _GLIBCXX_STD_C::_Bit_type;

      const size_t __words = __b.size() / _S_word_bit;
      if (__words)
	{
	  const size_t __clength = __words * sizeof(_Bit_type);
	  __hash = std::_Hash_impl::hash(__b._M_impl._M_start._M_p, __clength);
	}

      const size_t __extrabits = __b.size() % _S_word_bit;
      if (__extrabits)
	{
	  _Bit_type __hiword = *__b._M_impl._M_finish._M_p;
	  __hiword &= ~((~static_cast<_Bit_type>(0)) << __extrabits);

	  const size_t __clength
	    = (__extrabits + __CHAR_BIT__ - 1) / __CHAR_BIT__;
	  if (__words)
	    __hash = std::_Hash_impl::hash(&__hiword, __clength, __hash);
	  else
	    __hash = std::_Hash_impl::hash(&__hiword, __clength);
	}

      return __hash;
    }

_GLIBCXX_END_NAMESPACE_VERSION
} // namespace std

#endif // __GXX_EXPERIMENTAL_CXX0X__

#ifdef __GXX_EXPERIMENTAL_CXX0X__

_GLIBCXX_BEGIN_NAMESPACE(std)

  template<typename _Alloc>
    size_t
    hash<_GLIBCXX_STD_D::vector<bool, _Alloc>>::
    operator()(const _GLIBCXX_STD_D::vector<bool, _Alloc>& __b) const
    {
      size_t __hash = 0;
      using _GLIBCXX_STD_D::_S_word_bit;
      using _GLIBCXX_STD_D::_Bit_type;

      const size_t __words = __b.size() / _S_word_bit;
      if (__words)
	{
	  const size_t __clength = __words * sizeof(_Bit_type);
	  __hash = std::_Fnv_hash::hash(__b._M_impl._M_start._M_p, __clength);
	}

      const size_t __extrabits = __b.size() % _S_word_bit;
      if (__extrabits)
	{
	  _Bit_type __hiword = *__b._M_impl._M_finish._M_p;
	  __hiword &= ~((~static_cast<_Bit_type>(0)) << __extrabits);

	  const size_t __clength
	    = (__extrabits + __CHAR_BIT__ - 1) / __CHAR_BIT__;
	  if (__words)
	    __hash = std::_Fnv_hash::hash(&__hiword, __clength, __hash);
	  else
	    __hash = std::_Fnv_hash::hash(&__hiword, __clength);
	}

      return __hash;
    }

_GLIBCXX_END_NAMESPACE

#endif // __GXX_EXPERIMENTAL_CXX0X__

#endif /* _VECTOR_TCC */<|MERGE_RESOLUTION|>--- conflicted
+++ resolved
@@ -1,12 +1,7 @@
 // Vector implementation (out of line) -*- C++ -*-
 
-<<<<<<< HEAD
-// Copyright (C) 2001, 2002, 2003, 2004, 2005, 2006, 2007, 2008, 2009, 2010
-// Free Software Foundation, Inc.
-=======
 // Copyright (C) 2001, 2002, 2003, 2004, 2005, 2006, 2007, 2008, 2009, 2010,
 // 2011 Free Software Foundation, Inc.
->>>>>>> 3082eeb7
 //
 // This file is part of the GNU ISO C++ Library.  This library is free
 // software; you can redistribute it and/or modify it under the
@@ -855,45 +850,4 @@
 
 #endif // __GXX_EXPERIMENTAL_CXX0X__
 
-#ifdef __GXX_EXPERIMENTAL_CXX0X__
-
-_GLIBCXX_BEGIN_NAMESPACE(std)
-
-  template<typename _Alloc>
-    size_t
-    hash<_GLIBCXX_STD_D::vector<bool, _Alloc>>::
-    operator()(const _GLIBCXX_STD_D::vector<bool, _Alloc>& __b) const
-    {
-      size_t __hash = 0;
-      using _GLIBCXX_STD_D::_S_word_bit;
-      using _GLIBCXX_STD_D::_Bit_type;
-
-      const size_t __words = __b.size() / _S_word_bit;
-      if (__words)
-	{
-	  const size_t __clength = __words * sizeof(_Bit_type);
-	  __hash = std::_Fnv_hash::hash(__b._M_impl._M_start._M_p, __clength);
-	}
-
-      const size_t __extrabits = __b.size() % _S_word_bit;
-      if (__extrabits)
-	{
-	  _Bit_type __hiword = *__b._M_impl._M_finish._M_p;
-	  __hiword &= ~((~static_cast<_Bit_type>(0)) << __extrabits);
-
-	  const size_t __clength
-	    = (__extrabits + __CHAR_BIT__ - 1) / __CHAR_BIT__;
-	  if (__words)
-	    __hash = std::_Fnv_hash::hash(&__hiword, __clength, __hash);
-	  else
-	    __hash = std::_Fnv_hash::hash(&__hiword, __clength);
-	}
-
-      return __hash;
-    }
-
-_GLIBCXX_END_NAMESPACE
-
-#endif // __GXX_EXPERIMENTAL_CXX0X__
-
 #endif /* _VECTOR_TCC */