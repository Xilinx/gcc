--- conflicted
+++ resolved
@@ -1,11 +1,7 @@
 // Iostreams base classes -*- C++ -*-
 
 // Copyright (C) 1997, 1998, 1999, 2000, 2001, 2002, 2003, 2004, 2005,
-<<<<<<< HEAD
 // 2006, 2007, 2008, 2009, 2010
-=======
-// 2006, 2007, 2008, 2009
->>>>>>> e33a1692
 // Free Software Foundation, Inc.
 //
 // This file is part of the GNU ISO C++ Library.  This library is free
@@ -45,15 +41,6 @@
 #include <ext/atomicity.h>
 #include <bits/localefwd.h>
 #include <bits/locale_classes.h>
-
-#ifndef _GLIBCXX_STDIO_MACROS
-# include <cstdio>   // For SEEK_CUR, SEEK_END
-# define _IOS_BASE_SEEK_CUR SEEK_CUR
-# define _IOS_BASE_SEEK_END SEEK_END
-#else
-# define _IOS_BASE_SEEK_CUR 1
-# define _IOS_BASE_SEEK_END 2
-#endif
 
 _GLIBCXX_BEGIN_NAMESPACE(std)
 
@@ -193,8 +180,8 @@
   enum _Ios_Seekdir 
     { 
       _S_beg = 0,
-      _S_cur = _IOS_BASE_SEEK_CUR,
-      _S_end = _IOS_BASE_SEEK_END,
+      _S_cur = _GLIBCXX_STDIO_SEEK_CUR,
+      _S_end = _GLIBCXX_STDIO_SEEK_END,
       _S_ios_seekdir_end = 1L << 16 
     };
 
@@ -487,7 +474,16 @@
       // 0 => OK to delete.
       int
       _M_remove_reference() 
-      { return __gnu_cxx::__exchange_and_add_dispatch(&_M_refcount, -1); }
+      {
+        // Be race-detector-friendly.  For more info see bits/c++config.
+        _GLIBCXX_SYNCHRONIZATION_HAPPENS_BEFORE(&_M_refcount);
+        int __res = __gnu_cxx::__exchange_and_add_dispatch(&_M_refcount, -1);
+        if (__res == 0)
+          {
+            _GLIBCXX_SYNCHRONIZATION_HAPPENS_AFTER(&_M_refcount);
+          }
+        return __res;
+      }
     };
 
      _Callback_list*	_M_callbacks;
@@ -525,11 +521,7 @@
     locale		_M_ios_locale;
 
     void
-<<<<<<< HEAD
     _M_init() throw();
-=======
-    _M_init() throw ();
->>>>>>> e33a1692
 
   public:
 
@@ -688,11 +680,7 @@
      *  with imbue_event.
     */
     locale
-<<<<<<< HEAD
     imbue(const locale& __loc) throw();
-=======
-    imbue(const locale& __loc) throw ();
->>>>>>> e33a1692
 
     /**
      *  @brief  Locale access
@@ -982,7 +970,4 @@
 
 _GLIBCXX_END_NAMESPACE
 
-#undef _IOS_BASE_SEEK_CUR
-#undef _IOS_BASE_SEEK_END
-
-#endif /* _IOS_BASE_H */
+#endif /* _IOS_BASE_H */