// Types used in iterator implementation -*- C++ -*-

// Copyright (C) 2001, 2002, 2003, 2004, 2005, 2006, 2007, 2008, 2009, 2010
// Free Software Foundation, Inc.
//
// This file is part of the GNU ISO C++ Library.  This library is free
// software; you can redistribute it and/or modify it under the
// terms of the GNU General Public License as published by the
// Free Software Foundation; either version 3, or (at your option)
// any later version.

// This library is distributed in the hope that it will be useful,
// but WITHOUT ANY WARRANTY; without even the implied warranty of
// MERCHANTABILITY or FITNESS FOR A PARTICULAR PURPOSE.  See the
// GNU General Public License for more details.

// Under Section 7 of GPL version 3, you are granted additional
// permissions described in the GCC Runtime Library Exception, version
// 3.1, as published by the Free Software Foundation.

// You should have received a copy of the GNU General Public License and
// a copy of the GCC Runtime Library Exception along with this program;
// see the files COPYING3 and COPYING.RUNTIME respectively.  If not, see
// <http://www.gnu.org/licenses/>.

/*
 *
 * Copyright (c) 1994
 * Hewlett-Packard Company
 *
 * Permission to use, copy, modify, distribute and sell this software
 * and its documentation for any purpose is hereby granted without fee,
 * provided that the above copyright notice appear in all copies and
 * that both that copyright notice and this permission notice appear
 * in supporting documentation.  Hewlett-Packard Company makes no
 * representations about the suitability of this software for any
 * purpose.  It is provided "as is" without express or implied warranty.
 *
 *
 * Copyright (c) 1996-1998
 * Silicon Graphics Computer Systems, Inc.
 *
 * Permission to use, copy, modify, distribute and sell this software
 * and its documentation for any purpose is hereby granted without fee,
 * provided that the above copyright notice appear in all copies and
 * that both that copyright notice and this permission notice appear
 * in supporting documentation.  Silicon Graphics makes no
 * representations about the suitability of this software for any
 * purpose.  It is provided "as is" without express or implied warranty.
 */

/** @file bits/stl_iterator_base_types.h
 *  This is an internal header file, included by other library headers.
 *  Do not attempt to use it directly. @headername{iterator}
 *
 *  This file contains all of the general iterator-related utility types,
 *  such as iterator_traits and struct iterator.
 */

#ifndef _STL_ITERATOR_BASE_TYPES_H
#define _STL_ITERATOR_BASE_TYPES_H 1

#pragma GCC system_header

#include <bits/c++config.h>

#ifdef __GXX_EXPERIMENTAL_CXX0X__
# include <type_traits>  // For _GLIBCXX_HAS_NESTED_TYPE
#endif

namespace std _GLIBCXX_VISIBILITY(default)
{
_GLIBCXX_BEGIN_NAMESPACE_VERSION

  /**
   *  @defgroup iterators Iterators
   *  Abstractions for uniform iterating through various underlying types.
  */
  //@{ 

  /**
   *  @defgroup iterators Iterators
   *  These are empty types, used to distinguish different iterators.  The
   *  distinction is not made by what they contain, but simply by what they
   *  are.  Different underlying algorithms can then be used based on the
   *  different operations supported by different iterator types.
  */
  //@{ 
  ///  Marking input iterators.
  struct input_iterator_tag { };

  ///  Marking output iterators.
  struct output_iterator_tag { };

  /// Forward iterators support a superset of input iterator operations.
  struct forward_iterator_tag : public input_iterator_tag { };

  /// Bidirectional iterators support a superset of forward iterator
  /// operations.
  struct bidirectional_iterator_tag : public forward_iterator_tag { };
<<<<<<< HEAD

  /// Random-access iterators support a superset of bidirectional
  /// iterator operations.
  struct random_access_iterator_tag : public bidirectional_iterator_tag { };
=======
>>>>>>> 3082eeb7

  /// Random-access iterators support a superset of bidirectional
  /// iterator operations.
  struct random_access_iterator_tag : public bidirectional_iterator_tag { };
  //@}

  /**
   *  @brief  Common %iterator class.
   *
   *  This class does nothing but define nested typedefs.  %Iterator classes
   *  can inherit from this class to save some work.  The typedefs are then
   *  used in specializations and overloading.
   *
   *  In particular, there are no default implementations of requirements
   *  such as @c operator++ and the like.  (How could there be?)
  */
  template<typename _Category, typename _Tp, typename _Distance = ptrdiff_t,
           typename _Pointer = _Tp*, typename _Reference = _Tp&>
    struct iterator
    {
      /// One of the @link iterator_tags tag types@endlink.
      typedef _Category  iterator_category;
      /// The type "pointed to" by the iterator.
      typedef _Tp        value_type;
      /// Distance between iterators is represented as this type.
      typedef _Distance  difference_type;
      /// This type represents a pointer-to-value_type.
      typedef _Pointer   pointer;
      /// This type represents a reference-to-value_type.
      typedef _Reference reference;
    };

  /**
   *  @brief  Traits class for iterators.
   *
   *  This class does nothing but define nested typedefs.  The general
   *  version simply @a forwards the nested typedefs from the Iterator
   *  argument.  Specialized versions for pointers and pointers-to-const
   *  provide tighter, more correct semantics.
  */
#ifdef __GXX_EXPERIMENTAL_CXX0X__

_GLIBCXX_HAS_NESTED_TYPE(iterator_category)

  template<typename _Iterator,
	   bool = __has_iterator_category<_Iterator>::value>
    struct __iterator_traits { };

  template<typename _Iterator>
    struct __iterator_traits<_Iterator, true>
    {
      typedef typename _Iterator::iterator_category iterator_category;
      typedef typename _Iterator::value_type        value_type;
      typedef typename _Iterator::difference_type   difference_type;
      typedef typename _Iterator::pointer           pointer;
      typedef typename _Iterator::reference         reference;
    };

  template<typename _Iterator>
    struct iterator_traits
    : public __iterator_traits<_Iterator> { };
#else
  template<typename _Iterator>
    struct iterator_traits
    {
      typedef typename _Iterator::iterator_category iterator_category;
      typedef typename _Iterator::value_type        value_type;
      typedef typename _Iterator::difference_type   difference_type;
      typedef typename _Iterator::pointer           pointer;
      typedef typename _Iterator::reference         reference;
    };
#endif

  /// Partial specialization for pointer types.
  template<typename _Tp>
    struct iterator_traits<_Tp*>
    {
      typedef random_access_iterator_tag iterator_category;
      typedef _Tp                         value_type;
      typedef ptrdiff_t                   difference_type;
      typedef _Tp*                        pointer;
      typedef _Tp&                        reference;
    };

  /// Partial specialization for const pointer types.
  template<typename _Tp>
    struct iterator_traits<const _Tp*>
    {
      typedef random_access_iterator_tag iterator_category;
      typedef _Tp                         value_type;
      typedef ptrdiff_t                   difference_type;
      typedef const _Tp*                  pointer;
      typedef const _Tp&                  reference;
    };

  /**
   *  This function is not a part of the C++ standard but is syntactic
   *  sugar for internal library use only.
  */
  template<typename _Iter>
    inline typename iterator_traits<_Iter>::iterator_category
    __iterator_category(const _Iter&)
    { return typename iterator_traits<_Iter>::iterator_category(); }

  //@}

<<<<<<< HEAD
_GLIBCXX_END_NAMESPACE
=======
  // If _Iterator has a base returns it otherwise _Iterator is returned
  // untouched
  template<typename _Iterator, bool _HasBase>
    struct _Iter_base
    {
      typedef _Iterator iterator_type;
      static iterator_type _S_base(_Iterator __it)
      { return __it; }
    };

  template<typename _Iterator>
    struct _Iter_base<_Iterator, true>
    {
      typedef typename _Iterator::iterator_type iterator_type;
      static iterator_type _S_base(_Iterator __it)
      { return __it.base(); }
    };

_GLIBCXX_END_NAMESPACE_VERSION
} // namespace
>>>>>>> 3082eeb7

#endif /* _STL_ITERATOR_BASE_TYPES_H */
<|MERGE_RESOLUTION|>--- conflicted
+++ resolved
@@ -79,7 +79,7 @@
   //@{ 
 
   /**
-   *  @defgroup iterators Iterators
+   *  @defgroup iterator_tags Iterator Tags
    *  These are empty types, used to distinguish different iterators.  The
    *  distinction is not made by what they contain, but simply by what they
    *  are.  Different underlying algorithms can then be used based on the
@@ -98,13 +98,6 @@
   /// Bidirectional iterators support a superset of forward iterator
   /// operations.
   struct bidirectional_iterator_tag : public forward_iterator_tag { };
-<<<<<<< HEAD
-
-  /// Random-access iterators support a superset of bidirectional
-  /// iterator operations.
-  struct random_access_iterator_tag : public bidirectional_iterator_tag { };
-=======
->>>>>>> 3082eeb7
 
   /// Random-access iterators support a superset of bidirectional
   /// iterator operations.
@@ -211,9 +204,6 @@
 
   //@}
 
-<<<<<<< HEAD
-_GLIBCXX_END_NAMESPACE
-=======
   // If _Iterator has a base returns it otherwise _Iterator is returned
   // untouched
   template<typename _Iterator, bool _HasBase>
@@ -234,6 +224,5 @@
 
 _GLIBCXX_END_NAMESPACE_VERSION
 } // namespace
->>>>>>> 3082eeb7
 
 #endif /* _STL_ITERATOR_BASE_TYPES_H */
