// Heap implementation -*- C++ -*-

<<<<<<< HEAD
// Copyright (C) 2001, 2002, 2003, 2004, 2005, 2006, 2007, 2008, 2009
=======
// Copyright (C) 2001, 2002, 2003, 2004, 2005, 2006, 2007, 2008, 2009, 2010
>>>>>>> 3082eeb7
// Free Software Foundation, Inc.
//
// This file is part of the GNU ISO C++ Library.  This library is free
// software; you can redistribute it and/or modify it under the
// terms of the GNU General Public License as published by the
// Free Software Foundation; either version 3, or (at your option)
// any later version.

// This library is distributed in the hope that it will be useful,
// but WITHOUT ANY WARRANTY; without even the implied warranty of
// MERCHANTABILITY or FITNESS FOR A PARTICULAR PURPOSE.  See the
// GNU General Public License for more details.

// Under Section 7 of GPL version 3, you are granted additional
// permissions described in the GCC Runtime Library Exception, version
// 3.1, as published by the Free Software Foundation.

// You should have received a copy of the GNU General Public License and
// a copy of the GCC Runtime Library Exception along with this program;
// see the files COPYING3 and COPYING.RUNTIME respectively.  If not, see
// <http://www.gnu.org/licenses/>.

/*
 *
 * Copyright (c) 1994
 * Hewlett-Packard Company
 *
 * Permission to use, copy, modify, distribute and sell this software
 * and its documentation for any purpose is hereby granted without fee,
 * provided that the above copyright notice appear in all copies and
 * that both that copyright notice and this permission notice appear
 * in supporting documentation.  Hewlett-Packard Company makes no
 * representations about the suitability of this software for any
 * purpose.  It is provided "as is" without express or implied warranty.
 *
 * Copyright (c) 1997
 * Silicon Graphics Computer Systems, Inc.
 *
 * Permission to use, copy, modify, distribute and sell this software
 * and its documentation for any purpose is hereby granted without fee,
 * provided that the above copyright notice appear in all copies and
 * that both that copyright notice and this permission notice appear
 * in supporting documentation.  Silicon Graphics makes no
 * representations about the suitability of this software for any
 * purpose.  It is provided "as is" without express or implied warranty.
 */

/** @file bits/stl_heap.h
 *  This is an internal header file, included by other library headers.
 *  Do not attempt to use it directly. @headername{queue}
 */

#ifndef _STL_HEAP_H
#define _STL_HEAP_H 1

#include <debug/debug.h>
#include <bits/move.h>

namespace std _GLIBCXX_VISIBILITY(default)
{
_GLIBCXX_BEGIN_NAMESPACE_VERSION

  /**
   * @defgroup heap_algorithms Heap
   * @ingroup sorting_algorithms
   */

  /**
   * @defgroup heap_algorithms Heap Algorithms
   * @ingroup sorting_algorithms
   */

  template<typename _RandomAccessIterator, typename _Distance>
    _Distance
    __is_heap_until(_RandomAccessIterator __first, _Distance __n)
    {
      _Distance __parent = 0;
      for (_Distance __child = 1; __child < __n; ++__child)
	{
	  if (__first[__parent] < __first[__child])
	    return __child;
	  if ((__child & 1) == 0)
	    ++__parent;
	}
      return __n;
    }

  template<typename _RandomAccessIterator, typename _Distance,
	   typename _Compare>
    _Distance
    __is_heap_until(_RandomAccessIterator __first, _Distance __n,
		    _Compare __comp)
    {
      _Distance __parent = 0;
      for (_Distance __child = 1; __child < __n; ++__child)
	{
	  if (__comp(__first[__parent], __first[__child]))
	    return __child;
	  if ((__child & 1) == 0)
	    ++__parent;
	}
      return __n;
    }

  // __is_heap, a predicate testing whether or not a range is a heap.
  // This function is an extension, not part of the C++ standard.
  template<typename _RandomAccessIterator, typename _Distance>
    inline bool
    __is_heap(_RandomAccessIterator __first, _Distance __n)
    { return std::__is_heap_until(__first, __n) == __n; }

  template<typename _RandomAccessIterator, typename _Compare,
	   typename _Distance>
    inline bool
    __is_heap(_RandomAccessIterator __first, _Compare __comp, _Distance __n)
    { return std::__is_heap_until(__first, __n, __comp) == __n; }

  template<typename _RandomAccessIterator>
    inline bool
    __is_heap(_RandomAccessIterator __first, _RandomAccessIterator __last)
    { return std::__is_heap(__first, std::distance(__first, __last)); }

  template<typename _RandomAccessIterator, typename _Compare>
    inline bool
    __is_heap(_RandomAccessIterator __first, _RandomAccessIterator __last,
	      _Compare __comp)
    { return std::__is_heap(__first, __comp, std::distance(__first, __last)); }

  // Heap-manipulation functions: push_heap, pop_heap, make_heap, sort_heap,
  // + is_heap and is_heap_until in C++0x.

  template<typename _RandomAccessIterator, typename _Distance, typename _Tp>
    void
    __push_heap(_RandomAccessIterator __first,
		_Distance __holeIndex, _Distance __topIndex, _Tp __value)
    {
      _Distance __parent = (__holeIndex - 1) / 2;
      while (__holeIndex > __topIndex && *(__first + __parent) < __value)
	{
	  *(__first + __holeIndex) = _GLIBCXX_MOVE(*(__first + __parent));
	  __holeIndex = __parent;
	  __parent = (__holeIndex - 1) / 2;
	}
      *(__first + __holeIndex) = _GLIBCXX_MOVE(__value);
    }

  /**
   *  @brief  Push an element onto a heap.
<<<<<<< HEAD
   *  @param  first  Start of heap.
   *  @param  last   End of heap + element.
=======
   *  @param  __first  Start of heap.
   *  @param  __last   End of heap + element.
>>>>>>> 3082eeb7
   *  @ingroup heap_algorithms
   *
   *  This operation pushes the element at last-1 onto the valid heap
   *  over the range [__first,__last-1).  After completion,
   *  [__first,__last) is a valid heap.
  */
  template<typename _RandomAccessIterator>
    inline void
    push_heap(_RandomAccessIterator __first, _RandomAccessIterator __last)
    {
      typedef typename iterator_traits<_RandomAccessIterator>::value_type
	  _ValueType;
      typedef typename iterator_traits<_RandomAccessIterator>::difference_type
	  _DistanceType;

      // concept requirements
      __glibcxx_function_requires(_Mutable_RandomAccessIteratorConcept<
	    _RandomAccessIterator>)
      __glibcxx_function_requires(_LessThanComparableConcept<_ValueType>)
      __glibcxx_requires_valid_range(__first, __last);
      __glibcxx_requires_heap(__first, __last - 1);

      _ValueType __value = _GLIBCXX_MOVE(*(__last - 1));
      std::__push_heap(__first, _DistanceType((__last - __first) - 1),
		       _DistanceType(0), _GLIBCXX_MOVE(__value));
    }

  template<typename _RandomAccessIterator, typename _Distance, typename _Tp,
	   typename _Compare>
    void
    __push_heap(_RandomAccessIterator __first, _Distance __holeIndex,
		_Distance __topIndex, _Tp __value, _Compare __comp)
    {
      _Distance __parent = (__holeIndex - 1) / 2;
      while (__holeIndex > __topIndex
	     && __comp(*(__first + __parent), __value))
	{
	  *(__first + __holeIndex) = _GLIBCXX_MOVE(*(__first + __parent));
	  __holeIndex = __parent;
	  __parent = (__holeIndex - 1) / 2;
	}
      *(__first + __holeIndex) = _GLIBCXX_MOVE(__value);
    }

  /**
   *  @brief  Push an element onto a heap using comparison functor.
<<<<<<< HEAD
   *  @param  first  Start of heap.
   *  @param  last   End of heap + element.
   *  @param  comp   Comparison functor.
=======
   *  @param  __first  Start of heap.
   *  @param  __last   End of heap + element.
   *  @param  __comp   Comparison functor.
>>>>>>> 3082eeb7
   *  @ingroup heap_algorithms
   *
   *  This operation pushes the element at __last-1 onto the valid
   *  heap over the range [__first,__last-1).  After completion,
   *  [__first,__last) is a valid heap.  Compare operations are
   *  performed using comp.
  */
  template<typename _RandomAccessIterator, typename _Compare>
    inline void
    push_heap(_RandomAccessIterator __first, _RandomAccessIterator __last,
	      _Compare __comp)
    {
      typedef typename iterator_traits<_RandomAccessIterator>::value_type
	  _ValueType;
      typedef typename iterator_traits<_RandomAccessIterator>::difference_type
	  _DistanceType;

      // concept requirements
      __glibcxx_function_requires(_Mutable_RandomAccessIteratorConcept<
	    _RandomAccessIterator>)
      __glibcxx_requires_valid_range(__first, __last);
      __glibcxx_requires_heap_pred(__first, __last - 1, __comp);

      _ValueType __value = _GLIBCXX_MOVE(*(__last - 1));
      std::__push_heap(__first, _DistanceType((__last - __first) - 1),
		       _DistanceType(0), _GLIBCXX_MOVE(__value), __comp);
    }

  template<typename _RandomAccessIterator, typename _Distance, typename _Tp>
    void
    __adjust_heap(_RandomAccessIterator __first, _Distance __holeIndex,
		  _Distance __len, _Tp __value)
    {
      const _Distance __topIndex = __holeIndex;
      _Distance __secondChild = __holeIndex;
      while (__secondChild < (__len - 1) / 2)
	{
	  __secondChild = 2 * (__secondChild + 1);
	  if (*(__first + __secondChild) < *(__first + (__secondChild - 1)))
	    __secondChild--;
	  *(__first + __holeIndex) = _GLIBCXX_MOVE(*(__first + __secondChild));
	  __holeIndex = __secondChild;
	}
      if ((__len & 1) == 0 && __secondChild == (__len - 2) / 2)
	{
	  __secondChild = 2 * (__secondChild + 1);
	  *(__first + __holeIndex) = _GLIBCXX_MOVE(*(__first
						     + (__secondChild - 1)));
	  __holeIndex = __secondChild - 1;
	}
      std::__push_heap(__first, __holeIndex, __topIndex,
		       _GLIBCXX_MOVE(__value));
    }

  template<typename _RandomAccessIterator>
    inline void
    __pop_heap(_RandomAccessIterator __first, _RandomAccessIterator __last,
	       _RandomAccessIterator __result)
    {
      typedef typename iterator_traits<_RandomAccessIterator>::value_type
	_ValueType;
      typedef typename iterator_traits<_RandomAccessIterator>::difference_type
	_DistanceType;

      _ValueType __value = _GLIBCXX_MOVE(*__result);
      *__result = _GLIBCXX_MOVE(*__first);
      std::__adjust_heap(__first, _DistanceType(0),
			 _DistanceType(__last - __first),
			 _GLIBCXX_MOVE(__value));
    }

  /**
   *  @brief  Pop an element off a heap.
<<<<<<< HEAD
   *  @param  first  Start of heap.
   *  @param  last   End of heap.
=======
   *  @param  __first  Start of heap.
   *  @param  __last   End of heap.
>>>>>>> 3082eeb7
   *  @ingroup heap_algorithms
   *
   *  This operation pops the top of the heap.  The elements __first
   *  and __last-1 are swapped and [__first,__last-1) is made into a
   *  heap.
  */
  template<typename _RandomAccessIterator>
    inline void
    pop_heap(_RandomAccessIterator __first, _RandomAccessIterator __last)
    {
      typedef typename iterator_traits<_RandomAccessIterator>::value_type
	_ValueType;

      // concept requirements
      __glibcxx_function_requires(_Mutable_RandomAccessIteratorConcept<
	    _RandomAccessIterator>)
      __glibcxx_function_requires(_LessThanComparableConcept<_ValueType>)
      __glibcxx_requires_valid_range(__first, __last);
      __glibcxx_requires_heap(__first, __last);

      --__last;
      std::__pop_heap(__first, __last, __last);
    }

  template<typename _RandomAccessIterator, typename _Distance,
	   typename _Tp, typename _Compare>
    void
    __adjust_heap(_RandomAccessIterator __first, _Distance __holeIndex,
		  _Distance __len, _Tp __value, _Compare __comp)
    {
      const _Distance __topIndex = __holeIndex;
      _Distance __secondChild = __holeIndex;
      while (__secondChild < (__len - 1) / 2)
	{
	  __secondChild = 2 * (__secondChild + 1);
	  if (__comp(*(__first + __secondChild),
		     *(__first + (__secondChild - 1))))
	    __secondChild--;
	  *(__first + __holeIndex) = _GLIBCXX_MOVE(*(__first + __secondChild));
	  __holeIndex = __secondChild;
	}
      if ((__len & 1) == 0 && __secondChild == (__len - 2) / 2)
	{
	  __secondChild = 2 * (__secondChild + 1);
	  *(__first + __holeIndex) = _GLIBCXX_MOVE(*(__first
						     + (__secondChild - 1)));
	  __holeIndex = __secondChild - 1;
	}
      std::__push_heap(__first, __holeIndex, __topIndex, 
		       _GLIBCXX_MOVE(__value), __comp);      
    }

  template<typename _RandomAccessIterator, typename _Compare>
    inline void
    __pop_heap(_RandomAccessIterator __first, _RandomAccessIterator __last,
	       _RandomAccessIterator __result, _Compare __comp)
    {
      typedef typename iterator_traits<_RandomAccessIterator>::value_type
	_ValueType;
      typedef typename iterator_traits<_RandomAccessIterator>::difference_type
	_DistanceType;

      _ValueType __value = _GLIBCXX_MOVE(*__result);
      *__result = _GLIBCXX_MOVE(*__first);
      std::__adjust_heap(__first, _DistanceType(0),
			 _DistanceType(__last - __first),
			 _GLIBCXX_MOVE(__value), __comp);
    }

  /**
   *  @brief  Pop an element off a heap using comparison functor.
<<<<<<< HEAD
   *  @param  first  Start of heap.
   *  @param  last   End of heap.
   *  @param  comp   Comparison functor to use.
=======
   *  @param  __first  Start of heap.
   *  @param  __last   End of heap.
   *  @param  __comp   Comparison functor to use.
>>>>>>> 3082eeb7
   *  @ingroup heap_algorithms
   *
   *  This operation pops the top of the heap.  The elements __first
   *  and __last-1 are swapped and [__first,__last-1) is made into a
   *  heap.  Comparisons are made using comp.
  */
  template<typename _RandomAccessIterator, typename _Compare>
    inline void
    pop_heap(_RandomAccessIterator __first,
	     _RandomAccessIterator __last, _Compare __comp)
    {
      // concept requirements
      __glibcxx_function_requires(_Mutable_RandomAccessIteratorConcept<
	    _RandomAccessIterator>)
      __glibcxx_requires_valid_range(__first, __last);
      __glibcxx_requires_heap_pred(__first, __last, __comp);

      --__last;
      std::__pop_heap(__first, __last, __last, __comp);
    }

  /**
   *  @brief  Construct a heap over a range.
<<<<<<< HEAD
   *  @param  first  Start of heap.
   *  @param  last   End of heap.
=======
   *  @param  __first  Start of heap.
   *  @param  __last   End of heap.
>>>>>>> 3082eeb7
   *  @ingroup heap_algorithms
   *
   *  This operation makes the elements in [__first,__last) into a heap.
  */
  template<typename _RandomAccessIterator>
    void
    make_heap(_RandomAccessIterator __first, _RandomAccessIterator __last)
    {
      typedef typename iterator_traits<_RandomAccessIterator>::value_type
	  _ValueType;
      typedef typename iterator_traits<_RandomAccessIterator>::difference_type
	  _DistanceType;

      // concept requirements
      __glibcxx_function_requires(_Mutable_RandomAccessIteratorConcept<
	    _RandomAccessIterator>)
      __glibcxx_function_requires(_LessThanComparableConcept<_ValueType>)
      __glibcxx_requires_valid_range(__first, __last);

      if (__last - __first < 2)
	return;

      const _DistanceType __len = __last - __first;
      _DistanceType __parent = (__len - 2) / 2;
      while (true)
	{
	  _ValueType __value = _GLIBCXX_MOVE(*(__first + __parent));
	  std::__adjust_heap(__first, __parent, __len, _GLIBCXX_MOVE(__value));
	  if (__parent == 0)
	    return;
	  __parent--;
	}
    }

  /**
   *  @brief  Construct a heap over a range using comparison functor.
<<<<<<< HEAD
   *  @param  first  Start of heap.
   *  @param  last   End of heap.
   *  @param  comp   Comparison functor to use.
=======
   *  @param  __first  Start of heap.
   *  @param  __last   End of heap.
   *  @param  __comp   Comparison functor to use.
>>>>>>> 3082eeb7
   *  @ingroup heap_algorithms
   *
   *  This operation makes the elements in [__first,__last) into a heap.
   *  Comparisons are made using __comp.
  */
  template<typename _RandomAccessIterator, typename _Compare>
    void
    make_heap(_RandomAccessIterator __first, _RandomAccessIterator __last,
	      _Compare __comp)
    {
      typedef typename iterator_traits<_RandomAccessIterator>::value_type
	  _ValueType;
      typedef typename iterator_traits<_RandomAccessIterator>::difference_type
	  _DistanceType;

      // concept requirements
      __glibcxx_function_requires(_Mutable_RandomAccessIteratorConcept<
	    _RandomAccessIterator>)
      __glibcxx_requires_valid_range(__first, __last);

      if (__last - __first < 2)
	return;

      const _DistanceType __len = __last - __first;
      _DistanceType __parent = (__len - 2) / 2;
      while (true)
	{
	  _ValueType __value = _GLIBCXX_MOVE(*(__first + __parent));
	  std::__adjust_heap(__first, __parent, __len, _GLIBCXX_MOVE(__value),
			     __comp);
	  if (__parent == 0)
	    return;
	  __parent--;
	}
    }

  /**
   *  @brief  Sort a heap.
<<<<<<< HEAD
   *  @param  first  Start of heap.
   *  @param  last   End of heap.
=======
   *  @param  __first  Start of heap.
   *  @param  __last   End of heap.
>>>>>>> 3082eeb7
   *  @ingroup heap_algorithms
   *
   *  This operation sorts the valid heap in the range [__first,__last).
  */
  template<typename _RandomAccessIterator>
    void
    sort_heap(_RandomAccessIterator __first, _RandomAccessIterator __last)
    {
      // concept requirements
      __glibcxx_function_requires(_Mutable_RandomAccessIteratorConcept<
	    _RandomAccessIterator>)
      __glibcxx_function_requires(_LessThanComparableConcept<
	    typename iterator_traits<_RandomAccessIterator>::value_type>)
      __glibcxx_requires_valid_range(__first, __last);
      __glibcxx_requires_heap(__first, __last);

      while (__last - __first > 1)
	{
	  --__last;
	  std::__pop_heap(__first, __last, __last);
	}
    }

  /**
   *  @brief  Sort a heap using comparison functor.
<<<<<<< HEAD
   *  @param  first  Start of heap.
   *  @param  last   End of heap.
   *  @param  comp   Comparison functor to use.
=======
   *  @param  __first  Start of heap.
   *  @param  __last   End of heap.
   *  @param  __comp   Comparison functor to use.
>>>>>>> 3082eeb7
   *  @ingroup heap_algorithms
   *
   *  This operation sorts the valid heap in the range [__first,__last).
   *  Comparisons are made using __comp.
  */
  template<typename _RandomAccessIterator, typename _Compare>
    void
    sort_heap(_RandomAccessIterator __first, _RandomAccessIterator __last,
	      _Compare __comp)
    {
      // concept requirements
      __glibcxx_function_requires(_Mutable_RandomAccessIteratorConcept<
	    _RandomAccessIterator>)
      __glibcxx_requires_valid_range(__first, __last);
      __glibcxx_requires_heap_pred(__first, __last, __comp);

      while (__last - __first > 1)
	{
	  --__last;
	  std::__pop_heap(__first, __last, __last, __comp);
	}
    }

#ifdef __GXX_EXPERIMENTAL_CXX0X__
  /**
   *  @brief  Search the end of a heap.
   *  @param  __first  Start of range.
   *  @param  __last   End of range.
   *  @return  An iterator pointing to the first element not in the heap.
   *  @ingroup heap_algorithms
   *
   *  This operation returns the last iterator i in [__first, __last) for which
   *  the range [__first, i) is a heap.
  */
  template<typename _RandomAccessIterator>
    inline _RandomAccessIterator
    is_heap_until(_RandomAccessIterator __first, _RandomAccessIterator __last)
    {
      // concept requirements
      __glibcxx_function_requires(_RandomAccessIteratorConcept<
	    _RandomAccessIterator>)
      __glibcxx_function_requires(_LessThanComparableConcept<
	    typename iterator_traits<_RandomAccessIterator>::value_type>)
      __glibcxx_requires_valid_range(__first, __last);

      return __first + std::__is_heap_until(__first, std::distance(__first,
								   __last));
    }

  /**
   *  @brief  Search the end of a heap using comparison functor.
   *  @param  __first  Start of range.
   *  @param  __last   End of range.
   *  @param  __comp   Comparison functor to use.
   *  @return  An iterator pointing to the first element not in the heap.
   *  @ingroup heap_algorithms
   *
   *  This operation returns the last iterator i in [__first, __last) for which
   *  the range [__first, i) is a heap.  Comparisons are made using __comp.
  */
  template<typename _RandomAccessIterator, typename _Compare>
    inline _RandomAccessIterator
    is_heap_until(_RandomAccessIterator __first, _RandomAccessIterator __last,
		  _Compare __comp)
    {
      // concept requirements
      __glibcxx_function_requires(_RandomAccessIteratorConcept<
	    _RandomAccessIterator>)
      __glibcxx_requires_valid_range(__first, __last);

      return __first + std::__is_heap_until(__first, std::distance(__first,
								   __last),
					    __comp);
    }

  /**
   *  @brief  Determines whether a range is a heap.
   *  @param  __first  Start of range.
   *  @param  __last   End of range.
   *  @return  True if range is a heap, false otherwise.
   *  @ingroup heap_algorithms
  */
  template<typename _RandomAccessIterator>
    inline bool
    is_heap(_RandomAccessIterator __first, _RandomAccessIterator __last)
    { return std::is_heap_until(__first, __last) == __last; }

  /**
   *  @brief  Determines whether a range is a heap using comparison functor.
   *  @param  __first  Start of range.
   *  @param  __last   End of range.
   *  @param  __comp   Comparison functor to use.
   *  @return  True if range is a heap, false otherwise.
   *  @ingroup heap_algorithms
  */
  template<typename _RandomAccessIterator, typename _Compare>
    inline bool
    is_heap(_RandomAccessIterator __first, _RandomAccessIterator __last,
	    _Compare __comp)
    { return std::is_heap_until(__first, __last, __comp) == __last; }
#endif

_GLIBCXX_END_NAMESPACE_VERSION
} // namespace

#endif /* _STL_HEAP_H */<|MERGE_RESOLUTION|>--- conflicted
+++ resolved
@@ -1,10 +1,6 @@
 // Heap implementation -*- C++ -*-
 
-<<<<<<< HEAD
-// Copyright (C) 2001, 2002, 2003, 2004, 2005, 2006, 2007, 2008, 2009
-=======
 // Copyright (C) 2001, 2002, 2003, 2004, 2005, 2006, 2007, 2008, 2009, 2010
->>>>>>> 3082eeb7
 // Free Software Foundation, Inc.
 //
 // This file is part of the GNU ISO C++ Library.  This library is free
@@ -72,11 +68,6 @@
    * @ingroup sorting_algorithms
    */
 
-  /**
-   * @defgroup heap_algorithms Heap Algorithms
-   * @ingroup sorting_algorithms
-   */
-
   template<typename _RandomAccessIterator, typename _Distance>
     _Distance
     __is_heap_until(_RandomAccessIterator __first, _Distance __n)
@@ -153,13 +144,8 @@
 
   /**
    *  @brief  Push an element onto a heap.
-<<<<<<< HEAD
-   *  @param  first  Start of heap.
-   *  @param  last   End of heap + element.
-=======
    *  @param  __first  Start of heap.
    *  @param  __last   End of heap + element.
->>>>>>> 3082eeb7
    *  @ingroup heap_algorithms
    *
    *  This operation pushes the element at last-1 onto the valid heap
@@ -206,15 +192,9 @@
 
   /**
    *  @brief  Push an element onto a heap using comparison functor.
-<<<<<<< HEAD
-   *  @param  first  Start of heap.
-   *  @param  last   End of heap + element.
-   *  @param  comp   Comparison functor.
-=======
    *  @param  __first  Start of heap.
    *  @param  __last   End of heap + element.
    *  @param  __comp   Comparison functor.
->>>>>>> 3082eeb7
    *  @ingroup heap_algorithms
    *
    *  This operation pushes the element at __last-1 onto the valid
@@ -288,13 +268,8 @@
 
   /**
    *  @brief  Pop an element off a heap.
-<<<<<<< HEAD
-   *  @param  first  Start of heap.
-   *  @param  last   End of heap.
-=======
    *  @param  __first  Start of heap.
    *  @param  __last   End of heap.
->>>>>>> 3082eeb7
    *  @ingroup heap_algorithms
    *
    *  This operation pops the top of the heap.  The elements __first
@@ -366,15 +341,9 @@
 
   /**
    *  @brief  Pop an element off a heap using comparison functor.
-<<<<<<< HEAD
-   *  @param  first  Start of heap.
-   *  @param  last   End of heap.
-   *  @param  comp   Comparison functor to use.
-=======
    *  @param  __first  Start of heap.
    *  @param  __last   End of heap.
    *  @param  __comp   Comparison functor to use.
->>>>>>> 3082eeb7
    *  @ingroup heap_algorithms
    *
    *  This operation pops the top of the heap.  The elements __first
@@ -398,13 +367,8 @@
 
   /**
    *  @brief  Construct a heap over a range.
-<<<<<<< HEAD
-   *  @param  first  Start of heap.
-   *  @param  last   End of heap.
-=======
    *  @param  __first  Start of heap.
    *  @param  __last   End of heap.
->>>>>>> 3082eeb7
    *  @ingroup heap_algorithms
    *
    *  This operation makes the elements in [__first,__last) into a heap.
@@ -441,15 +405,9 @@
 
   /**
    *  @brief  Construct a heap over a range using comparison functor.
-<<<<<<< HEAD
-   *  @param  first  Start of heap.
-   *  @param  last   End of heap.
-   *  @param  comp   Comparison functor to use.
-=======
    *  @param  __first  Start of heap.
    *  @param  __last   End of heap.
    *  @param  __comp   Comparison functor to use.
->>>>>>> 3082eeb7
    *  @ingroup heap_algorithms
    *
    *  This operation makes the elements in [__first,__last) into a heap.
@@ -488,13 +446,8 @@
 
   /**
    *  @brief  Sort a heap.
-<<<<<<< HEAD
-   *  @param  first  Start of heap.
-   *  @param  last   End of heap.
-=======
    *  @param  __first  Start of heap.
    *  @param  __last   End of heap.
->>>>>>> 3082eeb7
    *  @ingroup heap_algorithms
    *
    *  This operation sorts the valid heap in the range [__first,__last).
@@ -520,15 +473,9 @@
 
   /**
    *  @brief  Sort a heap using comparison functor.
-<<<<<<< HEAD
-   *  @param  first  Start of heap.
-   *  @param  last   End of heap.
-   *  @param  comp   Comparison functor to use.
-=======
    *  @param  __first  Start of heap.
    *  @param  __last   End of heap.
    *  @param  __comp   Comparison functor to use.
->>>>>>> 3082eeb7
    *  @ingroup heap_algorithms
    *
    *  This operation sorts the valid heap in the range [__first,__last).
