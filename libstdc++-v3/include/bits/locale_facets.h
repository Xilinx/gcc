// Locale support -*- C++ -*-

// Copyright (C) 1997, 1998, 1999, 2000, 2001, 2002, 2003, 2004, 2005,
<<<<<<< HEAD
// 2006, 2007, 2008, 2009, 2010
=======
// 2006, 2007, 2008, 2009, 2010, 2011
>>>>>>> 3082eeb7
// Free Software Foundation, Inc.
//
// This file is part of the GNU ISO C++ Library.  This library is free
// software; you can redistribute it and/or modify it under the
// terms of the GNU General Public License as published by the
// Free Software Foundation; either version 3, or (at your option)
// any later version.

// This library is distributed in the hope that it will be useful,
// but WITHOUT ANY WARRANTY; without even the implied warranty of
// MERCHANTABILITY or FITNESS FOR A PARTICULAR PURPOSE.  See the
// GNU General Public License for more details.

// Under Section 7 of GPL version 3, you are granted additional
// permissions described in the GCC Runtime Library Exception, version
// 3.1, as published by the Free Software Foundation.

// You should have received a copy of the GNU General Public License and
// a copy of the GCC Runtime Library Exception along with this program;
// see the files COPYING3 and COPYING.RUNTIME respectively.  If not, see
// <http://www.gnu.org/licenses/>.

<<<<<<< HEAD
/** @file locale_facets.h
=======
/** @file bits/locale_facets.h
>>>>>>> 3082eeb7
 *  This is an internal header file, included by other library headers.
 *  Do not attempt to use it directly. @headername{locale}
 */

//
// ISO C++ 14882: 22.1  Locales
//

#ifndef _LOCALE_FACETS_H
#define _LOCALE_FACETS_H 1

#pragma GCC system_header

#include <cwctype>	// For wctype_t
#include <cctype>
#include <bits/ctype_base.h>	
#include <iosfwd>
#include <bits/ios_base.h>  // For ios_base, ios_base::iostate
#include <streambuf>
#include <bits/cpp_type_traits.h>
#include <ext/type_traits.h>
#include <ext/numeric_traits.h>
#include <bits/streambuf_iterator.h>

namespace std _GLIBCXX_VISIBILITY(default)
{
_GLIBCXX_BEGIN_NAMESPACE_VERSION

  // NB: Don't instantiate required wchar_t facets if no wchar_t support.
#ifdef _GLIBCXX_USE_WCHAR_T
# define  _GLIBCXX_NUM_FACETS 28
#else
# define  _GLIBCXX_NUM_FACETS 14
#endif

  // Convert string to numeric value of type _Tp and store results.
  // NB: This is specialized for all required types, there is no
  // generic definition.
  template<typename _Tp>
    void
    __convert_to_v(const char*, _Tp&, ios_base::iostate&,
		   const __c_locale&) throw();

  // Explicit specializations for required types.
  template<>
    void
    __convert_to_v(const char*, float&, ios_base::iostate&,
		   const __c_locale&) throw();

  template<>
    void
    __convert_to_v(const char*, double&, ios_base::iostate&,
		   const __c_locale&) throw();

  template<>
    void
    __convert_to_v(const char*, long double&, ios_base::iostate&,
		   const __c_locale&) throw();

  // NB: __pad is a struct, rather than a function, so it can be
  // partially-specialized.
  template<typename _CharT, typename _Traits>
    struct __pad
    {
      static void
      _S_pad(ios_base& __io, _CharT __fill, _CharT* __news,
	     const _CharT* __olds, streamsize __newlen, streamsize __oldlen);
    };

  // Used by both numeric and monetary facets.
  // Inserts "group separator" characters into an array of characters.
  // It's recursive, one iteration per group.  It moves the characters
  // in the buffer this way: "xxxx12345" -> "12,345xxx".  Call this
  // only with __gsize != 0.
  template<typename _CharT>
    _CharT*
    __add_grouping(_CharT* __s, _CharT __sep,
		   const char* __gbeg, size_t __gsize,
		   const _CharT* __first, const _CharT* __last);

  // This template permits specializing facet output code for
  // ostreambuf_iterator.  For ostreambuf_iterator, sputn is
  // significantly more efficient than incrementing iterators.
  template<typename _CharT>
    inline
    ostreambuf_iterator<_CharT>
    __write(ostreambuf_iterator<_CharT> __s, const _CharT* __ws, int __len)
    {
      __s._M_put(__ws, __len);
      return __s;
    }

  // This is the unspecialized form of the template.
  template<typename _CharT, typename _OutIter>
    inline
    _OutIter
    __write(_OutIter __s, const _CharT* __ws, int __len)
    {
      for (int __j = 0; __j < __len; __j++, ++__s)
	*__s = __ws[__j];
      return __s;
    }


  // 22.2.1.1  Template class ctype
  // Include host and configuration specific ctype enums for ctype_base.

  /**
   *  @brief  Common base for ctype facet
   *
   *  This template class provides implementations of the public functions
   *  that forward to the protected virtual functions.
   *
   *  This template also provides abstract stubs for the protected virtual
   *  functions.
  */
  template<typename _CharT>
    class __ctype_abstract_base : public locale::facet, public ctype_base
    {
    public:
      // Types:
      /// Typedef for the template parameter
      typedef _CharT char_type;

      /**
       *  @brief  Test char_type classification.
       *
       *  This function finds a mask M for @a __c and compares it to
       *  mask @a __m.  It does so by returning the value of
       *  ctype<char_type>::do_is().
       *
       *  @param __c  The char_type to compare the mask of.
       *  @param __m  The mask to compare against.
       *  @return  (M & __m) != 0.
      */
      bool
      is(mask __m, char_type __c) const
      { return this->do_is(__m, __c); }

      /**
       *  @brief  Return a mask array.
       *
       *  This function finds the mask for each char_type in the range [lo,hi)
       *  and successively writes it to vec.  vec must have as many elements
       *  as the char array.  It does so by returning the value of
       *  ctype<char_type>::do_is().
       *
       *  @param __lo  Pointer to start of range.
       *  @param __hi  Pointer to end of range.
       *  @param __vec  Pointer to an array of mask storage.
       *  @return  @a __hi.
      */
      const char_type*
      is(const char_type *__lo, const char_type *__hi, mask *__vec) const
      { return this->do_is(__lo, __hi, __vec); }

      /**
       *  @brief  Find char_type matching a mask
       *
       *  This function searches for and returns the first char_type c in
       *  [lo,hi) for which is(m,c) is true.  It does so by returning
       *  ctype<char_type>::do_scan_is().
       *
       *  @param __m  The mask to compare against.
       *  @param __lo  Pointer to start of range.
       *  @param __hi  Pointer to end of range.
       *  @return  Pointer to matching char_type if found, else @a __hi.
      */
      const char_type*
      scan_is(mask __m, const char_type* __lo, const char_type* __hi) const
      { return this->do_scan_is(__m, __lo, __hi); }

      /**
       *  @brief  Find char_type not matching a mask
       *
       *  This function searches for and returns the first char_type c in
       *  [lo,hi) for which is(m,c) is false.  It does so by returning
       *  ctype<char_type>::do_scan_not().
       *
       *  @param __m  The mask to compare against.
       *  @param __lo  Pointer to first char in range.
       *  @param __hi  Pointer to end of range.
       *  @return  Pointer to non-matching char if found, else @a __hi.
      */
      const char_type*
      scan_not(mask __m, const char_type* __lo, const char_type* __hi) const
      { return this->do_scan_not(__m, __lo, __hi); }

      /**
       *  @brief  Convert to uppercase.
       *
       *  This function converts the argument to uppercase if possible.
       *  If not possible (for example, '2'), returns the argument.  It does
       *  so by returning ctype<char_type>::do_toupper().
       *
       *  @param __c  The char_type to convert.
       *  @return  The uppercase char_type if convertible, else @a __c.
      */
      char_type
      toupper(char_type __c) const
      { return this->do_toupper(__c); }

      /**
       *  @brief  Convert array to uppercase.
       *
       *  This function converts each char_type in the range [lo,hi) to
       *  uppercase if possible.  Other elements remain untouched.  It does so
       *  by returning ctype<char_type>:: do_toupper(lo, hi).
       *
       *  @param __lo  Pointer to start of range.
       *  @param __hi  Pointer to end of range.
       *  @return  @a __hi.
      */
      const char_type*
      toupper(char_type *__lo, const char_type* __hi) const
      { return this->do_toupper(__lo, __hi); }

      /**
       *  @brief  Convert to lowercase.
       *
       *  This function converts the argument to lowercase if possible.  If
       *  not possible (for example, '2'), returns the argument.  It does so
       *  by returning ctype<char_type>::do_tolower(c).
       *
       *  @param __c  The char_type to convert.
       *  @return  The lowercase char_type if convertible, else @a __c.
      */
      char_type
      tolower(char_type __c) const
      { return this->do_tolower(__c); }

      /**
       *  @brief  Convert array to lowercase.
       *
       *  This function converts each char_type in the range [__lo,__hi) to
       *  lowercase if possible.  Other elements remain untouched.  It does so
       *  by returning ctype<char_type>:: do_tolower(__lo, __hi).
       *
       *  @param __lo  Pointer to start of range.
       *  @param __hi  Pointer to end of range.
       *  @return  @a __hi.
      */
      const char_type*
      tolower(char_type* __lo, const char_type* __hi) const
      { return this->do_tolower(__lo, __hi); }

      /**
       *  @brief  Widen char to char_type
       *
       *  This function converts the char argument to char_type using the
       *  simplest reasonable transformation.  It does so by returning
       *  ctype<char_type>::do_widen(c).
       *
       *  Note: this is not what you want for codepage conversions.  See
       *  codecvt for that.
       *
       *  @param __c  The char to convert.
       *  @return  The converted char_type.
      */
      char_type
      widen(char __c) const
      { return this->do_widen(__c); }

      /**
       *  @brief  Widen array to char_type
       *
       *  This function converts each char in the input to char_type using the
       *  simplest reasonable transformation.  It does so by returning
       *  ctype<char_type>::do_widen(c).
       *
       *  Note: this is not what you want for codepage conversions.  See
       *  codecvt for that.
       *
       *  @param __lo  Pointer to start of range.
       *  @param __hi  Pointer to end of range.
       *  @param __to  Pointer to the destination array.
       *  @return  @a __hi.
      */
      const char*
      widen(const char* __lo, const char* __hi, char_type* __to) const
      { return this->do_widen(__lo, __hi, __to); }

      /**
       *  @brief  Narrow char_type to char
       *
       *  This function converts the char_type to char using the simplest
       *  reasonable transformation.  If the conversion fails, dfault is
       *  returned instead.  It does so by returning
       *  ctype<char_type>::do_narrow(__c).
       *
       *  Note: this is not what you want for codepage conversions.  See
       *  codecvt for that.
       *
       *  @param __c  The char_type to convert.
       *  @param __dfault  Char to return if conversion fails.
       *  @return  The converted char.
      */
      char
      narrow(char_type __c, char __dfault) const
      { return this->do_narrow(__c, __dfault); }

      /**
       *  @brief  Narrow array to char array
       *
       *  This function converts each char_type in the input to char using the
       *  simplest reasonable transformation and writes the results to the
       *  destination array.  For any char_type in the input that cannot be
       *  converted, @a dfault is used instead.  It does so by returning
       *  ctype<char_type>::do_narrow(__lo, __hi, __dfault, __to).
       *
       *  Note: this is not what you want for codepage conversions.  See
       *  codecvt for that.
       *
       *  @param __lo  Pointer to start of range.
       *  @param __hi  Pointer to end of range.
       *  @param __dfault  Char to use if conversion fails.
       *  @param __to  Pointer to the destination array.
       *  @return  @a __hi.
      */
      const char_type*
      narrow(const char_type* __lo, const char_type* __hi,
	      char __dfault, char* __to) const
      { return this->do_narrow(__lo, __hi, __dfault, __to); }

    protected:
      explicit
      __ctype_abstract_base(size_t __refs = 0): facet(__refs) { }

      virtual
      ~__ctype_abstract_base() { }

      /**
       *  @brief  Test char_type classification.
       *
       *  This function finds a mask M for @a c and compares it to mask @a m.
       *
       *  do_is() is a hook for a derived facet to change the behavior of
       *  classifying.  do_is() must always return the same result for the
       *  same input.
       *
       *  @param __c  The char_type to find the mask of.
       *  @param __m  The mask to compare against.
       *  @return  (M & __m) != 0.
      */
      virtual bool
      do_is(mask __m, char_type __c) const = 0;

      /**
       *  @brief  Return a mask array.
       *
       *  This function finds the mask for each char_type in the range [lo,hi)
       *  and successively writes it to vec.  vec must have as many elements
       *  as the input.
       *
       *  do_is() is a hook for a derived facet to change the behavior of
       *  classifying.  do_is() must always return the same result for the
       *  same input.
       *
       *  @param __lo  Pointer to start of range.
       *  @param __hi  Pointer to end of range.
       *  @param __vec  Pointer to an array of mask storage.
       *  @return  @a __hi.
      */
      virtual const char_type*
      do_is(const char_type* __lo, const char_type* __hi,
	    mask* __vec) const = 0;

      /**
       *  @brief  Find char_type matching mask
       *
       *  This function searches for and returns the first char_type c in
       *  [__lo,__hi) for which is(__m,c) is true.
       *
       *  do_scan_is() is a hook for a derived facet to change the behavior of
       *  match searching.  do_is() must always return the same result for the
       *  same input.
       *
       *  @param __m  The mask to compare against.
       *  @param __lo  Pointer to start of range.
       *  @param __hi  Pointer to end of range.
       *  @return  Pointer to a matching char_type if found, else @a __hi.
      */
      virtual const char_type*
      do_scan_is(mask __m, const char_type* __lo,
		 const char_type* __hi) const = 0;

      /**
       *  @brief  Find char_type not matching mask
       *
       *  This function searches for and returns a pointer to the first
       *  char_type c of [lo,hi) for which is(m,c) is false.
       *
       *  do_scan_is() is a hook for a derived facet to change the behavior of
       *  match searching.  do_is() must always return the same result for the
       *  same input.
       *
       *  @param __m  The mask to compare against.
       *  @param __lo  Pointer to start of range.
       *  @param __hi  Pointer to end of range.
       *  @return  Pointer to a non-matching char_type if found, else @a __hi.
      */
      virtual const char_type*
      do_scan_not(mask __m, const char_type* __lo,
		  const char_type* __hi) const = 0;

      /**
       *  @brief  Convert to uppercase.
       *
       *  This virtual function converts the char_type argument to uppercase
       *  if possible.  If not possible (for example, '2'), returns the
       *  argument.
       *
       *  do_toupper() is a hook for a derived facet to change the behavior of
       *  uppercasing.  do_toupper() must always return the same result for
       *  the same input.
       *
       *  @param __c  The char_type to convert.
       *  @return  The uppercase char_type if convertible, else @a __c.
      */
      virtual char_type
      do_toupper(char_type __c) const = 0;

      /**
       *  @brief  Convert array to uppercase.
       *
       *  This virtual function converts each char_type in the range [__lo,__hi)
       *  to uppercase if possible.  Other elements remain untouched.
       *
       *  do_toupper() is a hook for a derived facet to change the behavior of
       *  uppercasing.  do_toupper() must always return the same result for
       *  the same input.
       *
       *  @param __lo  Pointer to start of range.
       *  @param __hi  Pointer to end of range.
       *  @return  @a __hi.
      */
      virtual const char_type*
      do_toupper(char_type* __lo, const char_type* __hi) const = 0;

      /**
       *  @brief  Convert to lowercase.
       *
       *  This virtual function converts the argument to lowercase if
       *  possible.  If not possible (for example, '2'), returns the argument.
       *
       *  do_tolower() is a hook for a derived facet to change the behavior of
       *  lowercasing.  do_tolower() must always return the same result for
       *  the same input.
       *
       *  @param __c  The char_type to convert.
       *  @return  The lowercase char_type if convertible, else @a __c.
      */
      virtual char_type
      do_tolower(char_type __c) const = 0;

      /**
       *  @brief  Convert array to lowercase.
       *
       *  This virtual function converts each char_type in the range [__lo,__hi)
       *  to lowercase if possible.  Other elements remain untouched.
       *
       *  do_tolower() is a hook for a derived facet to change the behavior of
       *  lowercasing.  do_tolower() must always return the same result for
       *  the same input.
       *
       *  @param __lo  Pointer to start of range.
       *  @param __hi  Pointer to end of range.
       *  @return  @a __hi.
      */
      virtual const char_type*
      do_tolower(char_type* __lo, const char_type* __hi) const = 0;

      /**
       *  @brief  Widen char
       *
       *  This virtual function converts the char to char_type using the
       *  simplest reasonable transformation.
       *
       *  do_widen() is a hook for a derived facet to change the behavior of
       *  widening.  do_widen() must always return the same result for the
       *  same input.
       *
       *  Note: this is not what you want for codepage conversions.  See
       *  codecvt for that.
       *
       *  @param __c  The char to convert.
       *  @return  The converted char_type
      */
      virtual char_type
      do_widen(char __c) const = 0;

      /**
       *  @brief  Widen char array
       *
       *  This function converts each char in the input to char_type using the
       *  simplest reasonable transformation.
       *
       *  do_widen() is a hook for a derived facet to change the behavior of
       *  widening.  do_widen() must always return the same result for the
       *  same input.
       *
       *  Note: this is not what you want for codepage conversions.  See
       *  codecvt for that.
       *
       *  @param __lo  Pointer to start range.
       *  @param __hi  Pointer to end of range.
       *  @param __to  Pointer to the destination array.
       *  @return  @a __hi.
      */
      virtual const char*
      do_widen(const char* __lo, const char* __hi, char_type* __to) const = 0;

      /**
       *  @brief  Narrow char_type to char
       *
       *  This virtual function converts the argument to char using the
       *  simplest reasonable transformation.  If the conversion fails, dfault
       *  is returned instead.
       *
       *  do_narrow() is a hook for a derived facet to change the behavior of
       *  narrowing.  do_narrow() must always return the same result for the
       *  same input.
       *
       *  Note: this is not what you want for codepage conversions.  See
       *  codecvt for that.
       *
       *  @param __c  The char_type to convert.
       *  @param __dfault  Char to return if conversion fails.
       *  @return  The converted char.
      */
      virtual char
      do_narrow(char_type __c, char __dfault) const = 0;

      /**
       *  @brief  Narrow char_type array to char
       *
       *  This virtual function converts each char_type in the range
       *  [__lo,__hi) to char using the simplest reasonable
       *  transformation and writes the results to the destination
       *  array.  For any element in the input that cannot be
       *  converted, @a __dfault is used instead.
       *
       *  do_narrow() is a hook for a derived facet to change the behavior of
       *  narrowing.  do_narrow() must always return the same result for the
       *  same input.
       *
       *  Note: this is not what you want for codepage conversions.  See
       *  codecvt for that.
       *
       *  @param __lo  Pointer to start of range.
       *  @param __hi  Pointer to end of range.
       *  @param __dfault  Char to use if conversion fails.
       *  @param __to  Pointer to the destination array.
       *  @return  @a __hi.
      */
      virtual const char_type*
      do_narrow(const char_type* __lo, const char_type* __hi,
		char __dfault, char* __to) const = 0;
    };

  /**
   *  @brief  Primary class template ctype facet.
   *  @ingroup locales
   *
   *  This template class defines classification and conversion functions for
   *  character sets.  It wraps cctype functionality.  Ctype gets used by
   *  streams for many I/O operations.
   *
   *  This template provides the protected virtual functions the developer
   *  will have to replace in a derived class or specialization to make a
   *  working facet.  The public functions that access them are defined in
   *  __ctype_abstract_base, to allow for implementation flexibility.  See
   *  ctype<wchar_t> for an example.  The functions are documented in
   *  __ctype_abstract_base.
   *
   *  Note: implementations are provided for all the protected virtual
   *  functions, but will likely not be useful.
  */
  template<typename _CharT>
    class ctype : public __ctype_abstract_base<_CharT>
    {
    public:
      // Types:
      typedef _CharT			char_type;
      typedef typename __ctype_abstract_base<_CharT>::mask mask;

      /// The facet id for ctype<char_type>
      static locale::id			id;

      explicit
      ctype(size_t __refs = 0) : __ctype_abstract_base<_CharT>(__refs) { }

   protected:
      virtual
      ~ctype();

      virtual bool
      do_is(mask __m, char_type __c) const;

      virtual const char_type*
      do_is(const char_type* __lo, const char_type* __hi, mask* __vec) const;

      virtual const char_type*
      do_scan_is(mask __m, const char_type* __lo, const char_type* __hi) const;

      virtual const char_type*
      do_scan_not(mask __m, const char_type* __lo,
		  const char_type* __hi) const;

      virtual char_type
      do_toupper(char_type __c) const;

      virtual const char_type*
      do_toupper(char_type* __lo, const char_type* __hi) const;

      virtual char_type
      do_tolower(char_type __c) const;

      virtual const char_type*
      do_tolower(char_type* __lo, const char_type* __hi) const;

      virtual char_type
      do_widen(char __c) const;

      virtual const char*
      do_widen(const char* __lo, const char* __hi, char_type* __dest) const;

      virtual char
      do_narrow(char_type, char __dfault) const;

      virtual const char_type*
      do_narrow(const char_type* __lo, const char_type* __hi,
		char __dfault, char* __to) const;
    };

  template<typename _CharT>
    locale::id ctype<_CharT>::id;

  /**
   *  @brief  The ctype<char> specialization.
   *  @ingroup locales
   *
   *  This class defines classification and conversion functions for
   *  the char type.  It gets used by char streams for many I/O
   *  operations.  The char specialization provides a number of
   *  optimizations as well.
  */
  template<>
    class ctype<char> : public locale::facet, public ctype_base
    {
    public:
      // Types:
      /// Typedef for the template parameter char.
      typedef char		char_type;

    protected:
      // Data Members:
      __c_locale		_M_c_locale_ctype;
      bool			_M_del;
      __to_type			_M_toupper;
      __to_type			_M_tolower;
      const mask*		_M_table;
      mutable char		_M_widen_ok;
      mutable char		_M_widen[1 + static_cast<unsigned char>(-1)];
      mutable char		_M_narrow[1 + static_cast<unsigned char>(-1)];
      mutable char		_M_narrow_ok;	// 0 uninitialized, 1 init,
						// 2 memcpy can't be used

    public:
      /// The facet id for ctype<char>
      static locale::id        id;
      /// The size of the mask table.  It is SCHAR_MAX + 1.
      static const size_t      table_size = 1 + static_cast<unsigned char>(-1);

      /**
       *  @brief  Constructor performs initialization.
       *
       *  This is the constructor provided by the standard.
       *
       *  @param __table If non-zero, table is used as the per-char mask.
       *               Else classic_table() is used.
       *  @param __del   If true, passes ownership of table to this facet.
       *  @param __refs  Passed to the base facet class.
      */
      explicit
      ctype(const mask* __table = 0, bool __del = false, size_t __refs = 0);

      /**
       *  @brief  Constructor performs static initialization.
       *
       *  This constructor is used to construct the initial C locale facet.
       *
       *  @param __cloc  Handle to C locale data.
       *  @param __table If non-zero, table is used as the per-char mask.
       *  @param __del   If true, passes ownership of table to this facet.
       *  @param __refs  Passed to the base facet class.
      */
      explicit
      ctype(__c_locale __cloc, const mask* __table = 0, bool __del = false,
	    size_t __refs = 0);

      /**
       *  @brief  Test char classification.
       *
       *  This function compares the mask table[c] to @a __m.
       *
       *  @param __c  The char to compare the mask of.
       *  @param __m  The mask to compare against.
       *  @return  True if __m & table[__c] is true, false otherwise.
      */
      inline bool
      is(mask __m, char __c) const;

      /**
       *  @brief  Return a mask array.
       *
       *  This function finds the mask for each char in the range [lo, hi) and
       *  successively writes it to vec.  vec must have as many elements as
       *  the char array.
       *
       *  @param __lo  Pointer to start of range.
       *  @param __hi  Pointer to end of range.
       *  @param __vec  Pointer to an array of mask storage.
       *  @return  @a __hi.
      */
      inline const char*
      is(const char* __lo, const char* __hi, mask* __vec) const;

      /**
       *  @brief  Find char matching a mask
       *
       *  This function searches for and returns the first char in [lo,hi) for
       *  which is(m,char) is true.
       *
       *  @param __m  The mask to compare against.
       *  @param __lo  Pointer to start of range.
       *  @param __hi  Pointer to end of range.
       *  @return  Pointer to a matching char if found, else @a __hi.
      */
      inline const char*
      scan_is(mask __m, const char* __lo, const char* __hi) const;

      /**
       *  @brief  Find char not matching a mask
       *
       *  This function searches for and returns a pointer to the first char
       *  in [__lo,__hi) for which is(m,char) is false.
       *
       *  @param __m  The mask to compare against.
       *  @param __lo  Pointer to start of range.
       *  @param __hi  Pointer to end of range.
       *  @return  Pointer to a non-matching char if found, else @a __hi.
      */
      inline const char*
      scan_not(mask __m, const char* __lo, const char* __hi) const;

      /**
       *  @brief  Convert to uppercase.
       *
       *  This function converts the char argument to uppercase if possible.
       *  If not possible (for example, '2'), returns the argument.
       *
       *  toupper() acts as if it returns ctype<char>::do_toupper(c).
       *  do_toupper() must always return the same result for the same input.
       *
       *  @param __c  The char to convert.
       *  @return  The uppercase char if convertible, else @a __c.
      */
      char_type
      toupper(char_type __c) const
      { return this->do_toupper(__c); }

      /**
       *  @brief  Convert array to uppercase.
       *
       *  This function converts each char in the range [__lo,__hi) to uppercase
       *  if possible.  Other chars remain untouched.
       *
       *  toupper() acts as if it returns ctype<char>:: do_toupper(__lo, __hi).
       *  do_toupper() must always return the same result for the same input.
       *
       *  @param __lo  Pointer to first char in range.
       *  @param __hi  Pointer to end of range.
       *  @return  @a __hi.
      */
      const char_type*
      toupper(char_type *__lo, const char_type* __hi) const
      { return this->do_toupper(__lo, __hi); }

      /**
       *  @brief  Convert to lowercase.
       *
       *  This function converts the char argument to lowercase if possible.
       *  If not possible (for example, '2'), returns the argument.
       *
       *  tolower() acts as if it returns ctype<char>::do_tolower(__c).
       *  do_tolower() must always return the same result for the same input.
       *
       *  @param __c  The char to convert.
       *  @return  The lowercase char if convertible, else @a __c.
      */
      char_type
      tolower(char_type __c) const
      { return this->do_tolower(__c); }

      /**
       *  @brief  Convert array to lowercase.
       *
       *  This function converts each char in the range [lo,hi) to lowercase
       *  if possible.  Other chars remain untouched.
       *
       *  tolower() acts as if it returns ctype<char>:: do_tolower(__lo, __hi).
       *  do_tolower() must always return the same result for the same input.
       *
       *  @param __lo  Pointer to first char in range.
       *  @param __hi  Pointer to end of range.
       *  @return  @a __hi.
      */
      const char_type*
      tolower(char_type* __lo, const char_type* __hi) const
      { return this->do_tolower(__lo, __hi); }

      /**
       *  @brief  Widen char
       *
       *  This function converts the char to char_type using the simplest
       *  reasonable transformation.  For an underived ctype<char> facet, the
       *  argument will be returned unchanged.
       *
       *  This function works as if it returns ctype<char>::do_widen(c).
       *  do_widen() must always return the same result for the same input.
       *
       *  Note: this is not what you want for codepage conversions.  See
       *  codecvt for that.
       *
       *  @param __c  The char to convert.
       *  @return  The converted character.
      */
      char_type
      widen(char __c) const
      {
	if (_M_widen_ok)
	  return _M_widen[static_cast<unsigned char>(__c)];
	this->_M_widen_init();
	return this->do_widen(__c);
      }

      /**
       *  @brief  Widen char array
       *
       *  This function converts each char in the input to char using the
       *  simplest reasonable transformation.  For an underived ctype<char>
       *  facet, the argument will be copied unchanged.
       *
       *  This function works as if it returns ctype<char>::do_widen(c).
       *  do_widen() must always return the same result for the same input.
       *
       *  Note: this is not what you want for codepage conversions.  See
       *  codecvt for that.
       *
       *  @param __lo  Pointer to first char in range.
       *  @param __hi  Pointer to end of range.
       *  @param __to  Pointer to the destination array.
       *  @return  @a __hi.
      */
      const char*
      widen(const char* __lo, const char* __hi, char_type* __to) const
      {
	if (_M_widen_ok == 1)
	  {
	    __builtin_memcpy(__to, __lo, __hi - __lo);
	    return __hi;
	  }
	if (!_M_widen_ok)
	  _M_widen_init();
	return this->do_widen(__lo, __hi, __to);
      }

      /**
       *  @brief  Narrow char
       *
       *  This function converts the char to char using the simplest
       *  reasonable transformation.  If the conversion fails, dfault is
       *  returned instead.  For an underived ctype<char> facet, @a c
       *  will be returned unchanged.
       *
       *  This function works as if it returns ctype<char>::do_narrow(c).
       *  do_narrow() must always return the same result for the same input.
       *
       *  Note: this is not what you want for codepage conversions.  See
       *  codecvt for that.
       *
       *  @param __c  The char to convert.
       *  @param __dfault  Char to return if conversion fails.
       *  @return  The converted character.
      */
      char
      narrow(char_type __c, char __dfault) const
      {
	if (_M_narrow[static_cast<unsigned char>(__c)])
	  return _M_narrow[static_cast<unsigned char>(__c)];
	const char __t = do_narrow(__c, __dfault);
	if (__t != __dfault)
	  _M_narrow[static_cast<unsigned char>(__c)] = __t;
	return __t;
      }

      /**
       *  @brief  Narrow char array
       *
       *  This function converts each char in the input to char using the
       *  simplest reasonable transformation and writes the results to the
       *  destination array.  For any char in the input that cannot be
       *  converted, @a dfault is used instead.  For an underived ctype<char>
       *  facet, the argument will be copied unchanged.
       *
       *  This function works as if it returns ctype<char>::do_narrow(lo, hi,
       *  dfault, to).  do_narrow() must always return the same result for the
       *  same input.
       *
       *  Note: this is not what you want for codepage conversions.  See
       *  codecvt for that.
       *
       *  @param __lo  Pointer to start of range.
       *  @param __hi  Pointer to end of range.
       *  @param __dfault  Char to use if conversion fails.
       *  @param __to  Pointer to the destination array.
       *  @return  @a __hi.
      */
      const char_type*
      narrow(const char_type* __lo, const char_type* __hi,
	     char __dfault, char* __to) const
      {
	if (__builtin_expect(_M_narrow_ok == 1, true))
	  {
	    __builtin_memcpy(__to, __lo, __hi - __lo);
	    return __hi;
	  }
	if (!_M_narrow_ok)
	  _M_narrow_init();
	return this->do_narrow(__lo, __hi, __dfault, __to);
      }

      // _GLIBCXX_RESOLVE_LIB_DEFECTS
      // DR 695. ctype<char>::classic_table() not accessible.
      /// Returns a pointer to the mask table provided to the constructor, or
      /// the default from classic_table() if none was provided.
      const mask*
      table() const throw()
      { return _M_table; }

      /// Returns a pointer to the C locale mask table.
      static const mask*
      classic_table() throw();
    protected:

      /**
       *  @brief  Destructor.
       *
       *  This function deletes table() if @a del was true in the
       *  constructor.
      */
      virtual
      ~ctype();

      /**
       *  @brief  Convert to uppercase.
       *
       *  This virtual function converts the char argument to uppercase if
       *  possible.  If not possible (for example, '2'), returns the argument.
       *
       *  do_toupper() is a hook for a derived facet to change the behavior of
       *  uppercasing.  do_toupper() must always return the same result for
       *  the same input.
       *
       *  @param __c  The char to convert.
       *  @return  The uppercase char if convertible, else @a __c.
      */
      virtual char_type
      do_toupper(char_type __c) const;

      /**
       *  @brief  Convert array to uppercase.
       *
       *  This virtual function converts each char in the range [lo,hi) to
       *  uppercase if possible.  Other chars remain untouched.
       *
       *  do_toupper() is a hook for a derived facet to change the behavior of
       *  uppercasing.  do_toupper() must always return the same result for
       *  the same input.
       *
       *  @param __lo  Pointer to start of range.
       *  @param __hi  Pointer to end of range.
       *  @return  @a __hi.
      */
      virtual const char_type*
      do_toupper(char_type* __lo, const char_type* __hi) const;

      /**
       *  @brief  Convert to lowercase.
       *
       *  This virtual function converts the char argument to lowercase if
       *  possible.  If not possible (for example, '2'), returns the argument.
       *
       *  do_tolower() is a hook for a derived facet to change the behavior of
       *  lowercasing.  do_tolower() must always return the same result for
       *  the same input.
       *
       *  @param __c  The char to convert.
       *  @return  The lowercase char if convertible, else @a __c.
      */
      virtual char_type
      do_tolower(char_type __c) const;

      /**
       *  @brief  Convert array to lowercase.
       *
       *  This virtual function converts each char in the range [lo,hi) to
       *  lowercase if possible.  Other chars remain untouched.
       *
       *  do_tolower() is a hook for a derived facet to change the behavior of
       *  lowercasing.  do_tolower() must always return the same result for
       *  the same input.
       *
       *  @param __lo  Pointer to first char in range.
       *  @param __hi  Pointer to end of range.
       *  @return  @a __hi.
      */
      virtual const char_type*
      do_tolower(char_type* __lo, const char_type* __hi) const;

      /**
       *  @brief  Widen char
       *
       *  This virtual function converts the char to char using the simplest
       *  reasonable transformation.  For an underived ctype<char> facet, the
       *  argument will be returned unchanged.
       *
       *  do_widen() is a hook for a derived facet to change the behavior of
       *  widening.  do_widen() must always return the same result for the
       *  same input.
       *
       *  Note: this is not what you want for codepage conversions.  See
       *  codecvt for that.
       *
       *  @param __c  The char to convert.
       *  @return  The converted character.
      */
      virtual char_type
      do_widen(char __c) const
      { return __c; }

      /**
       *  @brief  Widen char array
       *
       *  This function converts each char in the range [lo,hi) to char using
       *  the simplest reasonable transformation.  For an underived
       *  ctype<char> facet, the argument will be copied unchanged.
       *
       *  do_widen() is a hook for a derived facet to change the behavior of
       *  widening.  do_widen() must always return the same result for the
       *  same input.
       *
       *  Note: this is not what you want for codepage conversions.  See
       *  codecvt for that.
       *
       *  @param __lo  Pointer to start of range.
       *  @param __hi  Pointer to end of range.
       *  @param __to  Pointer to the destination array.
       *  @return  @a __hi.
      */
      virtual const char*
      do_widen(const char* __lo, const char* __hi, char_type* __to) const
      {
	__builtin_memcpy(__to, __lo, __hi - __lo);
	return __hi;
      }

      /**
       *  @brief  Narrow char
       *
       *  This virtual function converts the char to char using the simplest
       *  reasonable transformation.  If the conversion fails, dfault is
       *  returned instead.  For an underived ctype<char> facet, @a c will be
       *  returned unchanged.
       *
       *  do_narrow() is a hook for a derived facet to change the behavior of
       *  narrowing.  do_narrow() must always return the same result for the
       *  same input.
       *
       *  Note: this is not what you want for codepage conversions.  See
       *  codecvt for that.
       *
       *  @param __c  The char to convert.
       *  @param __dfault  Char to return if conversion fails.
       *  @return  The converted char.
      */
      virtual char
      do_narrow(char_type __c, char __dfault) const
      { return __c; }

      /**
       *  @brief  Narrow char array to char array
       *
       *  This virtual function converts each char in the range [lo,hi) to
       *  char using the simplest reasonable transformation and writes the
       *  results to the destination array.  For any char in the input that
       *  cannot be converted, @a dfault is used instead.  For an underived
       *  ctype<char> facet, the argument will be copied unchanged.
       *
       *  do_narrow() is a hook for a derived facet to change the behavior of
       *  narrowing.  do_narrow() must always return the same result for the
       *  same input.
       *
       *  Note: this is not what you want for codepage conversions.  See
       *  codecvt for that.
       *
       *  @param __lo  Pointer to start of range.
       *  @param __hi  Pointer to end of range.
       *  @param __dfault  Char to use if conversion fails.
       *  @param __to  Pointer to the destination array.
       *  @return  @a __hi.
      */
      virtual const char_type*
      do_narrow(const char_type* __lo, const char_type* __hi,
		char __dfault, char* __to) const
      {
	__builtin_memcpy(__to, __lo, __hi - __lo);
	return __hi;
      }

    private:
      void _M_narrow_init() const;
      void _M_widen_init() const;
    };

#ifdef _GLIBCXX_USE_WCHAR_T
  /**
   *  @brief  The ctype<wchar_t> specialization.
   *  @ingroup locales
   *
   *  This class defines classification and conversion functions for the
   *  wchar_t type.  It gets used by wchar_t streams for many I/O operations.
   *  The wchar_t specialization provides a number of optimizations as well.
   *
   *  ctype<wchar_t> inherits its public methods from
   *  __ctype_abstract_base<wchar_t>.
  */
  template<>
    class ctype<wchar_t> : public __ctype_abstract_base<wchar_t>
    {
    public:
      // Types:
      /// Typedef for the template parameter wchar_t.
      typedef wchar_t		char_type;
      typedef wctype_t		__wmask_type;

    protected:
      __c_locale		_M_c_locale_ctype;

      // Pre-computed narrowed and widened chars.
      bool                      _M_narrow_ok;
      char                      _M_narrow[128];
      wint_t                    _M_widen[1 + static_cast<unsigned char>(-1)];

      // Pre-computed elements for do_is.
      mask                      _M_bit[16];
      __wmask_type              _M_wmask[16];

    public:
      // Data Members:
      /// The facet id for ctype<wchar_t>
      static locale::id		id;

      /**
       *  @brief  Constructor performs initialization.
       *
       *  This is the constructor provided by the standard.
       *
       *  @param __refs  Passed to the base facet class.
      */
      explicit
      ctype(size_t __refs = 0);

      /**
       *  @brief  Constructor performs static initialization.
       *
       *  This constructor is used to construct the initial C locale facet.
       *
       *  @param __cloc  Handle to C locale data.
       *  @param __refs  Passed to the base facet class.
      */
      explicit
      ctype(__c_locale __cloc, size_t __refs = 0);

    protected:
      __wmask_type
      _M_convert_to_wmask(const mask __m) const throw();

      /// Destructor
      virtual
      ~ctype();

      /**
       *  @brief  Test wchar_t classification.
       *
       *  This function finds a mask M for @a c and compares it to mask @a m.
       *
       *  do_is() is a hook for a derived facet to change the behavior of
       *  classifying.  do_is() must always return the same result for the
       *  same input.
       *
       *  @param __c  The wchar_t to find the mask of.
       *  @param __m  The mask to compare against.
       *  @return  (M & __m) != 0.
      */
      virtual bool
      do_is(mask __m, char_type __c) const;

      /**
       *  @brief  Return a mask array.
       *
       *  This function finds the mask for each wchar_t in the range [lo,hi)
       *  and successively writes it to vec.  vec must have as many elements
       *  as the input.
       *
       *  do_is() is a hook for a derived facet to change the behavior of
       *  classifying.  do_is() must always return the same result for the
       *  same input.
       *
       *  @param __lo  Pointer to start of range.
       *  @param __hi  Pointer to end of range.
       *  @param __vec  Pointer to an array of mask storage.
       *  @return  @a __hi.
      */
      virtual const char_type*
      do_is(const char_type* __lo, const char_type* __hi, mask* __vec) const;

      /**
       *  @brief  Find wchar_t matching mask
       *
       *  This function searches for and returns the first wchar_t c in
       *  [__lo,__hi) for which is(__m,c) is true.
       *
       *  do_scan_is() is a hook for a derived facet to change the behavior of
       *  match searching.  do_is() must always return the same result for the
       *  same input.
       *
       *  @param __m  The mask to compare against.
       *  @param __lo  Pointer to start of range.
       *  @param __hi  Pointer to end of range.
       *  @return  Pointer to a matching wchar_t if found, else @a __hi.
      */
      virtual const char_type*
      do_scan_is(mask __m, const char_type* __lo, const char_type* __hi) const;

      /**
       *  @brief  Find wchar_t not matching mask
       *
       *  This function searches for and returns a pointer to the first
       *  wchar_t c of [__lo,__hi) for which is(__m,c) is false.
       *
       *  do_scan_is() is a hook for a derived facet to change the behavior of
       *  match searching.  do_is() must always return the same result for the
       *  same input.
       *
       *  @param __m  The mask to compare against.
       *  @param __lo  Pointer to start of range.
       *  @param __hi  Pointer to end of range.
       *  @return  Pointer to a non-matching wchar_t if found, else @a __hi.
      */
      virtual const char_type*
      do_scan_not(mask __m, const char_type* __lo,
		  const char_type* __hi) const;

      /**
       *  @brief  Convert to uppercase.
       *
       *  This virtual function converts the wchar_t argument to uppercase if
       *  possible.  If not possible (for example, '2'), returns the argument.
       *
       *  do_toupper() is a hook for a derived facet to change the behavior of
       *  uppercasing.  do_toupper() must always return the same result for
       *  the same input.
       *
       *  @param __c  The wchar_t to convert.
       *  @return  The uppercase wchar_t if convertible, else @a __c.
      */
      virtual char_type
      do_toupper(char_type __c) const;

      /**
       *  @brief  Convert array to uppercase.
       *
       *  This virtual function converts each wchar_t in the range [lo,hi) to
       *  uppercase if possible.  Other elements remain untouched.
       *
       *  do_toupper() is a hook for a derived facet to change the behavior of
       *  uppercasing.  do_toupper() must always return the same result for
       *  the same input.
       *
       *  @param __lo  Pointer to start of range.
       *  @param __hi  Pointer to end of range.
       *  @return  @a __hi.
      */
      virtual const char_type*
      do_toupper(char_type* __lo, const char_type* __hi) const;

      /**
       *  @brief  Convert to lowercase.
       *
       *  This virtual function converts the argument to lowercase if
       *  possible.  If not possible (for example, '2'), returns the argument.
       *
       *  do_tolower() is a hook for a derived facet to change the behavior of
       *  lowercasing.  do_tolower() must always return the same result for
       *  the same input.
       *
       *  @param __c  The wchar_t to convert.
       *  @return  The lowercase wchar_t if convertible, else @a __c.
      */
      virtual char_type
      do_tolower(char_type __c) const;

      /**
       *  @brief  Convert array to lowercase.
       *
       *  This virtual function converts each wchar_t in the range [lo,hi) to
       *  lowercase if possible.  Other elements remain untouched.
       *
       *  do_tolower() is a hook for a derived facet to change the behavior of
       *  lowercasing.  do_tolower() must always return the same result for
       *  the same input.
       *
       *  @param __lo  Pointer to start of range.
       *  @param __hi  Pointer to end of range.
       *  @return  @a __hi.
      */
      virtual const char_type*
      do_tolower(char_type* __lo, const char_type* __hi) const;

      /**
       *  @brief  Widen char to wchar_t
       *
       *  This virtual function converts the char to wchar_t using the
       *  simplest reasonable transformation.  For an underived ctype<wchar_t>
       *  facet, the argument will be cast to wchar_t.
       *
       *  do_widen() is a hook for a derived facet to change the behavior of
       *  widening.  do_widen() must always return the same result for the
       *  same input.
       *
       *  Note: this is not what you want for codepage conversions.  See
       *  codecvt for that.
       *
       *  @param __c  The char to convert.
       *  @return  The converted wchar_t.
      */
      virtual char_type
      do_widen(char __c) const;

      /**
       *  @brief  Widen char array to wchar_t array
       *
       *  This function converts each char in the input to wchar_t using the
       *  simplest reasonable transformation.  For an underived ctype<wchar_t>
       *  facet, the argument will be copied, casting each element to wchar_t.
       *
       *  do_widen() is a hook for a derived facet to change the behavior of
       *  widening.  do_widen() must always return the same result for the
       *  same input.
       *
       *  Note: this is not what you want for codepage conversions.  See
       *  codecvt for that.
       *
       *  @param __lo  Pointer to start range.
       *  @param __hi  Pointer to end of range.
       *  @param __to  Pointer to the destination array.
       *  @return  @a __hi.
      */
      virtual const char*
      do_widen(const char* __lo, const char* __hi, char_type* __to) const;

      /**
       *  @brief  Narrow wchar_t to char
       *
       *  This virtual function converts the argument to char using
       *  the simplest reasonable transformation.  If the conversion
       *  fails, dfault is returned instead.  For an underived
       *  ctype<wchar_t> facet, @a c will be cast to char and
       *  returned.
       *
       *  do_narrow() is a hook for a derived facet to change the
       *  behavior of narrowing.  do_narrow() must always return the
       *  same result for the same input.
       *
       *  Note: this is not what you want for codepage conversions.  See
       *  codecvt for that.
       *
       *  @param __c  The wchar_t to convert.
       *  @param __dfault  Char to return if conversion fails.
       *  @return  The converted char.
      */
      virtual char
      do_narrow(char_type __c, char __dfault) const;

      /**
       *  @brief  Narrow wchar_t array to char array
       *
       *  This virtual function converts each wchar_t in the range [lo,hi) to
       *  char using the simplest reasonable transformation and writes the
       *  results to the destination array.  For any wchar_t in the input that
       *  cannot be converted, @a dfault is used instead.  For an underived
       *  ctype<wchar_t> facet, the argument will be copied, casting each
       *  element to char.
       *
       *  do_narrow() is a hook for a derived facet to change the behavior of
       *  narrowing.  do_narrow() must always return the same result for the
       *  same input.
       *
       *  Note: this is not what you want for codepage conversions.  See
       *  codecvt for that.
       *
       *  @param __lo  Pointer to start of range.
       *  @param __hi  Pointer to end of range.
       *  @param __dfault  Char to use if conversion fails.
       *  @param __to  Pointer to the destination array.
       *  @return  @a __hi.
      */
      virtual const char_type*
      do_narrow(const char_type* __lo, const char_type* __hi,
		char __dfault, char* __to) const;

      // For use at construction time only.
      void
      _M_initialize_ctype() throw();
    };
#endif //_GLIBCXX_USE_WCHAR_T

  /// class ctype_byname [22.2.1.2].
  template<typename _CharT>
    class ctype_byname : public ctype<_CharT>
    {
    public:
      typedef typename ctype<_CharT>::mask  mask;

      explicit
      ctype_byname(const char* __s, size_t __refs = 0);

    protected:
      virtual
      ~ctype_byname() { };
    };

  /// 22.2.1.4  Class ctype_byname specializations.
  template<>
    class ctype_byname<char> : public ctype<char>
    {
    public:
      explicit
      ctype_byname(const char* __s, size_t __refs = 0);

    protected:
      virtual
      ~ctype_byname();
    };

#ifdef _GLIBCXX_USE_WCHAR_T
  template<>
    class ctype_byname<wchar_t> : public ctype<wchar_t>
    {
    public:
      explicit
      ctype_byname(const char* __s, size_t __refs = 0);

    protected:
      virtual
      ~ctype_byname();
    };
#endif

_GLIBCXX_END_NAMESPACE_VERSION
} // namespace

// Include host and configuration specific ctype inlines.
#include <bits/ctype_inline.h>

namespace std _GLIBCXX_VISIBILITY(default)
{
_GLIBCXX_BEGIN_NAMESPACE_VERSION

  // 22.2.2  The numeric category.
  class __num_base
  {
  public:
    // NB: Code depends on the order of _S_atoms_out elements.
    // Below are the indices into _S_atoms_out.
    enum
      {
        _S_ominus,
        _S_oplus,
        _S_ox,
        _S_oX,
        _S_odigits,
        _S_odigits_end = _S_odigits + 16,
        _S_oudigits = _S_odigits_end,
        _S_oudigits_end = _S_oudigits + 16,
        _S_oe = _S_odigits + 14,  // For scientific notation, 'e'
        _S_oE = _S_oudigits + 14, // For scientific notation, 'E'
	_S_oend = _S_oudigits_end
      };

    // A list of valid numeric literals for output.  This array
    // contains chars that will be passed through the current locale's
    // ctype<_CharT>.widen() and then used to render numbers.
    // For the standard "C" locale, this is
    // "-+xX0123456789abcdef0123456789ABCDEF".
    static const char* _S_atoms_out;

    // String literal of acceptable (narrow) input, for num_get.
    // "-+xX0123456789abcdefABCDEF"
    static const char* _S_atoms_in;

    enum
    {
      _S_iminus,
      _S_iplus,
      _S_ix,
      _S_iX,
      _S_izero,
      _S_ie = _S_izero + 14,
      _S_iE = _S_izero + 20,
      _S_iend = 26
    };

    // num_put
    // Construct and return valid scanf format for floating point types.
    static void
    _S_format_float(const ios_base& __io, char* __fptr, char __mod) throw();
  };

  template<typename _CharT>
    struct __numpunct_cache : public locale::facet
    {
      const char*			_M_grouping;
      size_t                            _M_grouping_size;
      bool				_M_use_grouping;
      const _CharT*			_M_truename;
      size_t                            _M_truename_size;
      const _CharT*			_M_falsename;
      size_t                            _M_falsename_size;
      _CharT				_M_decimal_point;
      _CharT				_M_thousands_sep;

      // A list of valid numeric literals for output: in the standard
      // "C" locale, this is "-+xX0123456789abcdef0123456789ABCDEF".
      // This array contains the chars after having been passed
      // through the current locale's ctype<_CharT>.widen().
      _CharT				_M_atoms_out[__num_base::_S_oend];

      // A list of valid numeric literals for input: in the standard
      // "C" locale, this is "-+xX0123456789abcdefABCDEF"
      // This array contains the chars after having been passed
      // through the current locale's ctype<_CharT>.widen().
      _CharT				_M_atoms_in[__num_base::_S_iend];

      bool				_M_allocated;

      __numpunct_cache(size_t __refs = 0)
      : facet(__refs), _M_grouping(0), _M_grouping_size(0),
	_M_use_grouping(false),
	_M_truename(0), _M_truename_size(0), _M_falsename(0),
	_M_falsename_size(0), _M_decimal_point(_CharT()),
	_M_thousands_sep(_CharT()), _M_allocated(false)
        { }

      ~__numpunct_cache();

      void
      _M_cache(const locale& __loc);

    private:
      __numpunct_cache&
      operator=(const __numpunct_cache&);
      
      explicit
      __numpunct_cache(const __numpunct_cache&);
    };

  template<typename _CharT>
    __numpunct_cache<_CharT>::~__numpunct_cache()
    {
      if (_M_allocated)
	{
	  delete [] _M_grouping;
	  delete [] _M_truename;
	  delete [] _M_falsename;
	}
    }

  /**
   *  @brief  Primary class template numpunct.
   *  @ingroup locales
   *
   *  This facet stores several pieces of information related to printing and
   *  scanning numbers, such as the decimal point character.  It takes a
   *  template parameter specifying the char type.  The numpunct facet is
   *  used by streams for many I/O operations involving numbers.
   *
   *  The numpunct template uses protected virtual functions to provide the
   *  actual results.  The public accessors forward the call to the virtual
   *  functions.  These virtual functions are hooks for developers to
   *  implement the behavior they require from a numpunct facet.
  */
  template<typename _CharT>
    class numpunct : public locale::facet
    {
    public:
      // Types:
      //@{
      /// Public typedefs
      typedef _CharT			char_type;
      typedef basic_string<_CharT>	string_type;
      //@}
      typedef __numpunct_cache<_CharT>  __cache_type;

    protected:
      __cache_type*			_M_data;

    public:
      /// Numpunct facet id.
      static locale::id			id;

      /**
       *  @brief  Numpunct constructor.
       *
       *  @param  __refs  Refcount to pass to the base class.
       */
      explicit
      numpunct(size_t __refs = 0)
      : facet(__refs), _M_data(0)
      { _M_initialize_numpunct(); }

      /**
       *  @brief  Internal constructor.  Not for general use.
       *
       *  This is a constructor for use by the library itself to set up the
       *  predefined locale facets.
       *
       *  @param  __cache  __numpunct_cache object.
       *  @param  __refs  Refcount to pass to the base class.
       */
      explicit
      numpunct(__cache_type* __cache, size_t __refs = 0)
      : facet(__refs), _M_data(__cache)
      { _M_initialize_numpunct(); }

      /**
       *  @brief  Internal constructor.  Not for general use.
       *
       *  This is a constructor for use by the library itself to set up new
       *  locales.
       *
<<<<<<< HEAD
       *  @param  cloc  The C locale.
       *  @param  refs  Refcount to pass to the base class.
=======
       *  @param  __cloc  The C locale.
       *  @param  __refs  Refcount to pass to the base class.
>>>>>>> 3082eeb7
       */
      explicit
      numpunct(__c_locale __cloc, size_t __refs = 0)
      : facet(__refs), _M_data(0)
      { _M_initialize_numpunct(__cloc); }

      /**
       *  @brief  Return decimal point character.
       *
       *  This function returns a char_type to use as a decimal point.  It
       *  does so by returning returning
       *  numpunct<char_type>::do_decimal_point().
       *
       *  @return  @a char_type representing a decimal point.
      */
      char_type
      decimal_point() const
      { return this->do_decimal_point(); }

      /**
       *  @brief  Return thousands separator character.
       *
       *  This function returns a char_type to use as a thousands
       *  separator.  It does so by returning returning
       *  numpunct<char_type>::do_thousands_sep().
       *
       *  @return  char_type representing a thousands separator.
      */
      char_type
      thousands_sep() const
      { return this->do_thousands_sep(); }

      /**
       *  @brief  Return grouping specification.
       *
       *  This function returns a string representing groupings for the
       *  integer part of a number.  Groupings indicate where thousands
       *  separators should be inserted in the integer part of a number.
       *
       *  Each char in the return string is interpret as an integer
       *  rather than a character.  These numbers represent the number
       *  of digits in a group.  The first char in the string
       *  represents the number of digits in the least significant
       *  group.  If a char is negative, it indicates an unlimited
       *  number of digits for the group.  If more chars from the
       *  string are required to group a number, the last char is used
       *  repeatedly.
       *
       *  For example, if the grouping() returns "\003\002" and is
       *  applied to the number 123456789, this corresponds to
       *  12,34,56,789.  Note that if the string was "32", this would
       *  put more than 50 digits into the least significant group if
       *  the character set is ASCII.
       *
       *  The string is returned by calling
       *  numpunct<char_type>::do_grouping().
       *
       *  @return  string representing grouping specification.
      */
      string
      grouping() const
      { return this->do_grouping(); }

      /**
       *  @brief  Return string representation of bool true.
       *
       *  This function returns a string_type containing the text
       *  representation for true bool variables.  It does so by calling
       *  numpunct<char_type>::do_truename().
       *
       *  @return  string_type representing printed form of true.
      */
      string_type
      truename() const
      { return this->do_truename(); }

      /**
       *  @brief  Return string representation of bool false.
       *
       *  This function returns a string_type containing the text
       *  representation for false bool variables.  It does so by calling
       *  numpunct<char_type>::do_falsename().
       *
       *  @return  string_type representing printed form of false.
      */
      string_type
      falsename() const
      { return this->do_falsename(); }

    protected:
      /// Destructor.
      virtual
      ~numpunct();

      /**
       *  @brief  Return decimal point character.
       *
       *  Returns a char_type to use as a decimal point.  This function is a
       *  hook for derived classes to change the value returned.
       *
       *  @return  @a char_type representing a decimal point.
      */
      virtual char_type
      do_decimal_point() const
      { return _M_data->_M_decimal_point; }

      /**
       *  @brief  Return thousands separator character.
       *
       *  Returns a char_type to use as a thousands separator.  This function
       *  is a hook for derived classes to change the value returned.
       *
       *  @return  @a char_type representing a thousands separator.
      */
      virtual char_type
      do_thousands_sep() const
      { return _M_data->_M_thousands_sep; }

      /**
       *  @brief  Return grouping specification.
       *
       *  Returns a string representing groupings for the integer part of a
       *  number.  This function is a hook for derived classes to change the
       *  value returned.  @see grouping() for details.
       *
       *  @return  String representing grouping specification.
      */
      virtual string
      do_grouping() const
      { return _M_data->_M_grouping; }

      /**
       *  @brief  Return string representation of bool true.
       *
       *  Returns a string_type containing the text representation for true
       *  bool variables.  This function is a hook for derived classes to
       *  change the value returned.
       *
       *  @return  string_type representing printed form of true.
      */
      virtual string_type
      do_truename() const
      { return _M_data->_M_truename; }

      /**
       *  @brief  Return string representation of bool false.
       *
       *  Returns a string_type containing the text representation for false
       *  bool variables.  This function is a hook for derived classes to
       *  change the value returned.
       *
       *  @return  string_type representing printed form of false.
      */
      virtual string_type
      do_falsename() const
      { return _M_data->_M_falsename; }

      // For use at construction time only.
      void
      _M_initialize_numpunct(__c_locale __cloc = 0);
    };

  template<typename _CharT>
    locale::id numpunct<_CharT>::id;

  template<>
    numpunct<char>::~numpunct();

  template<>
    void
    numpunct<char>::_M_initialize_numpunct(__c_locale __cloc);

#ifdef _GLIBCXX_USE_WCHAR_T
  template<>
    numpunct<wchar_t>::~numpunct();

  template<>
    void
    numpunct<wchar_t>::_M_initialize_numpunct(__c_locale __cloc);
#endif

  /// class numpunct_byname [22.2.3.2].
  template<typename _CharT>
    class numpunct_byname : public numpunct<_CharT>
    {
    public:
      typedef _CharT			char_type;
      typedef basic_string<_CharT>	string_type;

      explicit
      numpunct_byname(const char* __s, size_t __refs = 0)
      : numpunct<_CharT>(__refs)
      {
	if (__builtin_strcmp(__s, "C") != 0
	    && __builtin_strcmp(__s, "POSIX") != 0)
	  {
	    __c_locale __tmp;
	    this->_S_create_c_locale(__tmp, __s);
	    this->_M_initialize_numpunct(__tmp);
	    this->_S_destroy_c_locale(__tmp);
	  }
      }

    protected:
      virtual
      ~numpunct_byname() { }
    };

_GLIBCXX_BEGIN_NAMESPACE_LDBL

  /**
   *  @brief  Primary class template num_get.
   *  @ingroup locales
   *
   *  This facet encapsulates the code to parse and return a number
   *  from a string.  It is used by the istream numeric extraction
   *  operators.
   *
   *  The num_get template uses protected virtual functions to provide the
   *  actual results.  The public accessors forward the call to the virtual
   *  functions.  These virtual functions are hooks for developers to
   *  implement the behavior they require from the num_get facet.
  */
  template<typename _CharT, typename _InIter>
    class num_get : public locale::facet
    {
    public:
      // Types:
      //@{
      /// Public typedefs
      typedef _CharT			char_type;
      typedef _InIter			iter_type;
      //@}

      /// Numpunct facet id.
      static locale::id			id;

      /**
       *  @brief  Constructor performs initialization.
       *
       *  This is the constructor provided by the standard.
       *
       *  @param __refs  Passed to the base facet class.
      */
      explicit
      num_get(size_t __refs = 0) : facet(__refs) { }

      /**
       *  @brief  Numeric parsing.
       *
       *  Parses the input stream into the bool @a v.  It does so by calling
       *  num_get::do_get().
       *
       *  If ios_base::boolalpha is set, attempts to read
       *  ctype<CharT>::truename() or ctype<CharT>::falsename().  Sets
       *  @a v to true or false if successful.  Sets err to
       *  ios_base::failbit if reading the string fails.  Sets err to
       *  ios_base::eofbit if the stream is emptied.
       *
       *  If ios_base::boolalpha is not set, proceeds as with reading a long,
       *  except if the value is 1, sets @a v to true, if the value is 0, sets
       *  @a v to false, and otherwise set err to ios_base::failbit.
       *
       *  @param  __in  Start of input stream.
       *  @param  __end  End of input stream.
       *  @param  __io  Source of locale and flags.
       *  @param  __err  Error flags to set.
       *  @param  __v  Value to format and insert.
       *  @return  Iterator after reading.
      */
      iter_type
      get(iter_type __in, iter_type __end, ios_base& __io,
	  ios_base::iostate& __err, bool& __v) const
      { return this->do_get(__in, __end, __io, __err, __v); }

      //@{
      /**
       *  @brief  Numeric parsing.
       *
       *  Parses the input stream into the integral variable @a v.  It does so
       *  by calling num_get::do_get().
       *
       *  Parsing is affected by the flag settings in @a io.
       *
       *  The basic parse is affected by the value of io.flags() &
       *  ios_base::basefield.  If equal to ios_base::oct, parses like the
       *  scanf %o specifier.  Else if equal to ios_base::hex, parses like %X
       *  specifier.  Else if basefield equal to 0, parses like the %i
       *  specifier.  Otherwise, parses like %d for signed and %u for unsigned
       *  types.  The matching type length modifier is also used.
       *
       *  Digit grouping is interpreted according to numpunct::grouping() and
       *  numpunct::thousands_sep().  If the pattern of digit groups isn't
       *  consistent, sets err to ios_base::failbit.
       *
       *  If parsing the string yields a valid value for @a v, @a v is set.
       *  Otherwise, sets err to ios_base::failbit and leaves @a v unaltered.
       *  Sets err to ios_base::eofbit if the stream is emptied.
       *
       *  @param  __in  Start of input stream.
       *  @param  __end  End of input stream.
       *  @param  __io  Source of locale and flags.
       *  @param  __err  Error flags to set.
       *  @param  __v  Value to format and insert.
       *  @return  Iterator after reading.
      */
      iter_type
      get(iter_type __in, iter_type __end, ios_base& __io,
	  ios_base::iostate& __err, long& __v) const
      { return this->do_get(__in, __end, __io, __err, __v); }

      iter_type
      get(iter_type __in, iter_type __end, ios_base& __io,
	  ios_base::iostate& __err, unsigned short& __v) const
      { return this->do_get(__in, __end, __io, __err, __v); }

      iter_type
      get(iter_type __in, iter_type __end, ios_base& __io,
	  ios_base::iostate& __err, unsigned int& __v)   const
      { return this->do_get(__in, __end, __io, __err, __v); }

      iter_type
      get(iter_type __in, iter_type __end, ios_base& __io,
	  ios_base::iostate& __err, unsigned long& __v)  const
      { return this->do_get(__in, __end, __io, __err, __v); }

#ifdef _GLIBCXX_USE_LONG_LONG
      iter_type
      get(iter_type __in, iter_type __end, ios_base& __io,
	  ios_base::iostate& __err, long long& __v) const
      { return this->do_get(__in, __end, __io, __err, __v); }

      iter_type
      get(iter_type __in, iter_type __end, ios_base& __io,
	  ios_base::iostate& __err, unsigned long long& __v)  const
      { return this->do_get(__in, __end, __io, __err, __v); }
#endif
      //@}

      //@{
      /**
       *  @brief  Numeric parsing.
       *
       *  Parses the input stream into the integral variable @a v.  It does so
       *  by calling num_get::do_get().
       *
       *  The input characters are parsed like the scanf %g specifier.  The
       *  matching type length modifier is also used.
       *
       *  The decimal point character used is numpunct::decimal_point().
       *  Digit grouping is interpreted according to numpunct::grouping() and
       *  numpunct::thousands_sep().  If the pattern of digit groups isn't
       *  consistent, sets err to ios_base::failbit.
       *
       *  If parsing the string yields a valid value for @a v, @a v is set.
       *  Otherwise, sets err to ios_base::failbit and leaves @a v unaltered.
       *  Sets err to ios_base::eofbit if the stream is emptied.
       *
       *  @param  __in  Start of input stream.
       *  @param  __end  End of input stream.
       *  @param  __io  Source of locale and flags.
       *  @param  __err  Error flags to set.
       *  @param  __v  Value to format and insert.
       *  @return  Iterator after reading.
      */
      iter_type
      get(iter_type __in, iter_type __end, ios_base& __io,
	  ios_base::iostate& __err, float& __v) const
      { return this->do_get(__in, __end, __io, __err, __v); }

      iter_type
      get(iter_type __in, iter_type __end, ios_base& __io,
	  ios_base::iostate& __err, double& __v) const
      { return this->do_get(__in, __end, __io, __err, __v); }

      iter_type
      get(iter_type __in, iter_type __end, ios_base& __io,
	  ios_base::iostate& __err, long double& __v) const
      { return this->do_get(__in, __end, __io, __err, __v); }
      //@}

      /**
       *  @brief  Numeric parsing.
       *
       *  Parses the input stream into the pointer variable @a v.  It does so
       *  by calling num_get::do_get().
       *
       *  The input characters are parsed like the scanf %p specifier.
       *
       *  Digit grouping is interpreted according to numpunct::grouping() and
       *  numpunct::thousands_sep().  If the pattern of digit groups isn't
       *  consistent, sets err to ios_base::failbit.
       *
       *  Note that the digit grouping effect for pointers is a bit ambiguous
       *  in the standard and shouldn't be relied on.  See DR 344.
       *
       *  If parsing the string yields a valid value for @a v, @a v is set.
       *  Otherwise, sets err to ios_base::failbit and leaves @a v unaltered.
       *  Sets err to ios_base::eofbit if the stream is emptied.
       *
       *  @param  __in  Start of input stream.
       *  @param  __end  End of input stream.
       *  @param  __io  Source of locale and flags.
       *  @param  __err  Error flags to set.
       *  @param  __v  Value to format and insert.
       *  @return  Iterator after reading.
      */
      iter_type
      get(iter_type __in, iter_type __end, ios_base& __io,
	  ios_base::iostate& __err, void*& __v) const
      { return this->do_get(__in, __end, __io, __err, __v); }

    protected:
      /// Destructor.
      virtual ~num_get() { }

      iter_type
      _M_extract_float(iter_type, iter_type, ios_base&, ios_base::iostate&,
		       string&) const;

      template<typename _ValueT>
        iter_type
        _M_extract_int(iter_type, iter_type, ios_base&, ios_base::iostate&,
		       _ValueT&) const;

      template<typename _CharT2>
      typename __gnu_cxx::__enable_if<__is_char<_CharT2>::__value, int>::__type
        _M_find(const _CharT2*, size_t __len, _CharT2 __c) const
        {
	  int __ret = -1;
	  if (__len <= 10)
	    {
	      if (__c >= _CharT2('0') && __c < _CharT2(_CharT2('0') + __len))
		__ret = __c - _CharT2('0');
	    }
	  else
	    {
	      if (__c >= _CharT2('0') && __c <= _CharT2('9'))
		__ret = __c - _CharT2('0');
	      else if (__c >= _CharT2('a') && __c <= _CharT2('f'))
		__ret = 10 + (__c - _CharT2('a'));
	      else if (__c >= _CharT2('A') && __c <= _CharT2('F'))
		__ret = 10 + (__c - _CharT2('A'));
	    }
	  return __ret;
	}

      template<typename _CharT2>
      typename __gnu_cxx::__enable_if<!__is_char<_CharT2>::__value, 
				      int>::__type
        _M_find(const _CharT2* __zero, size_t __len, _CharT2 __c) const
        {
	  int __ret = -1;
	  const char_type* __q = char_traits<_CharT2>::find(__zero, __len, __c);
	  if (__q)
	    {
	      __ret = __q - __zero;
	      if (__ret > 15)
		__ret -= 6;
	    }
	  return __ret;
	}

      //@{
      /**
       *  @brief  Numeric parsing.
       *
       *  Parses the input stream into the variable @a v.  This function is a
       *  hook for derived classes to change the value returned.  @see get()
       *  for more details.
       *
       *  @param  __beg  Start of input stream.
       *  @param  __end  End of input stream.
       *  @param  __io  Source of locale and flags.
       *  @param  __err  Error flags to set.
       *  @param  __v  Value to format and insert.
       *  @return  Iterator after reading.
      */
      virtual iter_type
<<<<<<< HEAD
      do_get(iter_type, iter_type, ios_base&, ios_base::iostate&, bool&) const;

      virtual iter_type
=======
>>>>>>> 3082eeb7
      do_get(iter_type __beg, iter_type __end, ios_base& __io,
	     ios_base::iostate& __err, long& __v) const
      { return _M_extract_int(__beg, __end, __io, __err, __v); }

      virtual iter_type
      do_get(iter_type __beg, iter_type __end, ios_base& __io,
	     ios_base::iostate& __err, unsigned short& __v) const
      { return _M_extract_int(__beg, __end, __io, __err, __v); }

      virtual iter_type
      do_get(iter_type __beg, iter_type __end, ios_base& __io,
	     ios_base::iostate& __err, unsigned int& __v) const
      { return _M_extract_int(__beg, __end, __io, __err, __v); }

      virtual iter_type
      do_get(iter_type __beg, iter_type __end, ios_base& __io,
	     ios_base::iostate& __err, unsigned long& __v) const
      { return _M_extract_int(__beg, __end, __io, __err, __v); }

#ifdef _GLIBCXX_USE_LONG_LONG
      virtual iter_type
      do_get(iter_type __beg, iter_type __end, ios_base& __io,
	     ios_base::iostate& __err, long long& __v) const
      { return _M_extract_int(__beg, __end, __io, __err, __v); }	

      virtual iter_type
      do_get(iter_type __beg, iter_type __end, ios_base& __io,
	     ios_base::iostate& __err, unsigned long long& __v) const
      { return _M_extract_int(__beg, __end, __io, __err, __v); }
#endif

      virtual iter_type
      do_get(iter_type, iter_type, ios_base&, ios_base::iostate&, bool&) const;

      virtual iter_type
      do_get(iter_type, iter_type, ios_base&, ios_base::iostate&, float&) const;

      virtual iter_type
      do_get(iter_type, iter_type, ios_base&, ios_base::iostate&,
	     double&) const;

      // XXX GLIBCXX_ABI Deprecated
#if defined _GLIBCXX_LONG_DOUBLE_COMPAT && defined __LONG_DOUBLE_128__
      virtual iter_type
      __do_get(iter_type, iter_type, ios_base&, ios_base::iostate&,
	       double&) const;
#else
      virtual iter_type
      do_get(iter_type, iter_type, ios_base&, ios_base::iostate&,
	     long double&) const;
#endif

      virtual iter_type
      do_get(iter_type, iter_type, ios_base&, ios_base::iostate&, void*&) const;

      // XXX GLIBCXX_ABI Deprecated
#if defined _GLIBCXX_LONG_DOUBLE_COMPAT && defined __LONG_DOUBLE_128__
      virtual iter_type
      do_get(iter_type, iter_type, ios_base&, ios_base::iostate&,
	     long double&) const;
#endif
      //@}
    };

  template<typename _CharT, typename _InIter>
    locale::id num_get<_CharT, _InIter>::id;


  /**
   *  @brief  Primary class template num_put.
   *  @ingroup locales
   *
   *  This facet encapsulates the code to convert a number to a string.  It is
   *  used by the ostream numeric insertion operators.
   *
   *  The num_put template uses protected virtual functions to provide the
   *  actual results.  The public accessors forward the call to the virtual
   *  functions.  These virtual functions are hooks for developers to
   *  implement the behavior they require from the num_put facet.
  */
  template<typename _CharT, typename _OutIter>
    class num_put : public locale::facet
    {
    public:
      // Types:
      //@{
      /// Public typedefs
      typedef _CharT		char_type;
      typedef _OutIter		iter_type;
      //@}

      /// Numpunct facet id.
      static locale::id		id;

      /**
       *  @brief  Constructor performs initialization.
       *
       *  This is the constructor provided by the standard.
       *
       *  @param __refs  Passed to the base facet class.
      */
      explicit
      num_put(size_t __refs = 0) : facet(__refs) { }

      /**
       *  @brief  Numeric formatting.
       *
       *  Formats the boolean @a v and inserts it into a stream.  It does so
       *  by calling num_put::do_put().
       *
       *  If ios_base::boolalpha is set, writes ctype<CharT>::truename() or
       *  ctype<CharT>::falsename().  Otherwise formats @a v as an int.
       *
       *  @param  __s  Stream to write to.
       *  @param  __io  Source of locale and flags.
       *  @param  __fill  Char_type to use for filling.
       *  @param  __v  Value to format and insert.
       *  @return  Iterator after writing.
      */
      iter_type
      put(iter_type __s, ios_base& __io, char_type __fill, bool __v) const
      { return this->do_put(__s, __io, __fill, __v); }

      //@{
      /**
       *  @brief  Numeric formatting.
       *
       *  Formats the integral value @a v and inserts it into a
       *  stream.  It does so by calling num_put::do_put().
       *
       *  Formatting is affected by the flag settings in @a io.
       *
       *  The basic format is affected by the value of io.flags() &
       *  ios_base::basefield.  If equal to ios_base::oct, formats like the
       *  printf %o specifier.  Else if equal to ios_base::hex, formats like
       *  %x or %X with ios_base::uppercase unset or set respectively.
       *  Otherwise, formats like %d, %ld, %lld for signed and %u, %lu, %llu
       *  for unsigned values.  Note that if both oct and hex are set, neither
       *  will take effect.
       *
       *  If ios_base::showpos is set, '+' is output before positive values.
       *  If ios_base::showbase is set, '0' precedes octal values (except 0)
       *  and '0[xX]' precedes hex values.
       *
       *  Thousands separators are inserted according to numpunct::grouping()
       *  and numpunct::thousands_sep().  The decimal point character used is
       *  numpunct::decimal_point().
       *
       *  If io.width() is non-zero, enough @a fill characters are inserted to
       *  make the result at least that wide.  If
       *  (io.flags() & ios_base::adjustfield) == ios_base::left, result is
       *  padded at the end.  If ios_base::internal, then padding occurs
       *  immediately after either a '+' or '-' or after '0x' or '0X'.
       *  Otherwise, padding occurs at the beginning.
       *
       *  @param  __s  Stream to write to.
       *  @param  __io  Source of locale and flags.
       *  @param  __fill  Char_type to use for filling.
       *  @param  __v  Value to format and insert.
       *  @return  Iterator after writing.
      */
      iter_type
      put(iter_type __s, ios_base& __io, char_type __fill, long __v) const
      { return this->do_put(__s, __io, __fill, __v); }

      iter_type
      put(iter_type __s, ios_base& __io, char_type __fill,
	  unsigned long __v) const
      { return this->do_put(__s, __io, __fill, __v); }

#ifdef _GLIBCXX_USE_LONG_LONG
      iter_type
      put(iter_type __s, ios_base& __io, char_type __fill, long long __v) const
      { return this->do_put(__s, __io, __fill, __v); }

      iter_type
      put(iter_type __s, ios_base& __io, char_type __fill,
	  unsigned long long __v) const
      { return this->do_put(__s, __io, __fill, __v); }
#endif
      //@}

      //@{
      /**
       *  @brief  Numeric formatting.
       *
       *  Formats the floating point value @a v and inserts it into a stream.
       *  It does so by calling num_put::do_put().
       *
       *  Formatting is affected by the flag settings in @a io.
       *
       *  The basic format is affected by the value of io.flags() &
       *  ios_base::floatfield.  If equal to ios_base::fixed, formats like the
       *  printf %f specifier.  Else if equal to ios_base::scientific, formats
       *  like %e or %E with ios_base::uppercase unset or set respectively.
       *  Otherwise, formats like %g or %G depending on uppercase.  Note that
       *  if both fixed and scientific are set, the effect will also be like
       *  %g or %G.
       *
       *  The output precision is given by io.precision().  This precision is
       *  capped at numeric_limits::digits10 + 2 (different for double and
       *  long double).  The default precision is 6.
       *
       *  If ios_base::showpos is set, '+' is output before positive values.
       *  If ios_base::showpoint is set, a decimal point will always be
       *  output.
       *
       *  Thousands separators are inserted according to numpunct::grouping()
       *  and numpunct::thousands_sep().  The decimal point character used is
       *  numpunct::decimal_point().
       *
       *  If io.width() is non-zero, enough @a fill characters are inserted to
       *  make the result at least that wide.  If
       *  (io.flags() & ios_base::adjustfield) == ios_base::left, result is
       *  padded at the end.  If ios_base::internal, then padding occurs
       *  immediately after either a '+' or '-' or after '0x' or '0X'.
       *  Otherwise, padding occurs at the beginning.
       *
       *  @param  __s  Stream to write to.
       *  @param  __io  Source of locale and flags.
       *  @param  __fill  Char_type to use for filling.
       *  @param  __v  Value to format and insert.
       *  @return  Iterator after writing.
      */
      iter_type
      put(iter_type __s, ios_base& __io, char_type __fill, double __v) const
      { return this->do_put(__s, __io, __fill, __v); }

      iter_type
      put(iter_type __s, ios_base& __io, char_type __fill,
	  long double __v) const
      { return this->do_put(__s, __io, __fill, __v); }
      //@}

      /**
       *  @brief  Numeric formatting.
       *
       *  Formats the pointer value @a v and inserts it into a stream.  It
       *  does so by calling num_put::do_put().
       *
       *  This function formats @a v as an unsigned long with ios_base::hex
       *  and ios_base::showbase set.
       *
       *  @param  __s  Stream to write to.
       *  @param  __io  Source of locale and flags.
       *  @param  __fill  Char_type to use for filling.
       *  @param  __v  Value to format and insert.
       *  @return  Iterator after writing.
      */
      iter_type
      put(iter_type __s, ios_base& __io, char_type __fill,
	  const void* __v) const
      { return this->do_put(__s, __io, __fill, __v); }

    protected:
      template<typename _ValueT>
        iter_type
        _M_insert_float(iter_type, ios_base& __io, char_type __fill,
			char __mod, _ValueT __v) const;

      void
      _M_group_float(const char* __grouping, size_t __grouping_size,
		     char_type __sep, const char_type* __p, char_type* __new,
		     char_type* __cs, int& __len) const;

      template<typename _ValueT>
        iter_type
        _M_insert_int(iter_type, ios_base& __io, char_type __fill,
		      _ValueT __v) const;

      void
      _M_group_int(const char* __grouping, size_t __grouping_size,
		   char_type __sep, ios_base& __io, char_type* __new,
		   char_type* __cs, int& __len) const;

      void
      _M_pad(char_type __fill, streamsize __w, ios_base& __io,
	     char_type* __new, const char_type* __cs, int& __len) const;

      /// Destructor.
      virtual
      ~num_put() { };

      //@{
      /**
       *  @brief  Numeric formatting.
       *
       *  These functions do the work of formatting numeric values and
       *  inserting them into a stream. This function is a hook for derived
       *  classes to change the value returned.
       *
       *  @param  __s  Stream to write to.
       *  @param  __io  Source of locale and flags.
       *  @param  __fill  Char_type to use for filling.
       *  @param  __v  Value to format and insert.
       *  @return  Iterator after writing.
      */
      virtual iter_type
      do_put(iter_type __s, ios_base& __io, char_type __fill, bool __v) const;

      virtual iter_type
      do_put(iter_type __s, ios_base& __io, char_type __fill, long __v) const
      { return _M_insert_int(__s, __io, __fill, __v); }	

      virtual iter_type
      do_put(iter_type __s, ios_base& __io, char_type __fill,
	     unsigned long __v) const
      { return _M_insert_int(__s, __io, __fill, __v); }

#ifdef _GLIBCXX_USE_LONG_LONG
      virtual iter_type
      do_put(iter_type __s, ios_base& __io, char_type __fill,
	     long long __v) const
      { return _M_insert_int(__s, __io, __fill, __v); }

      virtual iter_type
      do_put(iter_type __s, ios_base& __io, char_type __fill,
	     unsigned long long __v) const
      { return _M_insert_int(__s, __io, __fill, __v); }
#endif

      virtual iter_type
      do_put(iter_type, ios_base&, char_type, double) const;

      // XXX GLIBCXX_ABI Deprecated
#if defined _GLIBCXX_LONG_DOUBLE_COMPAT && defined __LONG_DOUBLE_128__
      virtual iter_type
      __do_put(iter_type, ios_base&, char_type, double) const;
#else
      virtual iter_type
      do_put(iter_type, ios_base&, char_type, long double) const;
#endif

      virtual iter_type
      do_put(iter_type, ios_base&, char_type, const void*) const;

      // XXX GLIBCXX_ABI Deprecated
#if defined _GLIBCXX_LONG_DOUBLE_COMPAT && defined __LONG_DOUBLE_128__
      virtual iter_type
      do_put(iter_type, ios_base&, char_type, long double) const;
#endif
      //@}
    };

  template <typename _CharT, typename _OutIter>
    locale::id num_put<_CharT, _OutIter>::id;

_GLIBCXX_END_NAMESPACE_LDBL

  // Subclause convenience interfaces, inlines.
  // NB: These are inline because, when used in a loop, some compilers
  // can hoist the body out of the loop; then it's just as fast as the
  // C is*() function.

  /// Convenience interface to ctype.is(ctype_base::space, __c).
  template<typename _CharT>
    inline bool
    isspace(_CharT __c, const locale& __loc)
    { return use_facet<ctype<_CharT> >(__loc).is(ctype_base::space, __c); }

  /// Convenience interface to ctype.is(ctype_base::print, __c).
  template<typename _CharT>
    inline bool
    isprint(_CharT __c, const locale& __loc)
    { return use_facet<ctype<_CharT> >(__loc).is(ctype_base::print, __c); }

  /// Convenience interface to ctype.is(ctype_base::cntrl, __c).
  template<typename _CharT>
    inline bool
    iscntrl(_CharT __c, const locale& __loc)
    { return use_facet<ctype<_CharT> >(__loc).is(ctype_base::cntrl, __c); }

  /// Convenience interface to ctype.is(ctype_base::upper, __c).
  template<typename _CharT>
    inline bool
    isupper(_CharT __c, const locale& __loc)
    { return use_facet<ctype<_CharT> >(__loc).is(ctype_base::upper, __c); }

  /// Convenience interface to ctype.is(ctype_base::lower, __c).
  template<typename _CharT>
    inline bool 
    islower(_CharT __c, const locale& __loc)
    { return use_facet<ctype<_CharT> >(__loc).is(ctype_base::lower, __c); }

  /// Convenience interface to ctype.is(ctype_base::alpha, __c).
  template<typename _CharT>
    inline bool
    isalpha(_CharT __c, const locale& __loc)
    { return use_facet<ctype<_CharT> >(__loc).is(ctype_base::alpha, __c); }

  /// Convenience interface to ctype.is(ctype_base::digit, __c).
  template<typename _CharT>
    inline bool
    isdigit(_CharT __c, const locale& __loc)
    { return use_facet<ctype<_CharT> >(__loc).is(ctype_base::digit, __c); }

  /// Convenience interface to ctype.is(ctype_base::punct, __c).
  template<typename _CharT>
    inline bool
    ispunct(_CharT __c, const locale& __loc)
    { return use_facet<ctype<_CharT> >(__loc).is(ctype_base::punct, __c); }

  /// Convenience interface to ctype.is(ctype_base::xdigit, __c).
  template<typename _CharT>
    inline bool
    isxdigit(_CharT __c, const locale& __loc)
    { return use_facet<ctype<_CharT> >(__loc).is(ctype_base::xdigit, __c); }

  /// Convenience interface to ctype.is(ctype_base::alnum, __c).
  template<typename _CharT>
    inline bool
    isalnum(_CharT __c, const locale& __loc)
    { return use_facet<ctype<_CharT> >(__loc).is(ctype_base::alnum, __c); }

  /// Convenience interface to ctype.is(ctype_base::graph, __c).
  template<typename _CharT>
    inline bool
    isgraph(_CharT __c, const locale& __loc)
    { return use_facet<ctype<_CharT> >(__loc).is(ctype_base::graph, __c); }

  /// Convenience interface to ctype.toupper(__c).
  template<typename _CharT>
    inline _CharT
    toupper(_CharT __c, const locale& __loc)
    { return use_facet<ctype<_CharT> >(__loc).toupper(__c); }

  /// Convenience interface to ctype.tolower(__c).
  template<typename _CharT>
    inline _CharT
    tolower(_CharT __c, const locale& __loc)
    { return use_facet<ctype<_CharT> >(__loc).tolower(__c); }

_GLIBCXX_END_NAMESPACE_VERSION
} // namespace std

# include <bits/locale_facets.tcc>

#endif<|MERGE_RESOLUTION|>--- conflicted
+++ resolved
@@ -1,11 +1,7 @@
 // Locale support -*- C++ -*-
 
 // Copyright (C) 1997, 1998, 1999, 2000, 2001, 2002, 2003, 2004, 2005,
-<<<<<<< HEAD
-// 2006, 2007, 2008, 2009, 2010
-=======
 // 2006, 2007, 2008, 2009, 2010, 2011
->>>>>>> 3082eeb7
 // Free Software Foundation, Inc.
 //
 // This file is part of the GNU ISO C++ Library.  This library is free
@@ -28,11 +24,7 @@
 // see the files COPYING3 and COPYING.RUNTIME respectively.  If not, see
 // <http://www.gnu.org/licenses/>.
 
-<<<<<<< HEAD
-/** @file locale_facets.h
-=======
 /** @file bits/locale_facets.h
->>>>>>> 3082eeb7
  *  This is an internal header file, included by other library headers.
  *  Do not attempt to use it directly. @headername{locale}
  */
@@ -1696,13 +1688,8 @@
        *  This is a constructor for use by the library itself to set up new
        *  locales.
        *
-<<<<<<< HEAD
-       *  @param  cloc  The C locale.
-       *  @param  refs  Refcount to pass to the base class.
-=======
        *  @param  __cloc  The C locale.
        *  @param  __refs  Refcount to pass to the base class.
->>>>>>> 3082eeb7
        */
       explicit
       numpunct(__c_locale __cloc, size_t __refs = 0)
@@ -2182,12 +2169,6 @@
        *  @return  Iterator after reading.
       */
       virtual iter_type
-<<<<<<< HEAD
-      do_get(iter_type, iter_type, ios_base&, ios_base::iostate&, bool&) const;
-
-      virtual iter_type
-=======
->>>>>>> 3082eeb7
       do_get(iter_type __beg, iter_type __end, ios_base& __io,
 	     ios_base::iostate& __err, long& __v) const
       { return _M_extract_int(__beg, __end, __io, __err, __v); }
