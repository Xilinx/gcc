--- conflicted
+++ resolved
@@ -1,10 +1,6 @@
 // Multiset implementation -*- C++ -*-
 
-<<<<<<< HEAD
 // Copyright (C) 2001, 2002, 2003, 2004, 2005, 2006, 2007, 2008, 2009, 2010
-=======
-// Copyright (C) 2001, 2002, 2003, 2004, 2005, 2006, 2007, 2008, 2009
->>>>>>> e33a1692
 // Free Software Foundation, Inc.
 //
 // This file is part of the GNU ISO C++ Library.  This library is free
@@ -194,7 +190,7 @@
        *  The contents of @a x are a valid, but unspecified %multiset.
        */
       multiset(multiset&& __x)
-      : _M_t(std::forward<_Rep_type>(__x._M_t)) { }
+      : _M_t(std::move(__x._M_t)) { }
 
       /**
        *  @brief  Builds a %multiset from an initializer_list.
@@ -242,25 +238,6 @@
 	// NB: DR 675.
 	this->clear();
 	this->swap(__x);
-	return *this;
-      }
-
-      /**
-       *  @brief  %Multiset list assignment operator.
-       *  @param  l  An initializer_list.
-       *
-       *  This function fills a %multiset with copies of the elements in the
-       *  initializer list @a l.
-       *
-       *  Note that the assignment completely changes the %multiset and
-       *  that the resulting %multiset's size is the same as the number
-       *  of elements assigned.  Old data may be lost.
-       */
-      multiset&
-      operator=(initializer_list<value_type> __l)
-      {
-	this->clear();
-	this->insert(__l.begin(), __l.end());
 	return *this;
       }
 
@@ -435,11 +412,7 @@
        *  cause no gains in efficiency.
        *
        *  See http://gcc.gnu.org/onlinedocs/libstdc++/manual/bk01pt07ch17.html
-<<<<<<< HEAD
        *  for more on @a hinting.
-=======
-       *  for more on "hinting".
->>>>>>> e33a1692
        *
        *  Insertion requires logarithmic time (if the hint is not taken).
        */
