--- conflicted
+++ resolved
@@ -41,10 +41,6 @@
 #pragma GCC system_header
 
 #include <bits/c++config.h>
-<<<<<<< HEAD
-#include <cstddef>
-=======
->>>>>>> 3082eeb7
 #include <string.h>
 
 #ifndef _GLIBCXX_CSTRING
