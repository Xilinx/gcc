// Forwarding declarations -*- C++ -*-

// Copyright (C) 1997, 1998, 1999, 2000, 2001, 2002, 2003, 2004, 2005,
// 2006, 2007, 2009, 2010
// Free Software Foundation, Inc.
//
// This file is part of the GNU ISO C++ Library.  This library is free
// software; you can redistribute it and/or modify it under the
// terms of the GNU General Public License as published by the
// Free Software Foundation; either version 3, or (at your option)
// any later version.

// This library is distributed in the hope that it will be useful,
// but WITHOUT ANY WARRANTY; without even the implied warranty of
// MERCHANTABILITY or FITNESS FOR A PARTICULAR PURPOSE.  See the
// GNU General Public License for more details.

// Under Section 7 of GPL version 3, you are granted additional
// permissions described in the GCC Runtime Library Exception, version
// 3.1, as published by the Free Software Foundation.

// You should have received a copy of the GNU General Public License and
// a copy of the GCC Runtime Library Exception along with this program;
// see the files COPYING3 and COPYING.RUNTIME respectively.  If not, see
// <http://www.gnu.org/licenses/>.

<<<<<<< HEAD
/** @file iosfwd
=======
/** @file include/iosfwd
>>>>>>> 3082eeb7
 *  This is a Standard C++ Library header.
 */

//
// ISO C++ 14882: 27.2  Forward declarations
//

#ifndef _GLIBCXX_IOSFWD
#define _GLIBCXX_IOSFWD 1

#pragma GCC system_header

#include <bits/c++config.h>
#include <bits/stringfwd.h> 	// For string forward declarations.
#include <bits/postypes.h>

namespace std _GLIBCXX_VISIBILITY(default)
{
_GLIBCXX_BEGIN_NAMESPACE_VERSION

  /**
   *  @defgroup io I/O
   *
   *  Nearly all of the I/O classes are parameterized on the type of
   *  characters they read and write.  (The major exception is ios_base at
   *  the top of the hierarchy.)  This is a change from pre-Standard
   *  streams, which were not templates.
   *
   *  For ease of use and compatibility, all of the basic_* I/O-related
   *  classes are given typedef names for both of the builtin character
   *  widths (wide and narrow).  The typedefs are the same as the
   *  pre-Standard names, for example:
   *
   *  @code
   *     typedef basic_ifstream<char>  ifstream;
   *  @endcode
   *
   *  Because properly forward-declaring these classes can be difficult, you
   *  should not do it yourself.  Instead, include the &lt;iosfwd&gt;
   *  header, which contains only declarations of all the I/O classes as
   *  well as the typedefs.  Trying to forward-declare the typedefs
   *  themselves (e.g., <code>class ostream;</code>) is not valid ISO C++.
   *
   *  For more specific declarations, see
   *  http://gcc.gnu.org/onlinedocs/libstdc++/manual/bk01pt11ch24.html
   *
   *  @{
  */
  class ios_base;

  /** 
   *  @defgroup io I/O
   *
   *  Nearly all of the I/O classes are parameterized on the type of
   *  characters they read and write.  (The major exception is ios_base at
   *  the top of the hierarchy.)  This is a change from pre-Standard
   *  streams, which were not templates.
   *
   *  For ease of use and compatibility, all of the basic_* I/O-related
   *  classes are given typedef names for both of the builtin character
   *  widths (wide and narrow).  The typedefs are the same as the
   *  pre-Standard names, for example:
   *
   *  @code
   *     typedef basic_ifstream<char>  ifstream;
   *  @endcode
   *
   *  Because properly forward-declaring these classes can be difficult, you
   *  should not do it yourself.  Instead, include the &lt;iosfwd&gt;
   *  header, which contains only declarations of all the I/O classes as
   *  well as the typedefs.  Trying to forward-declare the typedefs
   *  themselves (e.g., <code>class ostream;</code>) is not valid ISO C++.
   *
   *  For more specific declarations, see
   *  http://gcc.gnu.org/onlinedocs/libstdc++/manual/bk01pt11ch24.html
   *
   *  @{
  */
  class ios_base; 

  template<typename _CharT, typename _Traits = char_traits<_CharT> >
    class basic_ios;

  template<typename _CharT, typename _Traits = char_traits<_CharT> >
    class basic_streambuf;

  template<typename _CharT, typename _Traits = char_traits<_CharT> >
    class basic_istream;

  template<typename _CharT, typename _Traits = char_traits<_CharT> >
    class basic_ostream;

  template<typename _CharT, typename _Traits = char_traits<_CharT> >
    class basic_iostream;

  template<typename _CharT, typename _Traits = char_traits<_CharT>,
	    typename _Alloc = allocator<_CharT> >
    class basic_stringbuf;

  template<typename _CharT, typename _Traits = char_traits<_CharT>,
	   typename _Alloc = allocator<_CharT> >
    class basic_istringstream;

  template<typename _CharT, typename _Traits = char_traits<_CharT>,
	   typename _Alloc = allocator<_CharT> >
    class basic_ostringstream;

  template<typename _CharT, typename _Traits = char_traits<_CharT>,
	   typename _Alloc = allocator<_CharT> >
    class basic_stringstream;

  template<typename _CharT, typename _Traits = char_traits<_CharT> >
    class basic_filebuf;

  template<typename _CharT, typename _Traits = char_traits<_CharT> >
    class basic_ifstream;

  template<typename _CharT, typename _Traits = char_traits<_CharT> >
    class basic_ofstream;

  template<typename _CharT, typename _Traits = char_traits<_CharT> >
    class basic_fstream;

  template<typename _CharT, typename _Traits = char_traits<_CharT> >
    class istreambuf_iterator;

  template<typename _CharT, typename _Traits = char_traits<_CharT> >
    class ostreambuf_iterator;

<<<<<<< HEAD
  // _GLIBCXX_RESOLVE_LIB_DEFECTS
  // Not included.   (??? Apparently no LWG number?)

  typedef basic_ios<char> 		ios;		///< @isiosfwd
  typedef basic_streambuf<char> 	streambuf;	///< @isiosfwd
  typedef basic_istream<char> 		istream;	///< @isiosfwd
  typedef basic_ostream<char> 		ostream;	///< @isiosfwd
  typedef basic_iostream<char> 		iostream;	///< @isiosfwd
  typedef basic_stringbuf<char> 	stringbuf;	///< @isiosfwd
  typedef basic_istringstream<char> 	istringstream;	///< @isiosfwd
  typedef basic_ostringstream<char> 	ostringstream;	///< @isiosfwd
  typedef basic_stringstream<char> 	stringstream;	///< @isiosfwd
  typedef basic_filebuf<char> 		filebuf;	///< @isiosfwd
  typedef basic_ifstream<char> 		ifstream;	///< @isiosfwd
  typedef basic_ofstream<char> 		ofstream;	///< @isiosfwd
  typedef basic_fstream<char> 		fstream;	///< @isiosfwd
=======

  /// Base class for @c char streams.
  typedef basic_ios<char> 		ios; 

  /// Base class for @c char buffers.
  typedef basic_streambuf<char> 	streambuf;

  /// Base class for @c char input streams.
  typedef basic_istream<char> 		istream;

  /// Base class for @c char output streams.
  typedef basic_ostream<char> 		ostream;

  /// Base class for @c char mixed input and output streams.
  typedef basic_iostream<char> 		iostream;

  /// Class for @c char memory buffers.
  typedef basic_stringbuf<char> 	stringbuf;

  /// Class for @c char input memory streams.
  typedef basic_istringstream<char> 	istringstream;

  /// Class for @c char output memory streams.
  typedef basic_ostringstream<char> 	ostringstream;

  /// Class for @c char mixed input and output memory streams.
  typedef basic_stringstream<char> 	stringstream;

  /// Class for @c char file buffers.
  typedef basic_filebuf<char> 		filebuf;

  /// Class for @c char input file streams.
  typedef basic_ifstream<char> 		ifstream;

  /// Class for @c char output file streams.
  typedef basic_ofstream<char> 		ofstream;

  /// Class for @c char mixed input and output file streams.
  typedef basic_fstream<char> 		fstream;
>>>>>>> 3082eeb7

#ifdef _GLIBCXX_USE_WCHAR_T
  /// Base class for @c wchar_t streams.
  typedef basic_ios<wchar_t> 		wios;

  /// Base class for @c wchar_t buffers.
  typedef basic_streambuf<wchar_t> 	wstreambuf;

  /// Base class for @c wchar_t input streams.
  typedef basic_istream<wchar_t> 	wistream;

  /// Base class for @c wchar_t output streams.
  typedef basic_ostream<wchar_t> 	wostream;

  /// Base class for @c wchar_t mixed input and output streams.
  typedef basic_iostream<wchar_t> 	wiostream;

  /// Class for @c wchar_t memory buffers.
  typedef basic_stringbuf<wchar_t> 	wstringbuf;

  /// Class for @c wchar_t input memory streams.
  typedef basic_istringstream<wchar_t> 	wistringstream;

  /// Class for @c wchar_t output memory streams.
  typedef basic_ostringstream<wchar_t> 	wostringstream;

  /// Class for @c wchar_t mixed input and output memory streams.
  typedef basic_stringstream<wchar_t> 	wstringstream;

  /// Class for @c wchar_t file buffers.
  typedef basic_filebuf<wchar_t> 	wfilebuf;

  /// Class for @c wchar_t input file streams.
  typedef basic_ifstream<wchar_t> 	wifstream;

  /// Class for @c wchar_t output file streams.
  typedef basic_ofstream<wchar_t> 	wofstream;

  /// Class for @c wchar_t mixed input and output file streams.
  typedef basic_fstream<wchar_t> 	wfstream;
#endif
  /** @}  */

_GLIBCXX_END_NAMESPACE_VERSION
} // namespace

#endif /* _GLIBCXX_IOSFWD */<|MERGE_RESOLUTION|>--- conflicted
+++ resolved
@@ -24,11 +24,7 @@
 // see the files COPYING3 and COPYING.RUNTIME respectively.  If not, see
 // <http://www.gnu.org/licenses/>.
 
-<<<<<<< HEAD
-/** @file iosfwd
-=======
 /** @file include/iosfwd
->>>>>>> 3082eeb7
  *  This is a Standard C++ Library header.
  */
 
@@ -79,36 +75,6 @@
   */
   class ios_base;
 
-  /** 
-   *  @defgroup io I/O
-   *
-   *  Nearly all of the I/O classes are parameterized on the type of
-   *  characters they read and write.  (The major exception is ios_base at
-   *  the top of the hierarchy.)  This is a change from pre-Standard
-   *  streams, which were not templates.
-   *
-   *  For ease of use and compatibility, all of the basic_* I/O-related
-   *  classes are given typedef names for both of the builtin character
-   *  widths (wide and narrow).  The typedefs are the same as the
-   *  pre-Standard names, for example:
-   *
-   *  @code
-   *     typedef basic_ifstream<char>  ifstream;
-   *  @endcode
-   *
-   *  Because properly forward-declaring these classes can be difficult, you
-   *  should not do it yourself.  Instead, include the &lt;iosfwd&gt;
-   *  header, which contains only declarations of all the I/O classes as
-   *  well as the typedefs.  Trying to forward-declare the typedefs
-   *  themselves (e.g., <code>class ostream;</code>) is not valid ISO C++.
-   *
-   *  For more specific declarations, see
-   *  http://gcc.gnu.org/onlinedocs/libstdc++/manual/bk01pt11ch24.html
-   *
-   *  @{
-  */
-  class ios_base; 
-
   template<typename _CharT, typename _Traits = char_traits<_CharT> >
     class basic_ios;
 
@@ -158,24 +124,6 @@
   template<typename _CharT, typename _Traits = char_traits<_CharT> >
     class ostreambuf_iterator;
 
-<<<<<<< HEAD
-  // _GLIBCXX_RESOLVE_LIB_DEFECTS
-  // Not included.   (??? Apparently no LWG number?)
-
-  typedef basic_ios<char> 		ios;		///< @isiosfwd
-  typedef basic_streambuf<char> 	streambuf;	///< @isiosfwd
-  typedef basic_istream<char> 		istream;	///< @isiosfwd
-  typedef basic_ostream<char> 		ostream;	///< @isiosfwd
-  typedef basic_iostream<char> 		iostream;	///< @isiosfwd
-  typedef basic_stringbuf<char> 	stringbuf;	///< @isiosfwd
-  typedef basic_istringstream<char> 	istringstream;	///< @isiosfwd
-  typedef basic_ostringstream<char> 	ostringstream;	///< @isiosfwd
-  typedef basic_stringstream<char> 	stringstream;	///< @isiosfwd
-  typedef basic_filebuf<char> 		filebuf;	///< @isiosfwd
-  typedef basic_ifstream<char> 		ifstream;	///< @isiosfwd
-  typedef basic_ofstream<char> 		ofstream;	///< @isiosfwd
-  typedef basic_fstream<char> 		fstream;	///< @isiosfwd
-=======
 
   /// Base class for @c char streams.
   typedef basic_ios<char> 		ios; 
@@ -215,7 +163,6 @@
 
   /// Class for @c char mixed input and output file streams.
   typedef basic_fstream<char> 		fstream;
->>>>>>> 3082eeb7
 
 #ifdef _GLIBCXX_USE_WCHAR_T
   /// Base class for @c wchar_t streams.
