--- conflicted
+++ resolved
@@ -1,10 +1,6 @@
 // C++0x type_traits -*- C++ -*-
 
-<<<<<<< HEAD
-// Copyright (C) 2007, 2008, 2009, 2010 Free Software Foundation, Inc.
-=======
 // Copyright (C) 2007, 2008, 2009, 2010, 2011 Free Software Foundation, Inc.
->>>>>>> 3082eeb7
 //
 // This file is part of the GNU ISO C++ Library.  This library is free
 // software; you can redistribute it and/or modify it under the
@@ -724,16 +720,6 @@
 				      _From, _To>::value)>
     { };
 
-<<<<<<< HEAD
-namespace std
-{
-  /**
-   * @addtogroup metaprogramming
-   * @{
-   */
-
-  // Primary classification traits.
-=======
   // Implementation for non-reference types. To meet the proper
   // variable definition semantics, we also need to test for
   // is_destructible in this case.
@@ -765,7 +751,6 @@
 
   template<typename, typename>
     struct is_base_of;
->>>>>>> 3082eeb7
 
   template<typename>
     struct remove_reference;
@@ -954,13 +939,6 @@
                     __is_nt_default_constructible_impl<_Tp>>::type
     { };
 
-<<<<<<< HEAD
-  template<typename _Tp,
-	   bool = !is_reference<_Tp>::value && !is_void<_Tp>::value,
-	   bool = is_rvalue_reference<_Tp>::value>
-    struct __add_lvalue_reference_helper
-    { typedef _Tp   type; };
-=======
   template<typename _Tp, typename... _Args>
     struct __is_nt_constructible_impl
     : public integral_constant<bool, noexcept(_Tp(declval<_Args>()...))>
@@ -971,7 +949,6 @@
     : public integral_constant<bool,
                                noexcept(static_cast<_Tp>(declval<_Arg>()))>
     { };
->>>>>>> 3082eeb7
 
   template<typename _Tp>
     struct __is_nt_constructible_impl<_Tp>
@@ -997,12 +974,6 @@
     : public is_nothrow_constructible<_Tp, const _Tp&>
     { };
 
-<<<<<<< HEAD
-  template<typename _Tp,
-	   bool = !is_reference<_Tp>::value && !is_void<_Tp>::value>
-    struct __add_rvalue_reference_helper
-    { typedef _Tp   type; };
-=======
   /// is_nothrow_copy_constructible
   template<typename _Tp>
     struct is_nothrow_copy_constructible
@@ -1011,7 +982,6 @@
 
   template<typename _Tp, bool = is_void<_Tp>::value>
     struct __is_nothrow_move_constructible_impl;
->>>>>>> 3082eeb7
 
   template<typename _Tp>
     struct __is_nothrow_move_constructible_impl<_Tp, true>
@@ -1064,13 +1034,8 @@
 
   /// is_copy_assignable
   template<typename _Tp>
-<<<<<<< HEAD
-    struct __is_signed_helper<_Tp, true, false>
-    : public integral_constant<bool, static_cast<bool>(_Tp(-1) < _Tp(0))>
-=======
     struct is_copy_assignable
     : public __is_copy_assignable_impl<_Tp>
->>>>>>> 3082eeb7
     { };
 
   template<typename _Tp, bool = is_void<_Tp>::value>
@@ -1106,23 +1071,6 @@
   template<typename _Tp, bool = is_void<_Tp>::value>
     struct __is_nt_copy_assignable_impl;
 
-<<<<<<< HEAD
-  /// is_trivial
-  template<typename _Tp>
-    struct is_trivial
-    : public integral_constant<bool, __is_trivial(_Tp)>
-    { };
-
-  /// is_standard_layout
-  template<typename _Tp>
-    struct is_standard_layout
-    : public integral_constant<bool, __is_standard_layout(_Tp)>
-    { };
-
-  /// is_pod
-  // Could use is_standard_layout && is_trivial instead of the builtin.
-=======
->>>>>>> 3082eeb7
   template<typename _Tp>
     struct __is_nt_copy_assignable_impl<_Tp, true>
     : public false_type { };
@@ -1154,48 +1102,6 @@
   template<typename _Tp>
     struct is_nothrow_move_assignable
     : public __is_nt_move_assignable_impl<_Tp>
-    { };
-
-  template<typename _Tp>
-    typename add_rvalue_reference<_Tp>::type declval();
-
-  template<typename _Tp, typename... _Args>
-    class __is_constructible_helper
-    : public __sfinae_types
-    {
-      template<typename _Tp1, typename... _Args1>
-        static decltype(_Tp1(declval<_Args1>()...), __one()) __test(int);
-
-      template<typename, typename...>
-        static __two __test(...);
-
-    public:
-      static const bool __value = sizeof(__test<_Tp, _Args...>(0)) == 1;
-    };
-
-  template<typename _Tp, typename _Arg>
-    class __is_constructible_helper<_Tp, _Arg>
-    : public __sfinae_types
-    {
-      template<typename _Tp1, typename _Arg1>
-        static decltype(static_cast<_Tp1>(declval<_Arg1>()), __one())
-	__test(int);
-
-      template<typename, typename>
-        static __two __test(...);
-
-    public:
-      static const bool __value = sizeof(__test<_Tp, _Arg>(0)) == 1;
-    };
-
-  /// is_constructible
-  // XXX FIXME
-  // The C++0x specifications require front-end support, see N2255.
-  template<typename _Tp, typename... _Args>
-    struct is_constructible
-    : public integral_constant<bool,
-			       __is_constructible_helper<_Tp,
-							 _Args...>::__value>
     { };
 
   /// has_trivial_default_constructor
@@ -1268,9 +1174,6 @@
 						       _Uint - 1>::value>
     { };
 
-<<<<<<< HEAD
-  // Relationships between types.
-=======
 
   // type relations.
 
@@ -1282,7 +1185,6 @@
   template<typename _Tp>
     struct is_same<_Tp, _Tp>
     : public true_type { };
->>>>>>> 3082eeb7
 
   /// is_base_of
   template<typename _Base, typename _Derived>
@@ -1291,32 +1193,15 @@
     { };
 
   template<typename _From, typename _To,
-<<<<<<< HEAD
-	   bool = (is_void<_From>::value || is_void<_To>::value
-		   || is_function<_To>::value || is_array<_To>::value)>
-    struct __is_convertible_helper
-    { static const bool __value = (is_void<_From>::value
-				   && is_void<_To>::value); };
-=======
            bool = __or_<is_void<_From>, is_function<_To>,
                         is_array<_To>>::value>
     struct __is_convertible_helper
     { static constexpr bool value = is_void<_To>::value; };
->>>>>>> 3082eeb7
 
   template<typename _From, typename _To>
     class __is_convertible_helper<_From, _To, false>
     : public __sfinae_types
     {
-<<<<<<< HEAD
-      static __one __test(_To);
-      static __two __test(...);
-
-    public:
-      static const bool __value = sizeof(__test(declval<_From>())) == 1;
-    };
-
-=======
       template<typename _To1>
         static void __test_aux(_To1);
 
@@ -1331,10 +1216,7 @@
       static constexpr bool value = sizeof(__test<_From, _To>(0)) == 1;
     };
 
->>>>>>> 3082eeb7
   /// is_convertible
-  // XXX FIXME
-  // The C++0x specifications require front-end support, see N2255.
   template<typename _From, typename _To>
     struct is_convertible
     : public integral_constant<bool,
@@ -1346,19 +1228,6 @@
     struct is_explicitly_convertible
     : public is_constructible<_To, _From>
     { };
-<<<<<<< HEAD
-
-  template<std::size_t _Len>
-    struct __aligned_storage_msa
-    { 
-      union __type
-      {
-	unsigned char __data[_Len];
-	struct __attribute__((__aligned__)) { } __align; 
-      };
-    };
-=======
->>>>>>> 3082eeb7
 
 
   // const-volatile modifications.
@@ -1408,20 +1277,9 @@
     };
 
 
-<<<<<<< HEAD
-  // Define a nested type if some predicate holds.
-  // Primary template.
-  /// enable_if
-  template<bool, typename _Tp = void>
-    struct enable_if 
-    { };
-
-  // Partial specialization for true.
-=======
   // Reference transformations.
 
   /// remove_reference
->>>>>>> 3082eeb7
   template<typename _Tp>
     struct remove_reference
     { typedef _Tp   type; };
@@ -1430,19 +1288,6 @@
     struct remove_reference<_Tp&>
     { typedef _Tp   type; };
 
-<<<<<<< HEAD
-  // A conditional expression, but for types. If true, first, if false, second.
-  // Primary template.
-  /// conditional
-  template<bool _Cond, typename _Iftrue, typename _Iffalse>
-    struct conditional
-    { typedef _Iftrue type; };
-
-  // Partial specialization for false.
-  template<typename _Iftrue, typename _Iffalse>
-    struct conditional<false, _Iftrue, _Iffalse>
-    { typedef _Iffalse type; };
-=======
   template<typename _Tp>
     struct remove_reference<_Tp&&>
     { typedef _Tp   type; };
@@ -1453,7 +1298,6 @@
 	   bool = is_rvalue_reference<_Tp>::value>
     struct __add_lvalue_reference_helper
     { typedef _Tp   type; };
->>>>>>> 3082eeb7
 
   template<typename _Tp>
     struct __add_lvalue_reference_helper<_Tp, true, false>
@@ -1479,19 +1323,11 @@
     struct __add_rvalue_reference_helper<_Tp, true>
     { typedef _Tp&&   type; };
 
-<<<<<<< HEAD
-  /// decay
-  template<typename _Tp> 
-    class decay 
-    { 
-      typedef typename remove_reference<_Tp>::type __remove_type;
-=======
   /// add_rvalue_reference
   template<typename _Tp>
     struct add_rvalue_reference
     : public __add_rvalue_reference_helper<_Tp>
     { };
->>>>>>> 3082eeb7
 
 
   // sign modifications.
@@ -1678,8 +1514,6 @@
   template<>
     struct make_signed<bool>;
 
-<<<<<<< HEAD
-=======
 
   // array modifications.
 
@@ -1850,7 +1684,6 @@
     { typedef _Iffalse type; };
 
 
->>>>>>> 3082eeb7
   /// common_type
   template<typename... _Tp>
     struct common_type;
@@ -1858,12 +1691,6 @@
   template<typename _Tp>
     struct common_type<_Tp>
     { typedef _Tp type; };
-<<<<<<< HEAD
-
-  template<typename _Tp, typename _Up>
-    struct common_type<_Tp, _Up>
-    { typedef decltype(true ? declval<_Tp>() : declval<_Up>()) type; };
-=======
 
   template<typename _Tp, typename _Up>
     struct common_type<_Tp, _Up>
@@ -1923,7 +1750,6 @@
         decltype(_S_get<_Arg>(std::declval<_Arg>()).*std::declval<_Func>())
         __type;
     };
->>>>>>> 3082eeb7
 
   template<typename _MemPtr, typename _Arg, typename... _ArgTypes>
     struct _Result_of_memfun;
@@ -1992,27 +1818,6 @@
        	_Functor, _ArgTypes...>::__type
 	type;
     };
-<<<<<<< HEAD
-  // @} group metaprogramming
-
-  /// declval
-  template<typename _Tp>
-    struct __declval_protector
-    {
-      static const bool __stop = false;
-      static typename add_rvalue_reference<_Tp>::type __delegate();
-    };
-
-  template<typename _Tp>
-    inline typename add_rvalue_reference<_Tp>::type
-    declval()
-    {
-      static_assert(__declval_protector<_Tp>::__stop,
-		    "declval() must not be used!");
-      return __declval_protector<_Tp>::__delegate();
-    }
-}
-=======
 
   /**
    *  Use SFINAE to determine if the type _Tp has a publicly-accessible
@@ -2046,7 +1851,6 @@
   // @} group metaprogramming
 _GLIBCXX_END_NAMESPACE_VERSION
 } // namespace
->>>>>>> 3082eeb7
 
 #endif  // __GXX_EXPERIMENTAL_CXX0X__
 
