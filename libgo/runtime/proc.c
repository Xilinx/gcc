--- conflicted
+++ resolved
@@ -603,21 +603,6 @@
 	uintptr pcbuf[100];
 	int32 c;
 };
-<<<<<<< HEAD
-
-void
-runtime_tracebackothers(G * volatile me)
-{
-	G * volatile g;
-	Traceback traceback;
-
-	traceback.gp = me;
-	for(g = runtime_allg; g != nil; g = g->alllink) {
-		if(g == me || g->status == Gdead)
-			continue;
-		runtime_printf("\n");
-		runtime_goroutineheader(g);
-=======
 
 void
 runtime_tracebackothers(G * volatile me)
@@ -631,7 +616,6 @@
 			continue;
 		runtime_printf("\n");
 		runtime_goroutineheader(gp);
->>>>>>> 747e4b8f
 
 		// Our only mechanism for doing a stack trace is
 		// _Unwind_Backtrace.  And that only works for the
@@ -641,15 +625,6 @@
 
 		// This means that if g is running or in a syscall, we
 		// can't reliably print a stack trace.  FIXME.
-<<<<<<< HEAD
-		if(g->status == Gsyscall || g->status == Grunning) {
-			runtime_printf("no stack trace available\n");
-			runtime_goroutinetrailer(g);
-			continue;
-		}
-
-		g->traceback = &traceback;
-=======
 		if(gp->status == Gsyscall || gp->status == Grunning) {
 			runtime_printf("no stack trace available\n");
 			runtime_goroutinetrailer(gp);
@@ -657,28 +632,18 @@
 		}
 
 		gp->traceback = &traceback;
->>>>>>> 747e4b8f
 
 #ifdef USING_SPLIT_STACK
 		__splitstack_getcontext(&me->stack_context[0]);
 #endif
 		getcontext(&me->context);
 
-<<<<<<< HEAD
-		if(g->traceback != nil) {
-			runtime_gogo(g);
-		}
-
-		runtime_printtrace(traceback.pcbuf, traceback.c);
-		runtime_goroutinetrailer(g);
-=======
 		if(gp->traceback != nil) {
 			runtime_gogo(gp);
 		}
 
 		runtime_printtrace(traceback.pcbuf, traceback.c);
 		runtime_goroutinetrailer(gp);
->>>>>>> 747e4b8f
 	}
 }
 
@@ -1526,14 +1491,11 @@
 	byte *sp;
 	size_t spsize;
 	G *newg;
-<<<<<<< HEAD
-=======
 	int32 goid;
 
 	goid = runtime_xadd((uint32*)&runtime_sched.goidgen, 1);
 	if(raceenabled)
 		runtime_racegostart(goid, runtime_getcallerpc(&fn));
->>>>>>> 747e4b8f
 
 	schedlock();
 
@@ -1607,37 +1569,7 @@
 static G*
 gfget(void)
 {
-<<<<<<< HEAD
-	G *g;
-
-	g = runtime_sched.gfree;
-	if(g)
-		runtime_sched.gfree = g->schedlink;
-	return g;
-}
-
-// Run all deferred functions for the current goroutine.
-static void
-rundefer(void)
-{
-	Defer *d;
-
-	while((d = g->defer) != nil) {
-		void (*pfn)(void*);
-
-		pfn = d->__pfn;
-		d->__pfn = nil;
-		if (pfn != nil)
-			(*pfn)(d->__arg);
-		g->defer = d->__next;
-		runtime_free(d);
-	}
-}
-
-void runtime_Goexit (void) asm ("runtime.Goexit");
-=======
 	G *gp;
->>>>>>> 747e4b8f
 
 	gp = runtime_sched.gfree;
 	if(gp)
@@ -1739,11 +1671,7 @@
 	return m->id;
 }
 
-<<<<<<< HEAD
-int32 runtime_NumGoroutine (void)
-=======
 intgo runtime_NumGoroutine (void)
->>>>>>> 747e4b8f
   __asm__ ("runtime.NumGoroutine");
 
 intgo
