/* go-rune.c -- rune functions for Go.

   Copyright 2009, 2010 The Go Authors. All rights reserved.
   Use of this source code is governed by a BSD-style
   license that can be found in the LICENSE file.  */

#include <stddef.h>

#include "go-string.h"

/* Get a character from the UTF-8 string STR, of length LEN.  Store
   the Unicode character, if any, in *RUNE.  Return the number of
   characters used from STR.  */

int
__go_get_rune (const unsigned char *str, size_t len, int *rune)
{
  int c, c1, c2, c3, l;

  /* Default to the "replacement character".  */
  *rune = 0xfffd;

  if (len <= 0)
    return 1;

  c = *str;
  if (c <= 0x7f)
    {
      *rune = c;
      return 1;
    }

  if (len <= 1)
    return 1;

  c1 = str[1];
  if ((c & 0xe0) == 0xc0
      && (c1 & 0xc0) == 0x80)
    {
      l = (((c & 0x1f) << 6) + (c1 & 0x3f));
      if (l <= 0x7f)
	return 1;
      *rune = l;
      return 2;
    }

  if (len <= 2)
    return 1;

  c2 = str[2];
  if ((c & 0xf0) == 0xe0
      && (c1 & 0xc0) == 0x80
      && (c2 & 0xc0) == 0x80)
    {
<<<<<<< HEAD
      *rune = (((c & 0xf) << 12)
	       + ((c1 & 0x3f) << 6)
	       + (c2 & 0x3f));

      if (*rune >= 0xd800 && *rune < 0xe000)
	{
	  /* Invalid surrogate half; return replace character.  */
	  *rune = 0xfffd;
	  return 1;
	}

=======
      l = (((c & 0xf) << 12)
	   + ((c1 & 0x3f) << 6)
	   + (c2 & 0x3f));

      if (l <= 0x7ff)
	return 1;

      if (l >= 0xd800 && l < 0xe000)
	{
	  /* Invalid surrogate half; return replace character.  */
	  return 1;
	}

      *rune = l;

>>>>>>> 747e4b8f
      return 3;
    }

  if (len <= 3)
    return 1;

  c3 = str[3];
  if ((c & 0xf8) == 0xf0
      && (c1 & 0xc0) == 0x80
      && (c2 & 0xc0) == 0x80
      && (c3 & 0xc0) == 0x80)
    {
      l = (((c & 0x7) << 18)
	   + ((c1 & 0x3f) << 12)
	   + ((c2 & 0x3f) << 6)
	   + (c3 & 0x3f));

      if (l <= 0xffff || l > 0x10ffff)
	return 1;

      *rune = l;
      return 4;
    }

  /* Invalid encoding.  Return 1 so that we advance.  */
  return 1;
}<|MERGE_RESOLUTION|>--- conflicted
+++ resolved
@@ -52,19 +52,6 @@
       && (c1 & 0xc0) == 0x80
       && (c2 & 0xc0) == 0x80)
     {
-<<<<<<< HEAD
-      *rune = (((c & 0xf) << 12)
-	       + ((c1 & 0x3f) << 6)
-	       + (c2 & 0x3f));
-
-      if (*rune >= 0xd800 && *rune < 0xe000)
-	{
-	  /* Invalid surrogate half; return replace character.  */
-	  *rune = 0xfffd;
-	  return 1;
-	}
-
-=======
       l = (((c & 0xf) << 12)
 	   + ((c1 & 0x3f) << 6)
 	   + (c2 & 0x3f));
@@ -80,7 +67,6 @@
 
       *rune = l;
 
->>>>>>> 747e4b8f
       return 3;
     }
 
