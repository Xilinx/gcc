--- conflicted
+++ resolved
@@ -155,11 +155,7 @@
 		}
 		if sumRangesSize(ranges) >= size {
 			// The total number of bytes in all the ranges
-<<<<<<< HEAD
 			// is larger the the size of the file by
-=======
-			// is larger than the size of the file by
->>>>>>> 8d41d661
 			// itself, so this is probably an attack, or a
 			// dumb client.  Ignore the range request.
 			ranges = nil
