// Copyright 2009 The Go Authors. All rights reserved.
// Use of this source code is governed by a BSD-style
// license that can be found in the LICENSE file.

package fmt_test

import (
	"bufio"
	"bytes"
	"errors"
	. "fmt"
	"io"
	"math"
	"reflect"
	"regexp"
	"strings"
	"testing"
	"unicode/utf8"
)

type ScanTest struct {
	text string
	in   interface{}
	out  interface{}
}

type ScanfTest struct {
	format string
	text   string
	in     interface{}
	out    interface{}
}

type ScanfMultiTest struct {
	format string
	text   string
	in     []interface{}
	out    []interface{}
	err    string
}

var (
	boolVal              bool
	intVal               int
	int8Val              int8
	int16Val             int16
	int32Val             int32
	int64Val             int64
	uintVal              uint
	uint8Val             uint8
	uint16Val            uint16
	uint32Val            uint32
	uint64Val            uint64
	float32Val           float32
	float64Val           float64
	stringVal            string
	stringVal1           string
	bytesVal             []byte
	runeVal              rune
	complex64Val         complex64
	complex128Val        complex128
	renamedBoolVal       renamedBool
	renamedIntVal        renamedInt
	renamedInt8Val       renamedInt8
	renamedInt16Val      renamedInt16
	renamedInt32Val      renamedInt32
	renamedInt64Val      renamedInt64
	renamedUintVal       renamedUint
	renamedUint8Val      renamedUint8
	renamedUint16Val     renamedUint16
	renamedUint32Val     renamedUint32
	renamedUint64Val     renamedUint64
	renamedUintptrVal    renamedUintptr
	renamedStringVal     renamedString
	renamedBytesVal      renamedBytes
	renamedFloat32Val    renamedFloat32
	renamedFloat64Val    renamedFloat64
	renamedComplex64Val  renamedComplex64
	renamedComplex128Val renamedComplex128
)

type FloatTest struct {
	text string
	in   float64
	out  float64
}

// Xs accepts any non-empty run of the verb character
type Xs string

func (x *Xs) Scan(state ScanState, verb rune) error {
	tok, err := state.Token(true, func(r rune) bool { return r == verb })
	if err != nil {
		return err
	}
	s := string(tok)
	if !regexp.MustCompile("^" + string(verb) + "+$").MatchString(s) {
		return errors.New("syntax error for xs")
	}
	*x = Xs(s)
	return nil
}

var xVal Xs

// IntString accepts an integer followed immediately by a string.
// It tests the embedding of a scan within a scan.
type IntString struct {
	i int
	s string
}

func (s *IntString) Scan(state ScanState, verb rune) error {
	if _, err := Fscan(state, &s.i); err != nil {
		return err
	}

	tok, err := state.Token(true, nil)
	if err != nil {
		return err
	}
	s.s = string(tok)
	return nil
}

var intStringVal IntString

// myStringReader implements Read but not ReadRune, allowing us to test our readRune wrapper
// type that creates something that can read runes given only Read().
type myStringReader struct {
	r *strings.Reader
}

func (s *myStringReader) Read(p []byte) (n int, err error) {
	return s.r.Read(p)
}

func newReader(s string) *myStringReader {
	return &myStringReader{strings.NewReader(s)}
}

var scanTests = []ScanTest{
	// Basic types
	{"T\n", &boolVal, true},  // boolean test vals toggle to be sure they are written
	{"F\n", &boolVal, false}, // restored to zero value
	{"21\n", &intVal, 21},
	{"0\n", &intVal, 0},
	{"000\n", &intVal, 0},
	{"0x10\n", &intVal, 0x10},
	{"-0x10\n", &intVal, -0x10},
	{"0377\n", &intVal, 0377},
	{"-0377\n", &intVal, -0377},
	{"0\n", &uintVal, uint(0)},
	{"000\n", &uintVal, uint(0)},
	{"0x10\n", &uintVal, uint(0x10)},
	{"0377\n", &uintVal, uint(0377)},
	{"22\n", &int8Val, int8(22)},
	{"23\n", &int16Val, int16(23)},
	{"24\n", &int32Val, int32(24)},
	{"25\n", &int64Val, int64(25)},
	{"127\n", &int8Val, int8(127)},
	{"-21\n", &intVal, -21},
	{"-22\n", &int8Val, int8(-22)},
	{"-23\n", &int16Val, int16(-23)},
	{"-24\n", &int32Val, int32(-24)},
	{"-25\n", &int64Val, int64(-25)},
	{"-128\n", &int8Val, int8(-128)},
	{"+21\n", &intVal, +21},
	{"+22\n", &int8Val, int8(+22)},
	{"+23\n", &int16Val, int16(+23)},
	{"+24\n", &int32Val, int32(+24)},
	{"+25\n", &int64Val, int64(+25)},
	{"+127\n", &int8Val, int8(+127)},
	{"26\n", &uintVal, uint(26)},
	{"27\n", &uint8Val, uint8(27)},
	{"28\n", &uint16Val, uint16(28)},
	{"29\n", &uint32Val, uint32(29)},
	{"30\n", &uint64Val, uint64(30)},
	{"255\n", &uint8Val, uint8(255)},
	{"32767\n", &int16Val, int16(32767)},
	{"2.3\n", &float64Val, 2.3},
	{"2.3e1\n", &float32Val, float32(2.3e1)},
	{"2.3e2\n", &float64Val, 2.3e2},
	{"2.3p2\n", &float64Val, 2.3 * 4},
	{"2.3p+2\n", &float64Val, 2.3 * 4},
	{"2.3p+66\n", &float64Val, 2.3 * (1 << 32) * (1 << 32) * 4},
	{"2.3p-66\n", &float64Val, 2.3 / ((1 << 32) * (1 << 32) * 4)},
	{"2.35\n", &stringVal, "2.35"},
	{"2345678\n", &bytesVal, []byte("2345678")},
	{"(3.4e1-2i)\n", &complex128Val, 3.4e1 - 2i},
	{"-3.45e1-3i\n", &complex64Val, complex64(-3.45e1 - 3i)},
	{"-.45e1-1e2i\n", &complex128Val, complex128(-.45e1 - 100i)},
	{"hello\n", &stringVal, "hello"},

	// Renamed types
	{"true\n", &renamedBoolVal, renamedBool(true)},
	{"F\n", &renamedBoolVal, renamedBool(false)},
	{"101\n", &renamedIntVal, renamedInt(101)},
	{"102\n", &renamedIntVal, renamedInt(102)},
	{"103\n", &renamedUintVal, renamedUint(103)},
	{"104\n", &renamedUintVal, renamedUint(104)},
	{"105\n", &renamedInt8Val, renamedInt8(105)},
	{"106\n", &renamedInt16Val, renamedInt16(106)},
	{"107\n", &renamedInt32Val, renamedInt32(107)},
	{"108\n", &renamedInt64Val, renamedInt64(108)},
	{"109\n", &renamedUint8Val, renamedUint8(109)},
	{"110\n", &renamedUint16Val, renamedUint16(110)},
	{"111\n", &renamedUint32Val, renamedUint32(111)},
	{"112\n", &renamedUint64Val, renamedUint64(112)},
	{"113\n", &renamedUintptrVal, renamedUintptr(113)},
	{"114\n", &renamedStringVal, renamedString("114")},
	{"115\n", &renamedBytesVal, renamedBytes([]byte("115"))},

	// Custom scanners.
	{"  vvv ", &xVal, Xs("vvv")},
	{" 1234hello", &intStringVal, IntString{1234, "hello"}},

	// Fixed bugs
	{"2147483648\n", &int64Val, int64(2147483648)}, // was: integer overflow
}

var scanfTests = []ScanfTest{
	{"%v", "TRUE\n", &boolVal, true},
	{"%t", "false\n", &boolVal, false},
	{"%v", "-71\n", &intVal, -71},
	{"%v", "0377\n", &intVal, 0377},
	{"%v", "0x44\n", &intVal, 0x44},
	{"%d", "72\n", &intVal, 72},
	{"%c", "a\n", &runeVal, 'a'},
	{"%c", "\u5072\n", &runeVal, '\u5072'},
	{"%c", "\u1234\n", &runeVal, '\u1234'},
	{"%d", "73\n", &int8Val, int8(73)},
	{"%d", "+74\n", &int16Val, int16(74)},
	{"%d", "75\n", &int32Val, int32(75)},
	{"%d", "76\n", &int64Val, int64(76)},
	{"%b", "1001001\n", &intVal, 73},
	{"%o", "075\n", &intVal, 075},
	{"%x", "a75\n", &intVal, 0xa75},
	{"%v", "71\n", &uintVal, uint(71)},
	{"%d", "72\n", &uintVal, uint(72)},
	{"%d", "73\n", &uint8Val, uint8(73)},
	{"%d", "74\n", &uint16Val, uint16(74)},
	{"%d", "75\n", &uint32Val, uint32(75)},
	{"%d", "76\n", &uint64Val, uint64(76)},
	{"%b", "1001001\n", &uintVal, uint(73)},
	{"%o", "075\n", &uintVal, uint(075)},
	{"%x", "a75\n", &uintVal, uint(0xa75)},
	{"%x", "A75\n", &uintVal, uint(0xa75)},
	{"%U", "U+1234\n", &intVal, int(0x1234)},
	{"%U", "U+4567\n", &uintVal, uint(0x4567)},

	// Strings
	{"%s", "using-%s\n", &stringVal, "using-%s"},
	{"%x", "7573696e672d2578\n", &stringVal, "using-%x"},
	{"%q", `"quoted\twith\\do\u0075bl\x65s"` + "\n", &stringVal, "quoted\twith\\doubles"},
	{"%q", "`quoted with backs`\n", &stringVal, "quoted with backs"},

	// Byte slices
	{"%s", "bytes-%s\n", &bytesVal, []byte("bytes-%s")},
	{"%x", "62797465732d2578\n", &bytesVal, []byte("bytes-%x")},
	{"%q", `"bytes\rwith\vdo\u0075bl\x65s"` + "\n", &bytesVal, []byte("bytes\rwith\vdoubles")},
	{"%q", "`bytes with backs`\n", &bytesVal, []byte("bytes with backs")},

	// Renamed types
	{"%v\n", "true\n", &renamedBoolVal, renamedBool(true)},
	{"%t\n", "F\n", &renamedBoolVal, renamedBool(false)},
	{"%v", "101\n", &renamedIntVal, renamedInt(101)},
	{"%c", "\u0101\n", &renamedIntVal, renamedInt('\u0101')},
	{"%o", "0146\n", &renamedIntVal, renamedInt(102)},
	{"%v", "103\n", &renamedUintVal, renamedUint(103)},
	{"%d", "104\n", &renamedUintVal, renamedUint(104)},
	{"%d", "105\n", &renamedInt8Val, renamedInt8(105)},
	{"%d", "106\n", &renamedInt16Val, renamedInt16(106)},
	{"%d", "107\n", &renamedInt32Val, renamedInt32(107)},
	{"%d", "108\n", &renamedInt64Val, renamedInt64(108)},
	{"%x", "6D\n", &renamedUint8Val, renamedUint8(109)},
	{"%o", "0156\n", &renamedUint16Val, renamedUint16(110)},
	{"%d", "111\n", &renamedUint32Val, renamedUint32(111)},
	{"%d", "112\n", &renamedUint64Val, renamedUint64(112)},
	{"%d", "113\n", &renamedUintptrVal, renamedUintptr(113)},
	{"%s", "114\n", &renamedStringVal, renamedString("114")},
	{"%q", "\"1155\"\n", &renamedBytesVal, renamedBytes([]byte("1155"))},
	{"%g", "116e1\n", &renamedFloat32Val, renamedFloat32(116e1)},
	{"%g", "-11.7e+1", &renamedFloat64Val, renamedFloat64(-11.7e+1)},
	{"%g", "11+6e1i\n", &renamedComplex64Val, renamedComplex64(11 + 6e1i)},
	{"%g", "-11.+7e+1i", &renamedComplex128Val, renamedComplex128(-11. + 7e+1i)},

	// Interesting formats
	{"here is\tthe value:%d", "here is   the\tvalue:118\n", &intVal, 118},
	{"%% %%:%d", "% %:119\n", &intVal, 119},

	// Corner cases
	{"%x", "FFFFFFFF\n", &uint32Val, uint32(0xFFFFFFFF)},

	// Custom scanner.
	{"%s", "  sss ", &xVal, Xs("sss")},
	{"%2s", "sssss", &xVal, Xs("ss")},

	// Fixed bugs
	{"%d\n", "27\n", &intVal, 27},  // ok
	{"%d\n", "28 \n", &intVal, 28}, // was: "unexpected newline"
	{"%v", "0", &intVal, 0},        // was: "EOF"; 0 was taken as base prefix and not counted.
	{"%v", "0", &uintVal, uint(0)}, // was: "EOF"; 0 was taken as base prefix and not counted.
}

var overflowTests = []ScanTest{
	{"128", &int8Val, 0},
	{"32768", &int16Val, 0},
	{"-129", &int8Val, 0},
	{"-32769", &int16Val, 0},
	{"256", &uint8Val, 0},
	{"65536", &uint16Val, 0},
	{"1e100", &float32Val, 0},
	{"1e500", &float64Val, 0},
	{"(1e100+0i)", &complex64Val, 0},
	{"(1+1e100i)", &complex64Val, 0},
	{"(1-1e500i)", &complex128Val, 0},
}

var truth bool
var i, j, k int
var f float64
var s, t string
var c complex128
var x, y Xs
var z IntString
var r1, r2, r3 rune

var multiTests = []ScanfMultiTest{
	{"", "", []interface{}{}, []interface{}{}, ""},
	{"%d", "23", args(&i), args(23), ""},
	{"%2s%3s", "22333", args(&s, &t), args("22", "333"), ""},
	{"%2d%3d", "44555", args(&i, &j), args(44, 555), ""},
	{"%2d.%3d", "66.777", args(&i, &j), args(66, 777), ""},
	{"%d, %d", "23, 18", args(&i, &j), args(23, 18), ""},
	{"%3d22%3d", "33322333", args(&i, &j), args(333, 333), ""},
	{"%6vX=%3fY", "3+2iX=2.5Y", args(&c, &f), args((3 + 2i), 2.5), ""},
	{"%d%s", "123abc", args(&i, &s), args(123, "abc"), ""},
	{"%c%c%c", "2\u50c2X", args(&r1, &r2, &r3), args('2', '\u50c2', 'X'), ""},

	// Custom scanners.
	{"%e%f", "eefffff", args(&x, &y), args(Xs("ee"), Xs("fffff")), ""},
	{"%4v%s", "12abcd", args(&z, &s), args(IntString{12, "ab"}, "cd"), ""},

	// Errors
	{"%t", "23 18", args(&i), nil, "bad verb"},
	{"%d %d %d", "23 18", args(&i, &j), args(23, 18), "too few operands"},
	{"%d %d", "23 18 27", args(&i, &j, &k), args(23, 18), "too many operands"},
	{"%c", "\u0100", args(&int8Val), nil, "overflow"},
	{"X%d", "10X", args(&intVal), nil, "input does not match format"},

	// Bad UTF-8: should see every byte.
	{"%c%c%c", "\xc2X\xc2", args(&r1, &r2, &r3), args(utf8.RuneError, 'X', utf8.RuneError), ""},

	// Fixed bugs
	{"%v%v", "FALSE23", args(&truth, &i), args(false, 23), ""},
}

func testScan(name string, t *testing.T, scan func(r io.Reader, a ...interface{}) (int, error)) {
	for _, test := range scanTests {
		var r io.Reader
		if name == "StringReader" {
			r = strings.NewReader(test.text)
		} else {
			r = newReader(test.text)
		}
		n, err := scan(r, test.in)
		if err != nil {
			m := ""
			if n > 0 {
				m = Sprintf(" (%d fields ok)", n)
			}
			t.Errorf("%s got error scanning %q: %s%s", name, test.text, err, m)
			continue
		}
		if n != 1 {
			t.Errorf("%s count error on entry %q: got %d", name, test.text, n)
			continue
		}
		// The incoming value may be a pointer
		v := reflect.ValueOf(test.in)
		if p := v; p.Kind() == reflect.Ptr {
			v = p.Elem()
		}
		val := v.Interface()
		if !reflect.DeepEqual(val, test.out) {
			t.Errorf("%s scanning %q: expected %#v got %#v, type %T", name, test.text, test.out, val, val)
		}
	}
}

func TestScan(t *testing.T) {
	testScan("StringReader", t, Fscan)
}

func TestMyReaderScan(t *testing.T) {
	testScan("myStringReader", t, Fscan)
}

func TestScanln(t *testing.T) {
	testScan("StringReader", t, Fscanln)
}

func TestMyReaderScanln(t *testing.T) {
	testScan("myStringReader", t, Fscanln)
}

func TestScanf(t *testing.T) {
	for _, test := range scanfTests {
		n, err := Sscanf(test.text, test.format, test.in)
		if err != nil {
			t.Errorf("got error scanning (%q, %q): %s", test.format, test.text, err)
			continue
		}
		if n != 1 {
			t.Errorf("count error on entry (%q, %q): got %d", test.format, test.text, n)
			continue
		}
		// The incoming value may be a pointer
		v := reflect.ValueOf(test.in)
		if p := v; p.Kind() == reflect.Ptr {
			v = p.Elem()
		}
		val := v.Interface()
		if !reflect.DeepEqual(val, test.out) {
			t.Errorf("scanning (%q, %q): expected %#v got %#v, type %T", test.format, test.text, test.out, val, val)
		}
	}
}

func TestScanOverflow(t *testing.T) {
	// different machines and different types report errors with different strings.
	re := regexp.MustCompile("overflow|too large|out of range|not representable")
	for _, test := range overflowTests {
		_, err := Sscan(test.text, test.in)
		if err == nil {
			t.Errorf("expected overflow scanning %q", test.text)
			continue
		}
		if !re.MatchString(err.Error()) {
			t.Errorf("expected overflow error scanning %q: %s", test.text, err)
		}
	}
}

func verifyNaN(str string, t *testing.T) {
	var f float64
	var f32 float32
	var f64 float64
	text := str + " " + str + " " + str
	n, err := Fscan(strings.NewReader(text), &f, &f32, &f64)
	if err != nil {
		t.Errorf("got error scanning %q: %s", text, err)
	}
	if n != 3 {
		t.Errorf("count error scanning %q: got %d", text, n)
	}
	if !math.IsNaN(float64(f)) || !math.IsNaN(float64(f32)) || !math.IsNaN(f64) {
		t.Errorf("didn't get NaNs scanning %q: got %g %g %g", text, f, f32, f64)
	}
}

func TestNaN(t *testing.T) {
	for _, s := range []string{"nan", "NAN", "NaN"} {
		verifyNaN(s, t)
	}
}

func verifyInf(str string, t *testing.T) {
	var f float64
	var f32 float32
	var f64 float64
	text := str + " " + str + " " + str
	n, err := Fscan(strings.NewReader(text), &f, &f32, &f64)
	if err != nil {
		t.Errorf("got error scanning %q: %s", text, err)
	}
	if n != 3 {
		t.Errorf("count error scanning %q: got %d", text, n)
	}
	sign := 1
	if str[0] == '-' {
		sign = -1
	}
	if !math.IsInf(float64(f), sign) || !math.IsInf(float64(f32), sign) || !math.IsInf(f64, sign) {
		t.Errorf("didn't get right Infs scanning %q: got %g %g %g", text, f, f32, f64)
	}
}

func TestInf(t *testing.T) {
	for _, s := range []string{"inf", "+inf", "-inf", "INF", "-INF", "+INF", "Inf", "-Inf", "+Inf"} {
		verifyInf(s, t)
	}
}

func testScanfMulti(name string, t *testing.T) {
	sliceType := reflect.TypeOf(make([]interface{}, 1))
	for _, test := range multiTests {
		var r io.Reader
		if name == "StringReader" {
			r = strings.NewReader(test.text)
		} else {
			r = newReader(test.text)
		}
		n, err := Fscanf(r, test.format, test.in...)
		if err != nil {
			if test.err == "" {
				t.Errorf("got error scanning (%q, %q): %q", test.format, test.text, err)
			} else if strings.Index(err.Error(), test.err) < 0 {
				t.Errorf("got wrong error scanning (%q, %q): %q; expected %q", test.format, test.text, err, test.err)
			}
			continue
		}
		if test.err != "" {
			t.Errorf("expected error %q error scanning (%q, %q)", test.err, test.format, test.text)
		}
		if n != len(test.out) {
			t.Errorf("count error on entry (%q, %q): expected %d got %d", test.format, test.text, len(test.out), n)
			continue
		}
		// Convert the slice of pointers into a slice of values
		resultVal := reflect.MakeSlice(sliceType, n, n)
		for i := 0; i < n; i++ {
			v := reflect.ValueOf(test.in[i]).Elem()
			resultVal.Index(i).Set(v)
		}
		result := resultVal.Interface()
		if !reflect.DeepEqual(result, test.out) {
			t.Errorf("scanning (%q, %q): expected %#v got %#v", test.format, test.text, test.out, result)
		}
	}
}

func TestScanfMulti(t *testing.T) {
	testScanfMulti("StringReader", t)
}

func TestMyReaderScanfMulti(t *testing.T) {
	testScanfMulti("myStringReader", t)
}

func TestScanMultiple(t *testing.T) {
	var a int
	var s string
	n, err := Sscan("123abc", &a, &s)
	if n != 2 {
		t.Errorf("Sscan count error: expected 2: got %d", n)
	}
	if err != nil {
		t.Errorf("Sscan expected no error; got %s", err)
	}
	if a != 123 || s != "abc" {
		t.Errorf("Sscan wrong values: got (%d %q) expected (123 \"abc\")", a, s)
	}
	n, err = Sscan("asdf", &s, &a)
	if n != 1 {
		t.Errorf("Sscan count error: expected 1: got %d", n)
	}
	if err == nil {
		t.Errorf("Sscan expected error; got none: %s", err)
	}
	if s != "asdf" {
		t.Errorf("Sscan wrong values: got %q expected \"asdf\"", s)
	}
}

// Empty strings are not valid input when scanning a string.
func TestScanEmpty(t *testing.T) {
	var s1, s2 string
	n, err := Sscan("abc", &s1, &s2)
	if n != 1 {
		t.Errorf("Sscan count error: expected 1: got %d", n)
	}
	if err == nil {
		t.Error("Sscan <one item> expected error; got none")
	}
	if s1 != "abc" {
		t.Errorf("Sscan wrong values: got %q expected \"abc\"", s1)
	}
	n, err = Sscan("", &s1, &s2)
	if n != 0 {
		t.Errorf("Sscan count error: expected 0: got %d", n)
	}
	if err == nil {
		t.Error("Sscan <empty> expected error; got none")
	}
	// Quoted empty string is OK.
	n, err = Sscanf(`""`, "%q", &s1)
	if n != 1 {
		t.Errorf("Sscanf count error: expected 1: got %d", n)
	}
	if err != nil {
		t.Errorf("Sscanf <empty> expected no error with quoted string; got %s", err)
	}
}

func TestScanNotPointer(t *testing.T) {
	r := strings.NewReader("1")
	var a int
	_, err := Fscan(r, a)
	if err == nil {
		t.Error("expected error scanning non-pointer")
	} else if strings.Index(err.Error(), "pointer") < 0 {
		t.Errorf("expected pointer error scanning non-pointer, got: %s", err)
	}
}

func TestScanlnNoNewline(t *testing.T) {
	var a int
	_, err := Sscanln("1 x\n", &a)
	if err == nil {
		t.Error("expected error scanning string missing newline")
	} else if strings.Index(err.Error(), "newline") < 0 {
		t.Errorf("expected newline error scanning string missing newline, got: %s", err)
	}
}

func TestScanlnWithMiddleNewline(t *testing.T) {
	r := strings.NewReader("123\n456\n")
	var a, b int
	_, err := Fscanln(r, &a, &b)
	if err == nil {
		t.Error("expected error scanning string with extra newline")
	} else if strings.Index(err.Error(), "newline") < 0 {
		t.Errorf("expected newline error scanning string with extra newline, got: %s", err)
	}
}

// Special Reader that counts reads at end of file.
type eofCounter struct {
	reader   *strings.Reader
	eofCount int
}

func (ec *eofCounter) Read(b []byte) (n int, err error) {
	n, err = ec.reader.Read(b)
	if n == 0 {
		ec.eofCount++
	}
	return
}

// Verify that when we scan, we see at most EOF once per call to a Scan function,
// and then only when it's really an EOF
func TestEOF(t *testing.T) {
	ec := &eofCounter{strings.NewReader("123\n"), 0}
	var a int
	n, err := Fscanln(ec, &a)
	if err != nil {
		t.Error("unexpected error", err)
	}
	if n != 1 {
		t.Error("expected to scan one item, got", n)
	}
	if ec.eofCount != 0 {
		t.Error("expected zero EOFs", ec.eofCount)
		ec.eofCount = 0 // reset for next test
	}
	n, err = Fscanln(ec, &a)
	if err == nil {
		t.Error("expected error scanning empty string")
	}
	if n != 0 {
		t.Error("expected to scan zero items, got", n)
	}
	if ec.eofCount != 1 {
		t.Error("expected one EOF, got", ec.eofCount)
	}
}

// Verify that we see an EOF error if we run out of input.
// This was a buglet: we used to get "expected integer".
func TestEOFAtEndOfInput(t *testing.T) {
	var i, j int
	n, err := Sscanf("23", "%d %d", &i, &j)
	if n != 1 || i != 23 {
		t.Errorf("Sscanf expected one value of 23; got %d %d", n, i)
	}
	if err != io.EOF {
		t.Errorf("Sscanf expected EOF; got %q", err)
	}
	n, err = Sscan("234", &i, &j)
	if n != 1 || i != 234 {
		t.Errorf("Sscan expected one value of 234; got %d %d", n, i)
	}
	if err != io.EOF {
		t.Errorf("Sscan expected EOF; got %q", err)
	}
	// Trailing space is tougher.
	n, err = Sscan("234 ", &i, &j)
	if n != 1 || i != 234 {
		t.Errorf("Sscan expected one value of 234; got %d %d", n, i)
	}
	if err != io.EOF {
		t.Errorf("Sscan expected EOF; got %q", err)
	}
}

var eofTests = []struct {
	format string
	v      interface{}
}{
	{"%s", &stringVal},
	{"%q", &stringVal},
	{"%x", &stringVal},
	{"%v", &stringVal},
	{"%v", &bytesVal},
	{"%v", &intVal},
	{"%v", &uintVal},
	{"%v", &boolVal},
	{"%v", &float32Val},
	{"%v", &complex64Val},
	{"%v", &renamedStringVal},
	{"%v", &renamedBytesVal},
	{"%v", &renamedIntVal},
	{"%v", &renamedUintVal},
	{"%v", &renamedBoolVal},
	{"%v", &renamedFloat32Val},
	{"%v", &renamedComplex64Val},
}

func TestEOFAllTypes(t *testing.T) {
	for i, test := range eofTests {
		if _, err := Sscanf("", test.format, test.v); err != io.EOF {
			t.Errorf("#%d: %s %T not eof on empty string: %s", i, test.format, test.v, err)
		}
		if _, err := Sscanf("   ", test.format, test.v); err != io.EOF {
			t.Errorf("#%d: %s %T not eof on trailing blanks: %s", i, test.format, test.v, err)
		}
	}
}

// Verify that, at least when using bufio, successive calls to Fscan do not lose runes.
func TestUnreadRuneWithBufio(t *testing.T) {
	r := bufio.NewReader(strings.NewReader("123αb"))
	var i int
	var a string
	n, err := Fscanf(r, "%d", &i)
	if n != 1 || err != nil {
		t.Errorf("reading int expected one item, no errors; got %d %q", n, err)
	}
	if i != 123 {
		t.Errorf("expected 123; got %d", i)
	}
	n, err = Fscanf(r, "%s", &a)
	if n != 1 || err != nil {
		t.Errorf("reading string expected one item, no errors; got %d %q", n, err)
	}
	if a != "αb" {
		t.Errorf("expected αb; got %q", a)
	}
}

type TwoLines string

// Attempt to read two lines into the object.  Scanln should prevent this
// because it stops at newline; Scan and Scanf should be fine.
func (t *TwoLines) Scan(state ScanState, verb rune) error {
	chars := make([]rune, 0, 100)
	for nlCount := 0; nlCount < 2; {
		c, _, err := state.ReadRune()
		if err != nil {
			return err
		}
		chars = append(chars, c)
		if c == '\n' {
			nlCount++
		}
	}
	*t = TwoLines(string(chars))
	return nil
}

func TestMultiLine(t *testing.T) {
	input := "abc\ndef\n"
	// Sscan should work
	var tscan TwoLines
	n, err := Sscan(input, &tscan)
	if n != 1 {
		t.Errorf("Sscan: expected 1 item; got %d", n)
	}
	if err != nil {
		t.Errorf("Sscan: expected no error; got %s", err)
	}
	if string(tscan) != input {
		t.Errorf("Sscan: expected %q; got %q", input, tscan)
	}
	// Sscanf should work
	var tscanf TwoLines
	n, err = Sscanf(input, "%s", &tscanf)
	if n != 1 {
		t.Errorf("Sscanf: expected 1 item; got %d", n)
	}
	if err != nil {
		t.Errorf("Sscanf: expected no error; got %s", err)
	}
	if string(tscanf) != input {
		t.Errorf("Sscanf: expected %q; got %q", input, tscanf)
	}
	// Sscanln should not work
	var tscanln TwoLines
	n, err = Sscanln(input, &tscanln)
	if n != 0 {
		t.Errorf("Sscanln: expected 0 items; got %d: %q", n, tscanln)
	}
	if err == nil {
		t.Error("Sscanln: expected error; got none")
	} else if err != io.ErrUnexpectedEOF {
		t.Errorf("Sscanln: expected io.ErrUnexpectedEOF (ha!); got %s", err)
	}
}

<<<<<<< HEAD
=======
// simpleReader is a strings.Reader that implements only Read, not ReadRune.
// Good for testing readahead.
type simpleReader struct {
	sr *strings.Reader
}

func (s *simpleReader) Read(b []byte) (n int, err error) {
	return s.sr.Read(b)
}

// Test that Fscanf does not read past newline. Issue 3481.
func TestLineByLineFscanf(t *testing.T) {
	r := &simpleReader{strings.NewReader("1\n2\n")}
	var i, j int
	n, err := Fscanf(r, "%v\n", &i)
	if n != 1 || err != nil {
		t.Fatalf("first read: %d %q", n, err)
	}
	n, err = Fscanf(r, "%v\n", &j)
	if n != 1 || err != nil {
		t.Fatalf("second read: %d %q", n, err)
	}
	if i != 1 || j != 2 {
		t.Errorf("wrong values; wanted 1 2 got %d %d", i, j)
	}
}

>>>>>>> 747e4b8f
// RecursiveInt accepts a string matching %d.%d.%d....
// and parses it into a linked list.
// It allows us to benchmark recursive descent style scanners.
type RecursiveInt struct {
	i    int
	next *RecursiveInt
}

func (r *RecursiveInt) Scan(state ScanState, verb rune) (err error) {
	_, err = Fscan(state, &r.i)
	if err != nil {
		return
	}
	next := new(RecursiveInt)
	_, err = Fscanf(state, ".%v", next)
	if err != nil {
		if err == io.ErrUnexpectedEOF {
			err = nil
		}
		return
	}
	r.next = next
	return
}

// Perform the same scanning task as RecursiveInt.Scan
// but without recurring through scanner, so we can compare
// performance more directly.
func scanInts(r *RecursiveInt, b *bytes.Buffer) (err error) {
	r.next = nil
	_, err = Fscan(b, &r.i)
	if err != nil {
		return
	}
	c, _, err := b.ReadRune()
	if err != nil {
		if err == io.EOF {
			err = nil
		}
		return
	}
	if c != '.' {
		return
	}
	next := new(RecursiveInt)
	err = scanInts(next, b)
	if err == nil {
		r.next = next
	}
	return
}

func makeInts(n int) []byte {
	var buf bytes.Buffer
	Fprintf(&buf, "1")
	for i := 1; i < n; i++ {
		Fprintf(&buf, ".%d", i+1)
	}
	return buf.Bytes()
}

func TestScanInts(t *testing.T) {
	testScanInts(t, scanInts)
	testScanInts(t, func(r *RecursiveInt, b *bytes.Buffer) (err error) {
		_, err = Fscan(b, r)
		return
	})
}

// 800 is small enough to not overflow the stack when using gccgo on a
// platform that does not support split stack.
const intCount = 800

func testScanInts(t *testing.T, scan func(*RecursiveInt, *bytes.Buffer) error) {
	r := new(RecursiveInt)
	ints := makeInts(intCount)
	buf := bytes.NewBuffer(ints)
	err := scan(r, buf)
	if err != nil {
		t.Error("unexpected error", err)
	}
	i := 1
	for ; r != nil; r = r.next {
		if r.i != i {
			t.Fatalf("bad scan: expected %d got %d", i, r.i)
		}
		i++
	}
	if i-1 != intCount {
		t.Fatalf("bad scan count: expected %d got %d", intCount, i-1)
	}
}

func BenchmarkScanInts(b *testing.B) {
	b.ResetTimer()
	ints := makeInts(intCount)
	var r RecursiveInt
	for i := b.N - 1; i >= 0; i-- {
		buf := bytes.NewBuffer(ints)
		b.StartTimer()
		scanInts(&r, buf)
		b.StopTimer()
	}
}

func BenchmarkScanRecursiveInt(b *testing.B) {
	b.ResetTimer()
	ints := makeInts(intCount)
	var r RecursiveInt
	for i := b.N - 1; i >= 0; i-- {
		buf := bytes.NewBuffer(ints)
		b.StartTimer()
		Fscan(buf, &r)
		b.StopTimer()
	}
}<|MERGE_RESOLUTION|>--- conflicted
+++ resolved
@@ -810,8 +810,6 @@
 	}
 }
 
-<<<<<<< HEAD
-=======
 // simpleReader is a strings.Reader that implements only Read, not ReadRune.
 // Good for testing readahead.
 type simpleReader struct {
@@ -839,7 +837,6 @@
 	}
 }
 
->>>>>>> 747e4b8f
 // RecursiveInt accepts a string matching %d.%d.%d....
 // and parses it into a linked list.
 // It allows us to benchmark recursive descent style scanners.
