// Copyright 2011 The Go Authors. All rights reserved.
// Use of this source code is governed by a BSD-style
// license that can be found in the LICENSE file.

// Package sql provides a generic interface around SQL (or SQL-like)
// databases.
package sql

import (
	"database/sql/driver"
	"errors"
	"fmt"
	"io"
	"sync"
)

var drivers = make(map[string]driver.Driver)

// Register makes a database driver available by the provided name.
// If Register is called twice with the same name or if driver is nil,
// it panics.
func Register(name string, driver driver.Driver) {
	if driver == nil {
		panic("sql: Register driver is nil")
	}
	if _, dup := drivers[name]; dup {
		panic("sql: Register called twice for driver " + name)
	}
	drivers[name] = driver
}

// RawBytes is a byte slice that holds a reference to memory owned by
// the database itself. After a Scan into a RawBytes, the slice is only
// valid until the next call to Next, Scan, or Close.
type RawBytes []byte

// NullString represents a string that may be null.
// NullString implements the Scanner interface so
// it can be used as a scan destination:
//
//  var s NullString
//  err := db.QueryRow("SELECT name FROM foo WHERE id=?", id).Scan(&s)
//  ...
//  if s.Valid {
//     // use s.String
//  } else {
//     // NULL value
//  }
//
type NullString struct {
	String string
	Valid  bool // Valid is true if String is not NULL
}

// Scan implements the Scanner interface.
func (ns *NullString) Scan(value interface{}) error {
	if value == nil {
		ns.String, ns.Valid = "", false
		return nil
	}
	ns.Valid = true
	return convertAssign(&ns.String, value)
}

// Value implements the driver Valuer interface.
func (ns NullString) Value() (driver.Value, error) {
	if !ns.Valid {
		return nil, nil
	}
	return ns.String, nil
}

// NullInt64 represents an int64 that may be null.
// NullInt64 implements the Scanner interface so
// it can be used as a scan destination, similar to NullString.
type NullInt64 struct {
	Int64 int64
	Valid bool // Valid is true if Int64 is not NULL
}

// Scan implements the Scanner interface.
func (n *NullInt64) Scan(value interface{}) error {
	if value == nil {
		n.Int64, n.Valid = 0, false
		return nil
	}
	n.Valid = true
	return convertAssign(&n.Int64, value)
}

// Value implements the driver Valuer interface.
func (n NullInt64) Value() (driver.Value, error) {
	if !n.Valid {
		return nil, nil
	}
	return n.Int64, nil
}

// NullFloat64 represents a float64 that may be null.
// NullFloat64 implements the Scanner interface so
// it can be used as a scan destination, similar to NullString.
type NullFloat64 struct {
	Float64 float64
	Valid   bool // Valid is true if Float64 is not NULL
}

// Scan implements the Scanner interface.
func (n *NullFloat64) Scan(value interface{}) error {
	if value == nil {
		n.Float64, n.Valid = 0, false
		return nil
	}
	n.Valid = true
	return convertAssign(&n.Float64, value)
}

// Value implements the driver Valuer interface.
func (n NullFloat64) Value() (driver.Value, error) {
	if !n.Valid {
		return nil, nil
	}
	return n.Float64, nil
}

// NullBool represents a bool that may be null.
// NullBool implements the Scanner interface so
// it can be used as a scan destination, similar to NullString.
type NullBool struct {
	Bool  bool
	Valid bool // Valid is true if Bool is not NULL
}

// Scan implements the Scanner interface.
func (n *NullBool) Scan(value interface{}) error {
	if value == nil {
		n.Bool, n.Valid = false, false
		return nil
	}
	n.Valid = true
	return convertAssign(&n.Bool, value)
}

// Value implements the driver Valuer interface.
func (n NullBool) Value() (driver.Value, error) {
	if !n.Valid {
		return nil, nil
	}
	return n.Bool, nil
}

// Scanner is an interface used by Scan.
type Scanner interface {
	// Scan assigns a value from a database driver.
	//
	// The src value will be of one of the following restricted
	// set of types:
	//
	//    int64
	//    float64
	//    bool
	//    []byte
	//    string
	//    time.Time
	//    nil - for NULL values
	//
	// An error should be returned if the value can not be stored
	// without loss of information.
	Scan(src interface{}) error
}

// ErrNoRows is returned by Scan when QueryRow doesn't return a
// row. In such a case, QueryRow returns a placeholder *Row value that
// defers this error until a Scan.
var ErrNoRows = errors.New("sql: no rows in result set")

// DB is a database handle. It's safe for concurrent use by multiple
// goroutines.
//
// If the underlying database driver has the concept of a connection
// and per-connection session state, the sql package manages creating
// and freeing connections automatically, including maintaining a free
// pool of idle connections. If observing session state is required,
// either do not share a *DB between multiple concurrent goroutines or
// create and observe all state only within a transaction. Once
// DB.Open is called, the returned Tx is bound to a single isolated
// connection. Once Tx.Commit or Tx.Rollback is called, that
// connection is returned to DB's idle connection pool.
type DB struct {
	driver driver.Driver
	dsn    string

	mu       sync.Mutex // protects freeConn and closed
	freeConn []driver.Conn
	closed   bool
}

// Open opens a database specified by its database driver name and a
// driver-specific data source name, usually consisting of at least a
// database name and connection information.
//
// Most users will open a database via a driver-specific connection
// helper function that returns a *DB.
func Open(driverName, dataSourceName string) (*DB, error) {
	driver, ok := drivers[driverName]
	if !ok {
		return nil, fmt.Errorf("sql: unknown driver %q (forgotten import?)", driverName)
	}
	return &DB{driver: driver, dsn: dataSourceName}, nil
}

// Close closes the database, releasing any open resources.
func (db *DB) Close() error {
	db.mu.Lock()
	defer db.mu.Unlock()
	var err error
	for _, c := range db.freeConn {
		err1 := c.Close()
		if err1 != nil {
			err = err1
		}
	}
	db.freeConn = nil
	db.closed = true
	return err
}

func (db *DB) maxIdleConns() int {
	const defaultMaxIdleConns = 2
	// TODO(bradfitz): ask driver, if supported, for its default preference
	// TODO(bradfitz): let users override?
	return defaultMaxIdleConns
}

// conn returns a newly-opened or cached driver.Conn
func (db *DB) conn() (driver.Conn, error) {
	db.mu.Lock()
	if db.closed {
		db.mu.Unlock()
		return nil, errors.New("sql: database is closed")
	}
	if n := len(db.freeConn); n > 0 {
		conn := db.freeConn[n-1]
		db.freeConn = db.freeConn[:n-1]
		db.mu.Unlock()
		return conn, nil
	}
	db.mu.Unlock()
	return db.driver.Open(db.dsn)
}

func (db *DB) connIfFree(wanted driver.Conn) (conn driver.Conn, ok bool) {
	db.mu.Lock()
	defer db.mu.Unlock()
	for i, conn := range db.freeConn {
		if conn != wanted {
			continue
		}
		db.freeConn[i] = db.freeConn[len(db.freeConn)-1]
		db.freeConn = db.freeConn[:len(db.freeConn)-1]
		return wanted, true
	}
	return nil, false
}

// putConnHook is a hook for testing.
var putConnHook func(*DB, driver.Conn)

// putConn adds a connection to the db's free pool.
// err is optionally the last error that occured on this connection.
func (db *DB) putConn(c driver.Conn, err error) {
	if err == driver.ErrBadConn {
		// Don't reuse bad connections.
		return
	}
	db.mu.Lock()
	if putConnHook != nil {
		putConnHook(db, c)
	}
	if n := len(db.freeConn); !db.closed && n < db.maxIdleConns() {
		db.freeConn = append(db.freeConn, c)
		db.mu.Unlock()
		return
	}
	// TODO: check to see if we need this Conn for any prepared
	// statements which are still active?
	db.mu.Unlock()
	c.Close()
}

// Prepare creates a prepared statement for later execution.
func (db *DB) Prepare(query string) (*Stmt, error) {
	var stmt *Stmt
	var err error
	for i := 0; i < 10; i++ {
		stmt, err = db.prepare(query)
		if err != driver.ErrBadConn {
			break
		}
	}
	return stmt, err
}

func (db *DB) prepare(query string) (stmt *Stmt, err error) {
	// TODO: check if db.driver supports an optional
	// driver.Preparer interface and call that instead, if so,
	// otherwise we make a prepared statement that's bound
	// to a connection, and to execute this prepared statement
	// we either need to use this connection (if it's free), else
	// get a new connection + re-prepare + execute on that one.
	ci, err := db.conn()
	if err != nil {
		return nil, err
	}
	defer func() {
		db.putConn(ci, err)
	}()

	si, err := ci.Prepare(query)
	if err != nil {
		return nil, err
	}
	stmt = &Stmt{
		db:    db,
		query: query,
		css:   []connStmt{{ci, si}},
	}
	return stmt, nil
}

// Exec executes a query without returning any rows.
func (db *DB) Exec(query string, args ...interface{}) (Result, error) {
	var res Result
	var err error
	for i := 0; i < 10; i++ {
		res, err = db.exec(query, args)
		if err != driver.ErrBadConn {
			break
		}
	}
<<<<<<< HEAD
	var res Result
	for i := 0; i < 10; i++ {
		res, err = db.exec(query, sargs)
		if err != driver.ErrBadConn {
			break
		}
	}
	return res, err
}

func (db *DB) exec(query string, sargs []driver.Value) (res Result, err error) {
=======
	return res, err
}

func (db *DB) exec(query string, args []interface{}) (res Result, err error) {
>>>>>>> 747e4b8f
	ci, err := db.conn()
	if err != nil {
		return nil, err
	}
	defer func() {
		db.putConn(ci, err)
	}()

	if execer, ok := ci.(driver.Execer); ok {
		dargs, err := driverArgs(nil, args)
		if err != nil {
			return nil, err
		}
		resi, err := execer.Exec(query, dargs)
		if err != driver.ErrSkip {
			if err != nil {
				return nil, err
			}
			return result{resi}, nil
		}
	}

	sti, err := ci.Prepare(query)
	if err != nil {
		return nil, err
	}
	defer sti.Close()

	dargs, err := driverArgs(sti, args)
	if err != nil {
		return nil, err
	}

	resi, err := sti.Exec(dargs)
	if err != nil {
		return nil, err
	}
	return result{resi}, nil
}

// Query executes a query that returns rows, typically a SELECT.
func (db *DB) Query(query string, args ...interface{}) (*Rows, error) {
	stmt, err := db.Prepare(query)
	if err != nil {
		return nil, err
	}
	rows, err := stmt.Query(args...)
	if err != nil {
		stmt.Close()
		return nil, err
	}
	rows.closeStmt = stmt
	return rows, nil
}

// QueryRow executes a query that is expected to return at most one row.
// QueryRow always return a non-nil value. Errors are deferred until
// Row's Scan method is called.
func (db *DB) QueryRow(query string, args ...interface{}) *Row {
	rows, err := db.Query(query, args...)
	return &Row{rows: rows, err: err}
}

// Begin starts a transaction. The isolation level is dependent on
// the driver.
func (db *DB) Begin() (*Tx, error) {
	var tx *Tx
	var err error
	for i := 0; i < 10; i++ {
		tx, err = db.begin()
		if err != driver.ErrBadConn {
			break
		}
	}
	return tx, err
}

func (db *DB) begin() (tx *Tx, err error) {
	ci, err := db.conn()
	if err != nil {
		return nil, err
	}
	txi, err := ci.Begin()
	if err != nil {
		db.putConn(ci, err)
		return nil, fmt.Errorf("sql: failed to Begin transaction: %v", err)
	}
	return &Tx{
		db:  db,
		ci:  ci,
		txi: txi,
	}, nil
}

// Driver returns the database's underlying driver.
func (db *DB) Driver() driver.Driver {
	return db.driver
}

// Tx is an in-progress database transaction.
//
// A transaction must end with a call to Commit or Rollback.
//
// After a call to Commit or Rollback, all operations on the
// transaction fail with ErrTxDone.
type Tx struct {
	db *DB

	// ci is owned exclusively until Commit or Rollback, at which point
	// it's returned with putConn.
	ci  driver.Conn
	txi driver.Tx

	// cimu is held while somebody is using ci (between grabConn
	// and releaseConn)
	cimu sync.Mutex

	// done transitions from false to true exactly once, on Commit
	// or Rollback. once done, all operations fail with
	// ErrTxDone.
	done bool
}

var ErrTxDone = errors.New("sql: Transaction has already been committed or rolled back")

func (tx *Tx) close() {
	if tx.done {
		panic("double close") // internal error
	}
	tx.done = true
	tx.db.putConn(tx.ci, nil)
	tx.ci = nil
	tx.txi = nil
}

func (tx *Tx) grabConn() (driver.Conn, error) {
	if tx.done {
		return nil, ErrTxDone
	}
	tx.cimu.Lock()
	return tx.ci, nil
}

func (tx *Tx) releaseConn() {
	tx.cimu.Unlock()
}

// Commit commits the transaction.
func (tx *Tx) Commit() error {
	if tx.done {
		return ErrTxDone
	}
	defer tx.close()
	return tx.txi.Commit()
}

// Rollback aborts the transaction.
func (tx *Tx) Rollback() error {
	if tx.done {
		return ErrTxDone
	}
	defer tx.close()
	return tx.txi.Rollback()
}

// Prepare creates a prepared statement for use within a transaction.
//
// The returned statement operates within the transaction and can no longer
// be used once the transaction has been committed or rolled back.
//
// To use an existing prepared statement on this transaction, see Tx.Stmt.
func (tx *Tx) Prepare(query string) (*Stmt, error) {
	// TODO(bradfitz): We could be more efficient here and either
	// provide a method to take an existing Stmt (created on
	// perhaps a different Conn), and re-create it on this Conn if
	// necessary. Or, better: keep a map in DB of query string to
	// Stmts, and have Stmt.Execute do the right thing and
	// re-prepare if the Conn in use doesn't have that prepared
	// statement.  But we'll want to avoid caching the statement
	// in the case where we only call conn.Prepare implicitly
	// (such as in db.Exec or tx.Exec), but the caller package
	// can't be holding a reference to the returned statement.
	// Perhaps just looking at the reference count (by noting
	// Stmt.Close) would be enough. We might also want a finalizer
	// on Stmt to drop the reference count.
	ci, err := tx.grabConn()
	if err != nil {
		return nil, err
	}
	defer tx.releaseConn()

	si, err := ci.Prepare(query)
	if err != nil {
		return nil, err
	}

	stmt := &Stmt{
		db:    tx.db,
		tx:    tx,
		txsi:  si,
		query: query,
	}
	return stmt, nil
}

// Stmt returns a transaction-specific prepared statement from
// an existing statement.
//
// Example:
//  updateMoney, err := db.Prepare("UPDATE balance SET money=money+? WHERE id=?")
//  ...
//  tx, err := db.Begin()
//  ...
//  res, err := tx.Stmt(updateMoney).Exec(123.45, 98293203)
func (tx *Tx) Stmt(stmt *Stmt) *Stmt {
	// TODO(bradfitz): optimize this. Currently this re-prepares
	// each time.  This is fine for now to illustrate the API but
	// we should really cache already-prepared statements
	// per-Conn. See also the big comment in Tx.Prepare.

	if tx.db != stmt.db {
		return &Stmt{stickyErr: errors.New("sql: Tx.Stmt: statement from different database used")}
	}
	ci, err := tx.grabConn()
	if err != nil {
		return &Stmt{stickyErr: err}
	}
	defer tx.releaseConn()
	si, err := ci.Prepare(stmt.query)
	return &Stmt{
		db:        tx.db,
		tx:        tx,
		txsi:      si,
		query:     stmt.query,
		stickyErr: err,
	}
}

// Exec executes a query that doesn't return rows.
// For example: an INSERT and UPDATE.
func (tx *Tx) Exec(query string, args ...interface{}) (Result, error) {
	ci, err := tx.grabConn()
	if err != nil {
		return nil, err
	}
	defer tx.releaseConn()

	if execer, ok := ci.(driver.Execer); ok {
		dargs, err := driverArgs(nil, args)
		if err != nil {
			return nil, err
		}
		resi, err := execer.Exec(query, dargs)
		if err == nil {
			return result{resi}, nil
		}
		if err != driver.ErrSkip {
			return nil, err
		}
	}

	sti, err := ci.Prepare(query)
	if err != nil {
		return nil, err
	}
	defer sti.Close()

	dargs, err := driverArgs(sti, args)
	if err != nil {
		return nil, err
	}

	resi, err := sti.Exec(dargs)
	if err != nil {
		return nil, err
	}
	return result{resi}, nil
}

// Query executes a query that returns rows, typically a SELECT.
func (tx *Tx) Query(query string, args ...interface{}) (*Rows, error) {
	if tx.done {
		return nil, ErrTxDone
	}
	stmt, err := tx.Prepare(query)
	if err != nil {
		return nil, err
	}
	rows, err := stmt.Query(args...)
	if err != nil {
		stmt.Close()
		return nil, err
	}
	rows.closeStmt = stmt
	return rows, err
}

// QueryRow executes a query that is expected to return at most one row.
// QueryRow always return a non-nil value. Errors are deferred until
// Row's Scan method is called.
func (tx *Tx) QueryRow(query string, args ...interface{}) *Row {
	rows, err := tx.Query(query, args...)
	return &Row{rows: rows, err: err}
}

// connStmt is a prepared statement on a particular connection.
type connStmt struct {
	ci driver.Conn
	si driver.Stmt
}

// Stmt is a prepared statement. Stmt is safe for concurrent use by multiple goroutines.
type Stmt struct {
	// Immutable:
	db        *DB    // where we came from
	query     string // that created the Stmt
	stickyErr error  // if non-nil, this error is returned for all operations

	// If in a transaction, else both nil:
	tx   *Tx
	txsi driver.Stmt

	mu     sync.Mutex // protects the rest of the fields
	closed bool

	// css is a list of underlying driver statement interfaces
	// that are valid on particular connections.  This is only
	// used if tx == nil and one is found that has idle
	// connections.  If tx != nil, txsi is always used.
	css []connStmt
}

// Exec executes a prepared statement with the given arguments and
// returns a Result summarizing the effect of the statement.
func (s *Stmt) Exec(args ...interface{}) (Result, error) {
	_, releaseConn, si, err := s.connStmt()
	if err != nil {
		return nil, err
	}
	defer releaseConn(nil)

	// -1 means the driver doesn't know how to count the number of
	// placeholders, so we won't sanity check input here and instead let the
	// driver deal with errors.
	if want := si.NumInput(); want != -1 && len(args) != want {
		return nil, fmt.Errorf("sql: expected %d arguments, got %d", want, len(args))
	}

	dargs, err := driverArgs(si, args)
	if err != nil {
		return nil, err
	}

	resi, err := si.Exec(dargs)
	if err != nil {
		return nil, err
	}
	return result{resi}, nil
}

// connStmt returns a free driver connection on which to execute the
// statement, a function to call to release the connection, and a
// statement bound to that connection.
func (s *Stmt) connStmt() (ci driver.Conn, releaseConn func(error), si driver.Stmt, err error) {
	if err = s.stickyErr; err != nil {
		return
	}
	s.mu.Lock()
	if s.closed {
		s.mu.Unlock()
		err = errors.New("sql: statement is closed")
		return
	}

	// In a transaction, we always use the connection that the
	// transaction was created on.
	if s.tx != nil {
		s.mu.Unlock()
		ci, err = s.tx.grabConn() // blocks, waiting for the connection.
		if err != nil {
			return
		}
		releaseConn = func(error) { s.tx.releaseConn() }
		return ci, releaseConn, s.txsi, nil
	}

	var cs connStmt
	match := false
	for _, v := range s.css {
		// TODO(bradfitz): lazily clean up entries in this
		// list with dead conns while enumerating
		if _, match = s.db.connIfFree(v.ci); match {
			cs = v
			break
		}
	}
	s.mu.Unlock()

	// Make a new conn if all are busy.
	// TODO(bradfitz): or wait for one? make configurable later?
	if !match {
		for i := 0; ; i++ {
			ci, err := s.db.conn()
			if err != nil {
				return nil, nil, nil, err
			}
			si, err := ci.Prepare(s.query)
			if err == driver.ErrBadConn && i < 10 {
				continue
			}
			if err != nil {
				return nil, nil, nil, err
			}
			s.mu.Lock()
			cs = connStmt{ci, si}
			s.css = append(s.css, cs)
			s.mu.Unlock()
			break
		}
	}

	conn := cs.ci
	releaseConn = func(err error) { s.db.putConn(conn, err) }
	return conn, releaseConn, cs.si, nil
}

// Query executes a prepared query statement with the given arguments
// and returns the query results as a *Rows.
func (s *Stmt) Query(args ...interface{}) (*Rows, error) {
	ci, releaseConn, si, err := s.connStmt()
	if err != nil {
		return nil, err
	}

	// -1 means the driver doesn't know how to count the number of
	// placeholders, so we won't sanity check input here and instead let the
	// driver deal with errors.
	if want := si.NumInput(); want != -1 && len(args) != want {
		return nil, fmt.Errorf("sql: statement expects %d inputs; got %d", si.NumInput(), len(args))
	}

	dargs, err := driverArgs(si, args)
	if err != nil {
		return nil, err
	}

	rowsi, err := si.Query(dargs)
	if err != nil {
		releaseConn(err)
		return nil, err
	}
	// Note: ownership of ci passes to the *Rows, to be freed
	// with releaseConn.
	rows := &Rows{
		db:          s.db,
		ci:          ci,
		releaseConn: releaseConn,
		rowsi:       rowsi,
	}
	return rows, nil
}

// QueryRow executes a prepared query statement with the given arguments.
// If an error occurs during the execution of the statement, that error will
// be returned by a call to Scan on the returned *Row, which is always non-nil.
// If the query selects no rows, the *Row's Scan will return ErrNoRows.
// Otherwise, the *Row's Scan scans the first selected row and discards
// the rest.
//
// Example usage:
//
//  var name string
//  err := nameByUseridStmt.QueryRow(id).Scan(&name)
func (s *Stmt) QueryRow(args ...interface{}) *Row {
	rows, err := s.Query(args...)
	if err != nil {
		return &Row{err: err}
	}
	return &Row{rows: rows}
}

// Close closes the statement.
func (s *Stmt) Close() error {
	if s.stickyErr != nil {
		return s.stickyErr
	}
	s.mu.Lock()
	defer s.mu.Unlock()
	if s.closed {
		return nil
	}
	s.closed = true

	if s.tx != nil {
		s.txsi.Close()
	} else {
		for _, v := range s.css {
			if ci, match := s.db.connIfFree(v.ci); match {
				v.si.Close()
				s.db.putConn(ci, nil)
			} else {
				// TODO(bradfitz): care that we can't close
				// this statement because the statement's
				// connection is in use?
			}
		}
	}
	return nil
}

// Rows is the result of a query. Its cursor starts before the first row
// of the result set. Use Next to advance through the rows:
//
//     rows, err := db.Query("SELECT ...")
//     ...
//     for rows.Next() {
//         var id int
//         var name string
//         err = rows.Scan(&id, &name)
//         ...
//     }
//     err = rows.Err() // get any error encountered during iteration
//     ...
type Rows struct {
	db          *DB
	ci          driver.Conn // owned; must call putconn when closed to release
	releaseConn func(error)
	rowsi       driver.Rows

	closed    bool
	lastcols  []driver.Value
	lasterr   error
	closeStmt *Stmt // if non-nil, statement to Close on close
}

// Next prepares the next result row for reading with the Scan method.
// It returns true on success, false if there is no next result row.
// Every call to Scan, even the first one, must be preceded by a call
// to Next.
func (rs *Rows) Next() bool {
	if rs.closed {
		return false
	}
	if rs.lasterr != nil {
		return false
	}
	if rs.lastcols == nil {
		rs.lastcols = make([]driver.Value, len(rs.rowsi.Columns()))
	}
	rs.lasterr = rs.rowsi.Next(rs.lastcols)
	if rs.lasterr == io.EOF {
		rs.Close()
	}
	return rs.lasterr == nil
}

// Err returns the error, if any, that was encountered during iteration.
func (rs *Rows) Err() error {
	if rs.lasterr == io.EOF {
		return nil
	}
	return rs.lasterr
}

// Columns returns the column names.
// Columns returns an error if the rows are closed, or if the rows
// are from QueryRow and there was a deferred error.
func (rs *Rows) Columns() ([]string, error) {
	if rs.closed {
		return nil, errors.New("sql: Rows are closed")
	}
	if rs.rowsi == nil {
		return nil, errors.New("sql: no Rows available")
	}
	return rs.rowsi.Columns(), nil
}

// Scan copies the columns in the current row into the values pointed
// at by dest.
//
// If an argument has type *[]byte, Scan saves in that argument a copy
// of the corresponding data. The copy is owned by the caller and can
// be modified and held indefinitely. The copy can be avoided by using
// an argument of type *RawBytes instead; see the documentation for
// RawBytes for restrictions on its use.
//
// If an argument has type *interface{}, Scan copies the value
// provided by the underlying driver without conversion. If the value
// is of type []byte, a copy is made and the caller owns the result.
func (rs *Rows) Scan(dest ...interface{}) error {
	if rs.closed {
		return errors.New("sql: Rows closed")
	}
	if rs.lasterr != nil {
		return rs.lasterr
	}
	if rs.lastcols == nil {
		return errors.New("sql: Scan called without calling Next")
	}
	if len(dest) != len(rs.lastcols) {
		return fmt.Errorf("sql: expected %d destination arguments in Scan, not %d", len(rs.lastcols), len(dest))
	}
	for i, sv := range rs.lastcols {
		err := convertAssign(dest[i], sv)
		if err != nil {
			return fmt.Errorf("sql: Scan error on column index %d: %v", i, err)
		}
	}
	for _, dp := range dest {
		b, ok := dp.(*[]byte)
		if !ok {
			continue
		}
		if *b == nil {
			// If the []byte is now nil (for a NULL value),
			// don't fall through to below which would
			// turn it into a non-nil 0-length byte slice
			continue
		}
		if _, ok = dp.(*RawBytes); ok {
			continue
		}
		clone := make([]byte, len(*b))
		copy(clone, *b)
		*b = clone
	}
	return nil
}

// Close closes the Rows, preventing further enumeration. If the
// end is encountered, the Rows are closed automatically. Close
// is idempotent.
func (rs *Rows) Close() error {
	if rs.closed {
		return nil
	}
	rs.closed = true
	err := rs.rowsi.Close()
	rs.releaseConn(err)
	if rs.closeStmt != nil {
		rs.closeStmt.Close()
	}
	return err
}

// Row is the result of calling QueryRow to select a single row.
type Row struct {
	// One of these two will be non-nil:
	err  error // deferred error for easy chaining
	rows *Rows
}

// Scan copies the columns from the matched row into the values
// pointed at by dest.  If more than one row matches the query,
// Scan uses the first row and discards the rest.  If no row matches
// the query, Scan returns ErrNoRows.
func (r *Row) Scan(dest ...interface{}) error {
	if r.err != nil {
		return r.err
	}

	// TODO(bradfitz): for now we need to defensively clone all
	// []byte that the driver returned (not permitting
	// *RawBytes in Rows.Scan), since we're about to close
	// the Rows in our defer, when we return from this function.
	// the contract with the driver.Next(...) interface is that it
	// can return slices into read-only temporary memory that's
	// only valid until the next Scan/Close.  But the TODO is that
	// for a lot of drivers, this copy will be unnecessary.  We
	// should provide an optional interface for drivers to
	// implement to say, "don't worry, the []bytes that I return
	// from Next will not be modified again." (for instance, if
	// they were obtained from the network anyway) But for now we
	// don't care.
	for _, dp := range dest {
		if _, ok := dp.(*RawBytes); ok {
			return errors.New("sql: RawBytes isn't allowed on Row.Scan")
		}
	}

	defer r.rows.Close()
	if !r.rows.Next() {
		return ErrNoRows
	}
	err := r.rows.Scan(dest...)
	if err != nil {
		return err
	}

	return nil
}

// A Result summarizes an executed SQL command.
type Result interface {
	LastInsertId() (int64, error)
	RowsAffected() (int64, error)
}

type result struct {
	driver.Result
}<|MERGE_RESOLUTION|>--- conflicted
+++ resolved
@@ -337,24 +337,10 @@
 			break
 		}
 	}
-<<<<<<< HEAD
-	var res Result
-	for i := 0; i < 10; i++ {
-		res, err = db.exec(query, sargs)
-		if err != driver.ErrBadConn {
-			break
-		}
-	}
 	return res, err
 }
 
-func (db *DB) exec(query string, sargs []driver.Value) (res Result, err error) {
-=======
-	return res, err
-}
-
 func (db *DB) exec(query string, args []interface{}) (res Result, err error) {
->>>>>>> 747e4b8f
 	ci, err := db.conn()
 	if err != nil {
 		return nil, err
