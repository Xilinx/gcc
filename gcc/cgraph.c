/* Callgraph handling code.
   Copyright (C) 2003, 2004, 2005, 2006, 2007, 2008, 2009, 2010
   Free Software Foundation, Inc.
   Contributed by Jan Hubicka

This file is part of GCC.

GCC is free software; you can redistribute it and/or modify it under
the terms of the GNU General Public License as published by the Free
Software Foundation; either version 3, or (at your option) any later
version.

GCC is distributed in the hope that it will be useful, but WITHOUT ANY
WARRANTY; without even the implied warranty of MERCHANTABILITY or
FITNESS FOR A PARTICULAR PURPOSE.  See the GNU General Public License
for more details.

You should have received a copy of the GNU General Public License
along with GCC; see the file COPYING3.  If not see
<http://www.gnu.org/licenses/>.  */

/*  This file contains basic routines manipulating call graph

The callgraph:

    The call-graph is data structure designed for intra-procedural optimization
    but it is also used in non-unit-at-a-time compilation to allow easier code
    sharing.

    The call-graph consist of nodes and edges represented via linked lists.
    Each function (external or not) corresponds to the unique node.

    The mapping from declarations to call-graph nodes is done using hash table
    based on DECL_UID.  The call-graph nodes are created lazily using
    cgraph_node function when called for unknown declaration.

    The callgraph at the moment does not represent all indirect calls or calls
    from other compilation units.  Flag NEEDED is set for each node that may be
    accessed in such an invisible way and it shall be considered an entry point
    to the callgraph.

    On the other hand, the callgraph currently does contain some edges for
    indirect calls with unknown callees which can be accessed through
    indirect_calls field of a node.  It should be noted however that at the
    moment only calls which are potential candidates for indirect inlining are
    added there.

    Interprocedural information:

      Callgraph is place to store data needed for interprocedural optimization.
      All data structures are divided into three components: local_info that
      is produced while analyzing the function, global_info that is result
      of global walking of the callgraph on the end of compilation and
      rtl_info used by RTL backend to propagate data from already compiled
      functions to their callers.

      Moreover, each node has a uid which can be used to keep information in
      on-the-side arrays.  UIDs are reused and therefore reasonably dense.

    Inlining plans:

      The function inlining information is decided in advance and maintained
      in the callgraph as so called inline plan.
      For each inlined call, the callee's node is cloned to represent the
      new function copy produced by inliner.
      Each inlined call gets a unique corresponding clone node of the callee
      and the data structure is updated while inlining is performed, so
      the clones are eliminated and their callee edges redirected to the
      caller.

      Each edge has "inline_failed" field.  When the field is set to NULL,
      the call will be inlined.  When it is non-NULL it contains a reason
      why inlining wasn't performed.  */

#include "config.h"
#include "system.h"
#include "coretypes.h"
#include "tm.h"
#include "tree.h"
#include "tree-inline.h"
#include "langhooks.h"
#include "hashtab.h"
#include "toplev.h"
#include "flags.h"
#include "ggc.h"
#include "debug.h"
#include "target.h"
#include "basic-block.h"
#include "cgraph.h"
#include "output.h"
#include "intl.h"
#include "gimple.h"
#include "tree-dump.h"
#include "tree-flow.h"
#include "value-prof.h"
#include "except.h"
#include "diagnostic-core.h"
#include "rtl.h"
#include "ipa-utils.h"
<<<<<<< HEAD
=======
#include "lto-streamer.h"

const char * const ld_plugin_symbol_resolution_names[]=
{
  "",
  "undef",
  "prevailing_def",
  "prevailing_def_ironly",
  "preempted_reg",
  "preempted_ir",
  "resolved_ir",
  "resolved_exec",
  "resolved_dyn"
};
>>>>>>> b56a5220

static void cgraph_node_remove_callers (struct cgraph_node *node);
static inline void cgraph_edge_remove_caller (struct cgraph_edge *e);
static inline void cgraph_edge_remove_callee (struct cgraph_edge *e);

/* Hash table used to convert declarations into nodes.  */
static GTY((param_is (struct cgraph_node))) htab_t cgraph_hash;
/* Hash table used to convert assembler names into nodes.  */
static GTY((param_is (struct cgraph_node))) htab_t assembler_name_hash;

/* The linked list of cgraph nodes.  */
struct cgraph_node *cgraph_nodes;

/* Queue of cgraph nodes scheduled to be lowered.  */
struct cgraph_node *cgraph_nodes_queue;

/* Queue of cgraph nodes scheduled to be added into cgraph.  This is a
   secondary queue used during optimization to accommodate passes that
   may generate new functions that need to be optimized and expanded.  */
struct cgraph_node *cgraph_new_nodes;

/* Number of nodes in existence.  */
int cgraph_n_nodes;

/* Maximal uid used in cgraph nodes.  */
int cgraph_max_uid;

/* Maximal uid used in cgraph edges.  */
int cgraph_edge_max_uid;

/* Maximal pid used for profiling */
int cgraph_max_pid;

/* Set when whole unit has been analyzed so we can access global info.  */
bool cgraph_global_info_ready = false;

/* What state callgraph is in right now.  */
enum cgraph_state cgraph_state = CGRAPH_STATE_CONSTRUCTION;

/* Set when the cgraph is fully build and the basic flags are computed.  */
bool cgraph_function_flags_ready = false;

/* Linked list of cgraph asm nodes.  */
struct cgraph_asm_node *cgraph_asm_nodes;

/* Last node in cgraph_asm_nodes.  */
static GTY(()) struct cgraph_asm_node *cgraph_asm_last_node;

/* The order index of the next cgraph node to be created.  This is
   used so that we can sort the cgraph nodes in order by when we saw
   them, to support -fno-toplevel-reorder.  */
int cgraph_order;

/* List of hooks trigerred on cgraph_edge events.  */
struct cgraph_edge_hook_list {
  cgraph_edge_hook hook;
  void *data;
  struct cgraph_edge_hook_list *next;
};

/* List of hooks trigerred on cgraph_node events.  */
struct cgraph_node_hook_list {
  cgraph_node_hook hook;
  void *data;
  struct cgraph_node_hook_list *next;
};

/* List of hooks trigerred on events involving two cgraph_edges.  */
struct cgraph_2edge_hook_list {
  cgraph_2edge_hook hook;
  void *data;
  struct cgraph_2edge_hook_list *next;
};

/* List of hooks trigerred on events involving two cgraph_nodes.  */
struct cgraph_2node_hook_list {
  cgraph_2node_hook hook;
  void *data;
  struct cgraph_2node_hook_list *next;
};

/* List of hooks triggered when an edge is removed.  */
struct cgraph_edge_hook_list *first_cgraph_edge_removal_hook;
/* List of hooks triggered when a node is removed.  */
struct cgraph_node_hook_list *first_cgraph_node_removal_hook;
/* List of hooks triggered when an edge is duplicated.  */
struct cgraph_2edge_hook_list *first_cgraph_edge_duplicated_hook;
/* List of hooks triggered when a node is duplicated.  */
struct cgraph_2node_hook_list *first_cgraph_node_duplicated_hook;
/* List of hooks triggered when an function is inserted.  */
struct cgraph_node_hook_list *first_cgraph_function_insertion_hook;

/* Head of a linked list of unused (freed) call graph nodes.
   Do not GTY((delete)) this list so UIDs gets reliably recycled.  */
static GTY(()) struct cgraph_node *free_nodes;
/* Head of a linked list of unused (freed) call graph edges.
   Do not GTY((delete)) this list so UIDs gets reliably recycled.  */
static GTY(()) struct cgraph_edge *free_edges;

/* Macros to access the next item in the list of free cgraph nodes and
   edges. */
#define NEXT_FREE_NODE(NODE) (NODE)->next
#define NEXT_FREE_EDGE(EDGE) (EDGE)->prev_caller

/* Register HOOK to be called with DATA on each removed edge.  */
struct cgraph_edge_hook_list *
cgraph_add_edge_removal_hook (cgraph_edge_hook hook, void *data)
{
  struct cgraph_edge_hook_list *entry;
  struct cgraph_edge_hook_list **ptr = &first_cgraph_edge_removal_hook;

  entry = (struct cgraph_edge_hook_list *) xmalloc (sizeof (*entry));
  entry->hook = hook;
  entry->data = data;
  entry->next = NULL;
  while (*ptr)
    ptr = &(*ptr)->next;
  *ptr = entry;
  return entry;
}

/* Remove ENTRY from the list of hooks called on removing edges.  */
void
cgraph_remove_edge_removal_hook (struct cgraph_edge_hook_list *entry)
{
  struct cgraph_edge_hook_list **ptr = &first_cgraph_edge_removal_hook;

  while (*ptr != entry)
    ptr = &(*ptr)->next;
  *ptr = entry->next;
  free (entry);
}

/* Call all edge removal hooks.  */
static void
cgraph_call_edge_removal_hooks (struct cgraph_edge *e)
{
  struct cgraph_edge_hook_list *entry = first_cgraph_edge_removal_hook;
  while (entry)
  {
    entry->hook (e, entry->data);
    entry = entry->next;
  }
}

/* Register HOOK to be called with DATA on each removed node.  */
struct cgraph_node_hook_list *
cgraph_add_node_removal_hook (cgraph_node_hook hook, void *data)
{
  struct cgraph_node_hook_list *entry;
  struct cgraph_node_hook_list **ptr = &first_cgraph_node_removal_hook;

  entry = (struct cgraph_node_hook_list *) xmalloc (sizeof (*entry));
  entry->hook = hook;
  entry->data = data;
  entry->next = NULL;
  while (*ptr)
    ptr = &(*ptr)->next;
  *ptr = entry;
  return entry;
}

/* Remove ENTRY from the list of hooks called on removing nodes.  */
void
cgraph_remove_node_removal_hook (struct cgraph_node_hook_list *entry)
{
  struct cgraph_node_hook_list **ptr = &first_cgraph_node_removal_hook;

  while (*ptr != entry)
    ptr = &(*ptr)->next;
  *ptr = entry->next;
  free (entry);
}

/* Call all node removal hooks.  */
static void
cgraph_call_node_removal_hooks (struct cgraph_node *node)
{
  struct cgraph_node_hook_list *entry = first_cgraph_node_removal_hook;
  while (entry)
  {
    entry->hook (node, entry->data);
    entry = entry->next;
  }
}

/* Register HOOK to be called with DATA on each inserted node.  */
struct cgraph_node_hook_list *
cgraph_add_function_insertion_hook (cgraph_node_hook hook, void *data)
{
  struct cgraph_node_hook_list *entry;
  struct cgraph_node_hook_list **ptr = &first_cgraph_function_insertion_hook;

  entry = (struct cgraph_node_hook_list *) xmalloc (sizeof (*entry));
  entry->hook = hook;
  entry->data = data;
  entry->next = NULL;
  while (*ptr)
    ptr = &(*ptr)->next;
  *ptr = entry;
  return entry;
}

/* Remove ENTRY from the list of hooks called on inserted nodes.  */
void
cgraph_remove_function_insertion_hook (struct cgraph_node_hook_list *entry)
{
  struct cgraph_node_hook_list **ptr = &first_cgraph_function_insertion_hook;

  while (*ptr != entry)
    ptr = &(*ptr)->next;
  *ptr = entry->next;
  free (entry);
}

/* Call all node insertion hooks.  */
void
cgraph_call_function_insertion_hooks (struct cgraph_node *node)
{
  struct cgraph_node_hook_list *entry = first_cgraph_function_insertion_hook;
  while (entry)
  {
    entry->hook (node, entry->data);
    entry = entry->next;
  }
}

/* Register HOOK to be called with DATA on each duplicated edge.  */
struct cgraph_2edge_hook_list *
cgraph_add_edge_duplication_hook (cgraph_2edge_hook hook, void *data)
{
  struct cgraph_2edge_hook_list *entry;
  struct cgraph_2edge_hook_list **ptr = &first_cgraph_edge_duplicated_hook;

  entry = (struct cgraph_2edge_hook_list *) xmalloc (sizeof (*entry));
  entry->hook = hook;
  entry->data = data;
  entry->next = NULL;
  while (*ptr)
    ptr = &(*ptr)->next;
  *ptr = entry;
  return entry;
}

/* Remove ENTRY from the list of hooks called on duplicating edges.  */
void
cgraph_remove_edge_duplication_hook (struct cgraph_2edge_hook_list *entry)
{
  struct cgraph_2edge_hook_list **ptr = &first_cgraph_edge_duplicated_hook;

  while (*ptr != entry)
    ptr = &(*ptr)->next;
  *ptr = entry->next;
  free (entry);
}

/* Call all edge duplication hooks.  */
static void
cgraph_call_edge_duplication_hooks (struct cgraph_edge *cs1,
				    struct cgraph_edge *cs2)
{
  struct cgraph_2edge_hook_list *entry = first_cgraph_edge_duplicated_hook;
  while (entry)
  {
    entry->hook (cs1, cs2, entry->data);
    entry = entry->next;
  }
}

/* Register HOOK to be called with DATA on each duplicated node.  */
struct cgraph_2node_hook_list *
cgraph_add_node_duplication_hook (cgraph_2node_hook hook, void *data)
{
  struct cgraph_2node_hook_list *entry;
  struct cgraph_2node_hook_list **ptr = &first_cgraph_node_duplicated_hook;

  entry = (struct cgraph_2node_hook_list *) xmalloc (sizeof (*entry));
  entry->hook = hook;
  entry->data = data;
  entry->next = NULL;
  while (*ptr)
    ptr = &(*ptr)->next;
  *ptr = entry;
  return entry;
}

/* Remove ENTRY from the list of hooks called on duplicating nodes.  */
void
cgraph_remove_node_duplication_hook (struct cgraph_2node_hook_list *entry)
{
  struct cgraph_2node_hook_list **ptr = &first_cgraph_node_duplicated_hook;

  while (*ptr != entry)
    ptr = &(*ptr)->next;
  *ptr = entry->next;
  free (entry);
}

/* Call all node duplication hooks.  */
static void
cgraph_call_node_duplication_hooks (struct cgraph_node *node1,
				    struct cgraph_node *node2)
{
  struct cgraph_2node_hook_list *entry = first_cgraph_node_duplicated_hook;
  while (entry)
  {
    entry->hook (node1, node2, entry->data);
    entry = entry->next;
  }
}

/* Returns a hash code for P.  */

static hashval_t
hash_node (const void *p)
{
  const struct cgraph_node *n = (const struct cgraph_node *) p;
  return (hashval_t) DECL_UID (n->decl);
}


/* Returns nonzero if P1 and P2 are equal.  */

static int
eq_node (const void *p1, const void *p2)
{
  const struct cgraph_node *n1 = (const struct cgraph_node *) p1;
  const struct cgraph_node *n2 = (const struct cgraph_node *) p2;
  return DECL_UID (n1->decl) == DECL_UID (n2->decl);
}

/* Allocate new callgraph node.  */

static inline struct cgraph_node *
cgraph_allocate_node (void)
{
  struct cgraph_node *node;

  if (free_nodes)
    {
      node = free_nodes;
      free_nodes = NEXT_FREE_NODE (node);
    }
  else
    {
      node = ggc_alloc_cleared_cgraph_node ();
      node->uid = cgraph_max_uid++;
    }

  return node;
}

/* Allocate new callgraph node and insert it into basic data structures.  */

static struct cgraph_node *
cgraph_create_node (void)
{
  struct cgraph_node *node = cgraph_allocate_node ();

  node->next = cgraph_nodes;
  node->pid = -1;
  node->order = cgraph_order++;
  if (cgraph_nodes)
    cgraph_nodes->previous = node;
  node->previous = NULL;
  node->global.estimated_growth = INT_MIN;
  node->frequency = NODE_FREQUENCY_NORMAL;
<<<<<<< HEAD
=======
  node->count_materialization_scale = REG_BR_PROB_BASE;
>>>>>>> b56a5220
  ipa_empty_ref_list (&node->ref_list);
  cgraph_nodes = node;
  cgraph_n_nodes++;
  return node;
}

/* Return cgraph node assigned to DECL.  Create new one when needed.  */

struct cgraph_node *
cgraph_node (tree decl)
{
  struct cgraph_node key, *node, **slot;

  gcc_assert (TREE_CODE (decl) == FUNCTION_DECL);

  if (!cgraph_hash)
    cgraph_hash = htab_create_ggc (10, hash_node, eq_node, NULL);

  key.decl = decl;

  slot = (struct cgraph_node **) htab_find_slot (cgraph_hash, &key, INSERT);

  if (*slot)
    {
      node = *slot;
      if (node->same_body_alias)
	node = node->same_body;
      return node;
    }

  node = cgraph_create_node ();
  node->decl = decl;
  *slot = node;
  if (DECL_CONTEXT (decl) && TREE_CODE (DECL_CONTEXT (decl)) == FUNCTION_DECL)
    {
      node->origin = cgraph_node (DECL_CONTEXT (decl));
      node->next_nested = node->origin->nested;
      node->origin->nested = node;
    }
  if (assembler_name_hash)
    {
      void **aslot;
      tree name = DECL_ASSEMBLER_NAME (decl);

      aslot = htab_find_slot_with_hash (assembler_name_hash, name,
					decl_assembler_name_hash (name),
					INSERT);
      /* We can have multiple declarations with same assembler name. For C++
	 it is __builtin_strlen and strlen, for instance.  Do we need to
	 record them all?  Original implementation marked just first one
	 so lets hope for the best.  */
      if (*aslot == NULL)
	*aslot = node;
    }
  return node;
}

/* Mark ALIAS as an alias to DECL.  */

static struct cgraph_node *
cgraph_same_body_alias_1 (tree alias, tree decl)
{
  struct cgraph_node key, *alias_node, *decl_node, **slot;

  gcc_assert (TREE_CODE (decl) == FUNCTION_DECL);
  gcc_assert (TREE_CODE (alias) == FUNCTION_DECL);
  decl_node = cgraph_node (decl);

  key.decl = alias;

  slot = (struct cgraph_node **) htab_find_slot (cgraph_hash, &key, INSERT);

  /* If the cgraph_node has been already created, fail.  */
  if (*slot)
    return NULL;

  alias_node = cgraph_allocate_node ();
  alias_node->decl = alias;
  alias_node->same_body_alias = 1;
  alias_node->same_body = decl_node;
  alias_node->previous = NULL;
  if (decl_node->same_body)
    decl_node->same_body->previous = alias_node;
  alias_node->next = decl_node->same_body;
  alias_node->thunk.alias = decl;
  decl_node->same_body = alias_node;
  *slot = alias_node;
  return alias_node;
}

<<<<<<< HEAD
/* Attempt to mark ALIAS as an alias to DECL.  Return TRUE if successful.
   Same body aliases are output whenever the body of DECL is output,
   and cgraph_node (ALIAS) transparently returns cgraph_node (DECL).   */

bool
=======
/* Attempt to mark ALIAS as an alias to DECL.  Return alias node if successful
   and NULL otherwise. 
   Same body aliases are output whenever the body of DECL is output,
   and cgraph_node (ALIAS) transparently returns cgraph_node (DECL).   */

struct cgraph_node *
>>>>>>> b56a5220
cgraph_same_body_alias (tree alias, tree decl)
{
#ifndef ASM_OUTPUT_DEF
  /* If aliases aren't supported by the assembler, fail.  */
<<<<<<< HEAD
  return false;
=======
  return NULL;
>>>>>>> b56a5220
#endif

  /*gcc_assert (!assembler_name_hash);*/

<<<<<<< HEAD
  return cgraph_same_body_alias_1 (alias, decl) != NULL;
}

void
=======
  return cgraph_same_body_alias_1 (alias, decl);
}

/* Add thunk alias into callgraph.  The alias declaration is ALIAS and it
   alises DECL with an adjustments made into the first parameter.
   See comments in thunk_adjust for detail on the parameters.  */

struct cgraph_node *
>>>>>>> b56a5220
cgraph_add_thunk (tree alias, tree decl, bool this_adjusting,
		  HOST_WIDE_INT fixed_offset, HOST_WIDE_INT virtual_value,
		  tree virtual_offset,
		  tree real_alias)
{
  struct cgraph_node *node = cgraph_get_node (alias);

  if (node)
    {
      gcc_assert (node->local.finalized);
      gcc_assert (!node->same_body);
      cgraph_remove_node (node);
    }
  
  node = cgraph_same_body_alias_1 (alias, decl);
  gcc_assert (node);
<<<<<<< HEAD
#ifdef ENABLE_CHECKING
  gcc_assert (!virtual_offset
  	      || tree_int_cst_equal (virtual_offset, size_int (virtual_value)));
#endif
=======
  gcc_checking_assert (!virtual_offset
		       || tree_int_cst_equal (virtual_offset,
					      size_int (virtual_value)));
>>>>>>> b56a5220
  node->thunk.fixed_offset = fixed_offset;
  node->thunk.this_adjusting = this_adjusting;
  node->thunk.virtual_value = virtual_value;
  node->thunk.virtual_offset_p = virtual_offset != NULL;
  node->thunk.alias = real_alias;
  node->thunk.thunk_p = true;
<<<<<<< HEAD
=======
  return node;
}

/* Returns the cgraph node assigned to DECL or NULL if no cgraph node
   is assigned.  */

struct cgraph_node *
cgraph_get_node_or_alias (const_tree decl)
{
  struct cgraph_node key, *node = NULL, **slot;

  gcc_assert (TREE_CODE (decl) == FUNCTION_DECL);

  if (!cgraph_hash)
    return NULL;

  key.decl = CONST_CAST2 (tree, const_tree, decl);

  slot = (struct cgraph_node **) htab_find_slot (cgraph_hash, &key,
						 NO_INSERT);

  if (slot && *slot)
    node = *slot;
  return node;
>>>>>>> b56a5220
}

/* Returns the cgraph node assigned to DECL or NULL if no cgraph node
   is assigned.  */

struct cgraph_node *
<<<<<<< HEAD
cgraph_get_node (tree decl)
=======
cgraph_get_node (const_tree decl)
>>>>>>> b56a5220
{
  struct cgraph_node key, *node = NULL, **slot;

  gcc_assert (TREE_CODE (decl) == FUNCTION_DECL);

  if (!cgraph_hash)
    return NULL;

<<<<<<< HEAD
  key.decl = decl;
=======
  key.decl = CONST_CAST2 (tree, const_tree, decl);
>>>>>>> b56a5220

  slot = (struct cgraph_node **) htab_find_slot (cgraph_hash, &key,
						 NO_INSERT);

  if (slot && *slot)
    {
      node = *slot;
      if (node->same_body_alias)
	node = node->same_body;
    }
  return node;
}

/* Insert already constructed node into hashtable.  */

void
cgraph_insert_node_to_hashtable (struct cgraph_node *node)
{
  struct cgraph_node **slot;

  slot = (struct cgraph_node **) htab_find_slot (cgraph_hash, node, INSERT);

  gcc_assert (!*slot);
  *slot = node;
}

/* Returns a hash code for P.  */

static hashval_t
hash_node_by_assembler_name (const void *p)
{
  const struct cgraph_node *n = (const struct cgraph_node *) p;
  return (hashval_t) decl_assembler_name_hash (DECL_ASSEMBLER_NAME (n->decl));
}

/* Returns nonzero if P1 and P2 are equal.  */

static int
eq_assembler_name (const void *p1, const void *p2)
{
  const struct cgraph_node *n1 = (const struct cgraph_node *) p1;
  const_tree name = (const_tree)p2;
  return (decl_assembler_name_equal (n1->decl, name));
}

/* Return the cgraph node that has ASMNAME for its DECL_ASSEMBLER_NAME.
   Return NULL if there's no such node.  */

struct cgraph_node *
cgraph_node_for_asm (tree asmname)
{
  struct cgraph_node *node;
  void **slot;

  if (!assembler_name_hash)
    {
      assembler_name_hash =
	htab_create_ggc (10, hash_node_by_assembler_name, eq_assembler_name,
			 NULL);
      for (node = cgraph_nodes; node; node = node->next)
        if (!node->global.inlined_to)
	  {
	    tree name = DECL_ASSEMBLER_NAME (node->decl);
	    slot = htab_find_slot_with_hash (assembler_name_hash, name,
					     decl_assembler_name_hash (name),
					     INSERT);
	    /* We can have multiple declarations with same assembler name. For C++
	       it is __builtin_strlen and strlen, for instance.  Do we need to
	       record them all?  Original implementation marked just first one
	       so lets hope for the best.  */
	    if (!*slot)
	      *slot = node;
	    if (node->same_body)
	      {
		struct cgraph_node *alias;

		for (alias = node->same_body; alias; alias = alias->next)
		  {
		    hashval_t hash;
		    name = DECL_ASSEMBLER_NAME (alias->decl);
		    hash = decl_assembler_name_hash (name);
		    slot = htab_find_slot_with_hash (assembler_name_hash, name,
						     hash,  INSERT);
		    if (!*slot)
		      *slot = alias;
		  }
	      }
	  }
    }

  slot = htab_find_slot_with_hash (assembler_name_hash, asmname,
				   decl_assembler_name_hash (asmname),
				   NO_INSERT);

  if (slot)
    {
      node = (struct cgraph_node *) *slot;
      if (node->same_body_alias)
	node = node->same_body;
      return node;
    }
  return NULL;
}

/* Returns a hash value for X (which really is a die_struct).  */

static hashval_t
edge_hash (const void *x)
{
  return htab_hash_pointer (((const struct cgraph_edge *) x)->call_stmt);
}

/* Return nonzero if decl_id of die_struct X is the same as UID of decl *Y.  */

static int
edge_eq (const void *x, const void *y)
{
  return ((const struct cgraph_edge *) x)->call_stmt == y;
}

/* Add call graph edge E to call site hash of its caller.  */

static inline void
cgraph_add_edge_to_call_site_hash (struct cgraph_edge *e)
{
  void **slot;
  slot = htab_find_slot_with_hash (e->caller->call_site_hash,
				   e->call_stmt,
				   htab_hash_pointer (e->call_stmt),
				   INSERT);
  gcc_assert (!*slot);
  *slot = e;
}

/* Return the callgraph edge representing the GIMPLE_CALL statement
   CALL_STMT.  */

struct cgraph_edge *
cgraph_edge (struct cgraph_node *node, gimple call_stmt)
{
  struct cgraph_edge *e, *e2;
  int n = 0;

  if (node->call_site_hash)
    return (struct cgraph_edge *)
      htab_find_with_hash (node->call_site_hash, call_stmt,
      	                   htab_hash_pointer (call_stmt));

  /* This loop may turn out to be performance problem.  In such case adding
     hashtables into call nodes with very many edges is probably best
     solution.  It is not good idea to add pointer into CALL_EXPR itself
     because we want to make possible having multiple cgraph nodes representing
     different clones of the same body before the body is actually cloned.  */
  for (e = node->callees; e; e = e->next_callee)
    {
      if (e->call_stmt == call_stmt)
	break;
      n++;
    }

  if (!e)
    for (e = node->indirect_calls; e; e = e->next_callee)
      {
	if (e->call_stmt == call_stmt)
	  break;
	n++;
      }

  if (n > 100)
    {
      node->call_site_hash = htab_create_ggc (120, edge_hash, edge_eq, NULL);
      for (e2 = node->callees; e2; e2 = e2->next_callee)
	cgraph_add_edge_to_call_site_hash (e2);
      for (e2 = node->indirect_calls; e2; e2 = e2->next_callee)
	cgraph_add_edge_to_call_site_hash (e2);
    }

  return e;
}


/* Change field call_stmt of edge E to NEW_STMT.  */

void
cgraph_set_call_stmt (struct cgraph_edge *e, gimple new_stmt)
{
  tree decl;

  if (e->caller->call_site_hash)
    {
      htab_remove_elt_with_hash (e->caller->call_site_hash,
				 e->call_stmt,
				 htab_hash_pointer (e->call_stmt));
    }

  e->call_stmt = new_stmt;
  if (e->indirect_unknown_callee
      && (decl = gimple_call_fndecl (new_stmt)))
    {
      /* Constant propagation (and possibly also inlining?) can turn an
	 indirect call into a direct one.  */
      struct cgraph_node *new_callee = cgraph_node (decl);

<<<<<<< HEAD
      cgraph_make_edge_direct (e, new_callee);
=======
      cgraph_make_edge_direct (e, new_callee, 0);
>>>>>>> b56a5220
    }

  push_cfun (DECL_STRUCT_FUNCTION (e->caller->decl));
  e->can_throw_external = stmt_can_throw_external (new_stmt);
  pop_cfun ();
  if (e->caller->call_site_hash)
    cgraph_add_edge_to_call_site_hash (e);
}

/* Like cgraph_set_call_stmt but walk the clone tree and update all
   clones sharing the same function body.  */

void
cgraph_set_call_stmt_including_clones (struct cgraph_node *orig,
				       gimple old_stmt, gimple new_stmt)
{
  struct cgraph_node *node;
  struct cgraph_edge *edge = cgraph_edge (orig, old_stmt);

  if (edge)
    cgraph_set_call_stmt (edge, new_stmt);

  node = orig->clones;
  if (node)
    while (node != orig)
      {
	struct cgraph_edge *edge = cgraph_edge (node, old_stmt);
	if (edge)
	  cgraph_set_call_stmt (edge, new_stmt);
	if (node->clones)
	  node = node->clones;
	else if (node->next_sibling_clone)
	  node = node->next_sibling_clone;
	else
	  {
	    while (node != orig && !node->next_sibling_clone)
	      node = node->clone_of;
	    if (node != orig)
	      node = node->next_sibling_clone;
	  }
      }
}

/* Like cgraph_create_edge walk the clone tree and update all clones sharing
   same function body.  If clones already have edge for OLD_STMT; only
   update the edge same way as cgraph_set_call_stmt_including_clones does.

   TODO: COUNT and LOOP_DEPTH should be properly distributed based on relative
   frequencies of the clones.  */

void
cgraph_create_edge_including_clones (struct cgraph_node *orig,
				     struct cgraph_node *callee,
				     gimple old_stmt,
				     gimple stmt, gcov_type count,
				     int freq, int loop_depth,
				     cgraph_inline_failed_t reason)
{
  struct cgraph_node *node;
  struct cgraph_edge *edge;

  if (!cgraph_edge (orig, stmt))
    {
      edge = cgraph_create_edge (orig, callee, stmt, count, freq, loop_depth);
      edge->inline_failed = reason;
    }

  node = orig->clones;
  if (node)
    while (node != orig)
      {
	struct cgraph_edge *edge = cgraph_edge (node, old_stmt);

        /* It is possible that clones already contain the edge while
	   master didn't.  Either we promoted indirect call into direct
	   call in the clone or we are processing clones of unreachable
	   master where edges has been rmeoved.  */
	if (edge)
	  cgraph_set_call_stmt (edge, stmt);
	else if (!cgraph_edge (node, stmt))
	  {
	    edge = cgraph_create_edge (node, callee, stmt, count,
				       freq, loop_depth);
	    edge->inline_failed = reason;
	  }

	if (node->clones)
	  node = node->clones;
	else if (node->next_sibling_clone)
	  node = node->next_sibling_clone;
	else
	  {
	    while (node != orig && !node->next_sibling_clone)
	      node = node->clone_of;
	    if (node != orig)
	      node = node->next_sibling_clone;
	  }
      }
}

/* Give initial reasons why inlining would fail on EDGE.  This gets either
   nullified or usually overwritten by more precise reasons later.  */

static void
initialize_inline_failed (struct cgraph_edge *e)
{
  struct cgraph_node *callee = e->callee;

  if (e->indirect_unknown_callee)
    e->inline_failed = CIF_INDIRECT_UNKNOWN_CALL;
  else if (!callee->analyzed)
    e->inline_failed = CIF_BODY_NOT_AVAILABLE;
  else if (callee->local.redefined_extern_inline)
    e->inline_failed = CIF_REDEFINED_EXTERN_INLINE;
  else if (!callee->local.inlinable)
    e->inline_failed = CIF_FUNCTION_NOT_INLINABLE;
  else if (e->call_stmt && gimple_call_cannot_inline_p (e->call_stmt))
    e->inline_failed = CIF_MISMATCHED_ARGUMENTS;
  else
    e->inline_failed = CIF_FUNCTION_NOT_CONSIDERED;
}

/* Allocate a cgraph_edge structure and fill it with data according to the
   parameters of which only CALLEE can be NULL (when creating an indirect call
   edge).  */

static struct cgraph_edge *
cgraph_create_edge_1 (struct cgraph_node *caller, struct cgraph_node *callee,
		       gimple call_stmt, gcov_type count, int freq, int nest)
{
  struct cgraph_edge *edge;

  /* LTO does not actually have access to the call_stmt since these
     have not been loaded yet.  */
  if (call_stmt)
    {
<<<<<<< HEAD
#ifdef ENABLE_CHECKING
      /* This is rather pricely check possibly trigerring construction of
	 call stmt hashtable.  */
      gcc_assert (!cgraph_edge (caller, call_stmt));
#endif
=======
      /* This is a rather expensive check possibly trigerring
	 construction of call stmt hashtable.  */
      gcc_checking_assert (!cgraph_edge (caller, call_stmt));
>>>>>>> b56a5220

      gcc_assert (is_gimple_call (call_stmt));
    }

  if (free_edges)
    {
      edge = free_edges;
      free_edges = NEXT_FREE_EDGE (edge);
    }
  else
    {
      edge = ggc_alloc_cgraph_edge ();
      edge->uid = cgraph_edge_max_uid++;
    }

  edge->aux = NULL;
  edge->caller = caller;
  edge->callee = callee;
  edge->prev_caller = NULL;
  edge->next_caller = NULL;
  edge->prev_callee = NULL;
  edge->next_callee = NULL;

  edge->count = count;
  gcc_assert (count >= 0);
  edge->frequency = freq;
  gcc_assert (freq >= 0);
  gcc_assert (freq <= CGRAPH_FREQ_MAX);
  edge->loop_nest = nest;

  edge->call_stmt = call_stmt;
  push_cfun (DECL_STRUCT_FUNCTION (caller->decl));
  edge->can_throw_external
    = call_stmt ? stmt_can_throw_external (call_stmt) : false;
  pop_cfun ();
  edge->call_stmt_cannot_inline_p =
    (call_stmt ? gimple_call_cannot_inline_p (call_stmt) : false);
  if (call_stmt && caller->call_site_hash)
    cgraph_add_edge_to_call_site_hash (edge);

  edge->indirect_info = NULL;
  edge->indirect_inlining_edge = 0;

  return edge;
}

/* Create edge from CALLER to CALLEE in the cgraph.  */

struct cgraph_edge *
cgraph_create_edge (struct cgraph_node *caller, struct cgraph_node *callee,
		    gimple call_stmt, gcov_type count, int freq, int nest)
{
  struct cgraph_edge *edge = cgraph_create_edge_1 (caller, callee, call_stmt,
						   count, freq, nest);

  edge->indirect_unknown_callee = 0;
  initialize_inline_failed (edge);

  edge->next_caller = callee->callers;
  if (callee->callers)
    callee->callers->prev_caller = edge;
  edge->next_callee = caller->callees;
  if (caller->callees)
    caller->callees->prev_callee = edge;
  caller->callees = edge;
  callee->callers = edge;

  return edge;
}

<<<<<<< HEAD
=======
/* Allocate cgraph_indirect_call_info and set its fields to default values. */

struct cgraph_indirect_call_info *
cgraph_allocate_init_indirect_info (void)
{
  struct cgraph_indirect_call_info *ii;

  ii = ggc_alloc_cleared_cgraph_indirect_call_info ();
  ii->param_index = -1;
  return ii;
}
>>>>>>> b56a5220

/* Create an indirect edge with a yet-undetermined callee where the call
   statement destination is a formal parameter of the caller with index
   PARAM_INDEX. */

struct cgraph_edge *
cgraph_create_indirect_edge (struct cgraph_node *caller, gimple call_stmt,
			     int ecf_flags,
			     gcov_type count, int freq, int nest)
{
  struct cgraph_edge *edge = cgraph_create_edge_1 (caller, NULL, call_stmt,
						   count, freq, nest);

  edge->indirect_unknown_callee = 1;
  initialize_inline_failed (edge);

<<<<<<< HEAD
  edge->indirect_info = ggc_alloc_cleared_cgraph_indirect_call_info ();
  edge->indirect_info->param_index = -1;
=======
  edge->indirect_info = cgraph_allocate_init_indirect_info ();
>>>>>>> b56a5220
  edge->indirect_info->ecf_flags = ecf_flags;

  edge->next_callee = caller->indirect_calls;
  if (caller->indirect_calls)
    caller->indirect_calls->prev_callee = edge;
  caller->indirect_calls = edge;

  return edge;
}

/* Remove the edge E from the list of the callers of the callee.  */

static inline void
cgraph_edge_remove_callee (struct cgraph_edge *e)
{
  gcc_assert (!e->indirect_unknown_callee);
  if (e->prev_caller)
    e->prev_caller->next_caller = e->next_caller;
  if (e->next_caller)
    e->next_caller->prev_caller = e->prev_caller;
  if (!e->prev_caller)
    e->callee->callers = e->next_caller;
}

/* Remove the edge E from the list of the callees of the caller.  */

static inline void
cgraph_edge_remove_caller (struct cgraph_edge *e)
{
  if (e->prev_callee)
    e->prev_callee->next_callee = e->next_callee;
  if (e->next_callee)
    e->next_callee->prev_callee = e->prev_callee;
  if (!e->prev_callee)
    {
      if (e->indirect_unknown_callee)
	e->caller->indirect_calls = e->next_callee;
      else
	e->caller->callees = e->next_callee;
    }
  if (e->caller->call_site_hash)
    htab_remove_elt_with_hash (e->caller->call_site_hash,
			       e->call_stmt,
	  		       htab_hash_pointer (e->call_stmt));
}

/* Put the edge onto the free list.  */

static void
cgraph_free_edge (struct cgraph_edge *e)
{
  int uid = e->uid;

  /* Clear out the edge so we do not dangle pointers.  */
  memset (e, 0, sizeof (*e));
  e->uid = uid;
  NEXT_FREE_EDGE (e) = free_edges;
  free_edges = e;
}

/* Remove the edge E in the cgraph.  */

void
cgraph_remove_edge (struct cgraph_edge *e)
{
  /* Call all edge removal hooks.  */
  cgraph_call_edge_removal_hooks (e);

  if (!e->indirect_unknown_callee)
    /* Remove from callers list of the callee.  */
    cgraph_edge_remove_callee (e);

  /* Remove from callees list of the callers.  */
  cgraph_edge_remove_caller (e);

  /* Put the edge onto the free list.  */
  cgraph_free_edge (e);
}

/* Set callee of call graph edge E and add it to the corresponding set of
   callers. */

static void
cgraph_set_edge_callee (struct cgraph_edge *e, struct cgraph_node *n)
{
  e->prev_caller = NULL;
  if (n->callers)
    n->callers->prev_caller = e;
  e->next_caller = n->callers;
  n->callers = e;
  e->callee = n;
}

/* Redirect callee of E to N.  The function does not update underlying
   call expression.  */

void
cgraph_redirect_edge_callee (struct cgraph_edge *e, struct cgraph_node *n)
{
  /* Remove from callers list of the current callee.  */
  cgraph_edge_remove_callee (e);

  /* Insert to callers list of the new callee.  */
  cgraph_set_edge_callee (e, n);
}

/* Make an indirect EDGE with an unknown callee an ordinary edge leading to
<<<<<<< HEAD
   CALLEE.  */

void
cgraph_make_edge_direct (struct cgraph_edge *edge, struct cgraph_node *callee)
{
  edge->indirect_unknown_callee = 0;
=======
   CALLEE.  DELTA is an integer constant that is to be added to the this
   pointer (first parameter) to compensate for skipping a thunk adjustment.  */

void
cgraph_make_edge_direct (struct cgraph_edge *edge, struct cgraph_node *callee,
			 HOST_WIDE_INT delta)
{
  edge->indirect_unknown_callee = 0;
  edge->indirect_info->thunk_delta = delta;
>>>>>>> b56a5220

  /* Get the edge out of the indirect edge list. */
  if (edge->prev_callee)
    edge->prev_callee->next_callee = edge->next_callee;
  if (edge->next_callee)
    edge->next_callee->prev_callee = edge->prev_callee;
  if (!edge->prev_callee)
    edge->caller->indirect_calls = edge->next_callee;

  /* Put it into the normal callee list */
  edge->prev_callee = NULL;
  edge->next_callee = edge->caller->callees;
  if (edge->caller->callees)
    edge->caller->callees->prev_callee = edge;
  edge->caller->callees = edge;

  /* Insert to callers list of the new callee.  */
  cgraph_set_edge_callee (edge, callee);

  /* We need to re-determine the inlining status of the edge.  */
  initialize_inline_failed (edge);
}


/* Update or remove the corresponding cgraph edge if a GIMPLE_CALL
   OLD_STMT changed into NEW_STMT.  OLD_CALL is gimple_call_fndecl
   of OLD_STMT if it was previously call statement.  */

static void
cgraph_update_edges_for_call_stmt_node (struct cgraph_node *node,
					gimple old_stmt, tree old_call, gimple new_stmt)
{
  tree new_call = (is_gimple_call (new_stmt)) ? gimple_call_fndecl (new_stmt) : 0;

  /* We are seeing indirect calls, then there is nothing to update.  */
  if (!new_call && !old_call)
    return;
  /* See if we turned indirect call into direct call or folded call to one builtin
     into different bultin.  */
  if (old_call != new_call)
    {
      struct cgraph_edge *e = cgraph_edge (node, old_stmt);
      struct cgraph_edge *ne = NULL;
      gcov_type count;
      int frequency;
      int loop_nest;

      if (e)
	{
	  /* See if the edge is already there and has the correct callee.  It
	     might be so because of indirect inlining has already updated
<<<<<<< HEAD
	     it.  */
	  if (new_call && e->callee && e->callee->decl == new_call)
	    return;
=======
	     it.  We also might've cloned and redirected the edge.  */
	  if (new_call && e->callee)
	    {
	      struct cgraph_node *callee = e->callee;
	      while (callee)
		{
		  if (callee->decl == new_call
		      || callee->former_clone_of == new_call)
		    return;
		  callee = callee->clone_of;
		}
	    }
>>>>>>> b56a5220

	  /* Otherwise remove edge and create new one; we can't simply redirect
	     since function has changed, so inline plan and other information
	     attached to edge is invalid.  */
	  count = e->count;
	  frequency = e->frequency;
	  loop_nest = e->loop_nest;
	  cgraph_remove_edge (e);
	}
      else
	{
	  /* We are seeing new direct call; compute profile info based on BB.  */
	  basic_block bb = gimple_bb (new_stmt);
	  count = bb->count;
	  frequency = compute_call_stmt_bb_frequency (current_function_decl,
						      bb);
	  loop_nest = bb->loop_depth;
	}

      if (new_call)
	{
	  ne = cgraph_create_edge (node, cgraph_node (new_call),
				   new_stmt, count, frequency,
				   loop_nest);
	  gcc_assert (ne->inline_failed);
	}
    }
  /* We only updated the call stmt; update pointer in cgraph edge..  */
  else if (old_stmt != new_stmt)
    cgraph_set_call_stmt (cgraph_edge (node, old_stmt), new_stmt);
}

/* Update or remove the corresponding cgraph edge if a GIMPLE_CALL
   OLD_STMT changed into NEW_STMT.  OLD_DECL is gimple_call_fndecl
   of OLD_STMT before it was updated (updating can happen inplace).  */

void
cgraph_update_edges_for_call_stmt (gimple old_stmt, tree old_decl, gimple new_stmt)
{
  struct cgraph_node *orig = cgraph_node (cfun->decl);
  struct cgraph_node *node;

  cgraph_update_edges_for_call_stmt_node (orig, old_stmt, old_decl, new_stmt);
  if (orig->clones)
    for (node = orig->clones; node != orig;)
      {
        cgraph_update_edges_for_call_stmt_node (node, old_stmt, old_decl, new_stmt);
	if (node->clones)
	  node = node->clones;
	else if (node->next_sibling_clone)
	  node = node->next_sibling_clone;
	else
	  {
	    while (node != orig && !node->next_sibling_clone)
	      node = node->clone_of;
	    if (node != orig)
	      node = node->next_sibling_clone;
	  }
      }
}


/* Remove all callees from the node.  */

void
cgraph_node_remove_callees (struct cgraph_node *node)
{
  struct cgraph_edge *e, *f;

  /* It is sufficient to remove the edges from the lists of callers of
     the callees.  The callee list of the node can be zapped with one
     assignment.  */
  for (e = node->callees; e; e = f)
    {
      f = e->next_callee;
      cgraph_call_edge_removal_hooks (e);
      if (!e->indirect_unknown_callee)
	cgraph_edge_remove_callee (e);
      cgraph_free_edge (e);
    }
  for (e = node->indirect_calls; e; e = f)
<<<<<<< HEAD
    {
      f = e->next_callee;
      cgraph_call_edge_removal_hooks (e);
      if (!e->indirect_unknown_callee)
	cgraph_edge_remove_callee (e);
      cgraph_free_edge (e);
    }
  node->indirect_calls = NULL;
  node->callees = NULL;
  if (node->call_site_hash)
=======
>>>>>>> b56a5220
    {
      f = e->next_callee;
      cgraph_call_edge_removal_hooks (e);
      if (!e->indirect_unknown_callee)
	cgraph_edge_remove_callee (e);
      cgraph_free_edge (e);
    }
  node->indirect_calls = NULL;
  node->callees = NULL;
  if (node->call_site_hash)
    {
      htab_delete (node->call_site_hash);
      node->call_site_hash = NULL;
    }
}

/* Remove all callers from the node.  */

static void
cgraph_node_remove_callers (struct cgraph_node *node)
{
  struct cgraph_edge *e, *f;

  /* It is sufficient to remove the edges from the lists of callees of
     the callers.  The caller list of the node can be zapped with one
     assignment.  */
  for (e = node->callers; e; e = f)
    {
      f = e->next_caller;
      cgraph_call_edge_removal_hooks (e);
      cgraph_edge_remove_caller (e);
      cgraph_free_edge (e);
    }
  node->callers = NULL;
}

/* Release memory used to represent body of function NODE.  */

void
cgraph_release_function_body (struct cgraph_node *node)
{
  if (DECL_STRUCT_FUNCTION (node->decl))
    {
      tree old_decl = current_function_decl;
      push_cfun (DECL_STRUCT_FUNCTION (node->decl));
      if (cfun->gimple_df)
	{
	  current_function_decl = node->decl;
	  delete_tree_ssa ();
	  delete_tree_cfg_annotations ();
	  cfun->eh = NULL;
	  current_function_decl = old_decl;
	}
      if (cfun->cfg)
	{
	  gcc_assert (dom_computed[0] == DOM_NONE);
	  gcc_assert (dom_computed[1] == DOM_NONE);
	  clear_edges ();
	}
      if (cfun->value_histograms)
	free_histograms ();
      gcc_assert (!current_loops);
      pop_cfun();
      gimple_set_body (node->decl, NULL);
      VEC_free (ipa_opt_pass, heap,
      		node->ipa_transforms_to_apply);
      /* Struct function hangs a lot of data that would leak if we didn't
         removed all pointers to it.   */
      ggc_free (DECL_STRUCT_FUNCTION (node->decl));
      DECL_STRUCT_FUNCTION (node->decl) = NULL;
    }
  DECL_SAVED_TREE (node->decl) = NULL;
  /* If the node is abstract and needed, then do not clear DECL_INITIAL
     of its associated function function declaration because it's
     needed to emit debug info later.  */
  if (!node->abstract_and_needed)
    DECL_INITIAL (node->decl) = error_mark_node;
}

/* Remove same body alias node.  */

void
cgraph_remove_same_body_alias (struct cgraph_node *node)
{
  void **slot;
  int uid = node->uid;

  gcc_assert (node->same_body_alias);
  if (node->previous)
    node->previous->next = node->next;
  else
    node->same_body->same_body = node->next;
  if (node->next)
    node->next->previous = node->previous;
  node->next = NULL;
  node->previous = NULL;
  slot = htab_find_slot (cgraph_hash, node, NO_INSERT);
  if (*slot == node)
    htab_clear_slot (cgraph_hash, slot);
  if (assembler_name_hash)
    {
      tree name = DECL_ASSEMBLER_NAME (node->decl);
      slot = htab_find_slot_with_hash (assembler_name_hash, name,
				       decl_assembler_name_hash (name),
				       NO_INSERT);
      if (slot && *slot == node)
	htab_clear_slot (assembler_name_hash, slot);
    }

  /* Clear out the node to NULL all pointers and add the node to the free
     list.  */
  memset (node, 0, sizeof(*node));
  node->uid = uid;
  NEXT_FREE_NODE (node) = free_nodes;
  free_nodes = node;
}

/* Remove the node from cgraph.  */

void
cgraph_remove_node (struct cgraph_node *node)
{
  void **slot;
  bool kill_body = false;
  struct cgraph_node *n;
  int uid = node->uid;

  cgraph_call_node_removal_hooks (node);
  cgraph_node_remove_callers (node);
  cgraph_node_remove_callees (node);
  ipa_remove_all_references (&node->ref_list);
  ipa_remove_all_refering (&node->ref_list);
  VEC_free (ipa_opt_pass, heap,
            node->ipa_transforms_to_apply);

  /* Incremental inlining access removed nodes stored in the postorder list.
     */
  node->needed = node->reachable = false;
  for (n = node->nested; n; n = n->next_nested)
    n->origin = NULL;
  node->nested = NULL;
  if (node->origin)
    {
      struct cgraph_node **node2 = &node->origin->nested;

      while (*node2 != node)
	node2 = &(*node2)->next_nested;
      *node2 = node->next_nested;
    }
  if (node->previous)
    node->previous->next = node->next;
  else
    cgraph_nodes = node->next;
  if (node->next)
    node->next->previous = node->previous;
  node->next = NULL;
  node->previous = NULL;
  slot = htab_find_slot (cgraph_hash, node, NO_INSERT);
  if (*slot == node)
    {
      struct cgraph_node *next_inline_clone;

      for (next_inline_clone = node->clones;
      	   next_inline_clone && next_inline_clone->decl != node->decl;
	   next_inline_clone = next_inline_clone->next_sibling_clone)
	;

      /* If there is inline clone of the node being removed, we need
         to put it into the position of removed node and reorganize all
	 other clones to be based on it.  */
      if (next_inline_clone)
	{
	  struct cgraph_node *n;
	  struct cgraph_node *new_clones;

	  *slot = next_inline_clone;

	  /* Unlink inline clone from the list of clones of removed node.  */
	  if (next_inline_clone->next_sibling_clone)
	    next_inline_clone->next_sibling_clone->prev_sibling_clone
	      = next_inline_clone->prev_sibling_clone;
	  if (next_inline_clone->prev_sibling_clone)
	    {
	      gcc_assert (node->clones != next_inline_clone);
	      next_inline_clone->prev_sibling_clone->next_sibling_clone
	        = next_inline_clone->next_sibling_clone;
	    }
	  else
	    {
	      gcc_assert (node->clones == next_inline_clone);
	      node->clones = next_inline_clone->next_sibling_clone;
	    }

	  new_clones = node->clones;
	  node->clones = NULL;

	  /* Copy clone info.  */
	  next_inline_clone->clone = node->clone;

	  /* Now place it into clone tree at same level at NODE.  */
	  next_inline_clone->clone_of = node->clone_of;
	  next_inline_clone->prev_sibling_clone = NULL;
	  next_inline_clone->next_sibling_clone = NULL;
	  if (node->clone_of)
	    {
	      if (node->clone_of->clones)
	        node->clone_of->clones->prev_sibling_clone = next_inline_clone;
	      next_inline_clone->next_sibling_clone = node->clone_of->clones;
	      node->clone_of->clones = next_inline_clone;
	    }

	  /* Merge the clone list.  */
	  if (new_clones)
	    {
	      if (!next_inline_clone->clones)
		next_inline_clone->clones = new_clones;
	      else
		{
		  n = next_inline_clone->clones;
		  while (n->next_sibling_clone)
		    n =  n->next_sibling_clone;
		  n->next_sibling_clone = new_clones;
		  new_clones->prev_sibling_clone = n;
		}
	    }

	  /* Update clone_of pointers.  */
	  n = new_clones;
	  while (n)
	    {
	      n->clone_of = next_inline_clone;
	      n = n->next_sibling_clone;
	    }
	}
      else
	{
	  htab_clear_slot (cgraph_hash, slot);
	  kill_body = true;
	}

    }
  if (node->prev_sibling_clone)
    node->prev_sibling_clone->next_sibling_clone = node->next_sibling_clone;
  else if (node->clone_of)
    node->clone_of->clones = node->next_sibling_clone;
  if (node->next_sibling_clone)
    node->next_sibling_clone->prev_sibling_clone = node->prev_sibling_clone;
  if (node->clones)
<<<<<<< HEAD
    {
      struct cgraph_node *n, *next;

      if (node->clone_of)
        {
	  for (n = node->clones; n->next_sibling_clone; n = n->next_sibling_clone)
	    n->clone_of = node->clone_of;
	  n->clone_of = node->clone_of;
	  n->next_sibling_clone = node->clone_of->clones;
	  if (node->clone_of->clones)
	    node->clone_of->clones->prev_sibling_clone = n;
	  node->clone_of->clones = node->clones;
	}
      else
        {
	  /* We are removing node with clones.  this makes clones inconsistent,
	     but assume they will be removed subsequently and just keep clone
	     tree intact.  This can happen in unreachable function removal since
	     we remove unreachable functions in random order, not by bottom-up
	     walk of clone trees.  */
	  for (n = node->clones; n; n = next)
	    {
	       next = n->next_sibling_clone;
	       n->next_sibling_clone = NULL;
	       n->prev_sibling_clone = NULL;
	       n->clone_of = NULL;
	    }
	}
    }

  while (node->same_body)
    cgraph_remove_same_body_alias (node->same_body);

  if (node->same_comdat_group)
    {
=======
    {
      struct cgraph_node *n, *next;

      if (node->clone_of)
        {
	  for (n = node->clones; n->next_sibling_clone; n = n->next_sibling_clone)
	    n->clone_of = node->clone_of;
	  n->clone_of = node->clone_of;
	  n->next_sibling_clone = node->clone_of->clones;
	  if (node->clone_of->clones)
	    node->clone_of->clones->prev_sibling_clone = n;
	  node->clone_of->clones = node->clones;
	}
      else
        {
	  /* We are removing node with clones.  this makes clones inconsistent,
	     but assume they will be removed subsequently and just keep clone
	     tree intact.  This can happen in unreachable function removal since
	     we remove unreachable functions in random order, not by bottom-up
	     walk of clone trees.  */
	  for (n = node->clones; n; n = next)
	    {
	       next = n->next_sibling_clone;
	       n->next_sibling_clone = NULL;
	       n->prev_sibling_clone = NULL;
	       n->clone_of = NULL;
	    }
	}
    }

  while (node->same_body)
    cgraph_remove_same_body_alias (node->same_body);

  if (node->same_comdat_group)
    {
>>>>>>> b56a5220
      struct cgraph_node *prev;
      for (prev = node->same_comdat_group;
	   prev->same_comdat_group != node;
	   prev = prev->same_comdat_group)
	;
      if (node->same_comdat_group == prev)
	prev->same_comdat_group = NULL;
      else
	prev->same_comdat_group = node->same_comdat_group;
      node->same_comdat_group = NULL;
    }

  /* While all the clones are removed after being proceeded, the function
     itself is kept in the cgraph even after it is compiled.  Check whether
     we are done with this body and reclaim it proactively if this is the case.
     */
  if (!kill_body && *slot)
    {
      struct cgraph_node *n = (struct cgraph_node *) *slot;
      if (!n->clones && !n->clone_of && !n->global.inlined_to
	  && (cgraph_global_info_ready
	      && (TREE_ASM_WRITTEN (n->decl) || DECL_EXTERNAL (n->decl)
		  || n->in_other_partition)))
	kill_body = true;
    }
  if (assembler_name_hash)
    {
      tree name = DECL_ASSEMBLER_NAME (node->decl);
      slot = htab_find_slot_with_hash (assembler_name_hash, name,
				       decl_assembler_name_hash (name),
				       NO_INSERT);
      /* Inline clones are not hashed.  */
      if (slot && *slot == node)
        htab_clear_slot (assembler_name_hash, slot);
    }

  if (kill_body)
    cgraph_release_function_body (node);
  node->decl = NULL;
  if (node->call_site_hash)
    {
      htab_delete (node->call_site_hash);
      node->call_site_hash = NULL;
    }
  cgraph_n_nodes--;

  /* Clear out the node to NULL all pointers and add the node to the free
     list.  */
  memset (node, 0, sizeof(*node));
  node->uid = uid;
  NEXT_FREE_NODE (node) = free_nodes;
  free_nodes = node;
}

/* Remove the node from cgraph.  */

void
cgraph_remove_node_and_inline_clones (struct cgraph_node *node)
{
  struct cgraph_edge *e, *next;
  for (e = node->callees; e; e = next)
    {
      next = e->next_callee;
      if (!e->inline_failed)
        cgraph_remove_node_and_inline_clones (e->callee);
    }
  cgraph_remove_node (node);
}

/* Notify finalize_compilation_unit that given node is reachable.  */

void
cgraph_mark_reachable_node (struct cgraph_node *node)
{
  if (!node->reachable && node->local.finalized)
    {
      if (cgraph_global_info_ready)
        {
	  /* Verify that function does not appear to be needed out of blue
	     during the optimization process.  This can happen for extern
	     inlines when bodies was removed after inlining.  */
	  gcc_assert ((node->analyzed || node->in_other_partition
		       || DECL_EXTERNAL (node->decl)));
	}
      else
        notice_global_symbol (node->decl);
      node->reachable = 1;

      node->next_needed = cgraph_nodes_queue;
      cgraph_nodes_queue = node;
    }
}

/* Likewise indicate that a node is needed, i.e. reachable via some
   external means.  */

void
cgraph_mark_needed_node (struct cgraph_node *node)
{
  node->needed = 1;
  gcc_assert (!node->global.inlined_to);
  cgraph_mark_reachable_node (node);
}

/* Likewise indicate that a node is having address taken.  */

void
cgraph_mark_address_taken_node (struct cgraph_node *node)
{
<<<<<<< HEAD
=======
  gcc_assert (!node->global.inlined_to);
>>>>>>> b56a5220
  cgraph_mark_reachable_node (node);
  node->address_taken = 1;
}

/* Return local info for the compiled function.  */

struct cgraph_local_info *
cgraph_local_info (tree decl)
{
  struct cgraph_node *node;

  gcc_assert (TREE_CODE (decl) == FUNCTION_DECL);
  node = cgraph_node (decl);
  return &node->local;
}

/* Return local info for the compiled function.  */

struct cgraph_global_info *
cgraph_global_info (tree decl)
{
  struct cgraph_node *node;

  gcc_assert (TREE_CODE (decl) == FUNCTION_DECL && cgraph_global_info_ready);
  node = cgraph_node (decl);
  return &node->global;
}

/* Return local info for the compiled function.  */

struct cgraph_rtl_info *
cgraph_rtl_info (tree decl)
{
  struct cgraph_node *node;

  gcc_assert (TREE_CODE (decl) == FUNCTION_DECL);
  node = cgraph_node (decl);
  if (decl != current_function_decl
      && !TREE_ASM_WRITTEN (node->decl))
    return NULL;
  return &node->rtl;
}

/* Return a string describing the failure REASON.  */

const char*
cgraph_inline_failed_string (cgraph_inline_failed_t reason)
{
#undef DEFCIFCODE
#define DEFCIFCODE(code, string)	string,

  static const char *cif_string_table[CIF_N_REASONS] = {
#include "cif-code.def"
  };

  /* Signedness of an enum type is implementation defined, so cast it
     to unsigned before testing. */
  gcc_assert ((unsigned) reason < CIF_N_REASONS);
  return cif_string_table[reason];
}

/* Return name of the node used in debug output.  */
const char *
cgraph_node_name (struct cgraph_node *node)
{
  return lang_hooks.decl_printable_name (node->decl, 2);
}

/* Names used to print out the availability enum.  */
const char * const cgraph_availability_names[] =
  {"unset", "not_available", "overwritable", "available", "local"};


/* Dump call graph node NODE to file F.  */

void
dump_cgraph_node (FILE *f, struct cgraph_node *node)
{
  struct cgraph_edge *edge;
  int indirect_calls_count = 0;

  fprintf (f, "%s/%i(%i)", cgraph_node_name (node), node->uid,
	   node->pid);
  dump_addr (f, " @", (void *)node);
  if (DECL_ASSEMBLER_NAME_SET_P (node->decl))
    fprintf (f, " (asm: %s)", IDENTIFIER_POINTER (DECL_ASSEMBLER_NAME (node->decl)));
  if (node->global.inlined_to)
    fprintf (f, " (inline copy in %s/%i)",
	     cgraph_node_name (node->global.inlined_to),
	     node->global.inlined_to->uid);
<<<<<<< HEAD
=======
  if (node->same_comdat_group)
    fprintf (f, " (same comdat group as %s/%i)",
	     cgraph_node_name (node->same_comdat_group),
	     node->same_comdat_group->uid);
>>>>>>> b56a5220
  if (node->clone_of)
    fprintf (f, " (clone of %s/%i)",
	     cgraph_node_name (node->clone_of),
	     node->clone_of->uid);
  if (cgraph_function_flags_ready)
    fprintf (f, " availability:%s",
	     cgraph_availability_names [cgraph_function_body_availability (node)]);
  if (node->analyzed)
    fprintf (f, " analyzed");
  if (node->in_other_partition)
    fprintf (f, " in_other_partition");
  if (node->count)
    fprintf (f, " executed "HOST_WIDEST_INT_PRINT_DEC"x",
	     (HOST_WIDEST_INT)node->count);
  if (node->local.inline_summary.self_time)
    fprintf (f, " %i time, %i benefit", node->local.inline_summary.self_time,
    					node->local.inline_summary.time_inlining_benefit);
  if (node->global.time && node->global.time
      != node->local.inline_summary.self_time)
    fprintf (f, " (%i after inlining)", node->global.time);
  if (node->local.inline_summary.self_size)
    fprintf (f, " %i size, %i benefit", node->local.inline_summary.self_size,
    					node->local.inline_summary.size_inlining_benefit);
  if (node->global.size && node->global.size
      != node->local.inline_summary.self_size)
    fprintf (f, " (%i after inlining)", node->global.size);
  if (node->local.inline_summary.estimated_self_stack_size)
    fprintf (f, " %i bytes stack usage", (int)node->local.inline_summary.estimated_self_stack_size);
  if (node->global.estimated_stack_size != node->local.inline_summary.estimated_self_stack_size)
    fprintf (f, " %i bytes after inlining", (int)node->global.estimated_stack_size);
  if (node->origin)
    fprintf (f, " nested in: %s", cgraph_node_name (node->origin));
  if (node->needed)
    fprintf (f, " needed");
  if (node->address_taken)
    fprintf (f, " address_taken");
  else if (node->reachable)
    fprintf (f, " reachable");
  else if (node->reachable_from_other_partition)
    fprintf (f, " reachable_from_other_partition");
  if (gimple_has_body_p (node->decl))
    fprintf (f, " body");
  if (node->process)
    fprintf (f, " process");
  if (node->local.local)
    fprintf (f, " local");
  if (node->local.externally_visible)
    fprintf (f, " externally_visible");
  if (node->resolution != LDPR_UNKNOWN)
    fprintf (f, " %s",
 	     ld_plugin_symbol_resolution_names[(int)node->resolution]);
  if (node->local.finalized)
    fprintf (f, " finalized");
  if (node->local.disregard_inline_limits)
    fprintf (f, " always_inline");
  else if (node->local.inlinable)
    fprintf (f, " inlinable");
  else if (node->local.versionable)
    fprintf (f, " versionable");
  if (node->local.redefined_extern_inline)
    fprintf (f, " redefined_extern_inline");
  if (TREE_ASM_WRITTEN (node->decl))
    fprintf (f, " asm_written");
  if (node->only_called_at_startup)
    fprintf (f, " only_called_at_startup");
  if (node->only_called_at_exit)
    fprintf (f, " only_called_at_exit");

  fprintf (f, "\n  called by: ");
  for (edge = node->callers; edge; edge = edge->next_caller)
    {
      fprintf (f, "%s/%i ", cgraph_node_name (edge->caller),
	       edge->caller->uid);
      if (edge->count)
	fprintf (f, "("HOST_WIDEST_INT_PRINT_DEC"x) ",
		 (HOST_WIDEST_INT)edge->count);
      if (edge->frequency)
	fprintf (f, "(%.2f per call) ",
		 edge->frequency / (double)CGRAPH_FREQ_BASE);
      if (!edge->inline_failed)
	fprintf(f, "(inlined) ");
      if (edge->indirect_inlining_edge)
	fprintf(f, "(indirect_inlining) ");
      if (edge->can_throw_external)
	fprintf(f, "(can throw external) ");
    }

  fprintf (f, "\n  calls: ");
  for (edge = node->callees; edge; edge = edge->next_callee)
    {
      fprintf (f, "%s/%i ", cgraph_node_name (edge->callee),
	       edge->callee->uid);
      if (!edge->inline_failed)
	fprintf(f, "(inlined) ");
      if (edge->indirect_inlining_edge)
	fprintf(f, "(indirect_inlining) ");
      if (edge->count)
	fprintf (f, "("HOST_WIDEST_INT_PRINT_DEC"x) ",
		 (HOST_WIDEST_INT)edge->count);
      if (edge->frequency)
	fprintf (f, "(%.2f per call) ",
		 edge->frequency / (double)CGRAPH_FREQ_BASE);
      if (edge->loop_nest)
	fprintf (f, "(nested in %i loops) ", edge->loop_nest);
      if (edge->can_throw_external)
	fprintf(f, "(can throw external) ");
    }
  fprintf (f, "\n");
  fprintf (f, "  References: ");
  ipa_dump_references (f, &node->ref_list);
  fprintf (f, "  Refering this function: ");
  ipa_dump_refering (f, &node->ref_list);

  for (edge = node->indirect_calls; edge; edge = edge->next_callee)
    indirect_calls_count++;
  if (indirect_calls_count)
    fprintf (f, "  has %i outgoing edges for indirect calls.\n",
	     indirect_calls_count);

  if (node->same_body)
    {
      struct cgraph_node *n;
      fprintf (f, "  aliases & thunks:");
      for (n = node->same_body; n; n = n->next)
        {
          fprintf (f, " %s/%i", cgraph_node_name (n), n->uid);
	  if (n->thunk.thunk_p)
	    {
	      fprintf (f, " (thunk of %s fixed ofset %i virtual value %i has "
		       "virtual offset %i",
	      	       lang_hooks.decl_printable_name (n->thunk.alias, 2),
		       (int)n->thunk.fixed_offset,
		       (int)n->thunk.virtual_value,
		       (int)n->thunk.virtual_offset_p);
	      fprintf (f, ")");
	    }
	  if (DECL_ASSEMBLER_NAME_SET_P (n->decl))
	    fprintf (f, " (asm: %s)", IDENTIFIER_POINTER (DECL_ASSEMBLER_NAME (n->decl)));
	}
      fprintf (f, "\n");
    }
}


/* Dump call graph node NODE to stderr.  */

DEBUG_FUNCTION void
debug_cgraph_node (struct cgraph_node *node)
{
  dump_cgraph_node (stderr, node);
}


/* Dump the callgraph to file F.  */

void
dump_cgraph (FILE *f)
{
  struct cgraph_node *node;

  fprintf (f, "callgraph:\n\n");
  for (node = cgraph_nodes; node; node = node->next)
    dump_cgraph_node (f, node);
}


/* Dump the call graph to stderr.  */

DEBUG_FUNCTION void
debug_cgraph (void)
{
  dump_cgraph (stderr);
}


/* Set the DECL_ASSEMBLER_NAME and update cgraph hashtables.  */

void
change_decl_assembler_name (tree decl, tree name)
{
  struct cgraph_node *node;
  void **slot;
  if (!DECL_ASSEMBLER_NAME_SET_P (decl))
    SET_DECL_ASSEMBLER_NAME (decl, name);
  else
    {
      if (name == DECL_ASSEMBLER_NAME (decl))
	return;

      if (assembler_name_hash
	  && TREE_CODE (decl) == FUNCTION_DECL
	  && (node = cgraph_get_node_or_alias (decl)) != NULL)
	{
	  tree old_name = DECL_ASSEMBLER_NAME (decl);
	  slot = htab_find_slot_with_hash (assembler_name_hash, old_name,
					   decl_assembler_name_hash (old_name),
					   NO_INSERT);
	  /* Inline clones are not hashed.  */
	  if (slot && *slot == node)
	    htab_clear_slot (assembler_name_hash, slot);
	}
      if (TREE_SYMBOL_REFERENCED (DECL_ASSEMBLER_NAME (decl))
	  && DECL_RTL_SET_P (decl))
	warning (0, "%D renamed after being referenced in assembly", decl);

      SET_DECL_ASSEMBLER_NAME (decl, name);
    }
  if (assembler_name_hash
      && TREE_CODE (decl) == FUNCTION_DECL
      && (node = cgraph_get_node_or_alias (decl)) != NULL)
    {
      slot = htab_find_slot_with_hash (assembler_name_hash, name,
				       decl_assembler_name_hash (name),
				       INSERT);
      gcc_assert (!*slot);
      *slot = node;
    }
}

/* Add a top-level asm statement to the list.  */

struct cgraph_asm_node *
cgraph_add_asm_node (tree asm_str)
{
  struct cgraph_asm_node *node;

  node = ggc_alloc_cleared_cgraph_asm_node ();
  node->asm_str = asm_str;
  node->order = cgraph_order++;
  node->next = NULL;
  if (cgraph_asm_nodes == NULL)
    cgraph_asm_nodes = node;
  else
    cgraph_asm_last_node->next = node;
  cgraph_asm_last_node = node;
  return node;
}

/* Return true when the DECL can possibly be inlined.  */
bool
cgraph_function_possibly_inlined_p (tree decl)
{
  if (!cgraph_global_info_ready)
    return !DECL_UNINLINABLE (decl);
  return DECL_POSSIBLY_INLINED (decl);
}

/* Create clone of E in the node N represented by CALL_EXPR the callgraph.  */
struct cgraph_edge *
cgraph_clone_edge (struct cgraph_edge *e, struct cgraph_node *n,
		   gimple call_stmt, unsigned stmt_uid, gcov_type count_scale,
		   int freq_scale, int loop_nest, bool update_original)
{
  struct cgraph_edge *new_edge;
  gcov_type count = e->count * count_scale / REG_BR_PROB_BASE;
  gcov_type freq;

  /* We do not want to ignore loop nest after frequency drops to 0.  */
  if (!freq_scale)
    freq_scale = 1;
  freq = e->frequency * (gcov_type) freq_scale / CGRAPH_FREQ_BASE;
  if (freq > CGRAPH_FREQ_MAX)
    freq = CGRAPH_FREQ_MAX;

  if (e->indirect_unknown_callee)
    {
      tree decl;

      if (call_stmt && (decl = gimple_call_fndecl (call_stmt)))
	{
	  struct cgraph_node *callee = cgraph_node (decl);
	  new_edge = cgraph_create_edge (n, callee, call_stmt, count, freq,
					 e->loop_nest + loop_nest);
	}
      else
	{
	  new_edge = cgraph_create_indirect_edge (n, call_stmt,
						  e->indirect_info->ecf_flags,
						  count, freq,
						  e->loop_nest + loop_nest);
	  *new_edge->indirect_info = *e->indirect_info;
	}
    }
  else
<<<<<<< HEAD
    new_edge = cgraph_create_edge (n, e->callee, call_stmt, count, freq,
				   e->loop_nest + loop_nest);
=======
    {
      new_edge = cgraph_create_edge (n, e->callee, call_stmt, count, freq,
				     e->loop_nest + loop_nest);
      if (e->indirect_info)
	{
	  new_edge->indirect_info
	    = ggc_alloc_cleared_cgraph_indirect_call_info ();
	  *new_edge->indirect_info = *e->indirect_info;
	}
    }
>>>>>>> b56a5220

  new_edge->inline_failed = e->inline_failed;
  new_edge->indirect_inlining_edge = e->indirect_inlining_edge;
  new_edge->lto_stmt_uid = stmt_uid;
<<<<<<< HEAD
=======
  /* Clone flags that depend on call_stmt availability manually.  */
  new_edge->can_throw_external = e->can_throw_external;
  new_edge->call_stmt_cannot_inline_p = e->call_stmt_cannot_inline_p;
>>>>>>> b56a5220
  if (update_original)
    {
      e->count -= new_edge->count;
      if (e->count < 0)
	e->count = 0;
    }
  cgraph_call_edge_duplication_hooks (e, new_edge);
  return new_edge;
}

/* Create node representing clone of N executed COUNT times.  Decrease
   the execution counts from original node too.
   The new clone will have decl set to DECL that may or may not be the same
   as decl of N.

   When UPDATE_ORIGINAL is true, the counts are subtracted from the original
   function's profile to reflect the fact that part of execution is handled
   by node.  */
struct cgraph_node *
cgraph_clone_node (struct cgraph_node *n, tree decl, gcov_type count, int freq,
		   int loop_nest, bool update_original,
		   VEC(cgraph_edge_p,heap) *redirect_callers)
{
  struct cgraph_node *new_node = cgraph_create_node ();
  struct cgraph_edge *e;
  gcov_type count_scale;
  unsigned i;

  new_node->decl = decl;
  new_node->origin = n->origin;
  if (new_node->origin)
    {
      new_node->next_nested = new_node->origin->nested;
      new_node->origin->nested = new_node;
    }
  new_node->analyzed = n->analyzed;
  new_node->local = n->local;
  new_node->local.externally_visible = false;
  new_node->local.local = true;
  new_node->local.vtable_method = false;
  new_node->global = n->global;
  new_node->rtl = n->rtl;
  new_node->count = count;
  new_node->frequency = n->frequency;
  new_node->clone = n->clone;
  new_node->clone.tree_map = 0;
  if (n->count)
    {
      if (new_node->count > n->count)
        count_scale = REG_BR_PROB_BASE;
      else
        count_scale = new_node->count * REG_BR_PROB_BASE / n->count;
    }
  else
    count_scale = 0;
  if (update_original)
    {
      n->count -= count;
      if (n->count < 0)
	n->count = 0;
    }

<<<<<<< HEAD
  for (i = 0; VEC_iterate (cgraph_edge_p, redirect_callers, i, e); i++)
=======
  FOR_EACH_VEC_ELT (cgraph_edge_p, redirect_callers, i, e)
>>>>>>> b56a5220
    {
      /* Redirect calls to the old version node to point to its new
	 version.  */
      cgraph_redirect_edge_callee (e, new_node);
    }


  for (e = n->callees;e; e=e->next_callee)
    cgraph_clone_edge (e, new_node, e->call_stmt, e->lto_stmt_uid,
		       count_scale, freq, loop_nest, update_original);
<<<<<<< HEAD

  for (e = n->indirect_calls; e; e = e->next_callee)
    cgraph_clone_edge (e, new_node, e->call_stmt, e->lto_stmt_uid,
		       count_scale, freq, loop_nest, update_original);
  ipa_clone_references (new_node, NULL, &n->ref_list);

=======

  for (e = n->indirect_calls; e; e = e->next_callee)
    cgraph_clone_edge (e, new_node, e->call_stmt, e->lto_stmt_uid,
		       count_scale, freq, loop_nest, update_original);
  ipa_clone_references (new_node, NULL, &n->ref_list);

>>>>>>> b56a5220
  new_node->next_sibling_clone = n->clones;
  if (n->clones)
    n->clones->prev_sibling_clone = new_node;
  n->clones = new_node;
  new_node->clone_of = n;

  cgraph_call_node_duplication_hooks (n, new_node);
  if (n->decl != decl)
    {
      struct cgraph_node **slot;
      slot = (struct cgraph_node **) htab_find_slot (cgraph_hash, new_node, INSERT);
      gcc_assert (!*slot);
      *slot = new_node;
      if (assembler_name_hash)
	{
	  void **aslot;
	  tree name = DECL_ASSEMBLER_NAME (decl);

	  aslot = htab_find_slot_with_hash (assembler_name_hash, name,
					    decl_assembler_name_hash (name),
					    INSERT);
	  gcc_assert (!*aslot);
	  *aslot = new_node;
	}
    }
  return new_node;
}

/* Create a new name for clone of DECL, add SUFFIX.  Returns an identifier.  */

static GTY(()) unsigned int clone_fn_id_num;

tree
clone_function_name (tree decl, const char *suffix)
{
  tree name = DECL_ASSEMBLER_NAME (decl);
  size_t len = IDENTIFIER_LENGTH (name);
  char *tmp_name, *prefix;

  prefix = XALLOCAVEC (char, len + strlen (suffix) + 2);
  memcpy (prefix, IDENTIFIER_POINTER (name), len);
  strcpy (prefix + len + 1, suffix);
#ifndef NO_DOT_IN_LABEL
  prefix[len] = '.';
#elif !defined NO_DOLLAR_IN_LABEL
  prefix[len] = '$';
#else
  prefix[len] = '_';
#endif
  ASM_FORMAT_PRIVATE_NAME (tmp_name, prefix, clone_fn_id_num++);
  return get_identifier (tmp_name);
}

/* Create callgraph node clone with new declaration.  The actual body will
   be copied later at compilation stage.

   TODO: after merging in ipa-sra use function call notes instead of args_to_skip
   bitmap interface.
   */
struct cgraph_node *
cgraph_create_virtual_clone (struct cgraph_node *old_node,
			     VEC(cgraph_edge_p,heap) *redirect_callers,
			     VEC(ipa_replace_map_p,gc) *tree_map,
			     bitmap args_to_skip,
			     const char * suffix)
{
  tree old_decl = old_node->decl;
  struct cgraph_node *new_node = NULL;
  tree new_decl;
  size_t i;
  struct ipa_replace_map *map;

<<<<<<< HEAD
#ifdef ENABLE_CHECKING
  if (!flag_wpa)
    gcc_assert  (tree_versionable_function_p (old_decl));
#endif
=======
  if (!flag_wpa)
    gcc_checking_assert  (tree_versionable_function_p (old_decl));
>>>>>>> b56a5220

  /* Make a new FUNCTION_DECL tree node */
  if (!args_to_skip)
    new_decl = copy_node (old_decl);
  else
    new_decl = build_function_decl_skip_args (old_decl, args_to_skip);
  DECL_STRUCT_FUNCTION (new_decl) = NULL;

  /* Generate a new name for the new version. */
  DECL_NAME (new_decl) = clone_function_name (old_decl, suffix);
  SET_DECL_ASSEMBLER_NAME (new_decl, DECL_NAME (new_decl));
  SET_DECL_RTL (new_decl, NULL);

  new_node = cgraph_clone_node (old_node, new_decl, old_node->count,
				CGRAPH_FREQ_BASE, 0, false,
				redirect_callers);
  /* Update the properties.
     Make clone visible only within this translation unit.  Make sure
     that is not weak also.
     ??? We cannot use COMDAT linkage because there is no
     ABI support for this.  */
  DECL_EXTERNAL (new_node->decl) = 0;
<<<<<<< HEAD
=======
  if (DECL_ONE_ONLY (old_decl))
    DECL_SECTION_NAME (new_node->decl) = NULL;
>>>>>>> b56a5220
  DECL_COMDAT_GROUP (new_node->decl) = 0;
  TREE_PUBLIC (new_node->decl) = 0;
  DECL_COMDAT (new_node->decl) = 0;
  DECL_WEAK (new_node->decl) = 0;
  new_node->clone.tree_map = tree_map;
  new_node->clone.args_to_skip = args_to_skip;
<<<<<<< HEAD
  for (i = 0; VEC_iterate (ipa_replace_map_p, tree_map, i, map); i++)
=======
  FOR_EACH_VEC_ELT (ipa_replace_map_p, tree_map, i, map)
>>>>>>> b56a5220
    {
      tree var = map->new_tree;

      STRIP_NOPS (var);
      if (TREE_CODE (var) != ADDR_EXPR)
	continue;
      var = get_base_var (var);
      if (!var)
	continue;

      /* Record references of the future statement initializing the constant
	 argument.  */
      if (TREE_CODE (var) == FUNCTION_DECL)
	ipa_record_reference (new_node, NULL, cgraph_node (var),
			      NULL, IPA_REF_ADDR, NULL);
      else if (TREE_CODE (var) == VAR_DECL)
	ipa_record_reference (new_node, NULL, NULL, varpool_node (var),
			      IPA_REF_ADDR, NULL);
    }
  if (!args_to_skip)
    new_node->clone.combined_args_to_skip = old_node->clone.combined_args_to_skip;
  else if (old_node->clone.combined_args_to_skip)
    {
      int newi = 0, oldi = 0;
      tree arg;
      bitmap new_args_to_skip = BITMAP_GGC_ALLOC ();
      struct cgraph_node *orig_node;
      for (orig_node = old_node; orig_node->clone_of; orig_node = orig_node->clone_of)
        ;
<<<<<<< HEAD
      for (arg = DECL_ARGUMENTS (orig_node->decl); arg; arg = TREE_CHAIN (arg), oldi++)
=======
      for (arg = DECL_ARGUMENTS (orig_node->decl); arg; arg = DECL_CHAIN (arg), oldi++)
>>>>>>> b56a5220
	{
	  if (bitmap_bit_p (old_node->clone.combined_args_to_skip, oldi))
	    {
	      bitmap_set_bit (new_args_to_skip, oldi);
	      continue;
	    }
	  if (bitmap_bit_p (args_to_skip, newi))
	    bitmap_set_bit (new_args_to_skip, oldi);
	  newi++;
	}
      new_node->clone.combined_args_to_skip = new_args_to_skip;
    }
  else
    new_node->clone.combined_args_to_skip = args_to_skip;
  new_node->local.externally_visible = 0;
  new_node->local.local = 1;
  new_node->lowered = true;
  new_node->reachable = true;


  return new_node;
}

/* NODE is no longer nested function; update cgraph accordingly.  */
void
cgraph_unnest_node (struct cgraph_node *node)
{
  struct cgraph_node **node2 = &node->origin->nested;
  gcc_assert (node->origin);

  while (*node2 != node)
    node2 = &(*node2)->next_nested;
  *node2 = node->next_nested;
  node->origin = NULL;
}

/* Return function availability.  See cgraph.h for description of individual
   return values.  */
enum availability
cgraph_function_body_availability (struct cgraph_node *node)
{
  enum availability avail;
  gcc_assert (cgraph_function_flags_ready);
  if (!node->analyzed)
    avail = AVAIL_NOT_AVAILABLE;
  else if (node->local.local)
    avail = AVAIL_LOCAL;
  else if (!node->local.externally_visible)
    avail = AVAIL_AVAILABLE;
  /* Inline functions are safe to be analyzed even if their sybol can
     be overwritten at runtime.  It is not meaningful to enfore any sane
     behaviour on replacing inline function by different body.  */
  else if (DECL_DECLARED_INLINE_P (node->decl))
    avail = AVAIL_AVAILABLE;

  /* If the function can be overwritten, return OVERWRITABLE.  Take
     care at least of two notable extensions - the COMDAT functions
     used to share template instantiations in C++ (this is symmetric
     to code cp_cannot_inline_tree_fn and probably shall be shared and
     the inlinability hooks completely eliminated).

     ??? Does the C++ one definition rule allow us to always return
     AVAIL_AVAILABLE here?  That would be good reason to preserve this
     bit.  */

  else if (decl_replaceable_p (node->decl) && !DECL_EXTERNAL (node->decl))
    avail = AVAIL_OVERWRITABLE;
  else avail = AVAIL_AVAILABLE;

  return avail;
}

/* Add the function FNDECL to the call graph.
   Unlike cgraph_finalize_function, this function is intended to be used
   by middle end and allows insertion of new function at arbitrary point
   of compilation.  The function can be either in high, low or SSA form
   GIMPLE.

   The function is assumed to be reachable and have address taken (so no
   API breaking optimizations are performed on it).

   Main work done by this function is to enqueue the function for later
   processing to avoid need the passes to be re-entrant.  */

void
cgraph_add_new_function (tree fndecl, bool lowered)
{
  struct cgraph_node *node;
  switch (cgraph_state)
    {
      case CGRAPH_STATE_CONSTRUCTION:
	/* Just enqueue function to be processed at nearest occurrence.  */
	node = cgraph_node (fndecl);
	node->next_needed = cgraph_new_nodes;
	if (lowered)
	  node->lowered = true;
	cgraph_new_nodes = node;
        break;

      case CGRAPH_STATE_IPA:
      case CGRAPH_STATE_IPA_SSA:
      case CGRAPH_STATE_EXPANSION:
	/* Bring the function into finalized state and enqueue for later
	   analyzing and compilation.  */
	node = cgraph_node (fndecl);
	node->local.local = false;
	node->local.finalized = true;
	node->reachable = node->needed = true;
	if (!lowered && cgraph_state == CGRAPH_STATE_EXPANSION)
	  {
	    push_cfun (DECL_STRUCT_FUNCTION (fndecl));
	    current_function_decl = fndecl;
	    gimple_register_cfg_hooks ();
	    tree_lowering_passes (fndecl);
	    bitmap_obstack_initialize (NULL);
	    if (!gimple_in_ssa_p (DECL_STRUCT_FUNCTION (fndecl)))
	      execute_pass_list (pass_early_local_passes.pass.sub);
	    bitmap_obstack_release (NULL);
	    pop_cfun ();
	    current_function_decl = NULL;

	    lowered = true;
	  }
	if (lowered)
	  node->lowered = true;
	node->next_needed = cgraph_new_nodes;
	cgraph_new_nodes = node;
        break;

      case CGRAPH_STATE_FINISHED:
	/* At the very end of compilation we have to do all the work up
	   to expansion.  */
	push_cfun (DECL_STRUCT_FUNCTION (fndecl));
	current_function_decl = fndecl;
	gimple_register_cfg_hooks ();
	if (!lowered)
          tree_lowering_passes (fndecl);
	bitmap_obstack_initialize (NULL);
	if (!gimple_in_ssa_p (DECL_STRUCT_FUNCTION (fndecl)))
	  execute_pass_list (pass_early_local_passes.pass.sub);
	bitmap_obstack_release (NULL);
	tree_rest_of_compilation (fndecl);
	pop_cfun ();
	current_function_decl = NULL;
	break;
    }

  /* Set a personality if required and we already passed EH lowering.  */
  if (lowered
      && (function_needs_eh_personality (DECL_STRUCT_FUNCTION (fndecl))
	  == eh_personality_lang))
    DECL_FUNCTION_PERSONALITY (fndecl) = lang_hooks.eh_personality ();
}

/* Return true if NODE can be made local for API change.
   Extern inline functions and C++ COMDAT functions can be made local
   at the expense of possible code size growth if function is used in multiple
   compilation units.  */
bool
cgraph_node_can_be_local_p (struct cgraph_node *node)
{
  return (!node->needed && !node->address_taken
	  && ((DECL_COMDAT (node->decl) && !node->same_comdat_group)
	      || !node->local.externally_visible));
}

/* Make DECL local.  FIXME: We shouldn't need to mess with rtl this early,
   but other code such as notice_global_symbol generates rtl.  */
void
cgraph_make_decl_local (tree decl)
{
  rtx rtl, symbol;

  if (TREE_CODE (decl) == VAR_DECL)
    DECL_COMMON (decl) = 0;
<<<<<<< HEAD
  else if (TREE_CODE (decl) == FUNCTION_DECL)
    {
      DECL_COMDAT (decl) = 0;
      DECL_COMDAT_GROUP (decl) = 0;
      DECL_WEAK (decl) = 0;
      DECL_EXTERNAL (decl) = 0;
    }
  else
    gcc_unreachable ();
=======
  else gcc_assert (TREE_CODE (decl) == FUNCTION_DECL);

  if (DECL_COMDAT (decl))
    {
      /* It is possible that we are linking against library defining same COMDAT
	 function.  To avoid conflict we need to rename our local name of the
	 function just in the case WHOPR partitioning decide to make it hidden
	 to avoid cross partition references.  */
      if (flag_wpa)
	{
	  const char *old_name;

	  old_name  = IDENTIFIER_POINTER (DECL_ASSEMBLER_NAME (decl));
	  if (TREE_CODE (decl) == FUNCTION_DECL)
	    {
	      struct cgraph_node *node = cgraph_get_node_or_alias (decl);
	      change_decl_assembler_name (decl,
					  clone_function_name (decl, "local"));
	      if (node->local.lto_file_data)
		lto_record_renamed_decl (node->local.lto_file_data,
					 old_name,
					 IDENTIFIER_POINTER
					   (DECL_ASSEMBLER_NAME (decl)));
	    }
	  else if (TREE_CODE (decl) == VAR_DECL)
	    {
	      struct varpool_node *vnode = varpool_get_node (decl);
	      /* change_decl_assembler_name will warn here on vtables because
		 C++ frontend still sets TREE_SYMBOL_REFERENCED on them.  */
	      SET_DECL_ASSEMBLER_NAME (decl,
				       clone_function_name (decl, "local"));
	      if (vnode->lto_file_data)
		lto_record_renamed_decl (vnode->lto_file_data,
					 old_name,
					 IDENTIFIER_POINTER
					   (DECL_ASSEMBLER_NAME (decl)));
	    }
	}
      DECL_SECTION_NAME (decl) = 0;
      DECL_COMDAT (decl) = 0;
    }
  DECL_COMDAT_GROUP (decl) = 0;
  DECL_WEAK (decl) = 0;
  DECL_EXTERNAL (decl) = 0;
>>>>>>> b56a5220
  TREE_PUBLIC (decl) = 0;
  if (!DECL_RTL_SET_P (decl))
    return;

  /* Update rtl flags.  */
  make_decl_rtl (decl);

  rtl = DECL_RTL (decl);
  if (!MEM_P (rtl))
    return;

  symbol = XEXP (rtl, 0);
  if (GET_CODE (symbol) != SYMBOL_REF)
    return;

  SYMBOL_REF_WEAK (symbol) = DECL_WEAK (decl);
}

/* Bring NODE local.  */
void
cgraph_make_node_local (struct cgraph_node *node)
{
  gcc_assert (cgraph_node_can_be_local_p (node));
  if (DECL_COMDAT (node->decl) || DECL_EXTERNAL (node->decl))
    {
      struct cgraph_node *alias;
      cgraph_make_decl_local (node->decl);

      for (alias = node->same_body; alias; alias = alias->next)
	cgraph_make_decl_local (alias->decl);

      node->local.externally_visible = false;
      node->local.local = true;
<<<<<<< HEAD
=======
      node->resolution = LDPR_PREVAILING_DEF_IRONLY;
>>>>>>> b56a5220
      gcc_assert (cgraph_function_body_availability (node) == AVAIL_LOCAL);
    }
}

/* Set TREE_NOTHROW on NODE's decl and on same_body aliases of NODE
   if any to NOTHROW.  */

void
cgraph_set_nothrow_flag (struct cgraph_node *node, bool nothrow)
{
  struct cgraph_node *alias;
  TREE_NOTHROW (node->decl) = nothrow;
  for (alias = node->same_body; alias; alias = alias->next)
    TREE_NOTHROW (alias->decl) = nothrow;
}

/* Set TREE_READONLY on NODE's decl and on same_body aliases of NODE
   if any to READONLY.  */

void
<<<<<<< HEAD
cgraph_set_readonly_flag (struct cgraph_node *node, bool readonly)
{
  struct cgraph_node *alias;
  TREE_READONLY (node->decl) = readonly;
  for (alias = node->same_body; alias; alias = alias->next)
    TREE_READONLY (alias->decl) = readonly;
=======
cgraph_set_const_flag (struct cgraph_node *node, bool readonly, bool looping)
{
  struct cgraph_node *alias;
  /* Static constructors and destructors without a side effect can be
     optimized out.  */
  if (!looping && readonly)
    {
      if (DECL_STATIC_CONSTRUCTOR (node->decl))
	DECL_STATIC_CONSTRUCTOR (node->decl) = 0;
      if (DECL_STATIC_DESTRUCTOR (node->decl))
	DECL_STATIC_DESTRUCTOR (node->decl) = 0;
    }
  TREE_READONLY (node->decl) = readonly;
  DECL_LOOPING_CONST_OR_PURE_P (node->decl) = looping;
  for (alias = node->same_body; alias; alias = alias->next)
    {
      TREE_READONLY (alias->decl) = readonly;
      DECL_LOOPING_CONST_OR_PURE_P (alias->decl) = looping;
    }
>>>>>>> b56a5220
}

/* Set DECL_PURE_P on NODE's decl and on same_body aliases of NODE
   if any to PURE.  */

void
<<<<<<< HEAD
cgraph_set_pure_flag (struct cgraph_node *node, bool pure)
{
  struct cgraph_node *alias;
  DECL_PURE_P (node->decl) = pure;
  for (alias = node->same_body; alias; alias = alias->next)
    DECL_PURE_P (alias->decl) = pure;
}

/* Set DECL_LOOPING_CONST_OR_PURE_P on NODE's decl and on
   same_body aliases of NODE if any to LOOPING_CONST_OR_PURE.  */

void
cgraph_set_looping_const_or_pure_flag (struct cgraph_node *node,
				       bool looping_const_or_pure)
{
  struct cgraph_node *alias;
  DECL_LOOPING_CONST_OR_PURE_P (node->decl) = looping_const_or_pure;
  for (alias = node->same_body; alias; alias = alias->next)
    DECL_LOOPING_CONST_OR_PURE_P (alias->decl) = looping_const_or_pure;
=======
cgraph_set_pure_flag (struct cgraph_node *node, bool pure, bool looping)
{
  struct cgraph_node *alias;
  /* Static constructors and destructors without a side effect can be
     optimized out.  */
  if (!looping && pure)
    {
      if (DECL_STATIC_CONSTRUCTOR (node->decl))
	DECL_STATIC_CONSTRUCTOR (node->decl) = 0;
      if (DECL_STATIC_DESTRUCTOR (node->decl))
	DECL_STATIC_DESTRUCTOR (node->decl) = 0;
    }
  DECL_PURE_P (node->decl) = pure;
  DECL_LOOPING_CONST_OR_PURE_P (node->decl) = looping;
  for (alias = node->same_body; alias; alias = alias->next)
    {
      DECL_PURE_P (alias->decl) = pure;
      DECL_LOOPING_CONST_OR_PURE_P (alias->decl) = looping;
    }
>>>>>>> b56a5220
}

/* See if the frequency of NODE can be updated based on frequencies of its
   callers.  */
bool
cgraph_propagate_frequency (struct cgraph_node *node)
{
  bool maybe_unlikely_executed = true, maybe_executed_once = true;
<<<<<<< HEAD
  struct cgraph_edge *edge;
  if (!node->local.local)
    return false;
  gcc_assert (node->analyzed);
  if (node->frequency == NODE_FREQUENCY_HOT)
    return false;
  if (node->frequency == NODE_FREQUENCY_UNLIKELY_EXECUTED)
    return false;
  if (dump_file && (dump_flags & TDF_DETAILS))
    fprintf (dump_file, "Processing frequency %s\n", cgraph_node_name (node));
  for (edge = node->callers;
       edge && (maybe_unlikely_executed || maybe_executed_once);
       edge = edge->next_caller)
    {
=======
  bool only_called_at_startup = true;
  bool only_called_at_exit = true;
  bool changed = false;
  struct cgraph_edge *edge;

  if (!node->local.local)
    return false;
  gcc_assert (node->analyzed);
  if (dump_file && (dump_flags & TDF_DETAILS))
    fprintf (dump_file, "Processing frequency %s\n", cgraph_node_name (node));

  for (edge = node->callers;
       edge && (maybe_unlikely_executed || maybe_executed_once
	        || only_called_at_startup || only_called_at_exit);
       edge = edge->next_caller)
    {
      if (edge->caller != node)
	{
          only_called_at_startup &= edge->caller->only_called_at_startup;
	  /* It makes snese to put main() together with the static constructors.
	     It will be executed for sure, but rest of functions called from
	     main are definitly not at startup only.  */
	  if (MAIN_NAME_P (DECL_NAME (edge->caller->decl)))
	    only_called_at_startup = 0;
          only_called_at_exit &= edge->caller->only_called_at_exit;
	}
>>>>>>> b56a5220
      if (!edge->frequency)
	continue;
      switch (edge->caller->frequency)
        {
	case NODE_FREQUENCY_UNLIKELY_EXECUTED:
	  break;
	case NODE_FREQUENCY_EXECUTED_ONCE:
	  if (dump_file && (dump_flags & TDF_DETAILS))
<<<<<<< HEAD
	    fprintf (dump_file, "  Called by %s that is executed once\n", cgraph_node_name (node));
=======
	    fprintf (dump_file, "  Called by %s that is executed once\n",
		     cgraph_node_name (node));
>>>>>>> b56a5220
	  maybe_unlikely_executed = false;
	  if (edge->loop_nest)
	    {
	      maybe_executed_once = false;
	      if (dump_file && (dump_flags & TDF_DETAILS))
	        fprintf (dump_file, "  Called in loop\n");
	    }
	  break;
	case NODE_FREQUENCY_HOT:
	case NODE_FREQUENCY_NORMAL:
	  if (dump_file && (dump_flags & TDF_DETAILS))
<<<<<<< HEAD
	    fprintf (dump_file, "  Called by %s that is normal or hot\n", cgraph_node_name (node));
=======
	    fprintf (dump_file, "  Called by %s that is normal or hot\n",
		     cgraph_node_name (node));
>>>>>>> b56a5220
	  maybe_unlikely_executed = false;
	  maybe_executed_once = false;
	  break;
	}
    }
<<<<<<< HEAD
   if (maybe_unlikely_executed)
     {
       node->frequency = NODE_FREQUENCY_UNLIKELY_EXECUTED;
       if (dump_file)
         fprintf (dump_file, "Node %s promoted to unlikely executed.\n", cgraph_node_name (node));
       return true;
     }
   if (maybe_executed_once && node->frequency != NODE_FREQUENCY_EXECUTED_ONCE)
     {
       node->frequency = NODE_FREQUENCY_EXECUTED_ONCE;
       if (dump_file)
         fprintf (dump_file, "Node %s promoted to executed once.\n", cgraph_node_name (node));
       return true;
     }
   return false;
=======
  if ((only_called_at_startup && !only_called_at_exit)
      && !node->only_called_at_startup)
    {
       node->only_called_at_startup = true;
       if (dump_file)
         fprintf (dump_file, "Node %s promoted to only called at startup.\n",
		  cgraph_node_name (node));
       changed = true;
    }
  if ((only_called_at_exit && !only_called_at_startup)
      && !node->only_called_at_exit)
    {
       node->only_called_at_exit = true;
       if (dump_file)
         fprintf (dump_file, "Node %s promoted to only called at exit.\n",
		  cgraph_node_name (node));
       changed = true;
    }
  /* These come either from profile or user hints; never update them.  */
  if (node->frequency == NODE_FREQUENCY_HOT
      || node->frequency == NODE_FREQUENCY_UNLIKELY_EXECUTED)
    return changed;
  if (maybe_unlikely_executed)
    {
      node->frequency = NODE_FREQUENCY_UNLIKELY_EXECUTED;
      if (dump_file)
	fprintf (dump_file, "Node %s promoted to unlikely executed.\n",
		 cgraph_node_name (node));
      changed = true;
    }
  else if (maybe_executed_once && node->frequency != NODE_FREQUENCY_EXECUTED_ONCE)
    {
      node->frequency = NODE_FREQUENCY_EXECUTED_ONCE;
      if (dump_file)
	fprintf (dump_file, "Node %s promoted to executed once.\n",
		 cgraph_node_name (node));
      changed = true;
    }
  return changed;
>>>>>>> b56a5220
}

/* Return true when NODE can not return or throw and thus
   it is safe to ignore its side effects for IPA analysis.  */

bool
cgraph_node_cannot_return (struct cgraph_node *node)
{
  int flags = flags_from_decl_or_type (node->decl);
  if (!flag_exceptions)
    return (flags & ECF_NORETURN) != 0;
  else
    return ((flags & (ECF_NORETURN | ECF_NOTHROW))
	     == (ECF_NORETURN | ECF_NOTHROW));
}

/* Return true when call of E can not lead to return from caller
   and thus it is safe to ignore its side effects for IPA analysis
   when computing side effects of the caller.
   FIXME: We could actually mark all edges that have no reaching
   patch to EXIT_BLOCK_PTR or throw to get better results.  */
bool
cgraph_edge_cannot_lead_to_return (struct cgraph_edge *e)
{
<<<<<<< HEAD
=======
  if (cgraph_node_cannot_return (e->caller))
    return true;
>>>>>>> b56a5220
  if (e->indirect_unknown_callee)
    {
      int flags = e->indirect_info->ecf_flags;
      if (!flag_exceptions)
	return (flags & ECF_NORETURN) != 0;
      else
	return ((flags & (ECF_NORETURN | ECF_NOTHROW))
		 == (ECF_NORETURN | ECF_NOTHROW));
    }
  else
    return cgraph_node_cannot_return (e->callee);
<<<<<<< HEAD
=======
}

/* Return true when function NODE can be removed from callgraph
   if all direct calls are eliminated.  */

bool
cgraph_can_remove_if_no_direct_calls_and_refs_p (struct cgraph_node *node)
{
  gcc_assert (!node->global.inlined_to);
  /* Extern inlines can always go, we will use the external definition.  */
  if (DECL_EXTERNAL (node->decl))
    return true;
  /* When function is needed, we can not remove it.  */
  if (node->needed || node->reachable_from_other_partition)
    return false;
  if (DECL_STATIC_CONSTRUCTOR (node->decl)
      || DECL_STATIC_DESTRUCTOR (node->decl))
    return false;
  /* Only COMDAT functions can be removed if externally visible.  */
  if (node->local.externally_visible
      && (!DECL_COMDAT (node->decl)
	  || cgraph_used_from_object_file_p (node)))
    return false;
  return true;
}

/* Return true when function NODE can be excpected to be removed
   from program when direct calls in this compilation unit are removed.

   As a special case COMDAT functions are
   cgraph_can_remove_if_no_direct_calls_p while the are not
   cgraph_only_called_directly_p (it is possible they are called from other
   unit)

   This function behaves as cgraph_only_called_directly_p because eliminating
   all uses of COMDAT function does not make it neccesarily disappear from
   the program unless we are compiling whole program or we do LTO.  In this
   case we know we win since dynamic linking will not really discard the
   linkonce section.  */

bool
cgraph_will_be_removed_from_program_if_no_direct_calls (struct cgraph_node *node)
{
  gcc_assert (!node->global.inlined_to);
  if (cgraph_used_from_object_file_p (node))
    return false;
  if (!in_lto_p && !flag_whole_program)
    return cgraph_only_called_directly_p (node);
  else
    {
       if (DECL_EXTERNAL (node->decl))
         return true;
      return cgraph_can_remove_if_no_direct_calls_p (node);
    }
}

/* Return true when RESOLUTION indicate that linker will use
   the symbol from non-LTo object files.  */

bool
resolution_used_from_other_file_p (enum ld_plugin_symbol_resolution resolution)
{
  return (resolution == LDPR_PREVAILING_DEF
          || resolution == LDPR_PREEMPTED_REG
          || resolution == LDPR_RESOLVED_EXEC
          || resolution == LDPR_RESOLVED_DYN);
}

/* Return true when NODE is known to be used from other (non-LTO) object file.
   Known only when doing LTO via linker plugin.  */

bool
cgraph_used_from_object_file_p (struct cgraph_node *node)
{
  struct cgraph_node *alias;

  gcc_assert (!node->global.inlined_to);
  if (!TREE_PUBLIC (node->decl) || DECL_EXTERNAL (node->decl))
    return false;
  if (resolution_used_from_other_file_p (node->resolution))
    return true;
  for (alias = node->same_body; alias; alias = alias->next)
    if (TREE_PUBLIC (alias->decl)
	&& resolution_used_from_other_file_p (alias->resolution))
      return true;
  return false;
>>>>>>> b56a5220
}

#include "gt-cgraph.h"<|MERGE_RESOLUTION|>--- conflicted
+++ resolved
@@ -97,8 +97,6 @@
 #include "diagnostic-core.h"
 #include "rtl.h"
 #include "ipa-utils.h"
-<<<<<<< HEAD
-=======
 #include "lto-streamer.h"
 
 const char * const ld_plugin_symbol_resolution_names[]=
@@ -113,7 +111,6 @@
   "resolved_exec",
   "resolved_dyn"
 };
->>>>>>> b56a5220
 
 static void cgraph_node_remove_callers (struct cgraph_node *node);
 static inline void cgraph_edge_remove_caller (struct cgraph_edge *e);
@@ -481,10 +478,7 @@
   node->previous = NULL;
   node->global.estimated_growth = INT_MIN;
   node->frequency = NODE_FREQUENCY_NORMAL;
-<<<<<<< HEAD
-=======
   node->count_materialization_scale = REG_BR_PROB_BASE;
->>>>>>> b56a5220
   ipa_empty_ref_list (&node->ref_list);
   cgraph_nodes = node;
   cgraph_n_nodes++;
@@ -575,39 +569,21 @@
   return alias_node;
 }
 
-<<<<<<< HEAD
-/* Attempt to mark ALIAS as an alias to DECL.  Return TRUE if successful.
-   Same body aliases are output whenever the body of DECL is output,
-   and cgraph_node (ALIAS) transparently returns cgraph_node (DECL).   */
-
-bool
-=======
 /* Attempt to mark ALIAS as an alias to DECL.  Return alias node if successful
    and NULL otherwise. 
    Same body aliases are output whenever the body of DECL is output,
    and cgraph_node (ALIAS) transparently returns cgraph_node (DECL).   */
 
 struct cgraph_node *
->>>>>>> b56a5220
 cgraph_same_body_alias (tree alias, tree decl)
 {
 #ifndef ASM_OUTPUT_DEF
   /* If aliases aren't supported by the assembler, fail.  */
-<<<<<<< HEAD
-  return false;
-=======
   return NULL;
->>>>>>> b56a5220
 #endif
 
   /*gcc_assert (!assembler_name_hash);*/
 
-<<<<<<< HEAD
-  return cgraph_same_body_alias_1 (alias, decl) != NULL;
-}
-
-void
-=======
   return cgraph_same_body_alias_1 (alias, decl);
 }
 
@@ -616,7 +592,6 @@
    See comments in thunk_adjust for detail on the parameters.  */
 
 struct cgraph_node *
->>>>>>> b56a5220
 cgraph_add_thunk (tree alias, tree decl, bool this_adjusting,
 		  HOST_WIDE_INT fixed_offset, HOST_WIDE_INT virtual_value,
 		  tree virtual_offset,
@@ -633,24 +608,15 @@
   
   node = cgraph_same_body_alias_1 (alias, decl);
   gcc_assert (node);
-<<<<<<< HEAD
-#ifdef ENABLE_CHECKING
-  gcc_assert (!virtual_offset
-  	      || tree_int_cst_equal (virtual_offset, size_int (virtual_value)));
-#endif
-=======
   gcc_checking_assert (!virtual_offset
 		       || tree_int_cst_equal (virtual_offset,
 					      size_int (virtual_value)));
->>>>>>> b56a5220
   node->thunk.fixed_offset = fixed_offset;
   node->thunk.this_adjusting = this_adjusting;
   node->thunk.virtual_value = virtual_value;
   node->thunk.virtual_offset_p = virtual_offset != NULL;
   node->thunk.alias = real_alias;
   node->thunk.thunk_p = true;
-<<<<<<< HEAD
-=======
   return node;
 }
 
@@ -675,18 +641,13 @@
   if (slot && *slot)
     node = *slot;
   return node;
->>>>>>> b56a5220
 }
 
 /* Returns the cgraph node assigned to DECL or NULL if no cgraph node
    is assigned.  */
 
 struct cgraph_node *
-<<<<<<< HEAD
-cgraph_get_node (tree decl)
-=======
 cgraph_get_node (const_tree decl)
->>>>>>> b56a5220
 {
   struct cgraph_node key, *node = NULL, **slot;
 
@@ -695,11 +656,7 @@
   if (!cgraph_hash)
     return NULL;
 
-<<<<<<< HEAD
-  key.decl = decl;
-=======
   key.decl = CONST_CAST2 (tree, const_tree, decl);
->>>>>>> b56a5220
 
   slot = (struct cgraph_node **) htab_find_slot (cgraph_hash, &key,
 						 NO_INSERT);
@@ -903,11 +860,7 @@
 	 indirect call into a direct one.  */
       struct cgraph_node *new_callee = cgraph_node (decl);
 
-<<<<<<< HEAD
-      cgraph_make_edge_direct (e, new_callee);
-=======
       cgraph_make_edge_direct (e, new_callee, 0);
->>>>>>> b56a5220
     }
 
   push_cfun (DECL_STRUCT_FUNCTION (e->caller->decl));
@@ -1044,17 +997,9 @@
      have not been loaded yet.  */
   if (call_stmt)
     {
-<<<<<<< HEAD
-#ifdef ENABLE_CHECKING
-      /* This is rather pricely check possibly trigerring construction of
-	 call stmt hashtable.  */
-      gcc_assert (!cgraph_edge (caller, call_stmt));
-#endif
-=======
       /* This is a rather expensive check possibly trigerring
 	 construction of call stmt hashtable.  */
       gcc_checking_assert (!cgraph_edge (caller, call_stmt));
->>>>>>> b56a5220
 
       gcc_assert (is_gimple_call (call_stmt));
     }
@@ -1125,8 +1070,6 @@
   return edge;
 }
 
-<<<<<<< HEAD
-=======
 /* Allocate cgraph_indirect_call_info and set its fields to default values. */
 
 struct cgraph_indirect_call_info *
@@ -1138,7 +1081,6 @@
   ii->param_index = -1;
   return ii;
 }
->>>>>>> b56a5220
 
 /* Create an indirect edge with a yet-undetermined callee where the call
    statement destination is a formal parameter of the caller with index
@@ -1155,12 +1097,7 @@
   edge->indirect_unknown_callee = 1;
   initialize_inline_failed (edge);
 
-<<<<<<< HEAD
-  edge->indirect_info = ggc_alloc_cleared_cgraph_indirect_call_info ();
-  edge->indirect_info->param_index = -1;
-=======
   edge->indirect_info = cgraph_allocate_init_indirect_info ();
->>>>>>> b56a5220
   edge->indirect_info->ecf_flags = ecf_flags;
 
   edge->next_callee = caller->indirect_calls;
@@ -1268,14 +1205,6 @@
 }
 
 /* Make an indirect EDGE with an unknown callee an ordinary edge leading to
-<<<<<<< HEAD
-   CALLEE.  */
-
-void
-cgraph_make_edge_direct (struct cgraph_edge *edge, struct cgraph_node *callee)
-{
-  edge->indirect_unknown_callee = 0;
-=======
    CALLEE.  DELTA is an integer constant that is to be added to the this
    pointer (first parameter) to compensate for skipping a thunk adjustment.  */
 
@@ -1285,7 +1214,6 @@
 {
   edge->indirect_unknown_callee = 0;
   edge->indirect_info->thunk_delta = delta;
->>>>>>> b56a5220
 
   /* Get the edge out of the indirect edge list. */
   if (edge->prev_callee)
@@ -1337,11 +1265,6 @@
 	{
 	  /* See if the edge is already there and has the correct callee.  It
 	     might be so because of indirect inlining has already updated
-<<<<<<< HEAD
-	     it.  */
-	  if (new_call && e->callee && e->callee->decl == new_call)
-	    return;
-=======
 	     it.  We also might've cloned and redirected the edge.  */
 	  if (new_call && e->callee)
 	    {
@@ -1354,7 +1277,6 @@
 		  callee = callee->clone_of;
 		}
 	    }
->>>>>>> b56a5220
 
 	  /* Otherwise remove edge and create new one; we can't simply redirect
 	     since function has changed, so inline plan and other information
@@ -1436,19 +1358,6 @@
       cgraph_free_edge (e);
     }
   for (e = node->indirect_calls; e; e = f)
-<<<<<<< HEAD
-    {
-      f = e->next_callee;
-      cgraph_call_edge_removal_hooks (e);
-      if (!e->indirect_unknown_callee)
-	cgraph_edge_remove_callee (e);
-      cgraph_free_edge (e);
-    }
-  node->indirect_calls = NULL;
-  node->callees = NULL;
-  if (node->call_site_hash)
-=======
->>>>>>> b56a5220
     {
       f = e->next_callee;
       cgraph_call_edge_removal_hooks (e);
@@ -1697,7 +1606,6 @@
   if (node->next_sibling_clone)
     node->next_sibling_clone->prev_sibling_clone = node->prev_sibling_clone;
   if (node->clones)
-<<<<<<< HEAD
     {
       struct cgraph_node *n, *next;
 
@@ -1733,43 +1641,6 @@
 
   if (node->same_comdat_group)
     {
-=======
-    {
-      struct cgraph_node *n, *next;
-
-      if (node->clone_of)
-        {
-	  for (n = node->clones; n->next_sibling_clone; n = n->next_sibling_clone)
-	    n->clone_of = node->clone_of;
-	  n->clone_of = node->clone_of;
-	  n->next_sibling_clone = node->clone_of->clones;
-	  if (node->clone_of->clones)
-	    node->clone_of->clones->prev_sibling_clone = n;
-	  node->clone_of->clones = node->clones;
-	}
-      else
-        {
-	  /* We are removing node with clones.  this makes clones inconsistent,
-	     but assume they will be removed subsequently and just keep clone
-	     tree intact.  This can happen in unreachable function removal since
-	     we remove unreachable functions in random order, not by bottom-up
-	     walk of clone trees.  */
-	  for (n = node->clones; n; n = next)
-	    {
-	       next = n->next_sibling_clone;
-	       n->next_sibling_clone = NULL;
-	       n->prev_sibling_clone = NULL;
-	       n->clone_of = NULL;
-	    }
-	}
-    }
-
-  while (node->same_body)
-    cgraph_remove_same_body_alias (node->same_body);
-
-  if (node->same_comdat_group)
-    {
->>>>>>> b56a5220
       struct cgraph_node *prev;
       for (prev = node->same_comdat_group;
 	   prev->same_comdat_group != node;
@@ -1879,10 +1750,7 @@
 void
 cgraph_mark_address_taken_node (struct cgraph_node *node)
 {
-<<<<<<< HEAD
-=======
   gcc_assert (!node->global.inlined_to);
->>>>>>> b56a5220
   cgraph_mark_reachable_node (node);
   node->address_taken = 1;
 }
@@ -1973,13 +1841,10 @@
     fprintf (f, " (inline copy in %s/%i)",
 	     cgraph_node_name (node->global.inlined_to),
 	     node->global.inlined_to->uid);
-<<<<<<< HEAD
-=======
   if (node->same_comdat_group)
     fprintf (f, " (same comdat group as %s/%i)",
 	     cgraph_node_name (node->same_comdat_group),
 	     node->same_comdat_group->uid);
->>>>>>> b56a5220
   if (node->clone_of)
     fprintf (f, " (clone of %s/%i)",
 	     cgraph_node_name (node->clone_of),
@@ -2264,10 +2129,6 @@
 	}
     }
   else
-<<<<<<< HEAD
-    new_edge = cgraph_create_edge (n, e->callee, call_stmt, count, freq,
-				   e->loop_nest + loop_nest);
-=======
     {
       new_edge = cgraph_create_edge (n, e->callee, call_stmt, count, freq,
 				     e->loop_nest + loop_nest);
@@ -2278,17 +2139,13 @@
 	  *new_edge->indirect_info = *e->indirect_info;
 	}
     }
->>>>>>> b56a5220
 
   new_edge->inline_failed = e->inline_failed;
   new_edge->indirect_inlining_edge = e->indirect_inlining_edge;
   new_edge->lto_stmt_uid = stmt_uid;
-<<<<<<< HEAD
-=======
   /* Clone flags that depend on call_stmt availability manually.  */
   new_edge->can_throw_external = e->can_throw_external;
   new_edge->call_stmt_cannot_inline_p = e->call_stmt_cannot_inline_p;
->>>>>>> b56a5220
   if (update_original)
     {
       e->count -= new_edge->count;
@@ -2351,11 +2208,7 @@
 	n->count = 0;
     }
 
-<<<<<<< HEAD
-  for (i = 0; VEC_iterate (cgraph_edge_p, redirect_callers, i, e); i++)
-=======
   FOR_EACH_VEC_ELT (cgraph_edge_p, redirect_callers, i, e)
->>>>>>> b56a5220
     {
       /* Redirect calls to the old version node to point to its new
 	 version.  */
@@ -2366,21 +2219,12 @@
   for (e = n->callees;e; e=e->next_callee)
     cgraph_clone_edge (e, new_node, e->call_stmt, e->lto_stmt_uid,
 		       count_scale, freq, loop_nest, update_original);
-<<<<<<< HEAD
 
   for (e = n->indirect_calls; e; e = e->next_callee)
     cgraph_clone_edge (e, new_node, e->call_stmt, e->lto_stmt_uid,
 		       count_scale, freq, loop_nest, update_original);
   ipa_clone_references (new_node, NULL, &n->ref_list);
 
-=======
-
-  for (e = n->indirect_calls; e; e = e->next_callee)
-    cgraph_clone_edge (e, new_node, e->call_stmt, e->lto_stmt_uid,
-		       count_scale, freq, loop_nest, update_original);
-  ipa_clone_references (new_node, NULL, &n->ref_list);
-
->>>>>>> b56a5220
   new_node->next_sibling_clone = n->clones;
   if (n->clones)
     n->clones->prev_sibling_clone = new_node;
@@ -2453,15 +2297,8 @@
   size_t i;
   struct ipa_replace_map *map;
 
-<<<<<<< HEAD
-#ifdef ENABLE_CHECKING
-  if (!flag_wpa)
-    gcc_assert  (tree_versionable_function_p (old_decl));
-#endif
-=======
   if (!flag_wpa)
     gcc_checking_assert  (tree_versionable_function_p (old_decl));
->>>>>>> b56a5220
 
   /* Make a new FUNCTION_DECL tree node */
   if (!args_to_skip)
@@ -2484,22 +2321,15 @@
      ??? We cannot use COMDAT linkage because there is no
      ABI support for this.  */
   DECL_EXTERNAL (new_node->decl) = 0;
-<<<<<<< HEAD
-=======
   if (DECL_ONE_ONLY (old_decl))
     DECL_SECTION_NAME (new_node->decl) = NULL;
->>>>>>> b56a5220
   DECL_COMDAT_GROUP (new_node->decl) = 0;
   TREE_PUBLIC (new_node->decl) = 0;
   DECL_COMDAT (new_node->decl) = 0;
   DECL_WEAK (new_node->decl) = 0;
   new_node->clone.tree_map = tree_map;
   new_node->clone.args_to_skip = args_to_skip;
-<<<<<<< HEAD
-  for (i = 0; VEC_iterate (ipa_replace_map_p, tree_map, i, map); i++)
-=======
   FOR_EACH_VEC_ELT (ipa_replace_map_p, tree_map, i, map)
->>>>>>> b56a5220
     {
       tree var = map->new_tree;
 
@@ -2529,11 +2359,7 @@
       struct cgraph_node *orig_node;
       for (orig_node = old_node; orig_node->clone_of; orig_node = orig_node->clone_of)
         ;
-<<<<<<< HEAD
-      for (arg = DECL_ARGUMENTS (orig_node->decl); arg; arg = TREE_CHAIN (arg), oldi++)
-=======
       for (arg = DECL_ARGUMENTS (orig_node->decl); arg; arg = DECL_CHAIN (arg), oldi++)
->>>>>>> b56a5220
 	{
 	  if (bitmap_bit_p (old_node->clone.combined_args_to_skip, oldi))
 	    {
@@ -2709,17 +2535,6 @@
 
   if (TREE_CODE (decl) == VAR_DECL)
     DECL_COMMON (decl) = 0;
-<<<<<<< HEAD
-  else if (TREE_CODE (decl) == FUNCTION_DECL)
-    {
-      DECL_COMDAT (decl) = 0;
-      DECL_COMDAT_GROUP (decl) = 0;
-      DECL_WEAK (decl) = 0;
-      DECL_EXTERNAL (decl) = 0;
-    }
-  else
-    gcc_unreachable ();
-=======
   else gcc_assert (TREE_CODE (decl) == FUNCTION_DECL);
 
   if (DECL_COMDAT (decl))
@@ -2764,7 +2579,6 @@
   DECL_COMDAT_GROUP (decl) = 0;
   DECL_WEAK (decl) = 0;
   DECL_EXTERNAL (decl) = 0;
->>>>>>> b56a5220
   TREE_PUBLIC (decl) = 0;
   if (!DECL_RTL_SET_P (decl))
     return;
@@ -2798,10 +2612,7 @@
 
       node->local.externally_visible = false;
       node->local.local = true;
-<<<<<<< HEAD
-=======
       node->resolution = LDPR_PREVAILING_DEF_IRONLY;
->>>>>>> b56a5220
       gcc_assert (cgraph_function_body_availability (node) == AVAIL_LOCAL);
     }
 }
@@ -2822,14 +2633,6 @@
    if any to READONLY.  */
 
 void
-<<<<<<< HEAD
-cgraph_set_readonly_flag (struct cgraph_node *node, bool readonly)
-{
-  struct cgraph_node *alias;
-  TREE_READONLY (node->decl) = readonly;
-  for (alias = node->same_body; alias; alias = alias->next)
-    TREE_READONLY (alias->decl) = readonly;
-=======
 cgraph_set_const_flag (struct cgraph_node *node, bool readonly, bool looping)
 {
   struct cgraph_node *alias;
@@ -2849,34 +2652,12 @@
       TREE_READONLY (alias->decl) = readonly;
       DECL_LOOPING_CONST_OR_PURE_P (alias->decl) = looping;
     }
->>>>>>> b56a5220
 }
 
 /* Set DECL_PURE_P on NODE's decl and on same_body aliases of NODE
    if any to PURE.  */
 
 void
-<<<<<<< HEAD
-cgraph_set_pure_flag (struct cgraph_node *node, bool pure)
-{
-  struct cgraph_node *alias;
-  DECL_PURE_P (node->decl) = pure;
-  for (alias = node->same_body; alias; alias = alias->next)
-    DECL_PURE_P (alias->decl) = pure;
-}
-
-/* Set DECL_LOOPING_CONST_OR_PURE_P on NODE's decl and on
-   same_body aliases of NODE if any to LOOPING_CONST_OR_PURE.  */
-
-void
-cgraph_set_looping_const_or_pure_flag (struct cgraph_node *node,
-				       bool looping_const_or_pure)
-{
-  struct cgraph_node *alias;
-  DECL_LOOPING_CONST_OR_PURE_P (node->decl) = looping_const_or_pure;
-  for (alias = node->same_body; alias; alias = alias->next)
-    DECL_LOOPING_CONST_OR_PURE_P (alias->decl) = looping_const_or_pure;
-=======
 cgraph_set_pure_flag (struct cgraph_node *node, bool pure, bool looping)
 {
   struct cgraph_node *alias;
@@ -2896,7 +2677,6 @@
       DECL_PURE_P (alias->decl) = pure;
       DECL_LOOPING_CONST_OR_PURE_P (alias->decl) = looping;
     }
->>>>>>> b56a5220
 }
 
 /* See if the frequency of NODE can be updated based on frequencies of its
@@ -2905,22 +2685,6 @@
 cgraph_propagate_frequency (struct cgraph_node *node)
 {
   bool maybe_unlikely_executed = true, maybe_executed_once = true;
-<<<<<<< HEAD
-  struct cgraph_edge *edge;
-  if (!node->local.local)
-    return false;
-  gcc_assert (node->analyzed);
-  if (node->frequency == NODE_FREQUENCY_HOT)
-    return false;
-  if (node->frequency == NODE_FREQUENCY_UNLIKELY_EXECUTED)
-    return false;
-  if (dump_file && (dump_flags & TDF_DETAILS))
-    fprintf (dump_file, "Processing frequency %s\n", cgraph_node_name (node));
-  for (edge = node->callers;
-       edge && (maybe_unlikely_executed || maybe_executed_once);
-       edge = edge->next_caller)
-    {
-=======
   bool only_called_at_startup = true;
   bool only_called_at_exit = true;
   bool changed = false;
@@ -2947,7 +2711,6 @@
 	    only_called_at_startup = 0;
           only_called_at_exit &= edge->caller->only_called_at_exit;
 	}
->>>>>>> b56a5220
       if (!edge->frequency)
 	continue;
       switch (edge->caller->frequency)
@@ -2956,12 +2719,8 @@
 	  break;
 	case NODE_FREQUENCY_EXECUTED_ONCE:
 	  if (dump_file && (dump_flags & TDF_DETAILS))
-<<<<<<< HEAD
-	    fprintf (dump_file, "  Called by %s that is executed once\n", cgraph_node_name (node));
-=======
 	    fprintf (dump_file, "  Called by %s that is executed once\n",
 		     cgraph_node_name (node));
->>>>>>> b56a5220
 	  maybe_unlikely_executed = false;
 	  if (edge->loop_nest)
 	    {
@@ -2973,34 +2732,13 @@
 	case NODE_FREQUENCY_HOT:
 	case NODE_FREQUENCY_NORMAL:
 	  if (dump_file && (dump_flags & TDF_DETAILS))
-<<<<<<< HEAD
-	    fprintf (dump_file, "  Called by %s that is normal or hot\n", cgraph_node_name (node));
-=======
 	    fprintf (dump_file, "  Called by %s that is normal or hot\n",
 		     cgraph_node_name (node));
->>>>>>> b56a5220
 	  maybe_unlikely_executed = false;
 	  maybe_executed_once = false;
 	  break;
 	}
     }
-<<<<<<< HEAD
-   if (maybe_unlikely_executed)
-     {
-       node->frequency = NODE_FREQUENCY_UNLIKELY_EXECUTED;
-       if (dump_file)
-         fprintf (dump_file, "Node %s promoted to unlikely executed.\n", cgraph_node_name (node));
-       return true;
-     }
-   if (maybe_executed_once && node->frequency != NODE_FREQUENCY_EXECUTED_ONCE)
-     {
-       node->frequency = NODE_FREQUENCY_EXECUTED_ONCE;
-       if (dump_file)
-         fprintf (dump_file, "Node %s promoted to executed once.\n", cgraph_node_name (node));
-       return true;
-     }
-   return false;
-=======
   if ((only_called_at_startup && !only_called_at_exit)
       && !node->only_called_at_startup)
     {
@@ -3040,7 +2778,6 @@
       changed = true;
     }
   return changed;
->>>>>>> b56a5220
 }
 
 /* Return true when NODE can not return or throw and thus
@@ -3065,11 +2802,8 @@
 bool
 cgraph_edge_cannot_lead_to_return (struct cgraph_edge *e)
 {
-<<<<<<< HEAD
-=======
   if (cgraph_node_cannot_return (e->caller))
     return true;
->>>>>>> b56a5220
   if (e->indirect_unknown_callee)
     {
       int flags = e->indirect_info->ecf_flags;
@@ -3081,8 +2815,6 @@
     }
   else
     return cgraph_node_cannot_return (e->callee);
-<<<<<<< HEAD
-=======
 }
 
 /* Return true when function NODE can be removed from callgraph
@@ -3169,7 +2901,6 @@
 	&& resolution_used_from_other_file_p (alias->resolution))
       return true;
   return false;
->>>>>>> b56a5220
 }
 
 #include "gt-cgraph.h"