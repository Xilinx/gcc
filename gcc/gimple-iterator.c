/* Iterator routines for GIMPLE statements.
   Copyright (C) 2007, 2008, 2010 Free Software Foundation, Inc.
   Contributed by Aldy Hernandez  <aldy@quesejoda.com>

This file is part of GCC.

GCC is free software; you can redistribute it and/or modify it under
the terms of the GNU General Public License as published by the Free
Software Foundation; either version 3, or (at your option) any later
version.

GCC is distributed in the hope that it will be useful, but WITHOUT ANY
WARRANTY; without even the implied warranty of MERCHANTABILITY or
FITNESS FOR A PARTICULAR PURPOSE.  See the GNU General Public License
for more details.

You should have received a copy of the GNU General Public License
along with GCC; see the file COPYING3.  If not see
<http://www.gnu.org/licenses/>.  */

#include "config.h"
#include "system.h"
#include "coretypes.h"
#include "tm.h"
#include "tree.h"
#include "gimple.h"
#include "tree-flow.h"
#include "value-prof.h"


/* Mark the statement STMT as modified, and update it.  */

static inline void
update_modified_stmt (gimple stmt)
{
  if (!ssa_operands_active ())
    return;
  update_stmt_if_modified (stmt);
}


/* Mark the statements in SEQ as modified, and update them.  */

static void
update_modified_stmts (gimple_seq seq)
{
  gimple_stmt_iterator gsi;

  if (!ssa_operands_active ())
    return;
  for (gsi = gsi_start (seq); !gsi_end_p (gsi); gsi_next (&gsi))
    update_stmt_if_modified (gsi_stmt (gsi));
}


/* Set BB to be the basic block for all the statements in the list
   starting at FIRST and LAST.  */

static void
update_bb_for_stmts (gimple_seq_node first, basic_block bb)
{
  gimple_seq_node n;

  for (n = first; n; n = n->next)
    gimple_set_bb (n->stmt, bb);
}

/* Set the frequencies for the cgraph_edges for each of the calls
   starting at FIRST for their new position within BB.  */

static void
update_call_edge_frequencies (gimple_seq_node first, basic_block bb)
{
  struct cgraph_node *cfun_node = NULL;
  int bb_freq = 0;
  gimple_seq_node n;

  for (n = first; n ; n = n->next)
    if (is_gimple_call (n->stmt))
      {
	struct cgraph_edge *e;

	/* These function calls are expensive enough that we want
	   to avoid calling them if we never see any calls.  */
	if (cfun_node == NULL)
	  {
	    cfun_node = cgraph_node (current_function_decl);
	    bb_freq = (compute_call_stmt_bb_frequency
		       (current_function_decl, bb));
	  }

	e = cgraph_edge (cfun_node, n->stmt);
	if (e != NULL)
	  e->frequency = bb_freq;
      }
}

/* Insert the sequence delimited by nodes FIRST and LAST before
   iterator I.  M specifies how to update iterator I after insertion
   (see enum gsi_iterator_update).

   This routine assumes that there is a forward and backward path
   between FIRST and LAST (i.e., they are linked in a doubly-linked
   list).  Additionally, if FIRST == LAST, this routine will properly
   insert a single node.  */

static void
gsi_insert_seq_nodes_before (gimple_stmt_iterator *i,
			     gimple_seq_node first,
			     gimple_seq_node last,
			     enum gsi_iterator_update mode)
{
  basic_block bb;
  gimple_seq_node cur = i->ptr;

  if ((bb = gsi_bb (*i)) != NULL)
    update_bb_for_stmts (first, bb);

  /* Link SEQ before CUR in the sequence.  */
  if (cur)
    {
      first->prev = cur->prev;
      if (first->prev)
	first->prev->next = first;
      else
	gimple_seq_set_first (i->seq, first);
      last->next = cur;
      cur->prev = last;
    }
  else
    {
      gimple_seq_node itlast = gimple_seq_last (i->seq);

      /* If CUR is NULL, we link at the end of the sequence (this case happens
	 when gsi_after_labels is called for a basic block that contains only
	 labels, so it returns an iterator after the end of the block, and
	 we need to insert before it; it might be cleaner to add a flag to the
	 iterator saying whether we are at the start or end of the list).  */
      first->prev = itlast;
      if (itlast)
	itlast->next = first;
      else
	gimple_seq_set_first (i->seq, first);
      gimple_seq_set_last (i->seq, last);
    }

  /* Update the iterator, if requested.  */
  switch (mode)
    {
    case GSI_NEW_STMT:
    case GSI_CONTINUE_LINKING:
      i->ptr = first;
      break;
    case GSI_SAME_STMT:
      break;
    default:
      gcc_unreachable ();
    }
}


/* Inserts the sequence of statements SEQ before the statement pointed
   by iterator I.  MODE indicates what to do with the iterator after
   insertion (see enum gsi_iterator_update).

   This function does not scan for new operands.  It is provided for
   the use of the gimplifier, which manipulates statements for which
   def/use information has not yet been constructed.  Most callers
   should use gsi_insert_seq_before.  */

void
gsi_insert_seq_before_without_update (gimple_stmt_iterator *i, gimple_seq seq,
                                      enum gsi_iterator_update mode)
{
  gimple_seq_node first, last;

  if (seq == NULL)
    return;

  /* Don't allow inserting a sequence into itself.  */
  gcc_assert (seq != i->seq);

  first = gimple_seq_first (seq);
  last = gimple_seq_last (seq);

  gimple_seq_set_first (seq, NULL);
  gimple_seq_set_last (seq, NULL);
  gimple_seq_free (seq);

  /* Empty sequences need no work.  */
  if (!first || !last)
    {
      gcc_assert (first == last);
      return;
    }

  gsi_insert_seq_nodes_before (i, first, last, mode);
}


/* Inserts the sequence of statements SEQ before the statement pointed
   by iterator I.  MODE indicates what to do with the iterator after
   insertion (see enum gsi_iterator_update). Scan the statements in SEQ
   for new operands.  */

void
gsi_insert_seq_before (gimple_stmt_iterator *i, gimple_seq seq,
		       enum gsi_iterator_update mode)
{
  update_modified_stmts (seq);
  gsi_insert_seq_before_without_update (i, seq, mode);
}


/* Insert the sequence delimited by nodes FIRST and LAST after
   iterator I.  M specifies how to update iterator I after insertion
   (see enum gsi_iterator_update).

   This routine assumes that there is a forward and backward path
   between FIRST and LAST (i.e., they are linked in a doubly-linked
   list).  Additionally, if FIRST == LAST, this routine will properly
   insert a single node.  */

static void
gsi_insert_seq_nodes_after (gimple_stmt_iterator *i,
			    gimple_seq_node first,
			    gimple_seq_node last,
			    enum gsi_iterator_update m)
{
  basic_block bb;
  gimple_seq_node cur = i->ptr;

  /* If the iterator is inside a basic block, we need to update the
     basic block information for all the nodes between FIRST and LAST.  */
  if ((bb = gsi_bb (*i)) != NULL)
    update_bb_for_stmts (first, bb);

  /* Link SEQ after CUR.  */
  if (cur)
    {
      last->next = cur->next;
      if (last->next)
	last->next->prev = last;
      else
	gimple_seq_set_last (i->seq, last);
      first->prev = cur;
      cur->next = first;
    }
  else
    {
      gcc_assert (!gimple_seq_last (i->seq));
      gimple_seq_set_first (i->seq, first);
      gimple_seq_set_last (i->seq, last);
    }

  /* Update the iterator, if requested.  */
  switch (m)
    {
    case GSI_NEW_STMT:
      i->ptr = first;
      break;
    case GSI_CONTINUE_LINKING:
      i->ptr = last;
      break;
    case GSI_SAME_STMT:
      gcc_assert (cur);
      break;
    default:
      gcc_unreachable ();
    }
}


/* Links sequence SEQ after the statement pointed-to by iterator I.
   MODE is as in gsi_insert_after.

   This function does not scan for new operands.  It is provided for
   the use of the gimplifier, which manipulates statements for which
   def/use information has not yet been constructed.  Most callers
   should use gsi_insert_seq_after.  */

void
gsi_insert_seq_after_without_update (gimple_stmt_iterator *i, gimple_seq seq,
                                     enum gsi_iterator_update mode)
{
  gimple_seq_node first, last;

  if (seq == NULL)
    return;

  /* Don't allow inserting a sequence into itself.  */
  gcc_assert (seq != i->seq);

  first = gimple_seq_first (seq);
  last = gimple_seq_last (seq);

  gimple_seq_set_first (seq, NULL);
  gimple_seq_set_last (seq, NULL);
  gimple_seq_free (seq);

  /* Empty sequences need no work.  */
  if (!first || !last)
    {
      gcc_assert (first == last);
      return;
    }

  gsi_insert_seq_nodes_after (i, first, last, mode);
}


/* Links sequence SEQ after the statement pointed-to by iterator I.
   MODE is as in gsi_insert_after.  Scan the statements in SEQ
   for new operands.  */

void
gsi_insert_seq_after (gimple_stmt_iterator *i, gimple_seq seq,
		      enum gsi_iterator_update mode)
{
  update_modified_stmts (seq);
  gsi_insert_seq_after_without_update (i, seq, mode);
}


/* Move all statements in the sequence after I to a new sequence.
   Return this new sequence.  */

gimple_seq
gsi_split_seq_after (gimple_stmt_iterator i)
{
  gimple_seq_node cur, next;
  gimple_seq old_seq, new_seq;

  cur = i.ptr;

  /* How can we possibly split after the end, or before the beginning?  */
  gcc_assert (cur && cur->next);
  next = cur->next;

  old_seq = i.seq;
  new_seq = gimple_seq_alloc ();

  gimple_seq_set_first (new_seq, next);
  gimple_seq_set_last (new_seq, gimple_seq_last (old_seq));
  gimple_seq_set_last (old_seq, cur);
  cur->next = NULL;
  next->prev = NULL;

  return new_seq;
}


/* Move all statements in the sequence before I to a new sequence.
   Return this new sequence.  I is set to the head of the new list.  */

gimple_seq
gsi_split_seq_before (gimple_stmt_iterator *i)
{
  gimple_seq_node cur, prev;
  gimple_seq old_seq, new_seq;

  cur = i->ptr;

  /* How can we possibly split after the end?  */
  gcc_assert (cur);
  prev = cur->prev;

  old_seq = i->seq;
  new_seq = gimple_seq_alloc ();
  i->seq = new_seq;

  /* Set the limits on NEW_SEQ.  */
  gimple_seq_set_first (new_seq, cur);
  gimple_seq_set_last (new_seq, gimple_seq_last (old_seq));

  /* Cut OLD_SEQ before I.  */
  gimple_seq_set_last (old_seq, prev);
  cur->prev = NULL;
  if (prev)
    prev->next = NULL;
  else
    gimple_seq_set_first (old_seq, NULL);

  return new_seq;
}


/* Replace the statement pointed-to by GSI to STMT.  If UPDATE_EH_INFO
   is true, the exception handling information of the original
   statement is moved to the new statement.  Assignments must only be
   replaced with assignments to the same LHS.  */

void
gsi_replace (gimple_stmt_iterator *gsi, gimple stmt, bool update_eh_info)
{
  gimple orig_stmt = gsi_stmt (*gsi);

  if (stmt == orig_stmt)
    return;

  gcc_assert (!gimple_has_lhs (orig_stmt)
	      || gimple_get_lhs (orig_stmt) == gimple_get_lhs (stmt));

  gimple_set_location (stmt, gimple_location (orig_stmt));
  gimple_set_bb (stmt, gsi_bb (*gsi));

  /* Preserve EH region information from the original statement, if
     requested by the caller.  */
  if (update_eh_info)
    maybe_clean_or_replace_eh_stmt (orig_stmt, stmt);

  gimple_duplicate_stmt_histograms (cfun, stmt, cfun, orig_stmt);

  /* Free all the data flow information for ORIG_STMT.  */
  gimple_set_bb (orig_stmt, NULL);
  gimple_remove_stmt_histograms (cfun, orig_stmt);
  delink_stmt_imm_use (orig_stmt);

  *gsi_stmt_ptr (gsi) = stmt;
  gimple_set_modified (stmt, true);
  update_modified_stmt (stmt);
}


/* Insert statement STMT before the statement pointed-to by iterator I.
   M specifies how to update iterator I after insertion (see enum
   gsi_iterator_update).

   This function does not scan for new operands.  It is provided for
   the use of the gimplifier, which manipulates statements for which
   def/use information has not yet been constructed.  Most callers
   should use gsi_insert_before.  */

void
gsi_insert_before_without_update (gimple_stmt_iterator *i, gimple stmt,
                                  enum gsi_iterator_update m)
{
  gimple_seq_node n;

  n = ggc_alloc_gimple_seq_node_d ();
  n->prev = n->next = NULL;
  n->stmt = stmt;
  gsi_insert_seq_nodes_before (i, n, n, m);
}

/* Insert statement STMT before the statement pointed-to by iterator I.
   Update STMT's basic block and scan it for new operands.  M
   specifies how to update iterator I after insertion (see enum
   gsi_iterator_update).  */

void
gsi_insert_before (gimple_stmt_iterator *i, gimple stmt,
                   enum gsi_iterator_update m)
{
  update_modified_stmt (stmt);
  gsi_insert_before_without_update (i, stmt, m);
}


/* Insert statement STMT after the statement pointed-to by iterator I.
   M specifies how to update iterator I after insertion (see enum
   gsi_iterator_update).

   This function does not scan for new operands.  It is provided for
   the use of the gimplifier, which manipulates statements for which
   def/use information has not yet been constructed.  Most callers
   should use gsi_insert_after.  */

void
gsi_insert_after_without_update (gimple_stmt_iterator *i, gimple stmt,
                                 enum gsi_iterator_update m)
{
  gimple_seq_node n;

  n = ggc_alloc_gimple_seq_node_d ();
  n->prev = n->next = NULL;
  n->stmt = stmt;
  gsi_insert_seq_nodes_after (i, n, n, m);
}


/* Insert statement STMT after the statement pointed-to by iterator I.
   Update STMT's basic block and scan it for new operands.  M
   specifies how to update iterator I after insertion (see enum
   gsi_iterator_update).  */

void
gsi_insert_after (gimple_stmt_iterator *i, gimple stmt,
		  enum gsi_iterator_update m)
{
  update_modified_stmt (stmt);
  gsi_insert_after_without_update (i, stmt, m);
}


/* Remove the current stmt from the sequence.  The iterator is updated
   to point to the next statement.

   REMOVE_PERMANENTLY is true when the statement is going to be removed
   from the IL and not reinserted elsewhere.  In that case we remove the
   statement pointed to by iterator I from the EH tables, and free its
   operand caches.  Otherwise we do not modify this information.  */

void
gsi_remove (gimple_stmt_iterator *i, bool remove_permanently)
{
  gimple_seq_node cur, next, prev;
  gimple stmt = gsi_stmt (*i);

<<<<<<< HEAD
  insert_debug_temps_for_defs (i);
=======
  if (gimple_code (stmt) != GIMPLE_PHI)
    insert_debug_temps_for_defs (i);
>>>>>>> 779871ac

  /* Free all the data flow information for STMT.  */
  gimple_set_bb (stmt, NULL);
  delink_stmt_imm_use (stmt);
  gimple_set_modified (stmt, true);

  if (remove_permanently)
    {
      remove_stmt_from_eh_lp (stmt);
      gimple_remove_stmt_histograms (cfun, stmt);
    }

  /* Update the iterator and re-wire the links in I->SEQ.  */
  cur = i->ptr;
  next = cur->next;
  prev = cur->prev;

  if (prev)
    prev->next = next;
  else
    gimple_seq_set_first (i->seq, next);

  if (next)
    next->prev = prev;
  else
    gimple_seq_set_last (i->seq, prev);

  i->ptr = next;
}


/* Finds iterator for STMT.  */

gimple_stmt_iterator
gsi_for_stmt (gimple stmt)
{
  gimple_stmt_iterator i;
  basic_block bb = gimple_bb (stmt);

  if (gimple_code (stmt) == GIMPLE_PHI)
    i = gsi_start_phis (bb);
  else
    i = gsi_start_bb (bb);

  for (; !gsi_end_p (i); gsi_next (&i))
    if (gsi_stmt (i) == stmt)
      return i;

  gcc_unreachable ();
}


/* Move the statement at FROM so it comes right after the statement at TO.  */

void
gsi_move_after (gimple_stmt_iterator *from, gimple_stmt_iterator *to)
{
  gimple stmt = gsi_stmt (*from);
  gsi_remove (from, false);

  /* We must have GSI_NEW_STMT here, as gsi_move_after is sometimes used to
     move statements to an empty block.  */
  gsi_insert_after (to, stmt, GSI_NEW_STMT);
}


/* Move the statement at FROM so it comes right before the statement
   at TO.  */

void
gsi_move_before (gimple_stmt_iterator *from, gimple_stmt_iterator *to)
{
  gimple stmt = gsi_stmt (*from);
  gsi_remove (from, false);

  /* For consistency with gsi_move_after, it might be better to have
     GSI_NEW_STMT here; however, that breaks several places that expect
     that TO does not change.  */
  gsi_insert_before (to, stmt, GSI_SAME_STMT);
}


/* Move the statement at FROM to the end of basic block BB.  */

void
gsi_move_to_bb_end (gimple_stmt_iterator *from, basic_block bb)
{
  gimple_stmt_iterator last = gsi_last_bb (bb);
#ifdef ENABLE_CHECKING
  gcc_assert (gsi_bb (last) == bb);
#endif

  /* Have to check gsi_end_p because it could be an empty block.  */
  if (!gsi_end_p (last) && is_ctrl_stmt (gsi_stmt (last)))
    gsi_move_before (from, &last);
  else
    gsi_move_after (from, &last);
}


/* Add STMT to the pending list of edge E.  No actual insertion is
   made until a call to gsi_commit_edge_inserts () is made.  */

void
gsi_insert_on_edge (edge e, gimple stmt)
{
  gimple_seq_add_stmt (&PENDING_STMT (e), stmt);
}

/* Add the sequence of statements SEQ to the pending list of edge E.
   No actual insertion is made until a call to gsi_commit_edge_inserts
   is made.  */

void
gsi_insert_seq_on_edge (edge e, gimple_seq seq)
{
  gimple_seq_add_seq (&PENDING_STMT (e), seq);
}


/* Insert the statement pointed-to by GSI into edge E.  Every attempt
   is made to place the statement in an existing basic block, but
   sometimes that isn't possible.  When it isn't possible, the edge is
   split and the statement is added to the new block.

   In all cases, the returned *GSI points to the correct location.  The
   return value is true if insertion should be done after the location,
   or false if it should be done before the location.  If a new basic block
   has to be created, it is stored in *NEW_BB.  */

static bool
gimple_find_edge_insert_loc (edge e, gimple_stmt_iterator *gsi,
			     basic_block *new_bb)
{
  basic_block dest, src;
  gimple tmp;

  dest = e->dest;

  /* If the destination has one predecessor which has no PHI nodes,
     insert there.  Except for the exit block.

     The requirement for no PHI nodes could be relaxed.  Basically we
     would have to examine the PHIs to prove that none of them used
     the value set by the statement we want to insert on E.  That
     hardly seems worth the effort.  */
 restart:
  if (single_pred_p (dest)
      && gimple_seq_empty_p (phi_nodes (dest))
      && dest != EXIT_BLOCK_PTR)
    {
      *gsi = gsi_start_bb (dest);
      if (gsi_end_p (*gsi))
	return true;

      /* Make sure we insert after any leading labels.  */
      tmp = gsi_stmt (*gsi);
      while (gimple_code (tmp) == GIMPLE_LABEL)
	{
	  gsi_next (gsi);
	  if (gsi_end_p (*gsi))
	    break;
	  tmp = gsi_stmt (*gsi);
	}

      if (gsi_end_p (*gsi))
	{
	  *gsi = gsi_last_bb (dest);
	  return true;
	}
      else
	return false;
    }

  /* If the source has one successor, the edge is not abnormal and
     the last statement does not end a basic block, insert there.
     Except for the entry block.  */
  src = e->src;
  if ((e->flags & EDGE_ABNORMAL) == 0
      && single_succ_p (src)
      && src != ENTRY_BLOCK_PTR)
    {
      *gsi = gsi_last_bb (src);
      if (gsi_end_p (*gsi))
	return true;

      tmp = gsi_stmt (*gsi);
      if (!stmt_ends_bb_p (tmp))
	return true;

      switch (gimple_code (tmp))
	{
	case GIMPLE_RETURN:
	case GIMPLE_RESX:
	  return false;
	default:
	  break;
        }
    }

  /* Otherwise, create a new basic block, and split this edge.  */
  dest = split_edge (e);
  if (new_bb)
    *new_bb = dest;
  e = single_pred_edge (dest);
  goto restart;
}


/* Similar to gsi_insert_on_edge+gsi_commit_edge_inserts.  If a new
   block has to be created, it is returned.  */

basic_block
gsi_insert_on_edge_immediate (edge e, gimple stmt)
{
  gimple_stmt_iterator gsi;
  struct gimple_seq_node_d node;
  basic_block new_bb = NULL;
  bool ins_after;

  gcc_assert (!PENDING_STMT (e));

  ins_after = gimple_find_edge_insert_loc (e, &gsi, &new_bb);

  node.stmt = stmt;
  node.prev = node.next = NULL;
  update_call_edge_frequencies (&node, gsi.bb);

  if (ins_after)
    gsi_insert_after (&gsi, stmt, GSI_NEW_STMT);
  else
    gsi_insert_before (&gsi, stmt, GSI_NEW_STMT);

  return new_bb;
}

/* Insert STMTS on edge E.  If a new block has to be created, it
   is returned.  */

basic_block
gsi_insert_seq_on_edge_immediate (edge e, gimple_seq stmts)
{
  gimple_stmt_iterator gsi;
  basic_block new_bb = NULL;
  bool ins_after;

  gcc_assert (!PENDING_STMT (e));

  ins_after = gimple_find_edge_insert_loc (e, &gsi, &new_bb);
  update_call_edge_frequencies (gimple_seq_first (stmts), gsi.bb);

  if (ins_after)
    gsi_insert_seq_after (&gsi, stmts, GSI_NEW_STMT);
  else
    gsi_insert_seq_before (&gsi, stmts, GSI_NEW_STMT);

  return new_bb;
}

/* This routine will commit all pending edge insertions, creating any new
   basic blocks which are necessary.  */

void
gsi_commit_edge_inserts (void)
{
  basic_block bb;
  edge e;
  edge_iterator ei;

  gsi_commit_one_edge_insert (single_succ_edge (ENTRY_BLOCK_PTR), NULL);

  FOR_EACH_BB (bb)
    FOR_EACH_EDGE (e, ei, bb->succs)
      gsi_commit_one_edge_insert (e, NULL);
}


/* Commit insertions pending at edge E. If a new block is created, set NEW_BB
   to this block, otherwise set it to NULL.  */

void
gsi_commit_one_edge_insert (edge e, basic_block *new_bb)
{
  if (new_bb)
    *new_bb = NULL;

  if (PENDING_STMT (e))
    {
      gimple_stmt_iterator gsi;
      gimple_seq seq = PENDING_STMT (e);
      bool ins_after;

      PENDING_STMT (e) = NULL;

      ins_after = gimple_find_edge_insert_loc (e, &gsi, new_bb);
      update_call_edge_frequencies (gimple_seq_first (seq), gsi.bb);

      if (ins_after)
	gsi_insert_seq_after (&gsi, seq, GSI_NEW_STMT);
      else
	gsi_insert_seq_before (&gsi, seq, GSI_NEW_STMT);
    }
}

/* Returns iterator at the start of the list of phi nodes of BB.  */

gimple_stmt_iterator
gsi_start_phis (basic_block bb)
{
  return gsi_start (phi_nodes (bb));
}<|MERGE_RESOLUTION|>--- conflicted
+++ resolved
@@ -507,12 +507,8 @@
   gimple_seq_node cur, next, prev;
   gimple stmt = gsi_stmt (*i);
 
-<<<<<<< HEAD
-  insert_debug_temps_for_defs (i);
-=======
   if (gimple_code (stmt) != GIMPLE_PHI)
     insert_debug_temps_for_defs (i);
->>>>>>> 779871ac
 
   /* Free all the data flow information for STMT.  */
   gimple_set_bb (stmt, NULL);
