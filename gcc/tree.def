/* This file contains the definitions and documentation for the
   tree codes used in GCC.
   Copyright (C) 1987, 1988, 1993, 1995, 1997, 1998, 2000, 2001, 2004, 2005,
   2006, 2007, 2008, 2009, 2010 Free Software Foundation, Inc.

This file is part of GCC.

GCC is free software; you can redistribute it and/or modify it under
the terms of the GNU General Public License as published by the Free
Software Foundation; either version 3, or (at your option) any later
version.

GCC is distributed in the hope that it will be useful, but WITHOUT ANY
WARRANTY; without even the implied warranty of MERCHANTABILITY or
FITNESS FOR A PARTICULAR PURPOSE.  See the GNU General Public License
for more details.

You should have received a copy of the GNU General Public License
along with GCC; see the file COPYING3.  If not see
<http://www.gnu.org/licenses/>.  */


/* For tcc_references, tcc_expression, tcc_comparison, tcc_unary,
   tcc_binary, and tcc_statement nodes, which use struct tree_exp, the
   4th element is the number of argument slots to allocate.  This
   determines the size of the tree node object.  Other nodes use
   different structures, and the size is determined by the tree_union
   member structure; the 4th element should be zero.  Languages that
   define language-specific tcc_exceptional or tcc_constant codes must
   define the tree_size langhook to say how big they are.

   These tree codes have been sorted so that the macros in tree.h that
   check for various tree codes are optimized into range checks.  This
   gives a measurable performance improvement.  When adding a new
   code, consider its placement in relation to the other codes.  */

/* Any erroneous construct is parsed into a node of this type.
   This type of node is accepted without complaint in all contexts
   by later parsing activities, to avoid multiple error messages
   for one error.
   No fields in these nodes are used except the TREE_CODE.  */
DEFTREECODE (ERROR_MARK, "error_mark", tcc_exceptional, 0)

/* Used to represent a name (such as, in the DECL_NAME of a decl node).
   Internally it looks like a STRING_CST node.
   There is only one IDENTIFIER_NODE ever made for any particular name.
   Use `get_identifier' to get it (or create it, the first time).  */
DEFTREECODE (IDENTIFIER_NODE, "identifier_node", tcc_exceptional, 0)

/* Has the TREE_VALUE and TREE_PURPOSE fields.  */
/* These nodes are made into lists by chaining through the
   TREE_CHAIN field.  The elements of the list live in the
   TREE_VALUE fields, while TREE_PURPOSE fields are occasionally
   used as well to get the effect of Lisp association lists.  */
DEFTREECODE (TREE_LIST, "tree_list", tcc_exceptional, 0)

/* These nodes contain an array of tree nodes.  */
DEFTREECODE (TREE_VEC, "tree_vec", tcc_exceptional, 0)

/* A symbol binding block.  These are arranged in a tree,
   where the BLOCK_SUBBLOCKS field contains a chain of subblocks
   chained through the BLOCK_CHAIN field.
   BLOCK_SUPERCONTEXT points to the parent block.
     For a block which represents the outermost scope of a function, it
     points to the FUNCTION_DECL node.
   BLOCK_VARS points to a chain of decl nodes.
   BLOCK_CHAIN points to the next BLOCK at the same level.
   BLOCK_ABSTRACT_ORIGIN points to the original (abstract) tree node which
   this block is an instance of, or else is NULL to indicate that this
   block is not an instance of anything else.  When non-NULL, the value
   could either point to another BLOCK node or it could point to a
   FUNCTION_DECL node (e.g. in the case of a block representing the
   outermost scope of a particular inlining of a function).
   BLOCK_ABSTRACT is nonzero if the block represents an abstract
   instance of a block (i.e. one which is nested within an abstract
   instance of an inline function).
   TREE_ASM_WRITTEN is nonzero if the block was actually referenced
   in the generated assembly.  */
DEFTREECODE (BLOCK, "block", tcc_exceptional, 0)

/* Each data type is represented by a tree node whose code is one of
   the following:  */
/* Each node that represents a data type has a component TYPE_SIZE
   containing a tree that is an expression for the size in bits.
   The TYPE_MODE contains the machine mode for values of this type.
   The TYPE_POINTER_TO field contains a type for a pointer to this type,
     or zero if no such has been created yet.
   The TYPE_NEXT_VARIANT field is used to chain together types
     that are variants made by type modifiers such as "const" and "volatile".
   The TYPE_MAIN_VARIANT field, in any member of such a chain,
     points to the start of the chain.
   The TYPE_NAME field contains info on the name used in the program
     for this type (for GDB symbol table output).  It is either a
     TYPE_DECL node, for types that are typedefs, or an IDENTIFIER_NODE
     in the case of structs, unions or enums that are known with a tag,
     or zero for types that have no special name.
   The TYPE_CONTEXT for any sort of type which could have a name or
    which could have named members (e.g. tagged types in C/C++) will
    point to the node which represents the scope of the given type, or
    will be NULL_TREE if the type has "file scope".  For most types, this
    will point to a BLOCK node or a FUNCTION_DECL node, but it could also
    point to a FUNCTION_TYPE node (for types whose scope is limited to the
    formal parameter list of some function type specification) or it
    could point to a RECORD_TYPE, UNION_TYPE or QUAL_UNION_TYPE node
    (for C++ "member" types).
    For non-tagged-types, TYPE_CONTEXT need not be set to anything in
    particular, since any type which is of some type category  (e.g.
    an array type or a function type) which cannot either have a name
    itself or have named members doesn't really have a "scope" per se.
  The TREE_CHAIN field is used as a forward-references to names for
    ENUMERAL_TYPE, RECORD_TYPE, UNION_TYPE, and QUAL_UNION_TYPE nodes;
    see below.  */

/* The ordering of the following codes is optimized for the checking
   macros in tree.h.  Changing the order will degrade the speed of the
   compiler.  OFFSET_TYPE, ENUMERAL_TYPE, BOOLEAN_TYPE, INTEGER_TYPE,
   REAL_TYPE, POINTER_TYPE.  */

/* An offset is a pointer relative to an object.
   The TREE_TYPE field is the type of the object at the offset.
   The TYPE_OFFSET_BASETYPE points to the node for the type of object
   that the offset is relative to.  */
DEFTREECODE (OFFSET_TYPE, "offset_type", tcc_type, 0)

/* C enums.  The type node looks just like an INTEGER_TYPE node.
   The symbols for the values of the enum type are defined by
   CONST_DECL nodes, but the type does not point to them;
   however, the TYPE_VALUES is a list in which each element's TREE_PURPOSE
   is a name and the TREE_VALUE is the value (an INTEGER_CST node).  */
/* A forward reference `enum foo' when no enum named foo is defined yet
   has zero (a null pointer) in its TYPE_SIZE.  The tag name is in
   the TYPE_NAME field.  If the type is later defined, the normal
   fields are filled in.
   RECORD_TYPE, UNION_TYPE, and QUAL_UNION_TYPE forward refs are
   treated similarly.  */
DEFTREECODE (ENUMERAL_TYPE, "enumeral_type", tcc_type, 0)

/* Boolean type (true or false are the only values).  Looks like an
   INTEGRAL_TYPE.  */
DEFTREECODE (BOOLEAN_TYPE, "boolean_type", tcc_type, 0)

/* Integer types in all languages, including char in C.
   Also used for sub-ranges of other discrete types.
   Has components TYPE_MIN_VALUE, TYPE_MAX_VALUE (expressions, inclusive)
   and TYPE_PRECISION (number of bits used by this type).
   In the case of a subrange type in Pascal, the TREE_TYPE
   of this will point at the supertype (another INTEGER_TYPE,
   or an ENUMERAL_TYPE or BOOLEAN_TYPE).
   Otherwise, the TREE_TYPE is zero.  */
DEFTREECODE (INTEGER_TYPE, "integer_type", tcc_type, 0)

/* C's float and double.  Different floating types are distinguished
   by machine mode and by the TYPE_SIZE and the TYPE_PRECISION.  */
DEFTREECODE (REAL_TYPE, "real_type", tcc_type, 0)

/* The ordering of the following codes is optimized for the checking
   macros in tree.h.  Changing the order will degrade the speed of the
   compiler.  POINTER_TYPE, REFERENCE_TYPE.  Note that this range
   overlaps the previous range of ordered types.  */

/* All pointer-to-x types have code POINTER_TYPE.
   The TREE_TYPE points to the node for the type pointed to.  */
DEFTREECODE (POINTER_TYPE, "pointer_type", tcc_type, 0)

/* A reference is like a pointer except that it is coerced
   automatically to the value it points to.  Used in C++.  */
DEFTREECODE (REFERENCE_TYPE, "reference_type", tcc_type, 0)

/* The C++ decltype(nullptr) type.  */
DEFTREECODE (NULLPTR_TYPE, "nullptr_type", tcc_type, 0)

/* _Fract and _Accum types in Embedded-C.  Different fixed-point types
   are distinguished by machine mode and by the TYPE_SIZE and the
   TYPE_PRECISION.  */
DEFTREECODE (FIXED_POINT_TYPE, "fixed_point_type", tcc_type, 0)

/* The ordering of the following codes is optimized for the checking
   macros in tree.h.  Changing the order will degrade the speed of the
   compiler.  COMPLEX_TYPE, VECTOR_TYPE, ARRAY_TYPE.  */

/* Complex number types.  The TREE_TYPE field is the data type
   of the real and imaginary parts.  It must be of scalar
   arithmetic type, not including pointer type.  */
DEFTREECODE (COMPLEX_TYPE, "complex_type", tcc_type, 0)

/* Vector types.  The TREE_TYPE field is the data type of the vector
   elements.  The TYPE_PRECISION field is the number of subparts of
   the vector.  */
DEFTREECODE (VECTOR_TYPE, "vector_type", tcc_type, 0)

/* The ordering of the following codes is optimized for the checking
   macros in tree.h.  Changing the order will degrade the speed of the
   compiler.  ARRAY_TYPE, RECORD_TYPE, UNION_TYPE, QUAL_UNION_TYPE.
   Note that this range overlaps the previous range.  */

/* Types of arrays.  Special fields:
   TREE_TYPE		  Type of an array element.
   TYPE_DOMAIN		  Type to index by.
			    Its range of values specifies the array length.
 The field TYPE_POINTER_TO (TREE_TYPE (array_type)) is always nonzero
 and holds the type to coerce a value of that array type to in C.
 TYPE_STRING_FLAG indicates a string (in contrast to an array of chars)
 in languages (such as Chill) that make a distinction.  */
/* Array types in C or Pascal */
DEFTREECODE (ARRAY_TYPE, "array_type", tcc_type, 0)

/* Struct in C, or record in Pascal.  */
/* Special fields:
   TYPE_FIELDS  chain of FIELD_DECLs for the fields of the struct,
     and VAR_DECLs, TYPE_DECLs and CONST_DECLs for record-scope variables,
     types and enumerators.
   A few may need to be added for Pascal.  */
/* See the comment above, before ENUMERAL_TYPE, for how
   forward references to struct tags are handled in C.  */
DEFTREECODE (RECORD_TYPE, "record_type", tcc_type, 0)

/* Union in C.  Like a struct, except that the offsets of the fields
   will all be zero.  */
/* See the comment above, before ENUMERAL_TYPE, for how
   forward references to union tags are handled in C.  */
DEFTREECODE (UNION_TYPE, "union_type", tcc_type, 0)	/* C union type */

/* Similar to UNION_TYPE, except that the expressions in DECL_QUALIFIER
   in each FIELD_DECL determine what the union contains.  The first
   field whose DECL_QUALIFIER expression is true is deemed to occupy
   the union.  */
DEFTREECODE (QUAL_UNION_TYPE, "qual_union_type", tcc_type, 0)

/* The ordering of the following codes is optimized for the checking
   macros in tree.h.  Changing the order will degrade the speed of the
   compiler.  VOID_TYPE, FUNCTION_TYPE, METHOD_TYPE.  */

/* The void type in C */
DEFTREECODE (VOID_TYPE, "void_type", tcc_type, 0)

/* Type of functions.  Special fields:
   TREE_TYPE		    type of value returned.
   TYPE_ARG_TYPES      list of types of arguments expected.
	this list is made of TREE_LIST nodes.
   Types of "Procedures" in languages where they are different from functions
   have code FUNCTION_TYPE also, but then TREE_TYPE is zero or void type.  */
DEFTREECODE (FUNCTION_TYPE, "function_type", tcc_type, 0)

/* METHOD_TYPE is the type of a function which takes an extra first
   argument for "self", which is not present in the declared argument list.
   The TREE_TYPE is the return type of the method.  The TYPE_METHOD_BASETYPE
   is the type of "self".  TYPE_ARG_TYPES is the real argument list, which
   includes the hidden argument for "self".  */
DEFTREECODE (METHOD_TYPE, "method_type", tcc_type, 0)

/* This is a language-specific kind of type.
   Its meaning is defined by the language front end.
   layout_type does not know how to lay this out,
   so the front-end must do so manually.  */
DEFTREECODE (LANG_TYPE, "lang_type", tcc_type, 0)

/* Expressions */

/* First, the constants.  */

/* Contents are in TREE_INT_CST_LOW and TREE_INT_CST_HIGH fields,
   32 bits each, giving us a 64 bit constant capability.  INTEGER_CST
   nodes can be shared, and therefore should be considered read only.
   They should be copied, before setting a flag such as TREE_OVERFLOW.
   If an INTEGER_CST has TREE_OVERFLOW already set, it is known to be unique.
   INTEGER_CST nodes are created for the integral types, for pointer
   types and for vector and float types in some circumstances.  */
DEFTREECODE (INTEGER_CST, "integer_cst", tcc_constant, 0)

/* Contents are in TREE_REAL_CST field.  */
DEFTREECODE (REAL_CST, "real_cst", tcc_constant, 0)

/* Contents are in TREE_FIXED_CST field.  */
DEFTREECODE (FIXED_CST, "fixed_cst", tcc_constant, 0)

/* Contents are in TREE_REALPART and TREE_IMAGPART fields,
   whose contents are other constant nodes.  */
DEFTREECODE (COMPLEX_CST, "complex_cst", tcc_constant, 0)

/* Contents are in TREE_VECTOR_CST_ELTS field.  */
DEFTREECODE (VECTOR_CST, "vector_cst", tcc_constant, 0)

/* Contents are TREE_STRING_LENGTH and the actual contents of the string.  */
DEFTREECODE (STRING_CST, "string_cst", tcc_constant, 0)

/* Declarations.  All references to names are represented as ..._DECL
   nodes.  The decls in one binding context are chained through the
   TREE_CHAIN field.  Each DECL has a DECL_NAME field which contains
   an IDENTIFIER_NODE.  (Some decls, most often labels, may have zero
   as the DECL_NAME).  DECL_CONTEXT points to the node representing
   the context in which this declaration has its scope.  For
   FIELD_DECLs, this is the RECORD_TYPE, UNION_TYPE, or
   QUAL_UNION_TYPE node that the field is a member of.  For VAR_DECL,
   PARM_DECL, FUNCTION_DECL, LABEL_DECL, and CONST_DECL nodes, this
   points to either the FUNCTION_DECL for the containing function, the
   RECORD_TYPE or UNION_TYPE for the containing type, or NULL_TREE or
   a TRANSLATION_UNIT_DECL if the given decl has "file scope".
   DECL_ABSTRACT_ORIGIN, if non-NULL, points to the original (abstract)
    ..._DECL node of which this decl is an (inlined or template expanded)
    instance.
   The TREE_TYPE field holds the data type of the object, when relevant.
    LABEL_DECLs have no data type.  For TYPE_DECL, the TREE_TYPE field
    contents are the type whose name is being declared.
   The DECL_ALIGN, DECL_SIZE,
    and DECL_MODE fields exist in decl nodes just as in type nodes.
    They are unused in LABEL_DECL, TYPE_DECL and CONST_DECL nodes.

   DECL_FIELD_BIT_OFFSET holds an integer number of bits offset for
   the location.  DECL_VOFFSET holds an expression for a variable
   offset; it is to be multiplied by DECL_VOFFSET_UNIT (an integer).
   These fields are relevant only in FIELD_DECLs and PARM_DECLs.

   DECL_INITIAL holds the value to initialize a variable to,
   or the value of a constant.  For a function, it holds the body
   (a node of type BLOCK representing the function's binding contour
   and whose body contains the function's statements.)  For a LABEL_DECL
   in C, it is a flag, nonzero if the label's definition has been seen.

   PARM_DECLs use a special field:
   DECL_ARG_TYPE is the type in which the argument is actually
    passed, which may be different from its type within the function.

   FUNCTION_DECLs use four special fields:
   DECL_ARGUMENTS holds a chain of PARM_DECL nodes for the arguments.
   DECL_RESULT holds a RESULT_DECL node for the value of a function.
    The DECL_RTL field is 0 for a function that returns no value.
    (C functions returning void have zero here.)
    The TREE_TYPE field is the type in which the result is actually
    returned.  This is usually the same as the return type of the
    FUNCTION_DECL, but it may be a wider integer type because of
    promotion.
   DECL_FUNCTION_CODE is a code number that is nonzero for
    built-in functions.  Its value is an enum built_in_function
    that says which built-in function it is.

   DECL_SOURCE_FILE holds a filename string and DECL_SOURCE_LINE
   holds a line number.  In some cases these can be the location of
   a reference, if no definition has been seen.

   DECL_ABSTRACT is nonzero if the decl represents an abstract instance
   of a decl (i.e. one which is nested within an abstract instance of a
   inline function.  */

DEFTREECODE (FUNCTION_DECL, "function_decl", tcc_declaration, 0)
DEFTREECODE (LABEL_DECL, "label_decl", tcc_declaration, 0)
/* The ordering of the following codes is optimized for the checking
   macros in tree.h.  Changing the order will degrade the speed of the
   compiler.  FIELD_DECL, VAR_DECL, CONST_DECL, PARM_DECL,
   TYPE_DECL.  */
DEFTREECODE (FIELD_DECL, "field_decl", tcc_declaration, 0)
DEFTREECODE (VAR_DECL, "var_decl", tcc_declaration, 0)
DEFTREECODE (CONST_DECL, "const_decl", tcc_declaration, 0)
DEFTREECODE (PARM_DECL, "parm_decl", tcc_declaration, 0)
DEFTREECODE (TYPE_DECL, "type_decl", tcc_declaration, 0)
DEFTREECODE (RESULT_DECL, "result_decl", tcc_declaration, 0)

/* A "declaration" of a debug temporary.  It should only appear in
   DEBUG stmts.  */
DEFTREECODE (DEBUG_EXPR_DECL, "debug_expr_decl", tcc_declaration, 0)

/* A namespace declaration.  Namespaces appear in DECL_CONTEXT of other
   _DECLs, providing a hierarchy of names.  */
DEFTREECODE (NAMESPACE_DECL, "namespace_decl", tcc_declaration, 0)

/* A declaration import.
   The C++ FE uses this to represent a using-directive; eg:
   "using namespace foo".
   But it could be used to represent any declaration import construct.
   Whenever a declaration import appears in a lexical block, the BLOCK node
   representing that lexical block in GIMPLE will contain an IMPORTED_DECL
   node, linked via BLOCK_VARS accessor of the said BLOCK.
   For a given NODE which code is IMPORTED_DECL,
   IMPORTED_DECL_ASSOCIATED_DECL (NODE) accesses the imported declaration.  */
DEFTREECODE (IMPORTED_DECL, "imported_decl", tcc_declaration, 0)

/* A translation unit.  This is not technically a declaration, since it
   can't be looked up, but it's close enough.  */
DEFTREECODE (TRANSLATION_UNIT_DECL, "translation_unit_decl",\
	     tcc_declaration, 0)

/* References to storage.  */

/* The ordering of the following codes is optimized for the classification
   in handled_component_p.  Keep them in a consecutive group.  */

/* Value is structure or union component.
   Operand 0 is the structure or union (an expression).
   Operand 1 is the field (a node of type FIELD_DECL).
   Operand 2, if present, is the value of DECL_FIELD_OFFSET, measured
   in units of DECL_OFFSET_ALIGN / BITS_PER_UNIT.  */
DEFTREECODE (COMPONENT_REF, "component_ref", tcc_reference, 3)

/* Reference to a group of bits within an object.  Similar to COMPONENT_REF
   except the position is given explicitly rather than via a FIELD_DECL.
   Operand 0 is the structure or union expression;
   operand 1 is a tree giving the constant number of bits being referenced;
   operand 2 is a tree giving the constant position of the first referenced bit.
   The result type width has to match the number of bits referenced.
   If the result type is integral, its signedness specifies how it is extended
   to its mode width.  */
DEFTREECODE (BIT_FIELD_REF, "bit_field_ref", tcc_reference, 3)

/* Used only on an operand of complex type, these return
   a value of the corresponding component type.  */
DEFTREECODE (REALPART_EXPR, "realpart_expr", tcc_reference, 1)
DEFTREECODE (IMAGPART_EXPR, "imagpart_expr", tcc_reference, 1)
<<<<<<< HEAD

/* Array indexing.
   Operand 0 is the array; operand 1 is a (single) array index.
   Operand 2, if present, is a copy of TYPE_MIN_VALUE of the index.
   Operand 3, if present, is the element size, measured in units of
   the alignment of the element type.  */
DEFTREECODE (ARRAY_REF, "array_ref", tcc_reference, 4)

/* Likewise, except that the result is a range ("slice") of the array.  The
   starting index of the resulting array is taken from operand 1 and the size
   of the range is taken from the type of the expression.  */
DEFTREECODE (ARRAY_RANGE_REF, "array_range_ref", tcc_reference, 4)

/* The ordering of the following codes is optimized for the checking
   macros in tree.h.  Changing the order will degrade the speed of the
   compiler.  INDIRECT_REF, ALIGN_INDIRECT_REF, MISALIGNED_INDIRECT_REF.  */

/* C unary `*' or Pascal `^'.  One operand, an expression for a pointer.  */
DEFTREECODE (INDIRECT_REF, "indirect_ref", tcc_reference, 1)

/* Like above, but aligns the referenced address (i.e, if the address
   in P is not aligned on TYPE_ALIGN boundary, then &(*P) != P).  */
DEFTREECODE (ALIGN_INDIRECT_REF, "align_indirect_ref", tcc_reference, 1)

/* Same as INDIRECT_REF, but also specifies the alignment of the referenced
   address:
   Operand 0 is the referenced address (a pointer);
   Operand 1 is an INTEGER_CST which represents the alignment of the address,
   or 0 if the alignment is unknown.  */
DEFTREECODE (MISALIGNED_INDIRECT_REF, "misaligned_indirect_ref", tcc_reference, 2)

/* Used to represent lookup of runtime type dependent data.  Often this is
   a reference to a vtable, but it needn't be.  Operands are:
=======

/* Array indexing.
   Operand 0 is the array; operand 1 is a (single) array index.
   Operand 2, if present, is a copy of TYPE_MIN_VALUE of the index.
   Operand 3, if present, is the element size, measured in units of
   the alignment of the element type.  */
DEFTREECODE (ARRAY_REF, "array_ref", tcc_reference, 4)

/* Likewise, except that the result is a range ("slice") of the array.  The
   starting index of the resulting array is taken from operand 1 and the size
   of the range is taken from the type of the expression.  */
DEFTREECODE (ARRAY_RANGE_REF, "array_range_ref", tcc_reference, 4)

/* C unary `*' or Pascal `^'.  One operand, an expression for a pointer.  */
DEFTREECODE (INDIRECT_REF, "indirect_ref", tcc_reference, 1)

/* Used to represent lookup in a virtual method table which is dependent on
   the runtime type of an object.  Operands are:
>>>>>>> 3082eeb7
   OBJ_TYPE_REF_EXPR: An expression that evaluates the value to use.
   OBJ_TYPE_REF_OBJECT: Is the object on whose behalf the lookup is
   being performed.  Through this the optimizers may be able to statically
   determine the dynamic type of the object.
   OBJ_TYPE_REF_TOKEN: An integer index to the virtual method table.  */
DEFTREECODE (OBJ_TYPE_REF, "obj_type_ref", tcc_expression, 3)

/* Constructor: return an aggregate value made from specified components.
   In C, this is used only for structure and array initializers.
   The operand is a sequence of component values made out of a VEC of
   struct constructor_elt.

   For ARRAY_TYPE:
   The field INDEX of each constructor_elt is the corresponding index.
   If the index is a RANGE_EXPR, it is a short-hand for many nodes,
   one for each index in the range.  (If the corresponding field VALUE
   has side-effects, they are evaluated once for each element.  Wrap the
   value in a SAVE_EXPR if you want to evaluate side effects only once.)

   For RECORD_TYPE, UNION_TYPE, or QUAL_UNION_TYPE:
   The field INDEX of each node is a FIELD_DECL.  */
DEFTREECODE (CONSTRUCTOR, "constructor", tcc_exceptional, 0)

/* The expression types are mostly straightforward, with the fourth argument
   of DEFTREECODE saying how many operands there are.
   Unless otherwise specified, the operands are expressions and the
   types of all the operands and the expression must all be the same.  */

/* Contains two expressions to compute, one followed by the other.
   the first value is ignored.  The second one's value is used.  The
   type of the first expression need not agree with the other types.  */
DEFTREECODE (COMPOUND_EXPR, "compound_expr", tcc_expression, 2)

/* Assignment expression.  Operand 0 is the what to set; 1, the new value.  */
DEFTREECODE (MODIFY_EXPR, "modify_expr", tcc_expression, 2)

/* Initialization expression.  Operand 0 is the variable to initialize;
   Operand 1 is the initializer.  This differs from MODIFY_EXPR in that any
   reference to the referent of operand 0 within operand 1 is undefined.  */
DEFTREECODE (INIT_EXPR, "init_expr", tcc_expression, 2)

/* For TARGET_EXPR, operand 0 is the target of an initialization,
   operand 1 is the initializer for the target, which may be void
     if simply expanding it initializes the target.
   operand 2 is the cleanup for this node, if any.
   operand 3 is the saved initializer after this node has been
   expanded once; this is so we can re-expand the tree later.  */
DEFTREECODE (TARGET_EXPR, "target_expr", tcc_expression, 4)

/* Conditional expression ( ... ? ... : ...  in C).
   Operand 0 is the condition.
   Operand 1 is the then-value.
   Operand 2 is the else-value.
   Operand 0 may be of any type.
   Operand 1 must have the same type as the entire expression, unless
   it unconditionally throws an exception, in which case it should
   have VOID_TYPE.  The same constraints apply to operand 2.  The
   condition in operand 0 must be of integral type.

   In cfg gimple, if you do not have a selection expression, operands
   1 and 2 are NULL.  The operands are then taken from the cfg edges. */
DEFTREECODE (COND_EXPR, "cond_expr", tcc_expression, 3)

/* Vector conditional expression. It is like COND_EXPR, but with
   vector operands.

   A = VEC_COND_EXPR ( X < Y, B, C)

   means

   for (i=0; i<N; i++)
     A[i] = X[i] < Y[i] ? B[i] : C[i];
*/
DEFTREECODE (VEC_COND_EXPR, "vec_cond_expr", tcc_expression, 3)

/* Declare local variables, including making RTL and allocating space.
   BIND_EXPR_VARS is a chain of VAR_DECL nodes for the variables.
   BIND_EXPR_BODY is the body, the expression to be computed using
   the variables.  The value of operand 1 becomes that of the BIND_EXPR.
   BIND_EXPR_BLOCK is the BLOCK that corresponds to these bindings
   for debugging purposes.  If this BIND_EXPR is actually expanded,
   that sets the TREE_USED flag in the BLOCK.

   The BIND_EXPR is not responsible for informing parsers
   about these variables.  If the body is coming from the input file,
   then the code that creates the BIND_EXPR is also responsible for
   informing the parser of the variables.

   If the BIND_EXPR is ever expanded, its TREE_USED flag is set.
   This tells the code for debugging symbol tables not to ignore the BIND_EXPR.
   If the BIND_EXPR should be output for debugging but will not be expanded,
   set the TREE_USED flag by hand.

   In order for the BIND_EXPR to be known at all, the code that creates it
   must also install it as a subblock in the tree of BLOCK
   nodes for the function.  */
DEFTREECODE (BIND_EXPR, "bind_expr", tcc_expression, 3)

/* Function call.  CALL_EXPRs are represented by variably-sized expression
   nodes.  There are at least three fixed operands.  Operand 0 is an
   INTEGER_CST node containing the total operand count, the number of
   arguments plus 3.  Operand 1 is the function, while operand 2 is
   is static chain argument, or NULL.  The remaining operands are the
   arguments to the call.  */
DEFTREECODE (CALL_EXPR, "call_expr", tcc_vl_exp, 3)

/* Specify a value to compute along with its corresponding cleanup.
   Operand 0 is the cleanup expression.
   The cleanup is executed by the first enclosing CLEANUP_POINT_EXPR,
   which must exist.  This differs from TRY_CATCH_EXPR in that operand 1
   is always evaluated when cleanups are run.  */
DEFTREECODE (WITH_CLEANUP_EXPR, "with_cleanup_expr", tcc_expression, 1)

/* Specify a cleanup point.
   Operand 0 is an expression that may have cleanups.  If it does, those
   cleanups are executed after the expression is expanded.

   Note that if the expression is a reference to storage, it is forced out
   of memory before the cleanups are run.  This is necessary to handle
   cases where the cleanups modify the storage referenced; in the
   expression 't.i', if 't' is a struct with an integer member 'i' and a
   cleanup which modifies 'i', the value of the expression depends on
   whether the cleanup is run before or after 't.i' is evaluated.  When
   expand_expr is run on 't.i', it returns a MEM.  This is not good enough;
   the value of 't.i' must be forced out of memory.

   As a consequence, the operand of a CLEANUP_POINT_EXPR must not have
   BLKmode, because it will not be forced out of memory.  */
DEFTREECODE (CLEANUP_POINT_EXPR, "cleanup_point_expr", tcc_expression, 1)

/* The following code is used in languages that have types where some
   field in an object of the type contains a value that is used in the
   computation of another field's offset or size and/or the size of the
   type.  The positions and/or sizes of fields can vary from object to
   object of the same type or even for one and the same object within
   its scope.

   Record types with discriminants in Ada or schema types in Pascal are
   examples of such types.  This mechanism is also used to create "fat
   pointers" for unconstrained array types in Ada; the fat pointer is a
   structure one of whose fields is a pointer to the actual array type
   and the other field is a pointer to a template, which is a structure
   containing the bounds of the array.  The bounds in the type pointed
   to by the first field in the fat pointer refer to the values in the
   template.

   When you wish to construct such a type you need "self-references"
   that allow you to reference the object having this type from the
   TYPE node, i.e. without having a variable instantiating this type.

   Such a "self-references" is done using a PLACEHOLDER_EXPR.  This is
   a node that will later be replaced with the object being referenced.
   Its type is that of the object and selects which object to use from
   a chain of references (see below).  No other slots are used in the
   PLACEHOLDER_EXPR.

   For example, if your type FOO is a RECORD_TYPE with a field BAR,
   and you need the value of <variable>.BAR to calculate TYPE_SIZE
   (FOO), just substitute <variable> above with a PLACEHOLDER_EXPR
   whose TREE_TYPE is FOO.  Then construct your COMPONENT_REF with
   the PLACEHOLDER_EXPR as the first operand (which has the correct
   type).  Later, when the size is needed in the program, the back-end
   will find this PLACEHOLDER_EXPR and generate code to calculate the
   actual size at run-time.  In the following, we describe how this
   calculation is done.

   When we wish to evaluate a size or offset, we check whether it contains a
   PLACEHOLDER_EXPR.  If it does, we call substitute_placeholder_in_expr
   passing both that tree and an expression within which the object may be
   found.  The latter expression is the object itself in the simple case of
   an Ada record with discriminant, but it can be the array in the case of an
   unconstrained array.

   In the latter case, we need the fat pointer, because the bounds of
   the array can only be accessed from it.  However, we rely here on the
   fact that the expression for the array contains the dereference of
   the fat pointer that obtained the array pointer.  */

/* Denotes a record to later be substituted before evaluating this expression.
   The type of this expression is used to find the record to replace it.  */
DEFTREECODE (PLACEHOLDER_EXPR, "placeholder_expr", tcc_exceptional, 0)

/* Simple arithmetic.  */
DEFTREECODE (PLUS_EXPR, "plus_expr", tcc_binary, 2)
DEFTREECODE (MINUS_EXPR, "minus_expr", tcc_binary, 2)
DEFTREECODE (MULT_EXPR, "mult_expr", tcc_binary, 2)

/* Pointer addition.  The first operand is always a pointer and the
   second operand is an integer of type sizetype.  */
DEFTREECODE (POINTER_PLUS_EXPR, "pointer_plus_expr", tcc_binary, 2)

/* Division for integer result that rounds the quotient toward zero.  */
DEFTREECODE (TRUNC_DIV_EXPR, "trunc_div_expr", tcc_binary, 2)

/* Division for integer result that rounds the quotient toward infinity.  */
DEFTREECODE (CEIL_DIV_EXPR, "ceil_div_expr", tcc_binary, 2)

/* Division for integer result that rounds toward minus infinity.  */
DEFTREECODE (FLOOR_DIV_EXPR, "floor_div_expr", tcc_binary, 2)

/* Division for integer result that rounds toward nearest integer.  */
DEFTREECODE (ROUND_DIV_EXPR, "round_div_expr", tcc_binary, 2)

/* Four kinds of remainder that go with the four kinds of division.  */
DEFTREECODE (TRUNC_MOD_EXPR, "trunc_mod_expr", tcc_binary, 2)
DEFTREECODE (CEIL_MOD_EXPR, "ceil_mod_expr", tcc_binary, 2)
DEFTREECODE (FLOOR_MOD_EXPR, "floor_mod_expr", tcc_binary, 2)
DEFTREECODE (ROUND_MOD_EXPR, "round_mod_expr", tcc_binary, 2)

/* Division for real result.  */
DEFTREECODE (RDIV_EXPR, "rdiv_expr", tcc_binary, 2)

/* Division which is not supposed to need rounding.
   Used for pointer subtraction in C.  */
DEFTREECODE (EXACT_DIV_EXPR, "exact_div_expr", tcc_binary, 2)

/* Conversion of real to fixed point by truncation.  */
DEFTREECODE (FIX_TRUNC_EXPR, "fix_trunc_expr", tcc_unary, 1)

/* Conversion of an integer to a real.  */
DEFTREECODE (FLOAT_EXPR, "float_expr", tcc_unary, 1)

/* Unary negation.  */
DEFTREECODE (NEGATE_EXPR, "negate_expr", tcc_unary, 1)

/* Minimum and maximum values.  When used with floating point, if both
   operands are zeros, or if either operand is NaN, then it is unspecified
   which of the two operands is returned as the result.  */
DEFTREECODE (MIN_EXPR, "min_expr", tcc_binary, 2)
DEFTREECODE (MAX_EXPR, "max_expr", tcc_binary, 2)

/* Represents the absolute value of the operand.

   An ABS_EXPR must have either an INTEGER_TYPE or a REAL_TYPE.  The
   operand of the ABS_EXPR must have the same type.  */
DEFTREECODE (ABS_EXPR, "abs_expr", tcc_unary, 1)

/* Shift operations for shift and rotate.
   Shift means logical shift if done on an
   unsigned type, arithmetic shift if done on a signed type.
   The second operand is the number of bits to
   shift by; it need not be the same type as the first operand and result.
   Note that the result is undefined if the second operand is larger
   than or equal to the first operand's type size.

   The first operand of a shift can have either an integer or a
   (non-integer) fixed-point type.  We follow the ISO/IEC TR 18037:2004
   semantics for the latter.

   Rotates are defined for integer types only.  */
DEFTREECODE (LSHIFT_EXPR, "lshift_expr", tcc_binary, 2)
DEFTREECODE (RSHIFT_EXPR, "rshift_expr", tcc_binary, 2)
DEFTREECODE (LROTATE_EXPR, "lrotate_expr", tcc_binary, 2)
DEFTREECODE (RROTATE_EXPR, "rrotate_expr", tcc_binary, 2)

/* Bitwise operations.  Operands have same mode as result.  */
DEFTREECODE (BIT_IOR_EXPR, "bit_ior_expr", tcc_binary, 2)
DEFTREECODE (BIT_XOR_EXPR, "bit_xor_expr", tcc_binary, 2)
DEFTREECODE (BIT_AND_EXPR, "bit_and_expr", tcc_binary, 2)
DEFTREECODE (BIT_NOT_EXPR, "bit_not_expr", tcc_unary, 1)

/* ANDIF and ORIF allow the second operand not to be computed if the
   value of the expression is determined from the first operand.  AND,
   OR, and XOR always compute the second operand whether its value is
   needed or not (for side effects).  The operand may have
   BOOLEAN_TYPE or INTEGER_TYPE.  In either case, the argument will be
   either zero or one.  For example, a TRUTH_NOT_EXPR will never have
   an INTEGER_TYPE VAR_DECL as its argument; instead, a NE_EXPR will be
   used to compare the VAR_DECL to zero, thereby obtaining a node with
   value zero or one.  */
DEFTREECODE (TRUTH_ANDIF_EXPR, "truth_andif_expr", tcc_expression, 2)
DEFTREECODE (TRUTH_ORIF_EXPR, "truth_orif_expr", tcc_expression, 2)
DEFTREECODE (TRUTH_AND_EXPR, "truth_and_expr", tcc_expression, 2)
DEFTREECODE (TRUTH_OR_EXPR, "truth_or_expr", tcc_expression, 2)
DEFTREECODE (TRUTH_XOR_EXPR, "truth_xor_expr", tcc_expression, 2)
DEFTREECODE (TRUTH_NOT_EXPR, "truth_not_expr", tcc_expression, 1)

/* Relational operators.
   `EQ_EXPR' and `NE_EXPR' are allowed for any types.
   The others are allowed only for integer (or pointer or enumeral)
   or real types.
   In all cases the operands will have the same type,
   and the value is either the type used by the language for booleans
   or an integer vector type of the same size and with the same number
   of elements as the comparison operands.  True for a vector of
   comparison results has all bits set while false is equal to zero.  */
DEFTREECODE (LT_EXPR, "lt_expr", tcc_comparison, 2)
DEFTREECODE (LE_EXPR, "le_expr", tcc_comparison, 2)
DEFTREECODE (GT_EXPR, "gt_expr", tcc_comparison, 2)
DEFTREECODE (GE_EXPR, "ge_expr", tcc_comparison, 2)
DEFTREECODE (EQ_EXPR, "eq_expr", tcc_comparison, 2)
DEFTREECODE (NE_EXPR, "ne_expr", tcc_comparison, 2)

/* Additional relational operators for floating point unordered.  */
DEFTREECODE (UNORDERED_EXPR, "unordered_expr", tcc_comparison, 2)
DEFTREECODE (ORDERED_EXPR, "ordered_expr", tcc_comparison, 2)

/* These are equivalent to unordered or ...  */
DEFTREECODE (UNLT_EXPR, "unlt_expr", tcc_comparison, 2)
DEFTREECODE (UNLE_EXPR, "unle_expr", tcc_comparison, 2)
DEFTREECODE (UNGT_EXPR, "ungt_expr", tcc_comparison, 2)
DEFTREECODE (UNGE_EXPR, "unge_expr", tcc_comparison, 2)
DEFTREECODE (UNEQ_EXPR, "uneq_expr", tcc_comparison, 2)

/* This is the reverse of uneq_expr.  */
DEFTREECODE (LTGT_EXPR, "ltgt_expr", tcc_comparison, 2)

DEFTREECODE (RANGE_EXPR, "range_expr", tcc_binary, 2)

/* Represents a re-association barrier for floating point expressions
   like explicit parenthesis in fortran.  */
DEFTREECODE (PAREN_EXPR, "paren_expr", tcc_unary, 1)

/* Represents a conversion of type of a value.
   All conversions, including implicit ones, must be
   represented by CONVERT_EXPR or NOP_EXPR nodes.  */
DEFTREECODE (CONVERT_EXPR, "convert_expr", tcc_unary, 1)

/* Conversion of a pointer value to a pointer to a different
   address space.  */
DEFTREECODE (ADDR_SPACE_CONVERT_EXPR, "addr_space_convert_expr", tcc_unary, 1)

/* Conversion of a fixed-point value to an integer, a real, or a fixed-point
   value.  Or conversion of a fixed-point value from an integer, a real, or
   a fixed-point value.  */
DEFTREECODE (FIXED_CONVERT_EXPR, "fixed_convert_expr", tcc_unary, 1)

/* Represents a conversion expected to require no code to be generated.  */
DEFTREECODE (NOP_EXPR, "nop_expr", tcc_unary, 1)

/* Value is same as argument, but guaranteed not an lvalue.  */
DEFTREECODE (NON_LVALUE_EXPR, "non_lvalue_expr", tcc_unary, 1)

/* Represents viewing something of one type as being of a second type.
   This corresponds to an "Unchecked Conversion" in Ada and roughly to
   the idiom *(type2 *)&X in C.  The only operand is the value to be
   viewed as being of another type.  It is undefined if the type of the
   input and of the expression have different sizes.

   This code may also be used within the LHS of a MODIFY_EXPR, in which
   case no actual data motion may occur.  TREE_ADDRESSABLE will be set in
   this case and GCC must abort if it could not do the operation without
   generating insns.  */
DEFTREECODE (VIEW_CONVERT_EXPR, "view_convert_expr", tcc_reference, 1)

/* A COMPOUND_LITERAL_EXPR represents a literal that is placed in a DECL.  The
   COMPOUND_LITERAL_EXPR_DECL_EXPR is the a DECL_EXPR containing the decl
   for the anonymous object represented by the COMPOUND_LITERAL;
   the DECL_INITIAL of that decl is the CONSTRUCTOR that initializes
   the compound literal.  */
DEFTREECODE (COMPOUND_LITERAL_EXPR, "compound_literal_expr", tcc_expression, 1)

/* Represents something we computed once and will use multiple times.
   First operand is that expression.  After it is evaluated once, it
   will be replaced by the temporary variable that holds the value.  */
DEFTREECODE (SAVE_EXPR, "save_expr", tcc_expression, 1)

/* & in C.  Value is the address at which the operand's value resides.
   Operand may have any mode.  Result mode is Pmode.  */
DEFTREECODE (ADDR_EXPR, "addr_expr", tcc_expression, 1)

/* Operand0 is a function constant; result is part N of a function
   descriptor of type ptr_mode.  */
DEFTREECODE (FDESC_EXPR, "fdesc_expr", tcc_expression, 2)

/* Given two real or integer operands of the same type,
   returns a complex value of the corresponding complex type.  */
DEFTREECODE (COMPLEX_EXPR, "complex_expr", tcc_binary, 2)

/* Complex conjugate of operand.  Used only on complex types.  */
DEFTREECODE (CONJ_EXPR, "conj_expr", tcc_unary, 1)

/* Nodes for ++ and -- in C.
   The second arg is how much to increment or decrement by.
   For a pointer, it would be the size of the object pointed to.  */
DEFTREECODE (PREDECREMENT_EXPR, "predecrement_expr", tcc_expression, 2)
DEFTREECODE (PREINCREMENT_EXPR, "preincrement_expr", tcc_expression, 2)
DEFTREECODE (POSTDECREMENT_EXPR, "postdecrement_expr", tcc_expression, 2)
DEFTREECODE (POSTINCREMENT_EXPR, "postincrement_expr", tcc_expression, 2)

/* Used to implement `va_arg'.  */
DEFTREECODE (VA_ARG_EXPR, "va_arg_expr", tcc_expression, 1)

/* Evaluate operand 1.  If and only if an exception is thrown during
   the evaluation of operand 1, evaluate operand 2.

   This differs from TRY_FINALLY_EXPR in that operand 2 is not evaluated
   on a normal or jump exit, only on an exception.  */
DEFTREECODE (TRY_CATCH_EXPR, "try_catch_expr", tcc_statement, 2)

/* Evaluate the first operand.
   The second operand is a cleanup expression which is evaluated
   on any exit (normal, exception, or jump out) from this expression.  */
DEFTREECODE (TRY_FINALLY_EXPR, "try_finally", tcc_statement, 2)

/* These types of expressions have no useful value,
   and always have side effects.  */

/* Used to represent a local declaration. The operand is DECL_EXPR_DECL.  */
DEFTREECODE (DECL_EXPR, "decl_expr", tcc_statement, 1)

/* A label definition, encapsulated as a statement.
   Operand 0 is the LABEL_DECL node for the label that appears here.
   The type should be void and the value should be ignored.  */
DEFTREECODE (LABEL_EXPR, "label_expr", tcc_statement, 1)

/* GOTO.  Operand 0 is a LABEL_DECL node or an expression.
   The type should be void and the value should be ignored.  */
DEFTREECODE (GOTO_EXPR, "goto_expr", tcc_statement, 1)

/* RETURN.  Evaluates operand 0, then returns from the current function.
   Presumably that operand is an assignment that stores into the
   RESULT_DECL that hold the value to be returned.
   The operand may be null.
   The type should be void and the value should be ignored.  */
DEFTREECODE (RETURN_EXPR, "return_expr", tcc_statement, 1)

/* Exit the inner most loop conditionally.  Operand 0 is the condition.
   The type should be void and the value should be ignored.  */
DEFTREECODE (EXIT_EXPR, "exit_expr", tcc_statement, 1)

/* A loop.  Operand 0 is the body of the loop.
   It must contain an EXIT_EXPR or is an infinite loop.
   The type should be void and the value should be ignored.  */
DEFTREECODE (LOOP_EXPR, "loop_expr", tcc_statement, 1)

/* Switch expression.

   TREE_TYPE is the original type of the condition, before any
   language required type conversions.  It may be NULL, in which case
   the original type and final types are assumed to be the same.

   Operand 0 is the expression used to perform the branch,
   Operand 1 is the body of the switch, which probably contains
     CASE_LABEL_EXPRs.  It may also be NULL, in which case operand 2
     must not be NULL.
   Operand 2 is either NULL_TREE or a TREE_VEC of the CASE_LABEL_EXPRs
     of all the cases.  */
DEFTREECODE (SWITCH_EXPR, "switch_expr", tcc_statement, 3)

/* Used to represent a case label. The operands are CASE_LOW and
   CASE_HIGH, respectively. If CASE_LOW is NULL_TREE, the label is a
   'default' label. If CASE_HIGH is NULL_TREE, the label is a normal case
   label.  CASE_LABEL is the corresponding LABEL_DECL.  */
<<<<<<< HEAD
DEFTREECODE (CASE_LABEL_EXPR, "case_label_expr", tcc_statement, 3)
=======
DEFTREECODE (CASE_LABEL_EXPR, "case_label_expr", tcc_statement, 4)
>>>>>>> 3082eeb7

/* Used to represent an inline assembly statement.  ASM_STRING returns a
   STRING_CST for the instruction (e.g., "mov x, y"). ASM_OUTPUTS,
   ASM_INPUTS, and ASM_CLOBBERS represent the outputs, inputs, and clobbers
   for the statement.  ASM_LABELS, if present, indicates various destinations
   for the asm; labels cannot be combined with outputs.  */
DEFTREECODE (ASM_EXPR, "asm_expr", tcc_statement, 5)

/* Variable references for SSA analysis.  New SSA names are created every
   time a variable is assigned a new value.  The SSA builder uses SSA_NAME
   nodes to implement SSA versioning.  */
DEFTREECODE (SSA_NAME, "ssa_name", tcc_exceptional, 0)

/* Used to represent a typed exception handler.  CATCH_TYPES is the type (or
   list of types) handled, and CATCH_BODY is the code for the handler.  */
DEFTREECODE (CATCH_EXPR, "catch_expr", tcc_statement, 2)

/* Used to represent an exception specification.  EH_FILTER_TYPES is a list
   of allowed types, and EH_FILTER_FAILURE is an expression to evaluate on
   failure.  EH_FILTER_MUST_NOT_THROW controls which range type to use when
   expanding.  */
DEFTREECODE (EH_FILTER_EXPR, "eh_filter_expr", tcc_statement, 2)

/* Node used for describing a property that is known at compile
   time.  */
DEFTREECODE (SCEV_KNOWN, "scev_known", tcc_expression, 0)

/* Node used for describing a property that is not known at compile
   time.  */
DEFTREECODE (SCEV_NOT_KNOWN, "scev_not_known", tcc_expression, 0)

/* Polynomial chains of recurrences.
   Under the form: cr = {CHREC_LEFT (cr), +, CHREC_RIGHT (cr)}.  */
DEFTREECODE (POLYNOMIAL_CHREC, "polynomial_chrec", tcc_expression, 3)

/* Used to chain children of container statements together.
   Use the interface in tree-iterator.h to access this node.  */
DEFTREECODE (STATEMENT_LIST, "statement_list", tcc_exceptional, 0)

/* Predicate assertion.  Artificial expression generated by the optimizers
   to keep track of predicate values.  This expression may only appear on
   the RHS of assignments.

   Given X = ASSERT_EXPR <Y, EXPR>, the optimizers can infer
   two things:

   	1- X is a copy of Y.
	2- EXPR is a conditional expression and is known to be true.

   Valid and to be expected forms of conditional expressions are
   valid GIMPLE conditional expressions (as defined by is_gimple_condexpr)
   and conditional expressions with the first operand being a
   PLUS_EXPR with a variable possibly wrapped in a NOP_EXPR first
   operand and an integer constant second operand.

   The type of the expression is the same as Y.  */
DEFTREECODE (ASSERT_EXPR, "assert_expr", tcc_expression, 2)

/* Base class information. Holds information about a class as a
   baseclass of itself or another class.  */
DEFTREECODE (TREE_BINFO, "tree_binfo", tcc_exceptional, 0)

/* Records the size for an expression of variable size type.  This is
   for use in contexts in which we are accessing the entire object,
   such as for a function call, or block copy.
   Operand 0 is the real expression.
   Operand 1 is the size of the type in the expression.  */
DEFTREECODE (WITH_SIZE_EXPR, "with_size_expr", tcc_expression, 2)

/* Extract elements from two input vectors Operand 0 and Operand 1
   size VS, according to the offset OFF defined by Operand 2 as
   follows:
   If OFF > 0, the last VS - OFF elements of vector OP0 are concatenated to
   the first OFF elements of the vector OP1.
   If OFF == 0, then the returned vector is OP1.
   On different targets OFF may take different forms; It can be an address, in
   which case its low log2(VS)-1 bits define the offset, or it can be a mask
   generated by the builtin targetm.vectorize.mask_for_load_builtin_decl.  */
DEFTREECODE (REALIGN_LOAD_EXPR, "realign_load", tcc_expression, 3)

/* Low-level memory addressing.  Operands are BASE (address of static or
   global variable or register), OFFSET (integer constant),
   INDEX (register), STEP (integer constant), INDEX2 (register),
   The corresponding address is BASE + STEP * INDEX + INDEX2 + OFFSET.
   Only variations and values valid on the target are allowed.

   The type of STEP, INDEX and INDEX2 is sizetype.

   The type of BASE is a pointer type.  If BASE is not an address of
   a static or global variable INDEX2 will be NULL.

   The type of OFFSET is a pointer type and determines TBAA the same as
   the constant offset operand in MEM_REF.  */

<<<<<<< HEAD
   The type of STEP, INDEX and OFFSET is sizetype.  The type of BASE is
   sizetype or a pointer type (if SYMBOL is NULL).

   The sixth argument is the reference to the original memory access, which
   is preserved for the purpose of alias analysis.  */

DEFTREECODE (TARGET_MEM_REF, "target_mem_ref", tcc_reference, 6)
=======
DEFTREECODE (TARGET_MEM_REF, "target_mem_ref", tcc_reference, 5)

/* Memory addressing.  Operands are a pointer and a tree constant integer
   byte offset of the pointer type that when dereferenced yields the
   type of the base object the pointer points into and which is used for
   TBAA purposes.
   The type of the MEM_REF is the type the bytes at the memory location
   are interpreted as.
   MEM_REF <p, c> is equivalent to ((typeof(c))p)->x... where x... is a
   chain of component references offsetting p by c.  */
DEFTREECODE (MEM_REF, "mem_ref", tcc_reference, 2)
>>>>>>> 3082eeb7

/* The ordering of the codes between OMP_PARALLEL and OMP_CRITICAL is
   exposed to TREE_RANGE_CHECK.  */
/* OpenMP - #pragma omp parallel [clause1 ... clauseN]
   Operand 0: OMP_PARALLEL_BODY: Code to be executed by all threads.
   Operand 1: OMP_PARALLEL_CLAUSES: List of clauses.  */

DEFTREECODE (OMP_PARALLEL, "omp_parallel", tcc_statement, 2)

/* OpenMP - #pragma omp task [clause1 ... clauseN]
   Operand 0: OMP_TASK_BODY: Code to be executed by all threads.
   Operand 1: OMP_TASK_CLAUSES: List of clauses.  */

DEFTREECODE (OMP_TASK, "omp_task", tcc_statement, 2)

/* OpenMP - #pragma omp for [clause1 ... clauseN]
   Operand 0: OMP_FOR_BODY: Loop body.
   Operand 1: OMP_FOR_CLAUSES: List of clauses.
   Operand 2: OMP_FOR_INIT: Initialization code of the form
                             	VAR = N1.
   Operand 3: OMP_FOR_COND: Loop conditional expression of the form
                             	VAR { <, >, <=, >= } N2.
   Operand 4: OMP_FOR_INCR: Loop index increment of the form
			     	VAR { +=, -= } INCR.
   Operand 5: OMP_FOR_PRE_BODY: Filled by the gimplifier with things
	from INIT, COND, and INCR that are technically part of the
	OMP_FOR structured block, but are evaluated before the loop
	body begins.

   VAR must be an integer or pointer variable, which is implicitly thread
   private.  N1, N2 and INCR are required to be loop invariant integer
   expressions that are evaluated without any synchronization.
   The evaluation order, frequency of evaluation and side-effects are
   unspecified by the standard.  */
DEFTREECODE (OMP_FOR, "omp_for", tcc_statement, 6)

/* OpenMP - #pragma omp sections [clause1 ... clauseN]
   Operand 0: OMP_SECTIONS_BODY: Sections body.
   Operand 1: OMP_SECTIONS_CLAUSES: List of clauses.  */
DEFTREECODE (OMP_SECTIONS, "omp_sections", tcc_statement, 2)

/* OpenMP - #pragma omp single
   Operand 0: OMP_SINGLE_BODY: Single section body.
   Operand 1: OMP_SINGLE_CLAUSES: List of clauses.  */
DEFTREECODE (OMP_SINGLE, "omp_single", tcc_statement, 2)

/* OpenMP - #pragma omp section
   Operand 0: OMP_SECTION_BODY: Section body.  */
DEFTREECODE (OMP_SECTION, "omp_section", tcc_statement, 1)

/* OpenMP - #pragma omp master
   Operand 0: OMP_MASTER_BODY: Master section body.  */
DEFTREECODE (OMP_MASTER, "omp_master", tcc_statement, 1)

/* OpenMP - #pragma omp ordered
   Operand 0: OMP_ORDERED_BODY: Master section body.  */
DEFTREECODE (OMP_ORDERED, "omp_ordered", tcc_statement, 1)

/* OpenMP - #pragma omp critical [name]
   Operand 0: OMP_CRITICAL_BODY: Critical section body.
   Operand 1: OMP_CRITICAL_NAME: Identifier for critical section.  */
DEFTREECODE (OMP_CRITICAL, "omp_critical", tcc_statement, 2)

/* OpenMP - #pragma omp atomic
   Operand 0: The address at which the atomic operation is to be performed.
	This address should be stabilized with save_expr.
   Operand 1: The expression to evaluate.  When the old value of the object
	at the address is used in the expression, it should appear as if
	build_fold_indirect_ref of the address.  */
DEFTREECODE (OMP_ATOMIC, "omp_atomic", tcc_statement, 2)

/* OpenMP - #pragma omp atomic read
   Operand 0: The address at which the atomic operation is to be performed.
	This address should be stabilized with save_expr.  */
DEFTREECODE (OMP_ATOMIC_READ, "omp_atomic_read", tcc_statement, 1)

/* OpenMP - #pragma omp atomic capture
   Operand 0: The address at which the atomic operation is to be performed.
	This address should be stabilized with save_expr.
   Operand 1: The expression to evaluate.  When the old value of the object
	at the address is used in the expression, it should appear as if
	build_fold_indirect_ref of the address.
   OMP_ATOMIC_CAPTURE_OLD returns the old memory content,
   OMP_ATOMIC_CAPTURE_NEW the new value.  */
DEFTREECODE (OMP_ATOMIC_CAPTURE_OLD, "omp_atomic_capture_old", tcc_statement, 2)
DEFTREECODE (OMP_ATOMIC_CAPTURE_NEW, "omp_atomic_capture_new", tcc_statement, 2)

/* OpenMP clauses.  */
DEFTREECODE (OMP_CLAUSE, "omp_clause", tcc_exceptional, 0)

<<<<<<< HEAD
/* TRANSACTION_EXPR tree code.
   Operand 0: BODY: contains body of the transaction.  */
DEFTREECODE (TRANSACTION_EXPR, "transaction_expr", tcc_expression, 1)

=======
>>>>>>> 3082eeb7
/* Reduction operations.
   Operations that take a vector of elements and "reduce" it to a scalar
   result (e.g. summing the elements of the vector, finding the minimum over
   the vector elements, etc).
   Operand 0 is a vector; the first element in the vector has the result.
   Operand 1 is a vector.  */
DEFTREECODE (REDUC_MAX_EXPR, "reduc_max_expr", tcc_unary, 1)
DEFTREECODE (REDUC_MIN_EXPR, "reduc_min_expr", tcc_unary, 1)
DEFTREECODE (REDUC_PLUS_EXPR, "reduc_plus_expr", tcc_unary, 1)

/* Widening dot-product.
   The first two arguments are of type t1.
   The third argument and the result are of type t2, such that t2 is at least
   twice the size of t1. DOT_PROD_EXPR(arg1,arg2,arg3) is equivalent to:
   	tmp = WIDEN_MULT_EXPR(arg1, arg2);
   	arg3 = PLUS_EXPR (tmp, arg3);
   or:
	tmp = WIDEN_MULT_EXPR(arg1, arg2);
        arg3 = WIDEN_SUM_EXPR (tmp, arg3);		 */
DEFTREECODE (DOT_PROD_EXPR, "dot_prod_expr", tcc_expression, 3)

/* Widening summation.
   The first argument is of type t1.
   The second argument is of type t2, such that t2 is at least twice
   the size of t1. The type of the entire expression is also t2.
   WIDEN_SUM_EXPR is equivalent to first widening (promoting)
   the first argument from type t1 to type t2, and then summing it
   with the second argument.  */
DEFTREECODE (WIDEN_SUM_EXPR, "widen_sum_expr", tcc_binary, 2)

/* Widening multiplication.
   The two arguments are of type t1.
   The result is of type t2, such that t2 is at least twice
   the size of t1. WIDEN_MULT_EXPR is equivalent to first widening (promoting)
   the arguments from type t1 to type t2, and then multiplying them.  */
DEFTREECODE (WIDEN_MULT_EXPR, "widen_mult_expr", tcc_binary, 2)

/* Widening multiply-accumulate.
   The first two arguments are of type t1.
   The third argument and the result are of type t2, such as t2 is at least
   twice the size of t1.  t1 and t2 must be integral or fixed-point types.
   The expression is equivalent to a WIDEN_MULT_EXPR operation
   of the first two operands followed by an add or subtract of the third
   operand.  */
DEFTREECODE (WIDEN_MULT_PLUS_EXPR, "widen_mult_plus_expr", tcc_expression, 3)
/* This is like the above, except in the final expression the multiply result
   is subtracted from t3.  */
DEFTREECODE (WIDEN_MULT_MINUS_EXPR, "widen_mult_minus_expr", tcc_expression, 3)

/* Fused multiply-add.
   All operands and the result are of the same type.  No intermediate
   rounding is performed after multiplying operand one with operand two
   before adding operand three.  */
DEFTREECODE (FMA_EXPR, "fma_expr", tcc_expression, 3)

/* Whole vector left/right shift in bits.
   Operand 0 is a vector to be shifted.
   Operand 1 is an integer shift amount in bits.  */
DEFTREECODE (VEC_LSHIFT_EXPR, "vec_lshift_expr", tcc_binary, 2)
DEFTREECODE (VEC_RSHIFT_EXPR, "vec_rshift_expr", tcc_binary, 2)

/* Widening vector multiplication.
   The two operands are vectors with N elements of size S. Multiplying the
   elements of the two vectors will result in N products of size 2*S.
   VEC_WIDEN_MULT_HI_EXPR computes the N/2 high products.
   VEC_WIDEN_MULT_LO_EXPR computes the N/2 low products.  */
DEFTREECODE (VEC_WIDEN_MULT_HI_EXPR, "widen_mult_hi_expr", tcc_binary, 2)
DEFTREECODE (VEC_WIDEN_MULT_LO_EXPR, "widen_mult_lo_expr", tcc_binary, 2)

/* Unpack (extract and promote/widen) the high/low elements of the input
   vector into the output vector.  The input vector has twice as many
   elements as the output vector, that are half the size of the elements
   of the output vector.  This is used to support type promotion. */
DEFTREECODE (VEC_UNPACK_HI_EXPR, "vec_unpack_hi_expr", tcc_unary, 1)
DEFTREECODE (VEC_UNPACK_LO_EXPR, "vec_unpack_lo_expr", tcc_unary, 1)

/* Unpack (extract) the high/low elements of the input vector, convert
   fixed point values to floating point and widen elements into the
   output vector.  The input vector has twice as many elements as the output
   vector, that are half the size of the elements of the output vector.  */
DEFTREECODE (VEC_UNPACK_FLOAT_HI_EXPR, "vec_unpack_float_hi_expr", tcc_unary, 1)
DEFTREECODE (VEC_UNPACK_FLOAT_LO_EXPR, "vec_unpack_float_lo_expr", tcc_unary, 1)

/* Pack (demote/narrow and merge) the elements of the two input vectors
   into the output vector using truncation/saturation.
   The elements of the input vectors are twice the size of the elements of the
   output vector.  This is used to support type demotion.  */
DEFTREECODE (VEC_PACK_TRUNC_EXPR, "vec_pack_trunc_expr", tcc_binary, 2)
DEFTREECODE (VEC_PACK_SAT_EXPR, "vec_pack_sat_expr", tcc_binary, 2)

/* Convert floating point values of the two input vectors to integer
   and pack (narrow and merge) the elements into the output vector. The
   elements of the input vector are twice the size of the elements of
   the output vector.  */
DEFTREECODE (VEC_PACK_FIX_TRUNC_EXPR, "vec_pack_fix_trunc_expr", tcc_binary, 2)

/* Extract even/odd fields from vectors.  */
DEFTREECODE (VEC_EXTRACT_EVEN_EXPR, "vec_extracteven_expr", tcc_binary, 2)
DEFTREECODE (VEC_EXTRACT_ODD_EXPR, "vec_extractodd_expr", tcc_binary, 2)

/* Merge input vectors interleaving their fields.  */
DEFTREECODE (VEC_INTERLEAVE_HIGH_EXPR, "vec_interleavehigh_expr", tcc_binary, 2)
DEFTREECODE (VEC_INTERLEAVE_LOW_EXPR, "vec_interleavelow_expr", tcc_binary, 2)

/* PREDICT_EXPR.  Specify hint for branch prediction.  The
   PREDICT_EXPR_PREDICTOR specify predictor and PREDICT_EXPR_OUTCOME the
   outcome (0 for not taken and 1 for taken).  Once the profile is guessed
   all conditional branches leading to execution paths executing the
   PREDICT_EXPR will get predicted by the specified predictor.  */
DEFTREECODE (PREDICT_EXPR, "predict_expr", tcc_expression, 1)

/* OPTIMIZATION_NODE.  Node to store the optimization options.  */
DEFTREECODE (OPTIMIZATION_NODE, "optimization_node", tcc_exceptional, 0)

/* TARGET_OPTION_NODE.  Node to store the target specific options.  */
DEFTREECODE (TARGET_OPTION_NODE, "target_option_node", tcc_exceptional, 0)

/*
Local variables:
mode:c
End:
*/<|MERGE_RESOLUTION|>--- conflicted
+++ resolved
@@ -407,7 +407,6 @@
    a value of the corresponding component type.  */
 DEFTREECODE (REALPART_EXPR, "realpart_expr", tcc_reference, 1)
 DEFTREECODE (IMAGPART_EXPR, "imagpart_expr", tcc_reference, 1)
-<<<<<<< HEAD
 
 /* Array indexing.
    Operand 0 is the array; operand 1 is a (single) array index.
@@ -421,46 +420,11 @@
    of the range is taken from the type of the expression.  */
 DEFTREECODE (ARRAY_RANGE_REF, "array_range_ref", tcc_reference, 4)
 
-/* The ordering of the following codes is optimized for the checking
-   macros in tree.h.  Changing the order will degrade the speed of the
-   compiler.  INDIRECT_REF, ALIGN_INDIRECT_REF, MISALIGNED_INDIRECT_REF.  */
-
 /* C unary `*' or Pascal `^'.  One operand, an expression for a pointer.  */
 DEFTREECODE (INDIRECT_REF, "indirect_ref", tcc_reference, 1)
 
-/* Like above, but aligns the referenced address (i.e, if the address
-   in P is not aligned on TYPE_ALIGN boundary, then &(*P) != P).  */
-DEFTREECODE (ALIGN_INDIRECT_REF, "align_indirect_ref", tcc_reference, 1)
-
-/* Same as INDIRECT_REF, but also specifies the alignment of the referenced
-   address:
-   Operand 0 is the referenced address (a pointer);
-   Operand 1 is an INTEGER_CST which represents the alignment of the address,
-   or 0 if the alignment is unknown.  */
-DEFTREECODE (MISALIGNED_INDIRECT_REF, "misaligned_indirect_ref", tcc_reference, 2)
-
-/* Used to represent lookup of runtime type dependent data.  Often this is
-   a reference to a vtable, but it needn't be.  Operands are:
-=======
-
-/* Array indexing.
-   Operand 0 is the array; operand 1 is a (single) array index.
-   Operand 2, if present, is a copy of TYPE_MIN_VALUE of the index.
-   Operand 3, if present, is the element size, measured in units of
-   the alignment of the element type.  */
-DEFTREECODE (ARRAY_REF, "array_ref", tcc_reference, 4)
-
-/* Likewise, except that the result is a range ("slice") of the array.  The
-   starting index of the resulting array is taken from operand 1 and the size
-   of the range is taken from the type of the expression.  */
-DEFTREECODE (ARRAY_RANGE_REF, "array_range_ref", tcc_reference, 4)
-
-/* C unary `*' or Pascal `^'.  One operand, an expression for a pointer.  */
-DEFTREECODE (INDIRECT_REF, "indirect_ref", tcc_reference, 1)
-
 /* Used to represent lookup in a virtual method table which is dependent on
    the runtime type of an object.  Operands are:
->>>>>>> 3082eeb7
    OBJ_TYPE_REF_EXPR: An expression that evaluates the value to use.
    OBJ_TYPE_REF_OBJECT: Is the object on whose behalf the lookup is
    being performed.  Through this the optimizers may be able to statically
@@ -906,11 +870,7 @@
    CASE_HIGH, respectively. If CASE_LOW is NULL_TREE, the label is a
    'default' label. If CASE_HIGH is NULL_TREE, the label is a normal case
    label.  CASE_LABEL is the corresponding LABEL_DECL.  */
-<<<<<<< HEAD
-DEFTREECODE (CASE_LABEL_EXPR, "case_label_expr", tcc_statement, 3)
-=======
 DEFTREECODE (CASE_LABEL_EXPR, "case_label_expr", tcc_statement, 4)
->>>>>>> 3082eeb7
 
 /* Used to represent an inline assembly statement.  ASM_STRING returns a
    STRING_CST for the instruction (e.g., "mov x, y"). ASM_OUTPUTS,
@@ -1005,15 +965,6 @@
    The type of OFFSET is a pointer type and determines TBAA the same as
    the constant offset operand in MEM_REF.  */
 
-<<<<<<< HEAD
-   The type of STEP, INDEX and OFFSET is sizetype.  The type of BASE is
-   sizetype or a pointer type (if SYMBOL is NULL).
-
-   The sixth argument is the reference to the original memory access, which
-   is preserved for the purpose of alias analysis.  */
-
-DEFTREECODE (TARGET_MEM_REF, "target_mem_ref", tcc_reference, 6)
-=======
 DEFTREECODE (TARGET_MEM_REF, "target_mem_ref", tcc_reference, 5)
 
 /* Memory addressing.  Operands are a pointer and a tree constant integer
@@ -1025,7 +976,6 @@
    MEM_REF <p, c> is equivalent to ((typeof(c))p)->x... where x... is a
    chain of component references offsetting p by c.  */
 DEFTREECODE (MEM_REF, "mem_ref", tcc_reference, 2)
->>>>>>> 3082eeb7
 
 /* The ordering of the codes between OMP_PARALLEL and OMP_CRITICAL is
    exposed to TREE_RANGE_CHECK.  */
@@ -1116,13 +1066,10 @@
 /* OpenMP clauses.  */
 DEFTREECODE (OMP_CLAUSE, "omp_clause", tcc_exceptional, 0)
 
-<<<<<<< HEAD
 /* TRANSACTION_EXPR tree code.
    Operand 0: BODY: contains body of the transaction.  */
 DEFTREECODE (TRANSACTION_EXPR, "transaction_expr", tcc_expression, 1)
 
-=======
->>>>>>> 3082eeb7
 /* Reduction operations.
    Operations that take a vector of elements and "reduce" it to a scalar
    result (e.g. summing the elements of the vector, finding the minimum over
