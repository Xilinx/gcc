--- conflicted
+++ resolved
@@ -66,11 +66,7 @@
 #include "cfgloop.h"
 #include "tree-vectorizer.h"
 #include "tree-pass.h"
-<<<<<<< HEAD
-#include "timevar.h"
 #include "diagnostic-core.h"
-=======
->>>>>>> 0354b362
 
 /* vect_dump will be set to stderr or dump_file if exist.  */
 FILE *vect_dump;
