--- conflicted
+++ resolved
@@ -3137,11 +3137,7 @@
   size = tree_low_cst (TYPE_SIZE (TREE_TYPE (TREE_TYPE (v))), 1);
   offset += token * size;
   fn = fold_ctor_reference (TREE_TYPE (TREE_TYPE (v)), DECL_INITIAL (v),
-<<<<<<< HEAD
-			    offset, size);
-=======
 			    offset, size, vtable);
->>>>>>> 747e4b8f
   if (!fn || integer_zerop (fn))
     return NULL_TREE;
   gcc_assert (TREE_CODE (fn) == ADDR_EXPR
