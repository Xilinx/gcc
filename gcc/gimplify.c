/* Tree lowering pass.  This pass converts the GENERIC functions-as-trees
   tree representation into the GIMPLE form.
   Copyright (C) 2002-2013 Free Software Foundation, Inc.
   Major work done by Sebastian Pop <s.pop@laposte.net>,
   Diego Novillo <dnovillo@redhat.com> and Jason Merrill <jason@redhat.com>.

This file is part of GCC.

GCC is free software; you can redistribute it and/or modify it under
the terms of the GNU General Public License as published by the Free
Software Foundation; either version 3, or (at your option) any later
version.

GCC is distributed in the hope that it will be useful, but WITHOUT ANY
WARRANTY; without even the implied warranty of MERCHANTABILITY or
FITNESS FOR A PARTICULAR PURPOSE.  See the GNU General Public License
for more details.

You should have received a copy of the GNU General Public License
along with GCC; see the file COPYING3.  If not see
<http://www.gnu.org/licenses/>.  */

#include "config.h"
#include "system.h"
#include "coretypes.h"
#include "tree.h"
#include "gimple.h"
#include "gimplify.h"
#include "gimple-iterator.h"
#include "tree-iterator.h"
#include "tree-inline.h"
#include "tree-pretty-print.h"
#include "langhooks.h"
#include "bitmap.h"
#include "gimple-ssa.h"
#include "cgraph.h"
#include "tree-cfg.h"
#include "tree-ssanames.h"
#include "tree-ssa.h"
#include "diagnostic-core.h"
#include "target.h"
#include "splay-tree.h"
#include "omp-low.h"
#include "gimple-low.h"
#include "cilk.h"

#include "langhooks-def.h"	/* FIXME: for lhd_set_decl_assembler_name */
#include "tree-pass.h"		/* FIXME: only for PROP_gimple_any */

enum gimplify_omp_var_data
{
  GOVD_SEEN = 1,
  GOVD_EXPLICIT = 2,
  GOVD_SHARED = 4,
  GOVD_PRIVATE = 8,
  GOVD_FIRSTPRIVATE = 16,
  GOVD_LASTPRIVATE = 32,
  GOVD_REDUCTION = 64,
  GOVD_LOCAL = 128,
  GOVD_MAP = 256,
  GOVD_DEBUG_PRIVATE = 512,
  GOVD_PRIVATE_OUTER_REF = 1024,
  GOVD_LINEAR = 2048,
  GOVD_ALIGNED = 4096,
  GOVD_MAP_TO_ONLY = 8192,
  GOVD_DATA_SHARE_CLASS = (GOVD_SHARED | GOVD_PRIVATE | GOVD_FIRSTPRIVATE
			   | GOVD_LASTPRIVATE | GOVD_REDUCTION | GOVD_LINEAR
			   | GOVD_LOCAL)
};


enum omp_region_type
{
  ORT_WORKSHARE = 0,
  ORT_SIMD = 1,
  ORT_PARALLEL = 2,
  ORT_COMBINED_PARALLEL = 3,
  ORT_TASK = 4,
  ORT_UNTIED_TASK = 5,
  ORT_TEAMS = 8,
  ORT_TARGET_DATA = 16,
  ORT_TARGET = 32
};

struct gimplify_omp_ctx
{
  struct gimplify_omp_ctx *outer_context;
  splay_tree variables;
  struct pointer_set_t *privatized_types;
  location_t location;
  enum omp_clause_default_kind default_kind;
  enum omp_region_type region_type;
  bool combined_loop;
};

struct gimplify_ctx *gimplify_ctxp;
static struct gimplify_omp_ctx *gimplify_omp_ctxp;


/* Forward declaration.  */
static enum gimplify_status gimplify_compound_expr (tree *, gimple_seq *, bool);

/* Shorter alias name for the above function for use in gimplify.c
   only.  */

static inline void
gimplify_seq_add_stmt (gimple_seq *seq_p, gimple gs)
{
  gimple_seq_add_stmt_without_update (seq_p, gs);
}

/* Append sequence SRC to the end of sequence *DST_P.  If *DST_P is
   NULL, a new sequence is allocated.   This function is
   similar to gimple_seq_add_seq, but does not scan the operands.
   During gimplification, we need to manipulate statement sequences
   before the def/use vectors have been constructed.  */

static void
gimplify_seq_add_seq (gimple_seq *dst_p, gimple_seq src)
{
  gimple_stmt_iterator si;

  if (src == NULL)
    return;

  si = gsi_last (*dst_p);
  gsi_insert_seq_after_without_update (&si, src, GSI_NEW_STMT);
}

/* Set up a context for the gimplifier.  */

void
push_gimplify_context (struct gimplify_ctx *c)
{
  memset (c, '\0', sizeof (*c));
  c->prev_context = gimplify_ctxp;
  gimplify_ctxp = c;
}

/* Tear down a context for the gimplifier.  If BODY is non-null, then
   put the temporaries into the outer BIND_EXPR.  Otherwise, put them
   in the local_decls.

   BODY is not a sequence, but the first tuple in a sequence.  */

void
pop_gimplify_context (gimple body)
{
  struct gimplify_ctx *c = gimplify_ctxp;

  gcc_assert (c
              && (!c->bind_expr_stack.exists ()
		  || c->bind_expr_stack.is_empty ()));
  c->bind_expr_stack.release ();
  gimplify_ctxp = c->prev_context;

  if (body)
    declare_vars (c->temps, body, false);
  else
    record_vars (c->temps);

  if (c->temp_htab.is_created ())
    c->temp_htab.dispose ();
}

/* Push a GIMPLE_BIND tuple onto the stack of bindings.  */

static void
gimple_push_bind_expr (gimple gimple_bind)
{
  gimplify_ctxp->bind_expr_stack.reserve (8);
  gimplify_ctxp->bind_expr_stack.safe_push (gimple_bind);
}

/* Pop the first element off the stack of bindings.  */

static void
gimple_pop_bind_expr (void)
{
  gimplify_ctxp->bind_expr_stack.pop ();
}

/* Return the first element of the stack of bindings.  */

gimple
gimple_current_bind_expr (void)
{
  return gimplify_ctxp->bind_expr_stack.last ();
}

/* Return the stack of bindings created during gimplification.  */

vec<gimple> 
gimple_bind_expr_stack (void)
{
  return gimplify_ctxp->bind_expr_stack;
}

/* Return true iff there is a COND_EXPR between us and the innermost
   CLEANUP_POINT_EXPR.  This info is used by gimple_push_cleanup.  */

static bool
gimple_conditional_context (void)
{
  return gimplify_ctxp->conditions > 0;
}

/* Note that we've entered a COND_EXPR.  */

static void
gimple_push_condition (void)
{
#ifdef ENABLE_GIMPLE_CHECKING
  if (gimplify_ctxp->conditions == 0)
    gcc_assert (gimple_seq_empty_p (gimplify_ctxp->conditional_cleanups));
#endif
  ++(gimplify_ctxp->conditions);
}

/* Note that we've left a COND_EXPR.  If we're back at unconditional scope
   now, add any conditional cleanups we've seen to the prequeue.  */

static void
gimple_pop_condition (gimple_seq *pre_p)
{
  int conds = --(gimplify_ctxp->conditions);

  gcc_assert (conds >= 0);
  if (conds == 0)
    {
      gimplify_seq_add_seq (pre_p, gimplify_ctxp->conditional_cleanups);
      gimplify_ctxp->conditional_cleanups = NULL;
    }
}

/* A stable comparison routine for use with splay trees and DECLs.  */

static int
splay_tree_compare_decl_uid (splay_tree_key xa, splay_tree_key xb)
{
  tree a = (tree) xa;
  tree b = (tree) xb;

  return DECL_UID (a) - DECL_UID (b);
}

/* Create a new omp construct that deals with variable remapping.  */

static struct gimplify_omp_ctx *
new_omp_context (enum omp_region_type region_type)
{
  struct gimplify_omp_ctx *c;

  c = XCNEW (struct gimplify_omp_ctx);
  c->outer_context = gimplify_omp_ctxp;
  c->variables = splay_tree_new (splay_tree_compare_decl_uid, 0, 0);
  c->privatized_types = pointer_set_create ();
  c->location = input_location;
  c->region_type = region_type;
  if ((region_type & ORT_TASK) == 0)
    c->default_kind = OMP_CLAUSE_DEFAULT_SHARED;
  else
    c->default_kind = OMP_CLAUSE_DEFAULT_UNSPECIFIED;

  return c;
}

/* Destroy an omp construct that deals with variable remapping.  */

static void
delete_omp_context (struct gimplify_omp_ctx *c)
{
  splay_tree_delete (c->variables);
  pointer_set_destroy (c->privatized_types);
  XDELETE (c);
}

static void omp_add_variable (struct gimplify_omp_ctx *, tree, unsigned int);
static bool omp_notice_variable (struct gimplify_omp_ctx *, tree, bool);

/* Both gimplify the statement T and append it to *SEQ_P.  This function
   behaves exactly as gimplify_stmt, but you don't have to pass T as a
   reference.  */

void
gimplify_and_add (tree t, gimple_seq *seq_p)
{
  gimplify_stmt (&t, seq_p);
}

/* Gimplify statement T into sequence *SEQ_P, and return the first
   tuple in the sequence of generated tuples for this statement.
   Return NULL if gimplifying T produced no tuples.  */

static gimple
gimplify_and_return_first (tree t, gimple_seq *seq_p)
{
  gimple_stmt_iterator last = gsi_last (*seq_p);

  gimplify_and_add (t, seq_p);

  if (!gsi_end_p (last))
    {
      gsi_next (&last);
      return gsi_stmt (last);
    }
  else
    return gimple_seq_first_stmt (*seq_p);
}

/* Returns true iff T is a valid RHS for an assignment to an un-renamed
   LHS, or for a call argument.  */

static bool
is_gimple_mem_rhs (tree t)
{
  /* If we're dealing with a renamable type, either source or dest must be
     a renamed variable.  */
  if (is_gimple_reg_type (TREE_TYPE (t)))
    return is_gimple_val (t);
  else
    return is_gimple_val (t) || is_gimple_lvalue (t);
}

/* Return true if T is a CALL_EXPR or an expression that can be
   assigned to a temporary.  Note that this predicate should only be
   used during gimplification.  See the rationale for this in
   gimplify_modify_expr.  */

static bool
is_gimple_reg_rhs_or_call (tree t)
{
  return (get_gimple_rhs_class (TREE_CODE (t)) != GIMPLE_INVALID_RHS
	  || TREE_CODE (t) == CALL_EXPR);
}

/* Return true if T is a valid memory RHS or a CALL_EXPR.  Note that
   this predicate should only be used during gimplification.  See the
   rationale for this in gimplify_modify_expr.  */

static bool
is_gimple_mem_rhs_or_call (tree t)
{
  /* If we're dealing with a renamable type, either source or dest must be
     a renamed variable.  */
  if (is_gimple_reg_type (TREE_TYPE (t)))
    return is_gimple_val (t);
  else
    return (is_gimple_val (t) || is_gimple_lvalue (t)
	    || TREE_CODE (t) == CALL_EXPR);
}

/* Create a temporary with a name derived from VAL.  Subroutine of
   lookup_tmp_var; nobody else should call this function.  */

static inline tree
create_tmp_from_val (tree val, bool is_formal)
{
  /* Drop all qualifiers and address-space information from the value type.  */
  tree type = TYPE_MAIN_VARIANT (TREE_TYPE (val));
  tree var = create_tmp_var (type, get_name (val));
  if (is_formal
      && (TREE_CODE (TREE_TYPE (var)) == COMPLEX_TYPE
	  || TREE_CODE (TREE_TYPE (var)) == VECTOR_TYPE))
    DECL_GIMPLE_REG_P (var) = 1;
  return var;
}

/* Create a temporary to hold the value of VAL.  If IS_FORMAL, try to reuse
   an existing expression temporary.  */

static tree
lookup_tmp_var (tree val, bool is_formal)
{
  tree ret;

  /* If not optimizing, never really reuse a temporary.  local-alloc
     won't allocate any variable that is used in more than one basic
     block, which means it will go into memory, causing much extra
     work in reload and final and poorer code generation, outweighing
     the extra memory allocation here.  */
  if (!optimize || !is_formal || TREE_SIDE_EFFECTS (val))
    ret = create_tmp_from_val (val, is_formal);
  else
    {
      elt_t elt, *elt_p;
      elt_t **slot;

      elt.val = val;
      if (!gimplify_ctxp->temp_htab.is_created ())
        gimplify_ctxp->temp_htab.create (1000);
      slot = gimplify_ctxp->temp_htab.find_slot (&elt, INSERT);
      if (*slot == NULL)
	{
	  elt_p = XNEW (elt_t);
	  elt_p->val = val;
	  elt_p->temp = ret = create_tmp_from_val (val, is_formal);
	  *slot = elt_p;
	}
      else
	{
	  elt_p = *slot;
          ret = elt_p->temp;
	}
    }

  return ret;
}

/* Helper for get_formal_tmp_var and get_initialized_tmp_var.  */

static tree
internal_get_tmp_var (tree val, gimple_seq *pre_p, gimple_seq *post_p,
                      bool is_formal)
{
  tree t, mod;

  /* Notice that we explicitly allow VAL to be a CALL_EXPR so that we
     can create an INIT_EXPR and convert it into a GIMPLE_CALL below.  */
  gimplify_expr (&val, pre_p, post_p, is_gimple_reg_rhs_or_call,
		 fb_rvalue);

  if (gimplify_ctxp->into_ssa
      && is_gimple_reg_type (TREE_TYPE (val)))
    t = make_ssa_name (TYPE_MAIN_VARIANT (TREE_TYPE (val)), NULL);
  else
    t = lookup_tmp_var (val, is_formal);

  mod = build2 (INIT_EXPR, TREE_TYPE (t), t, unshare_expr (val));

  SET_EXPR_LOCATION (mod, EXPR_LOC_OR_HERE (val));

  /* gimplify_modify_expr might want to reduce this further.  */
  gimplify_and_add (mod, pre_p);
  ggc_free (mod);

  return t;
}

/* Return a formal temporary variable initialized with VAL.  PRE_P is as
   in gimplify_expr.  Only use this function if:

   1) The value of the unfactored expression represented by VAL will not
      change between the initialization and use of the temporary, and
   2) The temporary will not be otherwise modified.

   For instance, #1 means that this is inappropriate for SAVE_EXPR temps,
   and #2 means it is inappropriate for && temps.

   For other cases, use get_initialized_tmp_var instead.  */

tree
get_formal_tmp_var (tree val, gimple_seq *pre_p)
{
  return internal_get_tmp_var (val, pre_p, NULL, true);
}

/* Return a temporary variable initialized with VAL.  PRE_P and POST_P
   are as in gimplify_expr.  */

tree
get_initialized_tmp_var (tree val, gimple_seq *pre_p, gimple_seq *post_p)
{
  return internal_get_tmp_var (val, pre_p, post_p, false);
}

/* Declare all the variables in VARS in SCOPE.  If DEBUG_INFO is true,
   generate debug info for them; otherwise don't.  */

void
declare_vars (tree vars, gimple scope, bool debug_info)
{
  tree last = vars;
  if (last)
    {
      tree temps, block;

      gcc_assert (gimple_code (scope) == GIMPLE_BIND);

      temps = nreverse (last);

      block = gimple_bind_block (scope);
      gcc_assert (!block || TREE_CODE (block) == BLOCK);
      if (!block || !debug_info)
	{
	  DECL_CHAIN (last) = gimple_bind_vars (scope);
	  gimple_bind_set_vars (scope, temps);
	}
      else
	{
	  /* We need to attach the nodes both to the BIND_EXPR and to its
	     associated BLOCK for debugging purposes.  The key point here
	     is that the BLOCK_VARS of the BIND_EXPR_BLOCK of a BIND_EXPR
	     is a subchain of the BIND_EXPR_VARS of the BIND_EXPR.  */
	  if (BLOCK_VARS (block))
	    BLOCK_VARS (block) = chainon (BLOCK_VARS (block), temps);
	  else
	    {
	      gimple_bind_set_vars (scope,
	      			    chainon (gimple_bind_vars (scope), temps));
	      BLOCK_VARS (block) = temps;
	    }
	}
    }
}

/* For VAR a VAR_DECL of variable size, try to find a constant upper bound
   for the size and adjust DECL_SIZE/DECL_SIZE_UNIT accordingly.  Abort if
   no such upper bound can be obtained.  */

static void
force_constant_size (tree var)
{
  /* The only attempt we make is by querying the maximum size of objects
     of the variable's type.  */

  HOST_WIDE_INT max_size;

  gcc_assert (TREE_CODE (var) == VAR_DECL);

  max_size = max_int_size_in_bytes (TREE_TYPE (var));

  gcc_assert (max_size >= 0);

  DECL_SIZE_UNIT (var)
    = build_int_cst (TREE_TYPE (DECL_SIZE_UNIT (var)), max_size);
  DECL_SIZE (var)
    = build_int_cst (TREE_TYPE (DECL_SIZE (var)), max_size * BITS_PER_UNIT);
}

/* Push the temporary variable TMP into the current binding.  */

void
gimple_add_tmp_var (tree tmp)
{
  gcc_assert (!DECL_CHAIN (tmp) && !DECL_SEEN_IN_BIND_EXPR_P (tmp));

  /* Later processing assumes that the object size is constant, which might
     not be true at this point.  Force the use of a constant upper bound in
     this case.  */
  if (!tree_fits_uhwi_p (DECL_SIZE_UNIT (tmp)))
    force_constant_size (tmp);

  DECL_CONTEXT (tmp) = current_function_decl;
  DECL_SEEN_IN_BIND_EXPR_P (tmp) = 1;

  if (gimplify_ctxp)
    {
      DECL_CHAIN (tmp) = gimplify_ctxp->temps;
      gimplify_ctxp->temps = tmp;

      /* Mark temporaries local within the nearest enclosing parallel.  */
      if (gimplify_omp_ctxp)
	{
	  struct gimplify_omp_ctx *ctx = gimplify_omp_ctxp;
	  while (ctx
		 && (ctx->region_type == ORT_WORKSHARE
		     || ctx->region_type == ORT_SIMD))
	    ctx = ctx->outer_context;
	  if (ctx)
	    omp_add_variable (ctx, tmp, GOVD_LOCAL | GOVD_SEEN);
	}
    }
  else if (cfun)
    record_vars (tmp);
  else
    {
      gimple_seq body_seq;

      /* This case is for nested functions.  We need to expose the locals
	 they create.  */
      body_seq = gimple_body (current_function_decl);
      declare_vars (tmp, gimple_seq_first_stmt (body_seq), false);
    }
}



/* This page contains routines to unshare tree nodes, i.e. to duplicate tree
   nodes that are referenced more than once in GENERIC functions.  This is
   necessary because gimplification (translation into GIMPLE) is performed
   by modifying tree nodes in-place, so gimplication of a shared node in a
   first context could generate an invalid GIMPLE form in a second context.

   This is achieved with a simple mark/copy/unmark algorithm that walks the
   GENERIC representation top-down, marks nodes with TREE_VISITED the first
   time it encounters them, duplicates them if they already have TREE_VISITED
   set, and finally removes the TREE_VISITED marks it has set.

   The algorithm works only at the function level, i.e. it generates a GENERIC
   representation of a function with no nodes shared within the function when
   passed a GENERIC function (except for nodes that are allowed to be shared).

   At the global level, it is also necessary to unshare tree nodes that are
   referenced in more than one function, for the same aforementioned reason.
   This requires some cooperation from the front-end.  There are 2 strategies:

     1. Manual unsharing.  The front-end needs to call unshare_expr on every
        expression that might end up being shared across functions.

     2. Deep unsharing.  This is an extension of regular unsharing.  Instead
        of calling unshare_expr on expressions that might be shared across
        functions, the front-end pre-marks them with TREE_VISITED.  This will
        ensure that they are unshared on the first reference within functions
        when the regular unsharing algorithm runs.  The counterpart is that
        this algorithm must look deeper than for manual unsharing, which is
        specified by LANG_HOOKS_DEEP_UNSHARING.

  If there are only few specific cases of node sharing across functions, it is
  probably easier for a front-end to unshare the expressions manually.  On the
  contrary, if the expressions generated at the global level are as widespread
  as expressions generated within functions, deep unsharing is very likely the
  way to go.  */

/* Similar to copy_tree_r but do not copy SAVE_EXPR or TARGET_EXPR nodes.
   These nodes model computations that must be done once.  If we were to
   unshare something like SAVE_EXPR(i++), the gimplification process would
   create wrong code.  However, if DATA is non-null, it must hold a pointer
   set that is used to unshare the subtrees of these nodes.  */

static tree
mostly_copy_tree_r (tree *tp, int *walk_subtrees, void *data)
{
  tree t = *tp;
  enum tree_code code = TREE_CODE (t);

  /* Do not copy SAVE_EXPR, TARGET_EXPR or BIND_EXPR nodes themselves, but
     copy their subtrees if we can make sure to do it only once.  */
  if (code == SAVE_EXPR || code == TARGET_EXPR || code == BIND_EXPR)
    {
      if (data && !pointer_set_insert ((struct pointer_set_t *)data, t))
	;
      else
	*walk_subtrees = 0;
    }

  /* Stop at types, decls, constants like copy_tree_r.  */
  else if (TREE_CODE_CLASS (code) == tcc_type
	   || TREE_CODE_CLASS (code) == tcc_declaration
	   || TREE_CODE_CLASS (code) == tcc_constant
	   /* We can't do anything sensible with a BLOCK used as an
	      expression, but we also can't just die when we see it
	      because of non-expression uses.  So we avert our eyes
	      and cross our fingers.  Silly Java.  */
	   || code == BLOCK)
    *walk_subtrees = 0;

  /* Cope with the statement expression extension.  */
  else if (code == STATEMENT_LIST)
    ;

  /* Leave the bulk of the work to copy_tree_r itself.  */
  else
    copy_tree_r (tp, walk_subtrees, NULL);

  return NULL_TREE;
}

/* Callback for walk_tree to unshare most of the shared trees rooted at *TP.
   If *TP has been visited already, then *TP is deeply copied by calling
   mostly_copy_tree_r.  DATA is passed to mostly_copy_tree_r unmodified.  */

static tree
copy_if_shared_r (tree *tp, int *walk_subtrees, void *data)
{
  tree t = *tp;
  enum tree_code code = TREE_CODE (t);

  /* Skip types, decls, and constants.  But we do want to look at their
     types and the bounds of types.  Mark them as visited so we properly
     unmark their subtrees on the unmark pass.  If we've already seen them,
     don't look down further.  */
  if (TREE_CODE_CLASS (code) == tcc_type
      || TREE_CODE_CLASS (code) == tcc_declaration
      || TREE_CODE_CLASS (code) == tcc_constant)
    {
      if (TREE_VISITED (t))
	*walk_subtrees = 0;
      else
	TREE_VISITED (t) = 1;
    }

  /* If this node has been visited already, unshare it and don't look
     any deeper.  */
  else if (TREE_VISITED (t))
    {
      walk_tree (tp, mostly_copy_tree_r, data, NULL);
      *walk_subtrees = 0;
    }

  /* Otherwise, mark the node as visited and keep looking.  */
  else
    TREE_VISITED (t) = 1;

  return NULL_TREE;
}

/* Unshare most of the shared trees rooted at *TP.  DATA is passed to the
   copy_if_shared_r callback unmodified.  */

static inline void
copy_if_shared (tree *tp, void *data)
{
  walk_tree (tp, copy_if_shared_r, data, NULL);
}

/* Unshare all the trees in the body of FNDECL, as well as in the bodies of
   any nested functions.  */

static void
unshare_body (tree fndecl)
{
  struct cgraph_node *cgn = cgraph_get_node (fndecl);
  /* If the language requires deep unsharing, we need a pointer set to make
     sure we don't repeatedly unshare subtrees of unshareable nodes.  */
  struct pointer_set_t *visited
    = lang_hooks.deep_unsharing ? pointer_set_create () : NULL;

  copy_if_shared (&DECL_SAVED_TREE (fndecl), visited);
  copy_if_shared (&DECL_SIZE (DECL_RESULT (fndecl)), visited);
  copy_if_shared (&DECL_SIZE_UNIT (DECL_RESULT (fndecl)), visited);

  if (visited)
    pointer_set_destroy (visited);

  if (cgn)
    for (cgn = cgn->nested; cgn; cgn = cgn->next_nested)
      unshare_body (cgn->decl);
}

/* Callback for walk_tree to unmark the visited trees rooted at *TP.
   Subtrees are walked until the first unvisited node is encountered.  */

static tree
unmark_visited_r (tree *tp, int *walk_subtrees, void *data ATTRIBUTE_UNUSED)
{
  tree t = *tp;

  /* If this node has been visited, unmark it and keep looking.  */
  if (TREE_VISITED (t))
    TREE_VISITED (t) = 0;

  /* Otherwise, don't look any deeper.  */
  else
    *walk_subtrees = 0;

  return NULL_TREE;
}

/* Unmark the visited trees rooted at *TP.  */

static inline void
unmark_visited (tree *tp)
{
  walk_tree (tp, unmark_visited_r, NULL, NULL);
}

/* Likewise, but mark all trees as not visited.  */

static void
unvisit_body (tree fndecl)
{
  struct cgraph_node *cgn = cgraph_get_node (fndecl);

  unmark_visited (&DECL_SAVED_TREE (fndecl));
  unmark_visited (&DECL_SIZE (DECL_RESULT (fndecl)));
  unmark_visited (&DECL_SIZE_UNIT (DECL_RESULT (fndecl)));

  if (cgn)
    for (cgn = cgn->nested; cgn; cgn = cgn->next_nested)
      unvisit_body (cgn->decl);
}

/* Unconditionally make an unshared copy of EXPR.  This is used when using
   stored expressions which span multiple functions, such as BINFO_VTABLE,
   as the normal unsharing process can't tell that they're shared.  */

tree
unshare_expr (tree expr)
{
  walk_tree (&expr, mostly_copy_tree_r, NULL, NULL);
  return expr;
}

/* Worker for unshare_expr_without_location.  */

static tree
prune_expr_location (tree *tp, int *walk_subtrees, void *)
{
  if (EXPR_P (*tp))
    SET_EXPR_LOCATION (*tp, UNKNOWN_LOCATION);
  else
    *walk_subtrees = 0;
  return NULL_TREE;
}

/* Similar to unshare_expr but also prune all expression locations
   from EXPR.  */

tree
unshare_expr_without_location (tree expr)
{
  walk_tree (&expr, mostly_copy_tree_r, NULL, NULL);
  if (EXPR_P (expr))
    walk_tree (&expr, prune_expr_location, NULL, NULL);
  return expr;
}

/* WRAPPER is a code such as BIND_EXPR or CLEANUP_POINT_EXPR which can both
   contain statements and have a value.  Assign its value to a temporary
   and give it void_type_node.  Return the temporary, or NULL_TREE if
   WRAPPER was already void.  */

tree
voidify_wrapper_expr (tree wrapper, tree temp)
{
  tree type = TREE_TYPE (wrapper);
  if (type && !VOID_TYPE_P (type))
    {
      tree *p;

      /* Set p to point to the body of the wrapper.  Loop until we find
	 something that isn't a wrapper.  */
      for (p = &wrapper; p && *p; )
	{
	  switch (TREE_CODE (*p))
	    {
	    case BIND_EXPR:
	      TREE_SIDE_EFFECTS (*p) = 1;
	      TREE_TYPE (*p) = void_type_node;
	      /* For a BIND_EXPR, the body is operand 1.  */
	      p = &BIND_EXPR_BODY (*p);
	      break;

	    case CLEANUP_POINT_EXPR:
	    case TRY_FINALLY_EXPR:
	    case TRY_CATCH_EXPR:
	      TREE_SIDE_EFFECTS (*p) = 1;
	      TREE_TYPE (*p) = void_type_node;
	      p = &TREE_OPERAND (*p, 0);
	      break;

	    case STATEMENT_LIST:
	      {
		tree_stmt_iterator i = tsi_last (*p);
		TREE_SIDE_EFFECTS (*p) = 1;
		TREE_TYPE (*p) = void_type_node;
		p = tsi_end_p (i) ? NULL : tsi_stmt_ptr (i);
	      }
	      break;

	    case COMPOUND_EXPR:
	      /* Advance to the last statement.  Set all container types to
		 void.  */
	      for (; TREE_CODE (*p) == COMPOUND_EXPR; p = &TREE_OPERAND (*p, 1))
		{
		  TREE_SIDE_EFFECTS (*p) = 1;
		  TREE_TYPE (*p) = void_type_node;
		}
	      break;

	    case TRANSACTION_EXPR:
	      TREE_SIDE_EFFECTS (*p) = 1;
	      TREE_TYPE (*p) = void_type_node;
	      p = &TRANSACTION_EXPR_BODY (*p);
	      break;

	    default:
	      /* Assume that any tree upon which voidify_wrapper_expr is
		 directly called is a wrapper, and that its body is op0.  */
	      if (p == &wrapper)
		{
		  TREE_SIDE_EFFECTS (*p) = 1;
		  TREE_TYPE (*p) = void_type_node;
		  p = &TREE_OPERAND (*p, 0);
		  break;
		}
	      goto out;
	    }
	}

    out:
      if (p == NULL || IS_EMPTY_STMT (*p))
	temp = NULL_TREE;
      else if (temp)
	{
	  /* The wrapper is on the RHS of an assignment that we're pushing
	     down.  */
	  gcc_assert (TREE_CODE (temp) == INIT_EXPR
		      || TREE_CODE (temp) == MODIFY_EXPR);
	  TREE_OPERAND (temp, 1) = *p;
	  *p = temp;
	}
      else
	{
	  temp = create_tmp_var (type, "retval");
	  *p = build2 (INIT_EXPR, type, temp, *p);
	}

      return temp;
    }

  return NULL_TREE;
}

/* Prepare calls to builtins to SAVE and RESTORE the stack as well as
   a temporary through which they communicate.  */

static void
build_stack_save_restore (gimple *save, gimple *restore)
{
  tree tmp_var;

  *save = gimple_build_call (builtin_decl_implicit (BUILT_IN_STACK_SAVE), 0);
  tmp_var = create_tmp_var (ptr_type_node, "saved_stack");
  gimple_call_set_lhs (*save, tmp_var);

  *restore
    = gimple_build_call (builtin_decl_implicit (BUILT_IN_STACK_RESTORE),
			 1, tmp_var);
}

/* Gimplify a BIND_EXPR.  Just voidify and recurse.  */

static enum gimplify_status
gimplify_bind_expr (tree *expr_p, gimple_seq *pre_p)
{
  tree bind_expr = *expr_p;
  bool old_save_stack = gimplify_ctxp->save_stack;
  tree t;
  gimple gimple_bind;
  gimple_seq body, cleanup;
  gimple stack_save;

  tree temp = voidify_wrapper_expr (bind_expr, NULL);

  /* Mark variables seen in this bind expr.  */
  for (t = BIND_EXPR_VARS (bind_expr); t ; t = DECL_CHAIN (t))
    {
      if (TREE_CODE (t) == VAR_DECL)
	{
	  struct gimplify_omp_ctx *ctx = gimplify_omp_ctxp;

	  /* Mark variable as local.  */
	  if (ctx && !DECL_EXTERNAL (t)
	      && (! DECL_SEEN_IN_BIND_EXPR_P (t)
		  || splay_tree_lookup (ctx->variables,
					(splay_tree_key) t) == NULL))
	    omp_add_variable (gimplify_omp_ctxp, t, GOVD_LOCAL | GOVD_SEEN);

	  DECL_SEEN_IN_BIND_EXPR_P (t) = 1;

	  if (DECL_HARD_REGISTER (t) && !is_global_var (t) && cfun)
	    cfun->has_local_explicit_reg_vars = true;
	}

      /* Preliminarily mark non-addressed complex variables as eligible
	 for promotion to gimple registers.  We'll transform their uses
	 as we find them.  */
      if ((TREE_CODE (TREE_TYPE (t)) == COMPLEX_TYPE
	   || TREE_CODE (TREE_TYPE (t)) == VECTOR_TYPE)
	  && !TREE_THIS_VOLATILE (t)
	  && (TREE_CODE (t) == VAR_DECL && !DECL_HARD_REGISTER (t))
	  && !needs_to_live_in_memory (t))
	DECL_GIMPLE_REG_P (t) = 1;
    }

  gimple_bind = gimple_build_bind (BIND_EXPR_VARS (bind_expr), NULL,
                                   BIND_EXPR_BLOCK (bind_expr));
  gimple_push_bind_expr (gimple_bind);

  gimplify_ctxp->save_stack = false;

  /* Gimplify the body into the GIMPLE_BIND tuple's body.  */
  body = NULL;
  gimplify_stmt (&BIND_EXPR_BODY (bind_expr), &body);
  gimple_bind_set_body (gimple_bind, body);

  cleanup = NULL;
  stack_save = NULL;
  if (gimplify_ctxp->save_stack)
    {
      gimple stack_restore;

      /* Save stack on entry and restore it on exit.  Add a try_finally
	 block to achieve this.  */
      build_stack_save_restore (&stack_save, &stack_restore);

      gimplify_seq_add_stmt (&cleanup, stack_restore);
    }

  /* Add clobbers for all variables that go out of scope.  */
  for (t = BIND_EXPR_VARS (bind_expr); t ; t = DECL_CHAIN (t))
    {
      if (TREE_CODE (t) == VAR_DECL
	  && !is_global_var (t)
	  && DECL_CONTEXT (t) == current_function_decl
	  && !DECL_HARD_REGISTER (t)
	  && !TREE_THIS_VOLATILE (t)
	  && !DECL_HAS_VALUE_EXPR_P (t)
	  /* Only care for variables that have to be in memory.  Others
	     will be rewritten into SSA names, hence moved to the top-level.  */
	  && !is_gimple_reg (t)
	  && flag_stack_reuse != SR_NONE)
	{
	  tree clobber = build_constructor (TREE_TYPE (t),
					    NULL);
	  TREE_THIS_VOLATILE (clobber) = 1;
	  gimplify_seq_add_stmt (&cleanup, gimple_build_assign (t, clobber));
	}
    }

  if (cleanup)
    {
      gimple gs;
      gimple_seq new_body;

      new_body = NULL;
      gs = gimple_build_try (gimple_bind_body (gimple_bind), cleanup,
	  		     GIMPLE_TRY_FINALLY);

      if (stack_save)
	gimplify_seq_add_stmt (&new_body, stack_save);
      gimplify_seq_add_stmt (&new_body, gs);
      gimple_bind_set_body (gimple_bind, new_body);
    }

  gimplify_ctxp->save_stack = old_save_stack;
  gimple_pop_bind_expr ();

  gimplify_seq_add_stmt (pre_p, gimple_bind);

  if (temp)
    {
      *expr_p = temp;
      return GS_OK;
    }

  *expr_p = NULL_TREE;
  return GS_ALL_DONE;
}

/* Gimplify a RETURN_EXPR.  If the expression to be returned is not a
   GIMPLE value, it is assigned to a new temporary and the statement is
   re-written to return the temporary.

   PRE_P points to the sequence where side effects that must happen before
   STMT should be stored.  */

static enum gimplify_status
gimplify_return_expr (tree stmt, gimple_seq *pre_p)
{
  gimple ret;
  tree ret_expr = TREE_OPERAND (stmt, 0);
  tree result_decl, result;

  if (ret_expr == error_mark_node)
    return GS_ERROR;

  /* Implicit _Cilk_sync must be inserted right before any return statement 
     if there is a _Cilk_spawn in the function.  If the user has provided a 
     _Cilk_sync, the optimizer should remove this duplicate one.  */
  if (fn_contains_cilk_spawn_p (cfun))
    {
      tree impl_sync = build0 (CILK_SYNC_STMT, void_type_node);
      gimplify_and_add (impl_sync, pre_p);
    }

  if (!ret_expr
      || TREE_CODE (ret_expr) == RESULT_DECL
      || ret_expr == error_mark_node)
    {
      gimple ret = gimple_build_return (ret_expr);
      gimple_set_no_warning (ret, TREE_NO_WARNING (stmt));
      gimplify_seq_add_stmt (pre_p, ret);
      return GS_ALL_DONE;
    }

  if (VOID_TYPE_P (TREE_TYPE (TREE_TYPE (current_function_decl))))
    result_decl = NULL_TREE;
  else
    {
      result_decl = TREE_OPERAND (ret_expr, 0);

      /* See through a return by reference.  */
      if (TREE_CODE (result_decl) == INDIRECT_REF)
	result_decl = TREE_OPERAND (result_decl, 0);

      gcc_assert ((TREE_CODE (ret_expr) == MODIFY_EXPR
		   || TREE_CODE (ret_expr) == INIT_EXPR)
		  && TREE_CODE (result_decl) == RESULT_DECL);
    }

  /* If aggregate_value_p is true, then we can return the bare RESULT_DECL.
     Recall that aggregate_value_p is FALSE for any aggregate type that is
     returned in registers.  If we're returning values in registers, then
     we don't want to extend the lifetime of the RESULT_DECL, particularly
     across another call.  In addition, for those aggregates for which
     hard_function_value generates a PARALLEL, we'll die during normal
     expansion of structure assignments; there's special code in expand_return
     to handle this case that does not exist in expand_expr.  */
  if (!result_decl)
    result = NULL_TREE;
  else if (aggregate_value_p (result_decl, TREE_TYPE (current_function_decl)))
    {
      if (TREE_CODE (DECL_SIZE (result_decl)) != INTEGER_CST)
	{
	  if (!TYPE_SIZES_GIMPLIFIED (TREE_TYPE (result_decl)))
	    gimplify_type_sizes (TREE_TYPE (result_decl), pre_p);
	  /* Note that we don't use gimplify_vla_decl because the RESULT_DECL
	     should be effectively allocated by the caller, i.e. all calls to
	     this function must be subject to the Return Slot Optimization.  */
	  gimplify_one_sizepos (&DECL_SIZE (result_decl), pre_p);
	  gimplify_one_sizepos (&DECL_SIZE_UNIT (result_decl), pre_p);
	}
      result = result_decl;
    }
  else if (gimplify_ctxp->return_temp)
    result = gimplify_ctxp->return_temp;
  else
    {
      result = create_tmp_reg (TREE_TYPE (result_decl), NULL);

      /* ??? With complex control flow (usually involving abnormal edges),
	 we can wind up warning about an uninitialized value for this.  Due
	 to how this variable is constructed and initialized, this is never
	 true.  Give up and never warn.  */
      TREE_NO_WARNING (result) = 1;

      gimplify_ctxp->return_temp = result;
    }

  /* Smash the lhs of the MODIFY_EXPR to the temporary we plan to use.
     Then gimplify the whole thing.  */
  if (result != result_decl)
    TREE_OPERAND (ret_expr, 0) = result;

  gimplify_and_add (TREE_OPERAND (stmt, 0), pre_p);

  ret = gimple_build_return (result);
  gimple_set_no_warning (ret, TREE_NO_WARNING (stmt));
  gimplify_seq_add_stmt (pre_p, ret);

  return GS_ALL_DONE;
}

/* Gimplify a variable-length array DECL.  */

static void
gimplify_vla_decl (tree decl, gimple_seq *seq_p)
{
  /* This is a variable-sized decl.  Simplify its size and mark it
     for deferred expansion.  */
  tree t, addr, ptr_type;

  gimplify_one_sizepos (&DECL_SIZE (decl), seq_p);
  gimplify_one_sizepos (&DECL_SIZE_UNIT (decl), seq_p);

  /* Don't mess with a DECL_VALUE_EXPR set by the front-end.  */
  if (DECL_HAS_VALUE_EXPR_P (decl))
    return;

  /* All occurrences of this decl in final gimplified code will be
     replaced by indirection.  Setting DECL_VALUE_EXPR does two
     things: First, it lets the rest of the gimplifier know what
     replacement to use.  Second, it lets the debug info know
     where to find the value.  */
  ptr_type = build_pointer_type (TREE_TYPE (decl));
  addr = create_tmp_var (ptr_type, get_name (decl));
  DECL_IGNORED_P (addr) = 0;
  t = build_fold_indirect_ref (addr);
  TREE_THIS_NOTRAP (t) = 1;
  SET_DECL_VALUE_EXPR (decl, t);
  DECL_HAS_VALUE_EXPR_P (decl) = 1;

  t = builtin_decl_explicit (BUILT_IN_ALLOCA_WITH_ALIGN);
  t = build_call_expr (t, 2, DECL_SIZE_UNIT (decl),
		       size_int (DECL_ALIGN (decl)));
  /* The call has been built for a variable-sized object.  */
  CALL_ALLOCA_FOR_VAR_P (t) = 1;
  t = fold_convert (ptr_type, t);
  t = build2 (MODIFY_EXPR, TREE_TYPE (addr), addr, t);

  gimplify_and_add (t, seq_p);

  /* Indicate that we need to restore the stack level when the
     enclosing BIND_EXPR is exited.  */
  gimplify_ctxp->save_stack = true;
}

/* A helper function to be called via walk_tree.  Mark all labels under *TP
   as being forced.  To be called for DECL_INITIAL of static variables.  */

static tree
force_labels_r (tree *tp, int *walk_subtrees, void *data ATTRIBUTE_UNUSED)
{
  if (TYPE_P (*tp))
    *walk_subtrees = 0;
  if (TREE_CODE (*tp) == LABEL_DECL)
    FORCED_LABEL (*tp) = 1;

  return NULL_TREE;
}

/* Gimplify a DECL_EXPR node *STMT_P by making any necessary allocation
   and initialization explicit.  */

static enum gimplify_status
gimplify_decl_expr (tree *stmt_p, gimple_seq *seq_p)
{
  tree stmt = *stmt_p;
  tree decl = DECL_EXPR_DECL (stmt);

  *stmt_p = NULL_TREE;

  if (TREE_TYPE (decl) == error_mark_node)
    return GS_ERROR;

  if ((TREE_CODE (decl) == TYPE_DECL
       || TREE_CODE (decl) == VAR_DECL)
      && !TYPE_SIZES_GIMPLIFIED (TREE_TYPE (decl)))
    gimplify_type_sizes (TREE_TYPE (decl), seq_p);

  /* ??? DECL_ORIGINAL_TYPE is streamed for LTO so it needs to be gimplified
     in case its size expressions contain problematic nodes like CALL_EXPR.  */
  if (TREE_CODE (decl) == TYPE_DECL
      && DECL_ORIGINAL_TYPE (decl)
      && !TYPE_SIZES_GIMPLIFIED (DECL_ORIGINAL_TYPE (decl)))
    gimplify_type_sizes (DECL_ORIGINAL_TYPE (decl), seq_p);

  if (TREE_CODE (decl) == VAR_DECL && !DECL_EXTERNAL (decl))
    {
      tree init = DECL_INITIAL (decl);

      if (TREE_CODE (DECL_SIZE_UNIT (decl)) != INTEGER_CST
	  || (!TREE_STATIC (decl)
	      && flag_stack_check == GENERIC_STACK_CHECK
	      && compare_tree_int (DECL_SIZE_UNIT (decl),
				   STACK_CHECK_MAX_VAR_SIZE) > 0))
	gimplify_vla_decl (decl, seq_p);

      /* Some front ends do not explicitly declare all anonymous
	 artificial variables.  We compensate here by declaring the
	 variables, though it would be better if the front ends would
	 explicitly declare them.  */
      if (!DECL_SEEN_IN_BIND_EXPR_P (decl)
	  && DECL_ARTIFICIAL (decl) && DECL_NAME (decl) == NULL_TREE)
	gimple_add_tmp_var (decl);

      if (init && init != error_mark_node)
	{
	  if (!TREE_STATIC (decl))
	    {
	      DECL_INITIAL (decl) = NULL_TREE;
	      init = build2 (INIT_EXPR, void_type_node, decl, init);
	      gimplify_and_add (init, seq_p);
	      ggc_free (init);
	    }
	  else
	    /* We must still examine initializers for static variables
	       as they may contain a label address.  */
	    walk_tree (&init, force_labels_r, NULL, NULL);
	}
    }

  return GS_ALL_DONE;
}

/* Gimplify a LOOP_EXPR.  Normally this just involves gimplifying the body
   and replacing the LOOP_EXPR with goto, but if the loop contains an
   EXIT_EXPR, we need to append a label for it to jump to.  */

static enum gimplify_status
gimplify_loop_expr (tree *expr_p, gimple_seq *pre_p)
{
  tree saved_label = gimplify_ctxp->exit_label;
  tree start_label = create_artificial_label (UNKNOWN_LOCATION);

  gimplify_seq_add_stmt (pre_p, gimple_build_label (start_label));

  gimplify_ctxp->exit_label = NULL_TREE;

  gimplify_and_add (LOOP_EXPR_BODY (*expr_p), pre_p);

  gimplify_seq_add_stmt (pre_p, gimple_build_goto (start_label));

  if (gimplify_ctxp->exit_label)
    gimplify_seq_add_stmt (pre_p,
			   gimple_build_label (gimplify_ctxp->exit_label));

  gimplify_ctxp->exit_label = saved_label;

  *expr_p = NULL;
  return GS_ALL_DONE;
}

/* Gimplify a statement list onto a sequence.  These may be created either
   by an enlightened front-end, or by shortcut_cond_expr.  */

static enum gimplify_status
gimplify_statement_list (tree *expr_p, gimple_seq *pre_p)
{
  tree temp = voidify_wrapper_expr (*expr_p, NULL);

  tree_stmt_iterator i = tsi_start (*expr_p);

  while (!tsi_end_p (i))
    {
      gimplify_stmt (tsi_stmt_ptr (i), pre_p);
      tsi_delink (&i);
    }

  if (temp)
    {
      *expr_p = temp;
      return GS_OK;
    }

  return GS_ALL_DONE;
}

<<<<<<< HEAD
  if (!labels.is_empty ())
    sort_case_labels (labels);

  if (default_casep && !default_case)
    {
      /* If the switch has no default label, add one, so that we jump
	 around the switch body.  If the labels already cover the whole
	 range of the switch index_type, add the default label pointing
	 to one of the existing labels.  */
      if (len
	  && TYPE_MIN_VALUE (index_type)
	  && TYPE_MAX_VALUE (index_type)
	  && tree_int_cst_equal (CASE_LOW (labels[0]),
				 TYPE_MIN_VALUE (index_type)))
	{
	  tree low, high = CASE_HIGH (labels[len - 1]);
	  if (!high)
	    high = CASE_LOW (labels[len - 1]);
	  if (tree_int_cst_equal (high, TYPE_MAX_VALUE (index_type)))
	    {
	      for (i = 1; i < len; i++)
		{
		  high = CASE_LOW (labels[i]);
		  low = CASE_HIGH (labels[i - 1]);
		  if (!low)
		    low = CASE_LOW (labels[i - 1]);
		  if (wi::add (low, 1) != high)
		    break;
		}
	      if (i == len)
		{
		  tree label = CASE_LABEL (labels[0]);
		  default_case = build_case_label (NULL_TREE, NULL_TREE,
						   label);
		}
	    }
	}
    }

  if (default_casep)
    *default_casep = default_case;
}
=======
>>>>>>> 6ca03b4e

/* Gimplify a SWITCH_EXPR, and collect the vector of labels it can
   branch to.  */

static enum gimplify_status
gimplify_switch_expr (tree *expr_p, gimple_seq *pre_p)
{
  tree switch_expr = *expr_p;
  gimple_seq switch_body_seq = NULL;
  enum gimplify_status ret;
  tree index_type = TREE_TYPE (switch_expr);
  if (index_type == NULL_TREE)
    index_type = TREE_TYPE (SWITCH_COND (switch_expr));

  ret = gimplify_expr (&SWITCH_COND (switch_expr), pre_p, NULL, is_gimple_val,
                       fb_rvalue);
  if (ret == GS_ERROR || ret == GS_UNHANDLED)
    return ret;

  if (SWITCH_BODY (switch_expr))
    {
      vec<tree> labels;
      vec<tree> saved_labels;
      tree default_case = NULL_TREE;
      gimple gimple_switch;

      /* If someone can be bothered to fill in the labels, they can
	 be bothered to null out the body too.  */
      gcc_assert (!SWITCH_LABELS (switch_expr));

      /* Save old labels, get new ones from body, then restore the old
         labels.  Save all the things from the switch body to append after.  */
      saved_labels = gimplify_ctxp->case_labels;
      gimplify_ctxp->case_labels.create (8);

      gimplify_stmt (&SWITCH_BODY (switch_expr), &switch_body_seq);
      labels = gimplify_ctxp->case_labels;
      gimplify_ctxp->case_labels = saved_labels;

      preprocess_case_label_vec_for_gimple (labels, index_type,
					    &default_case);

      if (!default_case)
	{
	  gimple new_default;

	  default_case
	    = build_case_label (NULL_TREE, NULL_TREE,
				create_artificial_label (UNKNOWN_LOCATION));
	  new_default = gimple_build_label (CASE_LABEL (default_case));
	  gimplify_seq_add_stmt (&switch_body_seq, new_default);
	}

      gimple_switch = gimple_build_switch (SWITCH_COND (switch_expr),
					   default_case, labels);
      gimplify_seq_add_stmt (pre_p, gimple_switch);
      gimplify_seq_add_seq (pre_p, switch_body_seq);
      labels.release ();
    }
  else
    gcc_assert (SWITCH_LABELS (switch_expr));

  return GS_ALL_DONE;
}

/* Gimplify the CASE_LABEL_EXPR pointed to by EXPR_P.  */

static enum gimplify_status
gimplify_case_label_expr (tree *expr_p, gimple_seq *pre_p)
{
  struct gimplify_ctx *ctxp;
  gimple gimple_label;

  /* Invalid OpenMP programs can play Duff's Device type games with
     #pragma omp parallel.  At least in the C front end, we don't
     detect such invalid branches until after gimplification.  */
  for (ctxp = gimplify_ctxp; ; ctxp = ctxp->prev_context)
    if (ctxp->case_labels.exists ())
      break;

  gimple_label = gimple_build_label (CASE_LABEL (*expr_p));
  ctxp->case_labels.safe_push (*expr_p);
  gimplify_seq_add_stmt (pre_p, gimple_label);

  return GS_ALL_DONE;
}

/* Build a GOTO to the LABEL_DECL pointed to by LABEL_P, building it first
   if necessary.  */

tree
build_and_jump (tree *label_p)
{
  if (label_p == NULL)
    /* If there's nowhere to jump, just fall through.  */
    return NULL_TREE;

  if (*label_p == NULL_TREE)
    {
      tree label = create_artificial_label (UNKNOWN_LOCATION);
      *label_p = label;
    }

  return build1 (GOTO_EXPR, void_type_node, *label_p);
}

/* Gimplify an EXIT_EXPR by converting to a GOTO_EXPR inside a COND_EXPR.
   This also involves building a label to jump to and communicating it to
   gimplify_loop_expr through gimplify_ctxp->exit_label.  */

static enum gimplify_status
gimplify_exit_expr (tree *expr_p)
{
  tree cond = TREE_OPERAND (*expr_p, 0);
  tree expr;

  expr = build_and_jump (&gimplify_ctxp->exit_label);
  expr = build3 (COND_EXPR, void_type_node, cond, expr, NULL_TREE);
  *expr_p = expr;

  return GS_OK;
}

/* *EXPR_P is a COMPONENT_REF being used as an rvalue.  If its type is
   different from its canonical type, wrap the whole thing inside a
   NOP_EXPR and force the type of the COMPONENT_REF to be the canonical
   type.

   The canonical type of a COMPONENT_REF is the type of the field being
   referenced--unless the field is a bit-field which can be read directly
   in a smaller mode, in which case the canonical type is the
   sign-appropriate type corresponding to that mode.  */

static void
canonicalize_component_ref (tree *expr_p)
{
  tree expr = *expr_p;
  tree type;

  gcc_assert (TREE_CODE (expr) == COMPONENT_REF);

  if (INTEGRAL_TYPE_P (TREE_TYPE (expr)))
    type = TREE_TYPE (get_unwidened (expr, NULL_TREE));
  else
    type = TREE_TYPE (TREE_OPERAND (expr, 1));

  /* One could argue that all the stuff below is not necessary for
     the non-bitfield case and declare it a FE error if type
     adjustment would be needed.  */
  if (TREE_TYPE (expr) != type)
    {
#ifdef ENABLE_TYPES_CHECKING
      tree old_type = TREE_TYPE (expr);
#endif
      int type_quals;

      /* We need to preserve qualifiers and propagate them from
	 operand 0.  */
      type_quals = TYPE_QUALS (type)
	| TYPE_QUALS (TREE_TYPE (TREE_OPERAND (expr, 0)));
      if (TYPE_QUALS (type) != type_quals)
	type = build_qualified_type (TYPE_MAIN_VARIANT (type), type_quals);

      /* Set the type of the COMPONENT_REF to the underlying type.  */
      TREE_TYPE (expr) = type;

#ifdef ENABLE_TYPES_CHECKING
      /* It is now a FE error, if the conversion from the canonical
	 type to the original expression type is not useless.  */
      gcc_assert (useless_type_conversion_p (old_type, type));
#endif
    }
}

/* If a NOP conversion is changing a pointer to array of foo to a pointer
   to foo, embed that change in the ADDR_EXPR by converting
      T array[U];
      (T *)&array
   ==>
      &array[L]
   where L is the lower bound.  For simplicity, only do this for constant
   lower bound.
   The constraint is that the type of &array[L] is trivially convertible
   to T *.  */

static void
canonicalize_addr_expr (tree *expr_p)
{
  tree expr = *expr_p;
  tree addr_expr = TREE_OPERAND (expr, 0);
  tree datype, ddatype, pddatype;

  /* We simplify only conversions from an ADDR_EXPR to a pointer type.  */
  if (!POINTER_TYPE_P (TREE_TYPE (expr))
      || TREE_CODE (addr_expr) != ADDR_EXPR)
    return;

  /* The addr_expr type should be a pointer to an array.  */
  datype = TREE_TYPE (TREE_TYPE (addr_expr));
  if (TREE_CODE (datype) != ARRAY_TYPE)
    return;

  /* The pointer to element type shall be trivially convertible to
     the expression pointer type.  */
  ddatype = TREE_TYPE (datype);
  pddatype = build_pointer_type (ddatype);
  if (!useless_type_conversion_p (TYPE_MAIN_VARIANT (TREE_TYPE (expr)),
				  pddatype))
    return;

  /* The lower bound and element sizes must be constant.  */
  if (!TYPE_SIZE_UNIT (ddatype)
      || TREE_CODE (TYPE_SIZE_UNIT (ddatype)) != INTEGER_CST
      || !TYPE_DOMAIN (datype) || !TYPE_MIN_VALUE (TYPE_DOMAIN (datype))
      || TREE_CODE (TYPE_MIN_VALUE (TYPE_DOMAIN (datype))) != INTEGER_CST)
    return;

  /* All checks succeeded.  Build a new node to merge the cast.  */
  *expr_p = build4 (ARRAY_REF, ddatype, TREE_OPERAND (addr_expr, 0),
		    TYPE_MIN_VALUE (TYPE_DOMAIN (datype)),
		    NULL_TREE, NULL_TREE);
  *expr_p = build1 (ADDR_EXPR, pddatype, *expr_p);

  /* We can have stripped a required restrict qualifier above.  */
  if (!useless_type_conversion_p (TREE_TYPE (expr), TREE_TYPE (*expr_p)))
    *expr_p = fold_convert (TREE_TYPE (expr), *expr_p);
}

/* *EXPR_P is a NOP_EXPR or CONVERT_EXPR.  Remove it and/or other conversions
   underneath as appropriate.  */

static enum gimplify_status
gimplify_conversion (tree *expr_p)
{
  location_t loc = EXPR_LOCATION (*expr_p);
  gcc_assert (CONVERT_EXPR_P (*expr_p));

  /* Then strip away all but the outermost conversion.  */
  STRIP_SIGN_NOPS (TREE_OPERAND (*expr_p, 0));

  /* And remove the outermost conversion if it's useless.  */
  if (tree_ssa_useless_type_conversion (*expr_p))
    *expr_p = TREE_OPERAND (*expr_p, 0);

  /* If we still have a conversion at the toplevel,
     then canonicalize some constructs.  */
  if (CONVERT_EXPR_P (*expr_p))
    {
      tree sub = TREE_OPERAND (*expr_p, 0);

      /* If a NOP conversion is changing the type of a COMPONENT_REF
	 expression, then canonicalize its type now in order to expose more
	 redundant conversions.  */
      if (TREE_CODE (sub) == COMPONENT_REF)
	canonicalize_component_ref (&TREE_OPERAND (*expr_p, 0));

      /* If a NOP conversion is changing a pointer to array of foo
	 to a pointer to foo, embed that change in the ADDR_EXPR.  */
      else if (TREE_CODE (sub) == ADDR_EXPR)
	canonicalize_addr_expr (expr_p);
    }

  /* If we have a conversion to a non-register type force the
     use of a VIEW_CONVERT_EXPR instead.  */
  if (CONVERT_EXPR_P (*expr_p) && !is_gimple_reg_type (TREE_TYPE (*expr_p)))
    *expr_p = fold_build1_loc (loc, VIEW_CONVERT_EXPR, TREE_TYPE (*expr_p),
			       TREE_OPERAND (*expr_p, 0));

  return GS_OK;
}

/* Nonlocal VLAs seen in the current function.  */
static struct pointer_set_t *nonlocal_vlas;

/* Gimplify a VAR_DECL or PARM_DECL.  Return GS_OK if we expanded a
   DECL_VALUE_EXPR, and it's worth re-examining things.  */

static enum gimplify_status
gimplify_var_or_parm_decl (tree *expr_p)
{
  tree decl = *expr_p;

  /* ??? If this is a local variable, and it has not been seen in any
     outer BIND_EXPR, then it's probably the result of a duplicate
     declaration, for which we've already issued an error.  It would
     be really nice if the front end wouldn't leak these at all.
     Currently the only known culprit is C++ destructors, as seen
     in g++.old-deja/g++.jason/binding.C.  */
  if (TREE_CODE (decl) == VAR_DECL
      && !DECL_SEEN_IN_BIND_EXPR_P (decl)
      && !TREE_STATIC (decl) && !DECL_EXTERNAL (decl)
      && decl_function_context (decl) == current_function_decl)
    {
      gcc_assert (seen_error ());
      return GS_ERROR;
    }

  /* When within an OpenMP context, notice uses of variables.  */
  if (gimplify_omp_ctxp && omp_notice_variable (gimplify_omp_ctxp, decl, true))
    return GS_ALL_DONE;

  /* If the decl is an alias for another expression, substitute it now.  */
  if (DECL_HAS_VALUE_EXPR_P (decl))
    {
      tree value_expr = DECL_VALUE_EXPR (decl);

      /* For referenced nonlocal VLAs add a decl for debugging purposes
	 to the current function.  */
      if (TREE_CODE (decl) == VAR_DECL
	  && TREE_CODE (DECL_SIZE_UNIT (decl)) != INTEGER_CST
	  && nonlocal_vlas != NULL
	  && TREE_CODE (value_expr) == INDIRECT_REF
	  && TREE_CODE (TREE_OPERAND (value_expr, 0)) == VAR_DECL
	  && decl_function_context (decl) != current_function_decl)
	{
	  struct gimplify_omp_ctx *ctx = gimplify_omp_ctxp;
	  while (ctx
		 && (ctx->region_type == ORT_WORKSHARE
		     || ctx->region_type == ORT_SIMD))
	    ctx = ctx->outer_context;
	  if (!ctx && !pointer_set_insert (nonlocal_vlas, decl))
	    {
	      tree copy = copy_node (decl), block;

	      lang_hooks.dup_lang_specific_decl (copy);
	      SET_DECL_RTL (copy, 0);
	      TREE_USED (copy) = 1;
	      block = DECL_INITIAL (current_function_decl);
	      DECL_CHAIN (copy) = BLOCK_VARS (block);
	      BLOCK_VARS (block) = copy;
	      SET_DECL_VALUE_EXPR (copy, unshare_expr (value_expr));
	      DECL_HAS_VALUE_EXPR_P (copy) = 1;
	    }
	}

      *expr_p = unshare_expr (value_expr);
      return GS_OK;
    }

  return GS_ALL_DONE;
}

/* Gimplify the COMPONENT_REF, ARRAY_REF, REALPART_EXPR or IMAGPART_EXPR
   node *EXPR_P.

      compound_lval
	      : min_lval '[' val ']'
	      | min_lval '.' ID
	      | compound_lval '[' val ']'
	      | compound_lval '.' ID

   This is not part of the original SIMPLE definition, which separates
   array and member references, but it seems reasonable to handle them
   together.  Also, this way we don't run into problems with union
   aliasing; gcc requires that for accesses through a union to alias, the
   union reference must be explicit, which was not always the case when we
   were splitting up array and member refs.

   PRE_P points to the sequence where side effects that must happen before
     *EXPR_P should be stored.

   POST_P points to the sequence where side effects that must happen after
     *EXPR_P should be stored.  */

static enum gimplify_status
gimplify_compound_lval (tree *expr_p, gimple_seq *pre_p, gimple_seq *post_p,
			fallback_t fallback)
{
  tree *p;
  enum gimplify_status ret = GS_ALL_DONE, tret;
  int i;
  location_t loc = EXPR_LOCATION (*expr_p);
  tree expr = *expr_p;

  /* Create a stack of the subexpressions so later we can walk them in
     order from inner to outer.  */
  stack_vec<tree, 10> expr_stack;

  /* We can handle anything that get_inner_reference can deal with.  */
  for (p = expr_p; ; p = &TREE_OPERAND (*p, 0))
    {
    restart:
      /* Fold INDIRECT_REFs now to turn them into ARRAY_REFs.  */
      if (TREE_CODE (*p) == INDIRECT_REF)
	*p = fold_indirect_ref_loc (loc, *p);

      if (handled_component_p (*p))
	;
      /* Expand DECL_VALUE_EXPR now.  In some cases that may expose
	 additional COMPONENT_REFs.  */
      else if ((TREE_CODE (*p) == VAR_DECL || TREE_CODE (*p) == PARM_DECL)
	       && gimplify_var_or_parm_decl (p) == GS_OK)
	goto restart;
      else
	break;

      expr_stack.safe_push (*p);
    }

  gcc_assert (expr_stack.length ());

  /* Now EXPR_STACK is a stack of pointers to all the refs we've
     walked through and P points to the innermost expression.

     Java requires that we elaborated nodes in source order.  That
     means we must gimplify the inner expression followed by each of
     the indices, in order.  But we can't gimplify the inner
     expression until we deal with any variable bounds, sizes, or
     positions in order to deal with PLACEHOLDER_EXPRs.

     So we do this in three steps.  First we deal with the annotations
     for any variables in the components, then we gimplify the base,
     then we gimplify any indices, from left to right.  */
  for (i = expr_stack.length () - 1; i >= 0; i--)
    {
      tree t = expr_stack[i];

      if (TREE_CODE (t) == ARRAY_REF || TREE_CODE (t) == ARRAY_RANGE_REF)
	{
	  /* Gimplify the low bound and element type size and put them into
	     the ARRAY_REF.  If these values are set, they have already been
	     gimplified.  */
	  if (TREE_OPERAND (t, 2) == NULL_TREE)
	    {
	      tree low = unshare_expr (array_ref_low_bound (t));
	      if (!is_gimple_min_invariant (low))
		{
		  TREE_OPERAND (t, 2) = low;
		  tret = gimplify_expr (&TREE_OPERAND (t, 2), pre_p,
					post_p, is_gimple_reg,
					fb_rvalue);
		  ret = MIN (ret, tret);
		}
	    }
	  else
	    {
	      tret = gimplify_expr (&TREE_OPERAND (t, 2), pre_p, post_p,
				    is_gimple_reg, fb_rvalue);
	      ret = MIN (ret, tret);
	    }

	  if (TREE_OPERAND (t, 3) == NULL_TREE)
	    {
	      tree elmt_type = TREE_TYPE (TREE_TYPE (TREE_OPERAND (t, 0)));
	      tree elmt_size = unshare_expr (array_ref_element_size (t));
	      tree factor = size_int (TYPE_ALIGN_UNIT (elmt_type));

	      /* Divide the element size by the alignment of the element
		 type (above).  */
	      elmt_size
		= size_binop_loc (loc, EXACT_DIV_EXPR, elmt_size, factor);

	      if (!is_gimple_min_invariant (elmt_size))
		{
		  TREE_OPERAND (t, 3) = elmt_size;
		  tret = gimplify_expr (&TREE_OPERAND (t, 3), pre_p,
					post_p, is_gimple_reg,
					fb_rvalue);
		  ret = MIN (ret, tret);
		}
	    }
	  else
	    {
	      tret = gimplify_expr (&TREE_OPERAND (t, 3), pre_p, post_p,
				    is_gimple_reg, fb_rvalue);
	      ret = MIN (ret, tret);
	    }
	}
      else if (TREE_CODE (t) == COMPONENT_REF)
	{
	  /* Set the field offset into T and gimplify it.  */
	  if (TREE_OPERAND (t, 2) == NULL_TREE)
	    {
	      tree offset = unshare_expr (component_ref_field_offset (t));
	      tree field = TREE_OPERAND (t, 1);
	      tree factor
		= size_int (DECL_OFFSET_ALIGN (field) / BITS_PER_UNIT);

	      /* Divide the offset by its alignment.  */
	      offset = size_binop_loc (loc, EXACT_DIV_EXPR, offset, factor);

	      if (!is_gimple_min_invariant (offset))
		{
		  TREE_OPERAND (t, 2) = offset;
		  tret = gimplify_expr (&TREE_OPERAND (t, 2), pre_p,
					post_p, is_gimple_reg,
					fb_rvalue);
		  ret = MIN (ret, tret);
		}
	    }
	  else
	    {
	      tret = gimplify_expr (&TREE_OPERAND (t, 2), pre_p, post_p,
				    is_gimple_reg, fb_rvalue);
	      ret = MIN (ret, tret);
	    }
	}
    }

  /* Step 2 is to gimplify the base expression.  Make sure lvalue is set
     so as to match the min_lval predicate.  Failure to do so may result
     in the creation of large aggregate temporaries.  */
  tret = gimplify_expr (p, pre_p, post_p, is_gimple_min_lval,
			fallback | fb_lvalue);
  ret = MIN (ret, tret);

  /* And finally, the indices and operands of ARRAY_REF.  During this
     loop we also remove any useless conversions.  */
  for (; expr_stack.length () > 0; )
    {
      tree t = expr_stack.pop ();

      if (TREE_CODE (t) == ARRAY_REF || TREE_CODE (t) == ARRAY_RANGE_REF)
	{
	  /* Gimplify the dimension.  */
	  if (!is_gimple_min_invariant (TREE_OPERAND (t, 1)))
	    {
	      tret = gimplify_expr (&TREE_OPERAND (t, 1), pre_p, post_p,
				    is_gimple_val, fb_rvalue);
	      ret = MIN (ret, tret);
	    }
	}

      STRIP_USELESS_TYPE_CONVERSION (TREE_OPERAND (t, 0));

      /* The innermost expression P may have originally had
	 TREE_SIDE_EFFECTS set which would have caused all the outer
	 expressions in *EXPR_P leading to P to also have had
	 TREE_SIDE_EFFECTS set.  */
      recalculate_side_effects (t);
    }

  /* If the outermost expression is a COMPONENT_REF, canonicalize its type.  */
  if ((fallback & fb_rvalue) && TREE_CODE (*expr_p) == COMPONENT_REF)
    {
      canonicalize_component_ref (expr_p);
    }

  expr_stack.release ();

  gcc_assert (*expr_p == expr || ret != GS_ALL_DONE);

  return ret;
}

/*  Gimplify the self modifying expression pointed to by EXPR_P
    (++, --, +=, -=).

    PRE_P points to the list where side effects that must happen before
	*EXPR_P should be stored.

    POST_P points to the list where side effects that must happen after
	*EXPR_P should be stored.

    WANT_VALUE is nonzero iff we want to use the value of this expression
	in another expression.

    ARITH_TYPE is the type the computation should be performed in.  */

enum gimplify_status
gimplify_self_mod_expr (tree *expr_p, gimple_seq *pre_p, gimple_seq *post_p,
			bool want_value, tree arith_type)
{
  enum tree_code code;
  tree lhs, lvalue, rhs, t1;
  gimple_seq post = NULL, *orig_post_p = post_p;
  bool postfix;
  enum tree_code arith_code;
  enum gimplify_status ret;
  location_t loc = EXPR_LOCATION (*expr_p);

  code = TREE_CODE (*expr_p);

  gcc_assert (code == POSTINCREMENT_EXPR || code == POSTDECREMENT_EXPR
	      || code == PREINCREMENT_EXPR || code == PREDECREMENT_EXPR);

  /* Prefix or postfix?  */
  if (code == POSTINCREMENT_EXPR || code == POSTDECREMENT_EXPR)
    /* Faster to treat as prefix if result is not used.  */
    postfix = want_value;
  else
    postfix = false;

  /* For postfix, make sure the inner expression's post side effects
     are executed after side effects from this expression.  */
  if (postfix)
    post_p = &post;

  /* Add or subtract?  */
  if (code == PREINCREMENT_EXPR || code == POSTINCREMENT_EXPR)
    arith_code = PLUS_EXPR;
  else
    arith_code = MINUS_EXPR;

  /* Gimplify the LHS into a GIMPLE lvalue.  */
  lvalue = TREE_OPERAND (*expr_p, 0);
  ret = gimplify_expr (&lvalue, pre_p, post_p, is_gimple_lvalue, fb_lvalue);
  if (ret == GS_ERROR)
    return ret;

  /* Extract the operands to the arithmetic operation.  */
  lhs = lvalue;
  rhs = TREE_OPERAND (*expr_p, 1);

  /* For postfix operator, we evaluate the LHS to an rvalue and then use
     that as the result value and in the postqueue operation.  */
  if (postfix)
    {
      ret = gimplify_expr (&lhs, pre_p, post_p, is_gimple_val, fb_rvalue);
      if (ret == GS_ERROR)
	return ret;

      lhs = get_initialized_tmp_var (lhs, pre_p, NULL);
    }

  /* For POINTERs increment, use POINTER_PLUS_EXPR.  */
  if (POINTER_TYPE_P (TREE_TYPE (lhs)))
    {
      rhs = convert_to_ptrofftype_loc (loc, rhs);
      if (arith_code == MINUS_EXPR)
	rhs = fold_build1_loc (loc, NEGATE_EXPR, TREE_TYPE (rhs), rhs);
      t1 = fold_build2 (POINTER_PLUS_EXPR, TREE_TYPE (*expr_p), lhs, rhs);
    }
  else
    t1 = fold_convert (TREE_TYPE (*expr_p),
		       fold_build2 (arith_code, arith_type,
				    fold_convert (arith_type, lhs),
				    fold_convert (arith_type, rhs)));

  if (postfix)
    {
      gimplify_assign (lvalue, t1, pre_p);
      gimplify_seq_add_seq (orig_post_p, post);
      *expr_p = lhs;
      return GS_ALL_DONE;
    }
  else
    {
      *expr_p = build2 (MODIFY_EXPR, TREE_TYPE (lvalue), lvalue, t1);
      return GS_OK;
    }
}

/* If *EXPR_P has a variable sized type, wrap it in a WITH_SIZE_EXPR.  */

static void
maybe_with_size_expr (tree *expr_p)
{
  tree expr = *expr_p;
  tree type = TREE_TYPE (expr);
  tree size;

  /* If we've already wrapped this or the type is error_mark_node, we can't do
     anything.  */
  if (TREE_CODE (expr) == WITH_SIZE_EXPR
      || type == error_mark_node)
    return;

  /* If the size isn't known or is a constant, we have nothing to do.  */
  size = TYPE_SIZE_UNIT (type);
  if (!size || TREE_CODE (size) == INTEGER_CST)
    return;

  /* Otherwise, make a WITH_SIZE_EXPR.  */
  size = unshare_expr (size);
  size = SUBSTITUTE_PLACEHOLDER_IN_EXPR (size, expr);
  *expr_p = build2 (WITH_SIZE_EXPR, type, expr, size);
}

/* Helper for gimplify_call_expr.  Gimplify a single argument *ARG_P
   Store any side-effects in PRE_P.  CALL_LOCATION is the location of
   the CALL_EXPR.  */

static enum gimplify_status
gimplify_arg (tree *arg_p, gimple_seq *pre_p, location_t call_location)
{
  bool (*test) (tree);
  fallback_t fb;

  /* In general, we allow lvalues for function arguments to avoid
     extra overhead of copying large aggregates out of even larger
     aggregates into temporaries only to copy the temporaries to
     the argument list.  Make optimizers happy by pulling out to
     temporaries those types that fit in registers.  */
  if (is_gimple_reg_type (TREE_TYPE (*arg_p)))
    test = is_gimple_val, fb = fb_rvalue;
  else
    {
      test = is_gimple_lvalue, fb = fb_either;
      /* Also strip a TARGET_EXPR that would force an extra copy.  */
      if (TREE_CODE (*arg_p) == TARGET_EXPR)
	{
	  tree init = TARGET_EXPR_INITIAL (*arg_p);
	  if (init
	      && !VOID_TYPE_P (TREE_TYPE (init)))
	    *arg_p = init;
	}
    }

  /* If this is a variable sized type, we must remember the size.  */
  maybe_with_size_expr (arg_p);

  /* FIXME diagnostics: This will mess up gcc.dg/Warray-bounds.c.  */
  /* Make sure arguments have the same location as the function call
     itself.  */
  protected_set_expr_location (*arg_p, call_location);

  /* There is a sequence point before a function call.  Side effects in
     the argument list must occur before the actual call. So, when
     gimplifying arguments, force gimplify_expr to use an internal
     post queue which is then appended to the end of PRE_P.  */
  return gimplify_expr (arg_p, pre_p, NULL, test, fb);
}

/* Gimplify the CALL_EXPR node *EXPR_P into the GIMPLE sequence PRE_P.
   WANT_VALUE is true if the result of the call is desired.  */

static enum gimplify_status
gimplify_call_expr (tree *expr_p, gimple_seq *pre_p, bool want_value)
{
  tree fndecl, parms, p, fnptrtype;
  enum gimplify_status ret;
  int i, nargs;
  gimple call;
  bool builtin_va_start_p = FALSE;
  location_t loc = EXPR_LOCATION (*expr_p);

  gcc_assert (TREE_CODE (*expr_p) == CALL_EXPR);

  /* For reliable diagnostics during inlining, it is necessary that
     every call_expr be annotated with file and line.  */
  if (! EXPR_HAS_LOCATION (*expr_p))
    SET_EXPR_LOCATION (*expr_p, input_location);

  if (fn_contains_cilk_spawn_p (cfun)
      && lang_hooks.cilkplus.cilk_detect_spawn_and_unwrap (expr_p) 
      && !seen_error ())
    return (enum gimplify_status) 
      lang_hooks.cilkplus.gimplify_cilk_spawn (expr_p, pre_p, NULL);

  /* This may be a call to a builtin function.

     Builtin function calls may be transformed into different
     (and more efficient) builtin function calls under certain
     circumstances.  Unfortunately, gimplification can muck things
     up enough that the builtin expanders are not aware that certain
     transformations are still valid.

     So we attempt transformation/gimplification of the call before
     we gimplify the CALL_EXPR.  At this time we do not manage to
     transform all calls in the same manner as the expanders do, but
     we do transform most of them.  */
  fndecl = get_callee_fndecl (*expr_p);
  if (fndecl
      && DECL_BUILT_IN_CLASS (fndecl) == BUILT_IN_NORMAL)
    switch (DECL_FUNCTION_CODE (fndecl))
      {
      case BUILT_IN_VA_START:
        {
	  builtin_va_start_p = TRUE;
	  if (call_expr_nargs (*expr_p) < 2)
	    {
	      error ("too few arguments to function %<va_start%>");
	      *expr_p = build_empty_stmt (EXPR_LOCATION (*expr_p));
	      return GS_OK;
	    }

	  if (fold_builtin_next_arg (*expr_p, true))
	    {
	      *expr_p = build_empty_stmt (EXPR_LOCATION (*expr_p));
	      return GS_OK;
	    }
	  break;
	}
      case BUILT_IN_LINE:
	{
	  expanded_location loc = expand_location (EXPR_LOCATION (*expr_p));
	  *expr_p = build_int_cst (TREE_TYPE (*expr_p), loc.line);
	  return GS_OK;
	}
      case BUILT_IN_FILE:
	{
	  expanded_location loc = expand_location (EXPR_LOCATION (*expr_p));
	  *expr_p = build_string_literal (strlen (loc.file) + 1, loc.file);
	  return GS_OK;
	}
      case BUILT_IN_FUNCTION:
	{
	  const char *function;
	  function = IDENTIFIER_POINTER (DECL_NAME (current_function_decl));
	  *expr_p = build_string_literal (strlen (function) + 1, function);
	  return GS_OK;
	}
      default:
        ;
      }
  if (fndecl && DECL_BUILT_IN (fndecl))
    {
      tree new_tree = fold_call_expr (input_location, *expr_p, !want_value);
      if (new_tree && new_tree != *expr_p)
	{
	  /* There was a transformation of this call which computes the
	     same value, but in a more efficient way.  Return and try
	     again.  */
	  *expr_p = new_tree;
	  return GS_OK;
	}
    }

  /* Remember the original function pointer type.  */
  fnptrtype = TREE_TYPE (CALL_EXPR_FN (*expr_p));

  /* There is a sequence point before the call, so any side effects in
     the calling expression must occur before the actual call.  Force
     gimplify_expr to use an internal post queue.  */
  ret = gimplify_expr (&CALL_EXPR_FN (*expr_p), pre_p, NULL,
		       is_gimple_call_addr, fb_rvalue);

  nargs = call_expr_nargs (*expr_p);

  /* Get argument types for verification.  */
  fndecl = get_callee_fndecl (*expr_p);
  parms = NULL_TREE;
  if (fndecl)
    parms = TYPE_ARG_TYPES (TREE_TYPE (fndecl));
  else if (POINTER_TYPE_P (TREE_TYPE (CALL_EXPR_FN (*expr_p))))
    parms = TYPE_ARG_TYPES (TREE_TYPE (TREE_TYPE (CALL_EXPR_FN (*expr_p))));

  if (fndecl && DECL_ARGUMENTS (fndecl))
    p = DECL_ARGUMENTS (fndecl);
  else if (parms)
    p = parms;
  else
    p = NULL_TREE;
  for (i = 0; i < nargs && p; i++, p = TREE_CHAIN (p))
    ;

  /* If the last argument is __builtin_va_arg_pack () and it is not
     passed as a named argument, decrease the number of CALL_EXPR
     arguments and set instead the CALL_EXPR_VA_ARG_PACK flag.  */
  if (!p
      && i < nargs
      && TREE_CODE (CALL_EXPR_ARG (*expr_p, nargs - 1)) == CALL_EXPR)
    {
      tree last_arg = CALL_EXPR_ARG (*expr_p, nargs - 1);
      tree last_arg_fndecl = get_callee_fndecl (last_arg);

      if (last_arg_fndecl
	  && TREE_CODE (last_arg_fndecl) == FUNCTION_DECL
	  && DECL_BUILT_IN_CLASS (last_arg_fndecl) == BUILT_IN_NORMAL
	  && DECL_FUNCTION_CODE (last_arg_fndecl) == BUILT_IN_VA_ARG_PACK)
	{
	  tree call = *expr_p;

	  --nargs;
	  *expr_p = build_call_array_loc (loc, TREE_TYPE (call),
					  CALL_EXPR_FN (call),
					  nargs, CALL_EXPR_ARGP (call));

	  /* Copy all CALL_EXPR flags, location and block, except
	     CALL_EXPR_VA_ARG_PACK flag.  */
	  CALL_EXPR_STATIC_CHAIN (*expr_p) = CALL_EXPR_STATIC_CHAIN (call);
	  CALL_EXPR_TAILCALL (*expr_p) = CALL_EXPR_TAILCALL (call);
	  CALL_EXPR_RETURN_SLOT_OPT (*expr_p)
	    = CALL_EXPR_RETURN_SLOT_OPT (call);
	  CALL_FROM_THUNK_P (*expr_p) = CALL_FROM_THUNK_P (call);
	  SET_EXPR_LOCATION (*expr_p, EXPR_LOCATION (call));

	  /* Set CALL_EXPR_VA_ARG_PACK.  */
	  CALL_EXPR_VA_ARG_PACK (*expr_p) = 1;
	}
    }

  /* Finally, gimplify the function arguments.  */
  if (nargs > 0)
    {
      for (i = (PUSH_ARGS_REVERSED ? nargs - 1 : 0);
           PUSH_ARGS_REVERSED ? i >= 0 : i < nargs;
           PUSH_ARGS_REVERSED ? i-- : i++)
        {
          enum gimplify_status t;

          /* Avoid gimplifying the second argument to va_start, which needs to
             be the plain PARM_DECL.  */
          if ((i != 1) || !builtin_va_start_p)
            {
              t = gimplify_arg (&CALL_EXPR_ARG (*expr_p, i), pre_p,
				EXPR_LOCATION (*expr_p));

              if (t == GS_ERROR)
                ret = GS_ERROR;
            }
        }
    }

  /* Verify the function result.  */
  if (want_value && fndecl
      && VOID_TYPE_P (TREE_TYPE (TREE_TYPE (fnptrtype))))
    {
      error_at (loc, "using result of function returning %<void%>");
      ret = GS_ERROR;
    }

  /* Try this again in case gimplification exposed something.  */
  if (ret != GS_ERROR)
    {
      tree new_tree = fold_call_expr (input_location, *expr_p, !want_value);

      if (new_tree && new_tree != *expr_p)
	{
	  /* There was a transformation of this call which computes the
	     same value, but in a more efficient way.  Return and try
	     again.  */
	  *expr_p = new_tree;
	  return GS_OK;
	}
    }
  else
    {
      *expr_p = error_mark_node;
      return GS_ERROR;
    }

  /* If the function is "const" or "pure", then clear TREE_SIDE_EFFECTS on its
     decl.  This allows us to eliminate redundant or useless
     calls to "const" functions.  */
  if (TREE_CODE (*expr_p) == CALL_EXPR)
    {
      int flags = call_expr_flags (*expr_p);
      if (flags & (ECF_CONST | ECF_PURE)
	  /* An infinite loop is considered a side effect.  */
	  && !(flags & (ECF_LOOPING_CONST_OR_PURE)))
	TREE_SIDE_EFFECTS (*expr_p) = 0;
    }

  /* If the value is not needed by the caller, emit a new GIMPLE_CALL
     and clear *EXPR_P.  Otherwise, leave *EXPR_P in its gimplified
     form and delegate the creation of a GIMPLE_CALL to
     gimplify_modify_expr.  This is always possible because when
     WANT_VALUE is true, the caller wants the result of this call into
     a temporary, which means that we will emit an INIT_EXPR in
     internal_get_tmp_var which will then be handled by
     gimplify_modify_expr.  */
  if (!want_value)
    {
      /* The CALL_EXPR in *EXPR_P is already in GIMPLE form, so all we
	 have to do is replicate it as a GIMPLE_CALL tuple.  */
      gimple_stmt_iterator gsi;
      call = gimple_build_call_from_tree (*expr_p);
      gimple_call_set_fntype (call, TREE_TYPE (fnptrtype));
      notice_special_calls (call);
      gimplify_seq_add_stmt (pre_p, call);
      gsi = gsi_last (*pre_p);
      /* Don't fold stmts inside of target construct.  We'll do it
	 during omplower pass instead.  */
      struct gimplify_omp_ctx *ctx;
      for (ctx = gimplify_omp_ctxp; ctx; ctx = ctx->outer_context)
	if (ctx->region_type == ORT_TARGET)
	  break;
      if (ctx == NULL)
	fold_stmt (&gsi);
      *expr_p = NULL_TREE;
    }
  else
    /* Remember the original function type.  */
    CALL_EXPR_FN (*expr_p) = build1 (NOP_EXPR, fnptrtype,
				     CALL_EXPR_FN (*expr_p));

  return ret;
}

/* Handle shortcut semantics in the predicate operand of a COND_EXPR by
   rewriting it into multiple COND_EXPRs, and possibly GOTO_EXPRs.

   TRUE_LABEL_P and FALSE_LABEL_P point to the labels to jump to if the
   condition is true or false, respectively.  If null, we should generate
   our own to skip over the evaluation of this specific expression.

   LOCUS is the source location of the COND_EXPR.

   This function is the tree equivalent of do_jump.

   shortcut_cond_r should only be called by shortcut_cond_expr.  */

static tree
shortcut_cond_r (tree pred, tree *true_label_p, tree *false_label_p,
		 location_t locus)
{
  tree local_label = NULL_TREE;
  tree t, expr = NULL;

  /* OK, it's not a simple case; we need to pull apart the COND_EXPR to
     retain the shortcut semantics.  Just insert the gotos here;
     shortcut_cond_expr will append the real blocks later.  */
  if (TREE_CODE (pred) == TRUTH_ANDIF_EXPR)
    {
      location_t new_locus;

      /* Turn if (a && b) into

	 if (a); else goto no;
	 if (b) goto yes; else goto no;
	 (no:) */

      if (false_label_p == NULL)
	false_label_p = &local_label;

      /* Keep the original source location on the first 'if'.  */
      t = shortcut_cond_r (TREE_OPERAND (pred, 0), NULL, false_label_p, locus);
      append_to_statement_list (t, &expr);

      /* Set the source location of the && on the second 'if'.  */
      new_locus = EXPR_HAS_LOCATION (pred) ? EXPR_LOCATION (pred) : locus;
      t = shortcut_cond_r (TREE_OPERAND (pred, 1), true_label_p, false_label_p,
			   new_locus);
      append_to_statement_list (t, &expr);
    }
  else if (TREE_CODE (pred) == TRUTH_ORIF_EXPR)
    {
      location_t new_locus;

      /* Turn if (a || b) into

	 if (a) goto yes;
	 if (b) goto yes; else goto no;
	 (yes:) */

      if (true_label_p == NULL)
	true_label_p = &local_label;

      /* Keep the original source location on the first 'if'.  */
      t = shortcut_cond_r (TREE_OPERAND (pred, 0), true_label_p, NULL, locus);
      append_to_statement_list (t, &expr);

      /* Set the source location of the || on the second 'if'.  */
      new_locus = EXPR_HAS_LOCATION (pred) ? EXPR_LOCATION (pred) : locus;
      t = shortcut_cond_r (TREE_OPERAND (pred, 1), true_label_p, false_label_p,
			   new_locus);
      append_to_statement_list (t, &expr);
    }
  else if (TREE_CODE (pred) == COND_EXPR
	   && !VOID_TYPE_P (TREE_TYPE (TREE_OPERAND (pred, 1)))
	   && !VOID_TYPE_P (TREE_TYPE (TREE_OPERAND (pred, 2))))
    {
      location_t new_locus;

      /* As long as we're messing with gotos, turn if (a ? b : c) into
	 if (a)
	   if (b) goto yes; else goto no;
	 else
	   if (c) goto yes; else goto no;

	 Don't do this if one of the arms has void type, which can happen
	 in C++ when the arm is throw.  */

      /* Keep the original source location on the first 'if'.  Set the source
	 location of the ? on the second 'if'.  */
      new_locus = EXPR_HAS_LOCATION (pred) ? EXPR_LOCATION (pred) : locus;
      expr = build3 (COND_EXPR, void_type_node, TREE_OPERAND (pred, 0),
		     shortcut_cond_r (TREE_OPERAND (pred, 1), true_label_p,
				      false_label_p, locus),
		     shortcut_cond_r (TREE_OPERAND (pred, 2), true_label_p,
				      false_label_p, new_locus));
    }
  else
    {
      expr = build3 (COND_EXPR, void_type_node, pred,
		     build_and_jump (true_label_p),
		     build_and_jump (false_label_p));
      SET_EXPR_LOCATION (expr, locus);
    }

  if (local_label)
    {
      t = build1 (LABEL_EXPR, void_type_node, local_label);
      append_to_statement_list (t, &expr);
    }

  return expr;
}

/* Given a conditional expression EXPR with short-circuit boolean
   predicates using TRUTH_ANDIF_EXPR or TRUTH_ORIF_EXPR, break the
   predicate apart into the equivalent sequence of conditionals.  */

static tree
shortcut_cond_expr (tree expr)
{
  tree pred = TREE_OPERAND (expr, 0);
  tree then_ = TREE_OPERAND (expr, 1);
  tree else_ = TREE_OPERAND (expr, 2);
  tree true_label, false_label, end_label, t;
  tree *true_label_p;
  tree *false_label_p;
  bool emit_end, emit_false, jump_over_else;
  bool then_se = then_ && TREE_SIDE_EFFECTS (then_);
  bool else_se = else_ && TREE_SIDE_EFFECTS (else_);

  /* First do simple transformations.  */
  if (!else_se)
    {
      /* If there is no 'else', turn
	   if (a && b) then c
	 into
	   if (a) if (b) then c.  */
      while (TREE_CODE (pred) == TRUTH_ANDIF_EXPR)
	{
	  /* Keep the original source location on the first 'if'.  */
	  location_t locus = EXPR_LOC_OR_HERE (expr);
	  TREE_OPERAND (expr, 0) = TREE_OPERAND (pred, 1);
	  /* Set the source location of the && on the second 'if'.  */
	  if (EXPR_HAS_LOCATION (pred))
	    SET_EXPR_LOCATION (expr, EXPR_LOCATION (pred));
	  then_ = shortcut_cond_expr (expr);
	  then_se = then_ && TREE_SIDE_EFFECTS (then_);
	  pred = TREE_OPERAND (pred, 0);
	  expr = build3 (COND_EXPR, void_type_node, pred, then_, NULL_TREE);
	  SET_EXPR_LOCATION (expr, locus);
	}
    }

  if (!then_se)
    {
      /* If there is no 'then', turn
	   if (a || b); else d
	 into
	   if (a); else if (b); else d.  */
      while (TREE_CODE (pred) == TRUTH_ORIF_EXPR)
	{
	  /* Keep the original source location on the first 'if'.  */
	  location_t locus = EXPR_LOC_OR_HERE (expr);
	  TREE_OPERAND (expr, 0) = TREE_OPERAND (pred, 1);
	  /* Set the source location of the || on the second 'if'.  */
	  if (EXPR_HAS_LOCATION (pred))
	    SET_EXPR_LOCATION (expr, EXPR_LOCATION (pred));
	  else_ = shortcut_cond_expr (expr);
	  else_se = else_ && TREE_SIDE_EFFECTS (else_);
	  pred = TREE_OPERAND (pred, 0);
	  expr = build3 (COND_EXPR, void_type_node, pred, NULL_TREE, else_);
	  SET_EXPR_LOCATION (expr, locus);
	}
    }

  /* If we're done, great.  */
  if (TREE_CODE (pred) != TRUTH_ANDIF_EXPR
      && TREE_CODE (pred) != TRUTH_ORIF_EXPR)
    return expr;

  /* Otherwise we need to mess with gotos.  Change
       if (a) c; else d;
     to
       if (a); else goto no;
       c; goto end;
       no: d; end:
     and recursively gimplify the condition.  */

  true_label = false_label = end_label = NULL_TREE;

  /* If our arms just jump somewhere, hijack those labels so we don't
     generate jumps to jumps.  */

  if (then_
      && TREE_CODE (then_) == GOTO_EXPR
      && TREE_CODE (GOTO_DESTINATION (then_)) == LABEL_DECL)
    {
      true_label = GOTO_DESTINATION (then_);
      then_ = NULL;
      then_se = false;
    }

  if (else_
      && TREE_CODE (else_) == GOTO_EXPR
      && TREE_CODE (GOTO_DESTINATION (else_)) == LABEL_DECL)
    {
      false_label = GOTO_DESTINATION (else_);
      else_ = NULL;
      else_se = false;
    }

  /* If we aren't hijacking a label for the 'then' branch, it falls through.  */
  if (true_label)
    true_label_p = &true_label;
  else
    true_label_p = NULL;

  /* The 'else' branch also needs a label if it contains interesting code.  */
  if (false_label || else_se)
    false_label_p = &false_label;
  else
    false_label_p = NULL;

  /* If there was nothing else in our arms, just forward the label(s).  */
  if (!then_se && !else_se)
    return shortcut_cond_r (pred, true_label_p, false_label_p,
			    EXPR_LOC_OR_HERE (expr));

  /* If our last subexpression already has a terminal label, reuse it.  */
  if (else_se)
    t = expr_last (else_);
  else if (then_se)
    t = expr_last (then_);
  else
    t = NULL;
  if (t && TREE_CODE (t) == LABEL_EXPR)
    end_label = LABEL_EXPR_LABEL (t);

  /* If we don't care about jumping to the 'else' branch, jump to the end
     if the condition is false.  */
  if (!false_label_p)
    false_label_p = &end_label;

  /* We only want to emit these labels if we aren't hijacking them.  */
  emit_end = (end_label == NULL_TREE);
  emit_false = (false_label == NULL_TREE);

  /* We only emit the jump over the else clause if we have to--if the
     then clause may fall through.  Otherwise we can wind up with a
     useless jump and a useless label at the end of gimplified code,
     which will cause us to think that this conditional as a whole
     falls through even if it doesn't.  If we then inline a function
     which ends with such a condition, that can cause us to issue an
     inappropriate warning about control reaching the end of a
     non-void function.  */
  jump_over_else = block_may_fallthru (then_);

  pred = shortcut_cond_r (pred, true_label_p, false_label_p,
			  EXPR_LOC_OR_HERE (expr));

  expr = NULL;
  append_to_statement_list (pred, &expr);

  append_to_statement_list (then_, &expr);
  if (else_se)
    {
      if (jump_over_else)
	{
	  tree last = expr_last (expr);
	  t = build_and_jump (&end_label);
	  if (EXPR_HAS_LOCATION (last))
	    SET_EXPR_LOCATION (t, EXPR_LOCATION (last));
	  append_to_statement_list (t, &expr);
	}
      if (emit_false)
	{
	  t = build1 (LABEL_EXPR, void_type_node, false_label);
	  append_to_statement_list (t, &expr);
	}
      append_to_statement_list (else_, &expr);
    }
  if (emit_end && end_label)
    {
      t = build1 (LABEL_EXPR, void_type_node, end_label);
      append_to_statement_list (t, &expr);
    }

  return expr;
}

/* EXPR is used in a boolean context; make sure it has BOOLEAN_TYPE.  */

tree
gimple_boolify (tree expr)
{
  tree type = TREE_TYPE (expr);
  location_t loc = EXPR_LOCATION (expr);

  if (TREE_CODE (expr) == NE_EXPR
      && TREE_CODE (TREE_OPERAND (expr, 0)) == CALL_EXPR
      && integer_zerop (TREE_OPERAND (expr, 1)))
    {
      tree call = TREE_OPERAND (expr, 0);
      tree fn = get_callee_fndecl (call);

      /* For __builtin_expect ((long) (x), y) recurse into x as well
	 if x is truth_value_p.  */
      if (fn
	  && DECL_BUILT_IN_CLASS (fn) == BUILT_IN_NORMAL
	  && DECL_FUNCTION_CODE (fn) == BUILT_IN_EXPECT
	  && call_expr_nargs (call) == 2)
	{
	  tree arg = CALL_EXPR_ARG (call, 0);
	  if (arg)
	    {
	      if (TREE_CODE (arg) == NOP_EXPR
		  && TREE_TYPE (arg) == TREE_TYPE (call))
		arg = TREE_OPERAND (arg, 0);
	      if (truth_value_p (TREE_CODE (arg)))
		{
		  arg = gimple_boolify (arg);
		  CALL_EXPR_ARG (call, 0)
		    = fold_convert_loc (loc, TREE_TYPE (call), arg);
		}
	    }
	}
    }

  switch (TREE_CODE (expr))
    {
    case TRUTH_AND_EXPR:
    case TRUTH_OR_EXPR:
    case TRUTH_XOR_EXPR:
    case TRUTH_ANDIF_EXPR:
    case TRUTH_ORIF_EXPR:
      /* Also boolify the arguments of truth exprs.  */
      TREE_OPERAND (expr, 1) = gimple_boolify (TREE_OPERAND (expr, 1));
      /* FALLTHRU */

    case TRUTH_NOT_EXPR:
      TREE_OPERAND (expr, 0) = gimple_boolify (TREE_OPERAND (expr, 0));

      /* These expressions always produce boolean results.  */
      if (TREE_CODE (type) != BOOLEAN_TYPE)
	TREE_TYPE (expr) = boolean_type_node;
      return expr;

    case ANNOTATE_EXPR:
      if ((enum annot_expr_kind) tree_to_uhwi (TREE_OPERAND (expr, 1))
	  == annot_expr_ivdep_kind)
	{
	  TREE_OPERAND (expr, 0) = gimple_boolify (TREE_OPERAND (expr, 0));
	  if (TREE_CODE (type) != BOOLEAN_TYPE)
	    TREE_TYPE (expr) = boolean_type_node;
	  return expr;
	}
      /* FALLTHRU */

    default:
      if (COMPARISON_CLASS_P (expr))
	{
	  /* There expressions always prduce boolean results.  */
	  if (TREE_CODE (type) != BOOLEAN_TYPE)
	    TREE_TYPE (expr) = boolean_type_node;
	  return expr;
	}
      /* Other expressions that get here must have boolean values, but
	 might need to be converted to the appropriate mode.  */
      if (TREE_CODE (type) == BOOLEAN_TYPE)
	return expr;
      return fold_convert_loc (loc, boolean_type_node, expr);
    }
}

/* Given a conditional expression *EXPR_P without side effects, gimplify
   its operands.  New statements are inserted to PRE_P.  */

static enum gimplify_status
gimplify_pure_cond_expr (tree *expr_p, gimple_seq *pre_p)
{
  tree expr = *expr_p, cond;
  enum gimplify_status ret, tret;
  enum tree_code code;

  cond = gimple_boolify (COND_EXPR_COND (expr));

  /* We need to handle && and || specially, as their gimplification
     creates pure cond_expr, thus leading to an infinite cycle otherwise.  */
  code = TREE_CODE (cond);
  if (code == TRUTH_ANDIF_EXPR)
    TREE_SET_CODE (cond, TRUTH_AND_EXPR);
  else if (code == TRUTH_ORIF_EXPR)
    TREE_SET_CODE (cond, TRUTH_OR_EXPR);
  ret = gimplify_expr (&cond, pre_p, NULL, is_gimple_condexpr, fb_rvalue);
  COND_EXPR_COND (*expr_p) = cond;

  tret = gimplify_expr (&COND_EXPR_THEN (expr), pre_p, NULL,
				   is_gimple_val, fb_rvalue);
  ret = MIN (ret, tret);
  tret = gimplify_expr (&COND_EXPR_ELSE (expr), pre_p, NULL,
				   is_gimple_val, fb_rvalue);

  return MIN (ret, tret);
}

/* Return true if evaluating EXPR could trap.
   EXPR is GENERIC, while tree_could_trap_p can be called
   only on GIMPLE.  */

static bool
generic_expr_could_trap_p (tree expr)
{
  unsigned i, n;

  if (!expr || is_gimple_val (expr))
    return false;

  if (!EXPR_P (expr) || tree_could_trap_p (expr))
    return true;

  n = TREE_OPERAND_LENGTH (expr);
  for (i = 0; i < n; i++)
    if (generic_expr_could_trap_p (TREE_OPERAND (expr, i)))
      return true;

  return false;
}

/*  Convert the conditional expression pointed to by EXPR_P '(p) ? a : b;'
    into

    if (p)			if (p)
      t1 = a;			  a;
    else		or	else
      t1 = b;			  b;
    t1;

    The second form is used when *EXPR_P is of type void.

    PRE_P points to the list where side effects that must happen before
      *EXPR_P should be stored.  */

static enum gimplify_status
gimplify_cond_expr (tree *expr_p, gimple_seq *pre_p, fallback_t fallback)
{
  tree expr = *expr_p;
  tree type = TREE_TYPE (expr);
  location_t loc = EXPR_LOCATION (expr);
  tree tmp, arm1, arm2;
  enum gimplify_status ret;
  tree label_true, label_false, label_cont;
  bool have_then_clause_p, have_else_clause_p;
  gimple gimple_cond;
  enum tree_code pred_code;
  gimple_seq seq = NULL;

  /* If this COND_EXPR has a value, copy the values into a temporary within
     the arms.  */
  if (!VOID_TYPE_P (type))
    {
      tree then_ = TREE_OPERAND (expr, 1), else_ = TREE_OPERAND (expr, 2);
      tree result;

      /* If either an rvalue is ok or we do not require an lvalue, create the
	 temporary.  But we cannot do that if the type is addressable.  */
      if (((fallback & fb_rvalue) || !(fallback & fb_lvalue))
	  && !TREE_ADDRESSABLE (type))
	{
	  if (gimplify_ctxp->allow_rhs_cond_expr
	      /* If either branch has side effects or could trap, it can't be
		 evaluated unconditionally.  */
	      && !TREE_SIDE_EFFECTS (then_)
	      && !generic_expr_could_trap_p (then_)
	      && !TREE_SIDE_EFFECTS (else_)
	      && !generic_expr_could_trap_p (else_))
	    return gimplify_pure_cond_expr (expr_p, pre_p);

	  tmp = create_tmp_var (type, "iftmp");
	  result = tmp;
	}

      /* Otherwise, only create and copy references to the values.  */
      else
	{
	  type = build_pointer_type (type);

	  if (!VOID_TYPE_P (TREE_TYPE (then_)))
	    then_ = build_fold_addr_expr_loc (loc, then_);

	  if (!VOID_TYPE_P (TREE_TYPE (else_)))
	    else_ = build_fold_addr_expr_loc (loc, else_);
 
	  expr
	    = build3 (COND_EXPR, type, TREE_OPERAND (expr, 0), then_, else_);

	  tmp = create_tmp_var (type, "iftmp");
	  result = build_simple_mem_ref_loc (loc, tmp);
	}

      /* Build the new then clause, `tmp = then_;'.  But don't build the
	 assignment if the value is void; in C++ it can be if it's a throw.  */
      if (!VOID_TYPE_P (TREE_TYPE (then_)))
	TREE_OPERAND (expr, 1) = build2 (MODIFY_EXPR, type, tmp, then_);

      /* Similarly, build the new else clause, `tmp = else_;'.  */
      if (!VOID_TYPE_P (TREE_TYPE (else_)))
	TREE_OPERAND (expr, 2) = build2 (MODIFY_EXPR, type, tmp, else_);

      TREE_TYPE (expr) = void_type_node;
      recalculate_side_effects (expr);

      /* Move the COND_EXPR to the prequeue.  */
      gimplify_stmt (&expr, pre_p);

      *expr_p = result;
      return GS_ALL_DONE;
    }

  /* Remove any COMPOUND_EXPR so the following cases will be caught.  */
  STRIP_TYPE_NOPS (TREE_OPERAND (expr, 0));
  if (TREE_CODE (TREE_OPERAND (expr, 0)) == COMPOUND_EXPR)
    gimplify_compound_expr (&TREE_OPERAND (expr, 0), pre_p, true);

  /* Make sure the condition has BOOLEAN_TYPE.  */
  TREE_OPERAND (expr, 0) = gimple_boolify (TREE_OPERAND (expr, 0));

  /* Break apart && and || conditions.  */
  if (TREE_CODE (TREE_OPERAND (expr, 0)) == TRUTH_ANDIF_EXPR
      || TREE_CODE (TREE_OPERAND (expr, 0)) == TRUTH_ORIF_EXPR)
    {
      expr = shortcut_cond_expr (expr);

      if (expr != *expr_p)
	{
	  *expr_p = expr;

	  /* We can't rely on gimplify_expr to re-gimplify the expanded
	     form properly, as cleanups might cause the target labels to be
	     wrapped in a TRY_FINALLY_EXPR.  To prevent that, we need to
	     set up a conditional context.  */
	  gimple_push_condition ();
	  gimplify_stmt (expr_p, &seq);
	  gimple_pop_condition (pre_p);
	  gimple_seq_add_seq (pre_p, seq);

	  return GS_ALL_DONE;
	}
    }

  /* Now do the normal gimplification.  */

  /* Gimplify condition.  */
  ret = gimplify_expr (&TREE_OPERAND (expr, 0), pre_p, NULL, is_gimple_condexpr,
		       fb_rvalue);
  if (ret == GS_ERROR)
    return GS_ERROR;
  gcc_assert (TREE_OPERAND (expr, 0) != NULL_TREE);

  gimple_push_condition ();

  have_then_clause_p = have_else_clause_p = false;
  if (TREE_OPERAND (expr, 1) != NULL
      && TREE_CODE (TREE_OPERAND (expr, 1)) == GOTO_EXPR
      && TREE_CODE (GOTO_DESTINATION (TREE_OPERAND (expr, 1))) == LABEL_DECL
      && (DECL_CONTEXT (GOTO_DESTINATION (TREE_OPERAND (expr, 1)))
	  == current_function_decl)
      /* For -O0 avoid this optimization if the COND_EXPR and GOTO_EXPR
	 have different locations, otherwise we end up with incorrect
	 location information on the branches.  */
      && (optimize
	  || !EXPR_HAS_LOCATION (expr)
	  || !EXPR_HAS_LOCATION (TREE_OPERAND (expr, 1))
	  || EXPR_LOCATION (expr) == EXPR_LOCATION (TREE_OPERAND (expr, 1))))
    {
      label_true = GOTO_DESTINATION (TREE_OPERAND (expr, 1));
      have_then_clause_p = true;
    }
  else
    label_true = create_artificial_label (UNKNOWN_LOCATION);
  if (TREE_OPERAND (expr, 2) != NULL
      && TREE_CODE (TREE_OPERAND (expr, 2)) == GOTO_EXPR
      && TREE_CODE (GOTO_DESTINATION (TREE_OPERAND (expr, 2))) == LABEL_DECL
      && (DECL_CONTEXT (GOTO_DESTINATION (TREE_OPERAND (expr, 2)))
	  == current_function_decl)
      /* For -O0 avoid this optimization if the COND_EXPR and GOTO_EXPR
	 have different locations, otherwise we end up with incorrect
	 location information on the branches.  */
      && (optimize
	  || !EXPR_HAS_LOCATION (expr)
	  || !EXPR_HAS_LOCATION (TREE_OPERAND (expr, 2))
	  || EXPR_LOCATION (expr) == EXPR_LOCATION (TREE_OPERAND (expr, 2))))
    {
      label_false = GOTO_DESTINATION (TREE_OPERAND (expr, 2));
      have_else_clause_p = true;
    }
  else
    label_false = create_artificial_label (UNKNOWN_LOCATION);

  gimple_cond_get_ops_from_tree (COND_EXPR_COND (expr), &pred_code, &arm1,
				 &arm2);

  gimple_cond = gimple_build_cond (pred_code, arm1, arm2, label_true,
                                   label_false);

  gimplify_seq_add_stmt (&seq, gimple_cond);
  label_cont = NULL_TREE;
  if (!have_then_clause_p)
    {
      /* For if (...) {} else { code; } put label_true after
	 the else block.  */
      if (TREE_OPERAND (expr, 1) == NULL_TREE
	  && !have_else_clause_p
	  && TREE_OPERAND (expr, 2) != NULL_TREE)
	label_cont = label_true;
      else
	{
	  gimplify_seq_add_stmt (&seq, gimple_build_label (label_true));
	  have_then_clause_p = gimplify_stmt (&TREE_OPERAND (expr, 1), &seq);
	  /* For if (...) { code; } else {} or
	     if (...) { code; } else goto label; or
	     if (...) { code; return; } else { ... }
	     label_cont isn't needed.  */
	  if (!have_else_clause_p
	      && TREE_OPERAND (expr, 2) != NULL_TREE
	      && gimple_seq_may_fallthru (seq))
	    {
	      gimple g;
	      label_cont = create_artificial_label (UNKNOWN_LOCATION);

	      g = gimple_build_goto (label_cont);

	      /* GIMPLE_COND's are very low level; they have embedded
		 gotos.  This particular embedded goto should not be marked
		 with the location of the original COND_EXPR, as it would
		 correspond to the COND_EXPR's condition, not the ELSE or the
		 THEN arms.  To avoid marking it with the wrong location, flag
		 it as "no location".  */
	      gimple_set_do_not_emit_location (g);

	      gimplify_seq_add_stmt (&seq, g);
	    }
	}
    }
  if (!have_else_clause_p)
    {
      gimplify_seq_add_stmt (&seq, gimple_build_label (label_false));
      have_else_clause_p = gimplify_stmt (&TREE_OPERAND (expr, 2), &seq);
    }
  if (label_cont)
    gimplify_seq_add_stmt (&seq, gimple_build_label (label_cont));

  gimple_pop_condition (pre_p);
  gimple_seq_add_seq (pre_p, seq);

  if (ret == GS_ERROR)
    ; /* Do nothing.  */
  else if (have_then_clause_p || have_else_clause_p)
    ret = GS_ALL_DONE;
  else
    {
      /* Both arms are empty; replace the COND_EXPR with its predicate.  */
      expr = TREE_OPERAND (expr, 0);
      gimplify_stmt (&expr, pre_p);
    }

  *expr_p = NULL;
  return ret;
}

/* Prepare the node pointed to by EXPR_P, an is_gimple_addressable expression,
   to be marked addressable.

   We cannot rely on such an expression being directly markable if a temporary
   has been created by the gimplification.  In this case, we create another
   temporary and initialize it with a copy, which will become a store after we
   mark it addressable.  This can happen if the front-end passed us something
   that it could not mark addressable yet, like a Fortran pass-by-reference
   parameter (int) floatvar.  */

static void
prepare_gimple_addressable (tree *expr_p, gimple_seq *seq_p)
{
  while (handled_component_p (*expr_p))
    expr_p = &TREE_OPERAND (*expr_p, 0);
  if (is_gimple_reg (*expr_p))
    *expr_p = get_initialized_tmp_var (*expr_p, seq_p, NULL);
}

/* A subroutine of gimplify_modify_expr.  Replace a MODIFY_EXPR with
   a call to __builtin_memcpy.  */

static enum gimplify_status
gimplify_modify_expr_to_memcpy (tree *expr_p, tree size, bool want_value,
    				gimple_seq *seq_p)
{
  tree t, to, to_ptr, from, from_ptr;
  gimple gs;
  location_t loc = EXPR_LOCATION (*expr_p);

  to = TREE_OPERAND (*expr_p, 0);
  from = TREE_OPERAND (*expr_p, 1);

  /* Mark the RHS addressable.  Beware that it may not be possible to do so
     directly if a temporary has been created by the gimplification.  */
  prepare_gimple_addressable (&from, seq_p);

  mark_addressable (from);
  from_ptr = build_fold_addr_expr_loc (loc, from);
  gimplify_arg (&from_ptr, seq_p, loc);

  mark_addressable (to);
  to_ptr = build_fold_addr_expr_loc (loc, to);
  gimplify_arg (&to_ptr, seq_p, loc);

  t = builtin_decl_implicit (BUILT_IN_MEMCPY);

  gs = gimple_build_call (t, 3, to_ptr, from_ptr, size);

  if (want_value)
    {
      /* tmp = memcpy() */
      t = create_tmp_var (TREE_TYPE (to_ptr), NULL);
      gimple_call_set_lhs (gs, t);
      gimplify_seq_add_stmt (seq_p, gs);

      *expr_p = build_simple_mem_ref (t);
      return GS_ALL_DONE;
    }

  gimplify_seq_add_stmt (seq_p, gs);
  *expr_p = NULL;
  return GS_ALL_DONE;
}

/* A subroutine of gimplify_modify_expr.  Replace a MODIFY_EXPR with
   a call to __builtin_memset.  In this case we know that the RHS is
   a CONSTRUCTOR with an empty element list.  */

static enum gimplify_status
gimplify_modify_expr_to_memset (tree *expr_p, tree size, bool want_value,
    				gimple_seq *seq_p)
{
  tree t, from, to, to_ptr;
  gimple gs;
  location_t loc = EXPR_LOCATION (*expr_p);

  /* Assert our assumptions, to abort instead of producing wrong code
     silently if they are not met.  Beware that the RHS CONSTRUCTOR might
     not be immediately exposed.  */
  from = TREE_OPERAND (*expr_p, 1);
  if (TREE_CODE (from) == WITH_SIZE_EXPR)
    from = TREE_OPERAND (from, 0);

  gcc_assert (TREE_CODE (from) == CONSTRUCTOR
	      && vec_safe_is_empty (CONSTRUCTOR_ELTS (from)));

  /* Now proceed.  */
  to = TREE_OPERAND (*expr_p, 0);

  to_ptr = build_fold_addr_expr_loc (loc, to);
  gimplify_arg (&to_ptr, seq_p, loc);
  t = builtin_decl_implicit (BUILT_IN_MEMSET);

  gs = gimple_build_call (t, 3, to_ptr, integer_zero_node, size);

  if (want_value)
    {
      /* tmp = memset() */
      t = create_tmp_var (TREE_TYPE (to_ptr), NULL);
      gimple_call_set_lhs (gs, t);
      gimplify_seq_add_stmt (seq_p, gs);

      *expr_p = build1 (INDIRECT_REF, TREE_TYPE (to), t);
      return GS_ALL_DONE;
    }

  gimplify_seq_add_stmt (seq_p, gs);
  *expr_p = NULL;
  return GS_ALL_DONE;
}

/* A subroutine of gimplify_init_ctor_preeval.  Called via walk_tree,
   determine, cautiously, if a CONSTRUCTOR overlaps the lhs of an
   assignment.  Return non-null if we detect a potential overlap.  */

struct gimplify_init_ctor_preeval_data
{
  /* The base decl of the lhs object.  May be NULL, in which case we
     have to assume the lhs is indirect.  */
  tree lhs_base_decl;

  /* The alias set of the lhs object.  */
  alias_set_type lhs_alias_set;
};

static tree
gimplify_init_ctor_preeval_1 (tree *tp, int *walk_subtrees, void *xdata)
{
  struct gimplify_init_ctor_preeval_data *data
    = (struct gimplify_init_ctor_preeval_data *) xdata;
  tree t = *tp;

  /* If we find the base object, obviously we have overlap.  */
  if (data->lhs_base_decl == t)
    return t;

  /* If the constructor component is indirect, determine if we have a
     potential overlap with the lhs.  The only bits of information we
     have to go on at this point are addressability and alias sets.  */
  if ((INDIRECT_REF_P (t)
       || TREE_CODE (t) == MEM_REF)
      && (!data->lhs_base_decl || TREE_ADDRESSABLE (data->lhs_base_decl))
      && alias_sets_conflict_p (data->lhs_alias_set, get_alias_set (t)))
    return t;

  /* If the constructor component is a call, determine if it can hide a
     potential overlap with the lhs through an INDIRECT_REF like above.
     ??? Ugh - this is completely broken.  In fact this whole analysis
     doesn't look conservative.  */
  if (TREE_CODE (t) == CALL_EXPR)
    {
      tree type, fntype = TREE_TYPE (TREE_TYPE (CALL_EXPR_FN (t)));

      for (type = TYPE_ARG_TYPES (fntype); type; type = TREE_CHAIN (type))
	if (POINTER_TYPE_P (TREE_VALUE (type))
	    && (!data->lhs_base_decl || TREE_ADDRESSABLE (data->lhs_base_decl))
	    && alias_sets_conflict_p (data->lhs_alias_set,
				      get_alias_set
				        (TREE_TYPE (TREE_VALUE (type)))))
	  return t;
    }

  if (IS_TYPE_OR_DECL_P (t))
    *walk_subtrees = 0;
  return NULL;
}

/* A subroutine of gimplify_init_constructor.  Pre-evaluate EXPR,
   force values that overlap with the lhs (as described by *DATA)
   into temporaries.  */

static void
gimplify_init_ctor_preeval (tree *expr_p, gimple_seq *pre_p, gimple_seq *post_p,
			    struct gimplify_init_ctor_preeval_data *data)
{
  enum gimplify_status one;

  /* If the value is constant, then there's nothing to pre-evaluate.  */
  if (TREE_CONSTANT (*expr_p))
    {
      /* Ensure it does not have side effects, it might contain a reference to
	 the object we're initializing.  */
      gcc_assert (!TREE_SIDE_EFFECTS (*expr_p));
      return;
    }

  /* If the type has non-trivial constructors, we can't pre-evaluate.  */
  if (TREE_ADDRESSABLE (TREE_TYPE (*expr_p)))
    return;

  /* Recurse for nested constructors.  */
  if (TREE_CODE (*expr_p) == CONSTRUCTOR)
    {
      unsigned HOST_WIDE_INT ix;
      constructor_elt *ce;
      vec<constructor_elt, va_gc> *v = CONSTRUCTOR_ELTS (*expr_p);

      FOR_EACH_VEC_SAFE_ELT (v, ix, ce)
	gimplify_init_ctor_preeval (&ce->value, pre_p, post_p, data);

      return;
    }

  /* If this is a variable sized type, we must remember the size.  */
  maybe_with_size_expr (expr_p);

  /* Gimplify the constructor element to something appropriate for the rhs
     of a MODIFY_EXPR.  Given that we know the LHS is an aggregate, we know
     the gimplifier will consider this a store to memory.  Doing this
     gimplification now means that we won't have to deal with complicated
     language-specific trees, nor trees like SAVE_EXPR that can induce
     exponential search behavior.  */
  one = gimplify_expr (expr_p, pre_p, post_p, is_gimple_mem_rhs, fb_rvalue);
  if (one == GS_ERROR)
    {
      *expr_p = NULL;
      return;
    }

  /* If we gimplified to a bare decl, we can be sure that it doesn't overlap
     with the lhs, since "a = { .x=a }" doesn't make sense.  This will
     always be true for all scalars, since is_gimple_mem_rhs insists on a
     temporary variable for them.  */
  if (DECL_P (*expr_p))
    return;

  /* If this is of variable size, we have no choice but to assume it doesn't
     overlap since we can't make a temporary for it.  */
  if (TREE_CODE (TYPE_SIZE (TREE_TYPE (*expr_p))) != INTEGER_CST)
    return;

  /* Otherwise, we must search for overlap ...  */
  if (!walk_tree (expr_p, gimplify_init_ctor_preeval_1, data, NULL))
    return;

  /* ... and if found, force the value into a temporary.  */
  *expr_p = get_formal_tmp_var (*expr_p, pre_p);
}

/* A subroutine of gimplify_init_ctor_eval.  Create a loop for
   a RANGE_EXPR in a CONSTRUCTOR for an array.

      var = lower;
    loop_entry:
      object[var] = value;
      if (var == upper)
	goto loop_exit;
      var = var + 1;
      goto loop_entry;
    loop_exit:

   We increment var _after_ the loop exit check because we might otherwise
   fail if upper == TYPE_MAX_VALUE (type for upper).

   Note that we never have to deal with SAVE_EXPRs here, because this has
   already been taken care of for us, in gimplify_init_ctor_preeval().  */

static void gimplify_init_ctor_eval (tree, vec<constructor_elt, va_gc> *,
				     gimple_seq *, bool);

static void
gimplify_init_ctor_eval_range (tree object, tree lower, tree upper,
			       tree value, tree array_elt_type,
			       gimple_seq *pre_p, bool cleared)
{
  tree loop_entry_label, loop_exit_label, fall_thru_label;
  tree var, var_type, cref, tmp;

  loop_entry_label = create_artificial_label (UNKNOWN_LOCATION);
  loop_exit_label = create_artificial_label (UNKNOWN_LOCATION);
  fall_thru_label = create_artificial_label (UNKNOWN_LOCATION);

  /* Create and initialize the index variable.  */
  var_type = TREE_TYPE (upper);
  var = create_tmp_var (var_type, NULL);
  gimplify_seq_add_stmt (pre_p, gimple_build_assign (var, lower));

  /* Add the loop entry label.  */
  gimplify_seq_add_stmt (pre_p, gimple_build_label (loop_entry_label));

  /* Build the reference.  */
  cref = build4 (ARRAY_REF, array_elt_type, unshare_expr (object),
		 var, NULL_TREE, NULL_TREE);

  /* If we are a constructor, just call gimplify_init_ctor_eval to do
     the store.  Otherwise just assign value to the reference.  */

  if (TREE_CODE (value) == CONSTRUCTOR)
    /* NB we might have to call ourself recursively through
       gimplify_init_ctor_eval if the value is a constructor.  */
    gimplify_init_ctor_eval (cref, CONSTRUCTOR_ELTS (value),
			     pre_p, cleared);
  else
    gimplify_seq_add_stmt (pre_p, gimple_build_assign (cref, value));

  /* We exit the loop when the index var is equal to the upper bound.  */
  gimplify_seq_add_stmt (pre_p,
			 gimple_build_cond (EQ_EXPR, var, upper,
					    loop_exit_label, fall_thru_label));

  gimplify_seq_add_stmt (pre_p, gimple_build_label (fall_thru_label));

  /* Otherwise, increment the index var...  */
  tmp = build2 (PLUS_EXPR, var_type, var,
		fold_convert (var_type, integer_one_node));
  gimplify_seq_add_stmt (pre_p, gimple_build_assign (var, tmp));

  /* ...and jump back to the loop entry.  */
  gimplify_seq_add_stmt (pre_p, gimple_build_goto (loop_entry_label));

  /* Add the loop exit label.  */
  gimplify_seq_add_stmt (pre_p, gimple_build_label (loop_exit_label));
}

/* Return true if FDECL is accessing a field that is zero sized.  */

static bool
zero_sized_field_decl (const_tree fdecl)
{
  if (TREE_CODE (fdecl) == FIELD_DECL && DECL_SIZE (fdecl)
      && integer_zerop (DECL_SIZE (fdecl)))
    return true;
  return false;
}

/* Return true if TYPE is zero sized.  */

static bool
zero_sized_type (const_tree type)
{
  if (AGGREGATE_TYPE_P (type) && TYPE_SIZE (type)
      && integer_zerop (TYPE_SIZE (type)))
    return true;
  return false;
}

/* A subroutine of gimplify_init_constructor.  Generate individual
   MODIFY_EXPRs for a CONSTRUCTOR.  OBJECT is the LHS against which the
   assignments should happen.  ELTS is the CONSTRUCTOR_ELTS of the
   CONSTRUCTOR.  CLEARED is true if the entire LHS object has been
   zeroed first.  */

static void
gimplify_init_ctor_eval (tree object, vec<constructor_elt, va_gc> *elts,
			 gimple_seq *pre_p, bool cleared)
{
  tree array_elt_type = NULL;
  unsigned HOST_WIDE_INT ix;
  tree purpose, value;

  if (TREE_CODE (TREE_TYPE (object)) == ARRAY_TYPE)
    array_elt_type = TYPE_MAIN_VARIANT (TREE_TYPE (TREE_TYPE (object)));

  FOR_EACH_CONSTRUCTOR_ELT (elts, ix, purpose, value)
    {
      tree cref;

      /* NULL values are created above for gimplification errors.  */
      if (value == NULL)
	continue;

      if (cleared && initializer_zerop (value))
	continue;

      /* ??? Here's to hoping the front end fills in all of the indices,
	 so we don't have to figure out what's missing ourselves.  */
      gcc_assert (purpose);

      /* Skip zero-sized fields, unless value has side-effects.  This can
	 happen with calls to functions returning a zero-sized type, which
	 we shouldn't discard.  As a number of downstream passes don't
	 expect sets of zero-sized fields, we rely on the gimplification of
	 the MODIFY_EXPR we make below to drop the assignment statement.  */
      if (! TREE_SIDE_EFFECTS (value) && zero_sized_field_decl (purpose))
	continue;

      /* If we have a RANGE_EXPR, we have to build a loop to assign the
	 whole range.  */
      if (TREE_CODE (purpose) == RANGE_EXPR)
	{
	  tree lower = TREE_OPERAND (purpose, 0);
	  tree upper = TREE_OPERAND (purpose, 1);

	  /* If the lower bound is equal to upper, just treat it as if
	     upper was the index.  */
	  if (simple_cst_equal (lower, upper))
	    purpose = upper;
	  else
	    {
	      gimplify_init_ctor_eval_range (object, lower, upper, value,
					     array_elt_type, pre_p, cleared);
	      continue;
	    }
	}

      if (array_elt_type)
	{
	  /* Do not use bitsizetype for ARRAY_REF indices.  */
	  if (TYPE_DOMAIN (TREE_TYPE (object)))
	    purpose
	      = fold_convert (TREE_TYPE (TYPE_DOMAIN (TREE_TYPE (object))),
			      purpose);
	  cref = build4 (ARRAY_REF, array_elt_type, unshare_expr (object),
			 purpose, NULL_TREE, NULL_TREE);
	}
      else
	{
	  gcc_assert (TREE_CODE (purpose) == FIELD_DECL);
	  cref = build3 (COMPONENT_REF, TREE_TYPE (purpose),
			 unshare_expr (object), purpose, NULL_TREE);
	}

      if (TREE_CODE (value) == CONSTRUCTOR
	  && TREE_CODE (TREE_TYPE (value)) != VECTOR_TYPE)
	gimplify_init_ctor_eval (cref, CONSTRUCTOR_ELTS (value),
				 pre_p, cleared);
      else
	{
	  tree init = build2 (INIT_EXPR, TREE_TYPE (cref), cref, value);
	  gimplify_and_add (init, pre_p);
	  ggc_free (init);
	}
    }
}

/* Return the appropriate RHS predicate for this LHS.  */

gimple_predicate
rhs_predicate_for (tree lhs)
{
  if (is_gimple_reg (lhs))
    return is_gimple_reg_rhs_or_call;
  else
    return is_gimple_mem_rhs_or_call;
}

/* Gimplify a C99 compound literal expression.  This just means adding
   the DECL_EXPR before the current statement and using its anonymous
   decl instead.  */

static enum gimplify_status
gimplify_compound_literal_expr (tree *expr_p, gimple_seq *pre_p,
				bool (*gimple_test_f) (tree),
				fallback_t fallback)
{
  tree decl_s = COMPOUND_LITERAL_EXPR_DECL_EXPR (*expr_p);
  tree decl = DECL_EXPR_DECL (decl_s);
  tree init = DECL_INITIAL (decl);
  /* Mark the decl as addressable if the compound literal
     expression is addressable now, otherwise it is marked too late
     after we gimplify the initialization expression.  */
  if (TREE_ADDRESSABLE (*expr_p))
    TREE_ADDRESSABLE (decl) = 1;
  /* Otherwise, if we don't need an lvalue and have a literal directly
     substitute it.  Check if it matches the gimple predicate, as
     otherwise we'd generate a new temporary, and we can as well just
     use the decl we already have.  */
  else if (!TREE_ADDRESSABLE (decl)
	   && init
	   && (fallback & fb_lvalue) == 0
	   && gimple_test_f (init))
    {
      *expr_p = init;
      return GS_OK;
    }

  /* Preliminarily mark non-addressed complex variables as eligible
     for promotion to gimple registers.  We'll transform their uses
     as we find them.  */
  if ((TREE_CODE (TREE_TYPE (decl)) == COMPLEX_TYPE
       || TREE_CODE (TREE_TYPE (decl)) == VECTOR_TYPE)
      && !TREE_THIS_VOLATILE (decl)
      && !needs_to_live_in_memory (decl))
    DECL_GIMPLE_REG_P (decl) = 1;

  /* If the decl is not addressable, then it is being used in some
     expression or on the right hand side of a statement, and it can
     be put into a readonly data section.  */
  if (!TREE_ADDRESSABLE (decl) && (fallback & fb_lvalue) == 0)
    TREE_READONLY (decl) = 1;

  /* This decl isn't mentioned in the enclosing block, so add it to the
     list of temps.  FIXME it seems a bit of a kludge to say that
     anonymous artificial vars aren't pushed, but everything else is.  */
  if (DECL_NAME (decl) == NULL_TREE && !DECL_SEEN_IN_BIND_EXPR_P (decl))
    gimple_add_tmp_var (decl);

  gimplify_and_add (decl_s, pre_p);
  *expr_p = decl;
  return GS_OK;
}

/* Optimize embedded COMPOUND_LITERAL_EXPRs within a CONSTRUCTOR,
   return a new CONSTRUCTOR if something changed.  */

static tree
optimize_compound_literals_in_ctor (tree orig_ctor)
{
  tree ctor = orig_ctor;
  vec<constructor_elt, va_gc> *elts = CONSTRUCTOR_ELTS (ctor);
  unsigned int idx, num = vec_safe_length (elts);

  for (idx = 0; idx < num; idx++)
    {
      tree value = (*elts)[idx].value;
      tree newval = value;
      if (TREE_CODE (value) == CONSTRUCTOR)
	newval = optimize_compound_literals_in_ctor (value);
      else if (TREE_CODE (value) == COMPOUND_LITERAL_EXPR)
	{
	  tree decl_s = COMPOUND_LITERAL_EXPR_DECL_EXPR (value);
	  tree decl = DECL_EXPR_DECL (decl_s);
	  tree init = DECL_INITIAL (decl);

	  if (!TREE_ADDRESSABLE (value)
	      && !TREE_ADDRESSABLE (decl)
	      && init
	      && TREE_CODE (init) == CONSTRUCTOR)
	    newval = optimize_compound_literals_in_ctor (init);
	}
      if (newval == value)
	continue;

      if (ctor == orig_ctor)
	{
	  ctor = copy_node (orig_ctor);
	  CONSTRUCTOR_ELTS (ctor) = vec_safe_copy (elts);
	  elts = CONSTRUCTOR_ELTS (ctor);
	}
      (*elts)[idx].value = newval;
    }
  return ctor;
}

/* A subroutine of gimplify_modify_expr.  Break out elements of a
   CONSTRUCTOR used as an initializer into separate MODIFY_EXPRs.

   Note that we still need to clear any elements that don't have explicit
   initializers, so if not all elements are initialized we keep the
   original MODIFY_EXPR, we just remove all of the constructor elements.

   If NOTIFY_TEMP_CREATION is true, do not gimplify, just return
   GS_ERROR if we would have to create a temporary when gimplifying
   this constructor.  Otherwise, return GS_OK.

   If NOTIFY_TEMP_CREATION is false, just do the gimplification.  */

static enum gimplify_status
gimplify_init_constructor (tree *expr_p, gimple_seq *pre_p, gimple_seq *post_p,
			   bool want_value, bool notify_temp_creation)
{
  tree object, ctor, type;
  enum gimplify_status ret;
  vec<constructor_elt, va_gc> *elts;

  gcc_assert (TREE_CODE (TREE_OPERAND (*expr_p, 1)) == CONSTRUCTOR);

  if (!notify_temp_creation)
    {
      ret = gimplify_expr (&TREE_OPERAND (*expr_p, 0), pre_p, post_p,
			   is_gimple_lvalue, fb_lvalue);
      if (ret == GS_ERROR)
	return ret;
    }

  object = TREE_OPERAND (*expr_p, 0);
  ctor = TREE_OPERAND (*expr_p, 1) =
    optimize_compound_literals_in_ctor (TREE_OPERAND (*expr_p, 1));
  type = TREE_TYPE (ctor);
  elts = CONSTRUCTOR_ELTS (ctor);
  ret = GS_ALL_DONE;

  switch (TREE_CODE (type))
    {
    case RECORD_TYPE:
    case UNION_TYPE:
    case QUAL_UNION_TYPE:
    case ARRAY_TYPE:
      {
	struct gimplify_init_ctor_preeval_data preeval_data;
	HOST_WIDE_INT num_ctor_elements, num_nonzero_elements;
	bool cleared, complete_p, valid_const_initializer;

	/* Aggregate types must lower constructors to initialization of
	   individual elements.  The exception is that a CONSTRUCTOR node
	   with no elements indicates zero-initialization of the whole.  */
	if (vec_safe_is_empty (elts))
	  {
	    if (notify_temp_creation)
	      return GS_OK;
	    break;
	  }

	/* Fetch information about the constructor to direct later processing.
	   We might want to make static versions of it in various cases, and
	   can only do so if it known to be a valid constant initializer.  */
	valid_const_initializer
	  = categorize_ctor_elements (ctor, &num_nonzero_elements,
				      &num_ctor_elements, &complete_p);

	/* If a const aggregate variable is being initialized, then it
	   should never be a lose to promote the variable to be static.  */
	if (valid_const_initializer
	    && num_nonzero_elements > 1
	    && TREE_READONLY (object)
	    && TREE_CODE (object) == VAR_DECL
	    && (flag_merge_constants >= 2 || !TREE_ADDRESSABLE (object)))
	  {
	    if (notify_temp_creation)
	      return GS_ERROR;
	    DECL_INITIAL (object) = ctor;
	    TREE_STATIC (object) = 1;
	    if (!DECL_NAME (object))
	      DECL_NAME (object) = create_tmp_var_name ("C");
	    walk_tree (&DECL_INITIAL (object), force_labels_r, NULL, NULL);

	    /* ??? C++ doesn't automatically append a .<number> to the
	       assembler name, and even when it does, it looks at FE private
	       data structures to figure out what that number should be,
	       which are not set for this variable.  I suppose this is
	       important for local statics for inline functions, which aren't
	       "local" in the object file sense.  So in order to get a unique
	       TU-local symbol, we must invoke the lhd version now.  */
	    lhd_set_decl_assembler_name (object);

	    *expr_p = NULL_TREE;
	    break;
	  }

	/* If there are "lots" of initialized elements, even discounting
	   those that are not address constants (and thus *must* be
	   computed at runtime), then partition the constructor into
	   constant and non-constant parts.  Block copy the constant
	   parts in, then generate code for the non-constant parts.  */
	/* TODO.  There's code in cp/typeck.c to do this.  */

	if (int_size_in_bytes (TREE_TYPE (ctor)) < 0)
	  /* store_constructor will ignore the clearing of variable-sized
	     objects.  Initializers for such objects must explicitly set
	     every field that needs to be set.  */
	  cleared = false;
	else if (!complete_p && !CONSTRUCTOR_NO_CLEARING (ctor))
	  /* If the constructor isn't complete, clear the whole object
	     beforehand, unless CONSTRUCTOR_NO_CLEARING is set on it.

	     ??? This ought not to be needed.  For any element not present
	     in the initializer, we should simply set them to zero.  Except
	     we'd need to *find* the elements that are not present, and that
	     requires trickery to avoid quadratic compile-time behavior in
	     large cases or excessive memory use in small cases.  */
	  cleared = true;
	else if (num_ctor_elements - num_nonzero_elements
		 > CLEAR_RATIO (optimize_function_for_speed_p (cfun))
		 && num_nonzero_elements < num_ctor_elements / 4)
	  /* If there are "lots" of zeros, it's more efficient to clear
	     the memory and then set the nonzero elements.  */
	  cleared = true;
	else
	  cleared = false;

	/* If there are "lots" of initialized elements, and all of them
	   are valid address constants, then the entire initializer can
	   be dropped to memory, and then memcpy'd out.  Don't do this
	   for sparse arrays, though, as it's more efficient to follow
	   the standard CONSTRUCTOR behavior of memset followed by
	   individual element initialization.  Also don't do this for small
	   all-zero initializers (which aren't big enough to merit
	   clearing), and don't try to make bitwise copies of
	   TREE_ADDRESSABLE types.

	   We cannot apply such transformation when compiling chkp static
	   initializer because creation of initializer image in the memory
	   will require static initialization of bounds for it.  It should
	   result in another gimplification of similar initializer and we
	   may fall into infinite loop.  */
	if (valid_const_initializer
	    && !(cleared || num_nonzero_elements == 0)
	    && !TREE_ADDRESSABLE (type)
	    && (!current_function_decl
		|| !lookup_attribute ("chkp ctor",
				      DECL_ATTRIBUTES (current_function_decl))))
	  {
	    HOST_WIDE_INT size = int_size_in_bytes (type);
	    unsigned int align;

	    /* ??? We can still get unbounded array types, at least
	       from the C++ front end.  This seems wrong, but attempt
	       to work around it for now.  */
	    if (size < 0)
	      {
		size = int_size_in_bytes (TREE_TYPE (object));
		if (size >= 0)
		  TREE_TYPE (ctor) = type = TREE_TYPE (object);
	      }

	    /* Find the maximum alignment we can assume for the object.  */
	    /* ??? Make use of DECL_OFFSET_ALIGN.  */
	    if (DECL_P (object))
	      align = DECL_ALIGN (object);
	    else
	      align = TYPE_ALIGN (type);

	    /* Do a block move either if the size is so small as to make
	       each individual move a sub-unit move on average, or if it
	       is so large as to make individual moves inefficient.  */
	    if (size > 0
		&& num_nonzero_elements > 1
		&& (size < num_nonzero_elements
		    || !can_move_by_pieces (size, align)))
	      {
		if (notify_temp_creation)
		  return GS_ERROR;

		walk_tree (&ctor, force_labels_r, NULL, NULL);
		ctor = tree_output_constant_def (ctor);
		if (!useless_type_conversion_p (type, TREE_TYPE (ctor)))
		  ctor = build1 (VIEW_CONVERT_EXPR, type, ctor);
		TREE_OPERAND (*expr_p, 1) = ctor;

		/* This is no longer an assignment of a CONSTRUCTOR, but
		   we still may have processing to do on the LHS.  So
		   pretend we didn't do anything here to let that happen.  */
		return GS_UNHANDLED;
	      }
	  }

	/* If the target is volatile, we have non-zero elements and more than
	   one field to assign, initialize the target from a temporary.  */
	if (TREE_THIS_VOLATILE (object)
	    && !TREE_ADDRESSABLE (type)
	    && num_nonzero_elements > 0
	    && vec_safe_length (elts) > 1)
	  {
	    tree temp = create_tmp_var (TYPE_MAIN_VARIANT (type), NULL);
	    TREE_OPERAND (*expr_p, 0) = temp;
	    *expr_p = build2 (COMPOUND_EXPR, TREE_TYPE (*expr_p),
			      *expr_p,
			      build2 (MODIFY_EXPR, void_type_node,
				      object, temp));
	    return GS_OK;
	  }

	if (notify_temp_creation)
	  return GS_OK;

	/* If there are nonzero elements and if needed, pre-evaluate to capture
	   elements overlapping with the lhs into temporaries.  We must do this
	   before clearing to fetch the values before they are zeroed-out.  */
	if (num_nonzero_elements > 0 && TREE_CODE (*expr_p) != INIT_EXPR)
	  {
	    preeval_data.lhs_base_decl = get_base_address (object);
	    if (!DECL_P (preeval_data.lhs_base_decl))
	      preeval_data.lhs_base_decl = NULL;
	    preeval_data.lhs_alias_set = get_alias_set (object);

	    gimplify_init_ctor_preeval (&TREE_OPERAND (*expr_p, 1),
					pre_p, post_p, &preeval_data);
	  }

	if (cleared)
	  {
	    /* Zap the CONSTRUCTOR element list, which simplifies this case.
	       Note that we still have to gimplify, in order to handle the
	       case of variable sized types.  Avoid shared tree structures.  */
	    CONSTRUCTOR_ELTS (ctor) = NULL;
	    TREE_SIDE_EFFECTS (ctor) = 0;
	    object = unshare_expr (object);
	    gimplify_stmt (expr_p, pre_p);
	  }

	/* If we have not block cleared the object, or if there are nonzero
	   elements in the constructor, add assignments to the individual
	   scalar fields of the object.  */
	if (!cleared || num_nonzero_elements > 0)
	  gimplify_init_ctor_eval (object, elts, pre_p, cleared);

	*expr_p = NULL_TREE;
      }
      break;

    case COMPLEX_TYPE:
      {
	tree r, i;

	if (notify_temp_creation)
	  return GS_OK;

	/* Extract the real and imaginary parts out of the ctor.  */
	gcc_assert (elts->length () == 2);
	r = (*elts)[0].value;
	i = (*elts)[1].value;
	if (r == NULL || i == NULL)
	  {
	    tree zero = build_zero_cst (TREE_TYPE (type));
	    if (r == NULL)
	      r = zero;
	    if (i == NULL)
	      i = zero;
	  }

	/* Complex types have either COMPLEX_CST or COMPLEX_EXPR to
	   represent creation of a complex value.  */
	if (TREE_CONSTANT (r) && TREE_CONSTANT (i))
	  {
	    ctor = build_complex (type, r, i);
	    TREE_OPERAND (*expr_p, 1) = ctor;
	  }
	else
	  {
	    ctor = build2 (COMPLEX_EXPR, type, r, i);
	    TREE_OPERAND (*expr_p, 1) = ctor;
	    ret = gimplify_expr (&TREE_OPERAND (*expr_p, 1),
				 pre_p,
				 post_p,
				 rhs_predicate_for (TREE_OPERAND (*expr_p, 0)),
				 fb_rvalue);
	  }
      }
      break;

    case VECTOR_TYPE:
      {
	unsigned HOST_WIDE_INT ix;
	constructor_elt *ce;

	if (notify_temp_creation)
	  return GS_OK;

	/* Go ahead and simplify constant constructors to VECTOR_CST.  */
	if (TREE_CONSTANT (ctor))
	  {
	    bool constant_p = true;
	    tree value;

	    /* Even when ctor is constant, it might contain non-*_CST
	       elements, such as addresses or trapping values like
	       1.0/0.0 - 1.0/0.0.  Such expressions don't belong
	       in VECTOR_CST nodes.  */
	    FOR_EACH_CONSTRUCTOR_VALUE (elts, ix, value)
	      if (!CONSTANT_CLASS_P (value))
		{
		  constant_p = false;
		  break;
		}

	    if (constant_p)
	      {
		TREE_OPERAND (*expr_p, 1) = build_vector_from_ctor (type, elts);
		break;
	      }

	    /* Don't reduce an initializer constant even if we can't
	       make a VECTOR_CST.  It won't do anything for us, and it'll
	       prevent us from representing it as a single constant.  */
	    if (initializer_constant_valid_p (ctor, type))
	      break;

	    TREE_CONSTANT (ctor) = 0;
	  }

	/* Vector types use CONSTRUCTOR all the way through gimple
	  compilation as a general initializer.  */
	FOR_EACH_VEC_SAFE_ELT (elts, ix, ce)
	  {
	    enum gimplify_status tret;
	    tret = gimplify_expr (&ce->value, pre_p, post_p, is_gimple_val,
				  fb_rvalue);
	    if (tret == GS_ERROR)
	      ret = GS_ERROR;
	  }
	if (!is_gimple_reg (TREE_OPERAND (*expr_p, 0)))
	  TREE_OPERAND (*expr_p, 1) = get_formal_tmp_var (ctor, pre_p);
      }
      break;

    default:
      /* So how did we get a CONSTRUCTOR for a scalar type?  */
      gcc_unreachable ();
    }

  if (ret == GS_ERROR)
    return GS_ERROR;
  else if (want_value)
    {
      *expr_p = object;
      return GS_OK;
    }
  else
    {
      /* If we have gimplified both sides of the initializer but have
	 not emitted an assignment, do so now.  */
      if (*expr_p)
	{
	  tree lhs = TREE_OPERAND (*expr_p, 0);
	  tree rhs = TREE_OPERAND (*expr_p, 1);
	  gimple init = gimple_build_assign (lhs, rhs);
	  gimplify_seq_add_stmt (pre_p, init);
	  *expr_p = NULL;
	}

      return GS_ALL_DONE;
    }
}

/* Given a pointer value OP0, return a simplified version of an
   indirection through OP0, or NULL_TREE if no simplification is
   possible.  This may only be applied to a rhs of an expression.
   Note that the resulting type may be different from the type pointed
   to in the sense that it is still compatible from the langhooks
   point of view. */

static tree
gimple_fold_indirect_ref_rhs (tree t)
{
  return gimple_fold_indirect_ref (t);
}

/* Subroutine of gimplify_modify_expr to do simplifications of
   MODIFY_EXPRs based on the code of the RHS.  We loop for as long as
   something changes.  */

static enum gimplify_status
gimplify_modify_expr_rhs (tree *expr_p, tree *from_p, tree *to_p,
			  gimple_seq *pre_p, gimple_seq *post_p,
			  bool want_value)
{
  enum gimplify_status ret = GS_UNHANDLED;
  bool changed;

  do
    {
      changed = false;
      switch (TREE_CODE (*from_p))
	{
	case VAR_DECL:
	  /* If we're assigning from a read-only variable initialized with
	     a constructor, do the direct assignment from the constructor,
	     but only if neither source nor target are volatile since this
	     latter assignment might end up being done on a per-field basis.  */
	  if (DECL_INITIAL (*from_p)
	      && TREE_READONLY (*from_p)
	      && !TREE_THIS_VOLATILE (*from_p)
	      && !TREE_THIS_VOLATILE (*to_p)
	      && TREE_CODE (DECL_INITIAL (*from_p)) == CONSTRUCTOR)
	    {
	      tree old_from = *from_p;
	      enum gimplify_status subret;

	      /* Move the constructor into the RHS.  */
	      *from_p = unshare_expr (DECL_INITIAL (*from_p));

	      /* Let's see if gimplify_init_constructor will need to put
		 it in memory.  */
	      subret = gimplify_init_constructor (expr_p, NULL, NULL,
						  false, true);
	      if (subret == GS_ERROR)
		{
		  /* If so, revert the change.  */
		  *from_p = old_from;
		}
	      else
		{
		  ret = GS_OK;
		  changed = true;
		}
	    }
	  break;
	case INDIRECT_REF:
	  {
	    /* If we have code like

	     *(const A*)(A*)&x

	     where the type of "x" is a (possibly cv-qualified variant
	     of "A"), treat the entire expression as identical to "x".
	     This kind of code arises in C++ when an object is bound
	     to a const reference, and if "x" is a TARGET_EXPR we want
	     to take advantage of the optimization below.  */
	    bool volatile_p = TREE_THIS_VOLATILE (*from_p);
	    tree t = gimple_fold_indirect_ref_rhs (TREE_OPERAND (*from_p, 0));
	    if (t)
	      {
		if (TREE_THIS_VOLATILE (t) != volatile_p)
		  {
		    if (TREE_CODE_CLASS (TREE_CODE (t)) == tcc_declaration)
		      t = build_simple_mem_ref_loc (EXPR_LOCATION (*from_p),
						    build_fold_addr_expr (t));
		    if (REFERENCE_CLASS_P (t))
		      TREE_THIS_VOLATILE (t) = volatile_p;
		  }
		*from_p = t;
		ret = GS_OK;
		changed = true;
	      }
	    break;
	  }

	case TARGET_EXPR:
	  {
	    /* If we are initializing something from a TARGET_EXPR, strip the
	       TARGET_EXPR and initialize it directly, if possible.  This can't
	       be done if the initializer is void, since that implies that the
	       temporary is set in some non-trivial way.

	       ??? What about code that pulls out the temp and uses it
	       elsewhere? I think that such code never uses the TARGET_EXPR as
	       an initializer.  If I'm wrong, we'll die because the temp won't
	       have any RTL.  In that case, I guess we'll need to replace
	       references somehow.  */
	    tree init = TARGET_EXPR_INITIAL (*from_p);

	    if (init
		&& !VOID_TYPE_P (TREE_TYPE (init)))
	      {
		*from_p = init;
		ret = GS_OK;
		changed = true;
	      }
	  }
	  break;

	case COMPOUND_EXPR:
	  /* Remove any COMPOUND_EXPR in the RHS so the following cases will be
	     caught.  */
	  gimplify_compound_expr (from_p, pre_p, true);
	  ret = GS_OK;
	  changed = true;
	  break;

	case CONSTRUCTOR:
	  /* If we already made some changes, let the front end have a
	     crack at this before we break it down.  */
	  if (ret != GS_UNHANDLED)
	    break;
	  /* If we're initializing from a CONSTRUCTOR, break this into
	     individual MODIFY_EXPRs.  */
	  return gimplify_init_constructor (expr_p, pre_p, post_p, want_value,
					    false);

	case COND_EXPR:
	  /* If we're assigning to a non-register type, push the assignment
	     down into the branches.  This is mandatory for ADDRESSABLE types,
	     since we cannot generate temporaries for such, but it saves a
	     copy in other cases as well.  */
	  if (!is_gimple_reg_type (TREE_TYPE (*from_p)))
	    {
	      /* This code should mirror the code in gimplify_cond_expr. */
	      enum tree_code code = TREE_CODE (*expr_p);
	      tree cond = *from_p;
	      tree result = *to_p;

	      ret = gimplify_expr (&result, pre_p, post_p,
				   is_gimple_lvalue, fb_lvalue);
	      if (ret != GS_ERROR)
		ret = GS_OK;

	      if (TREE_TYPE (TREE_OPERAND (cond, 1)) != void_type_node)
		TREE_OPERAND (cond, 1)
		  = build2 (code, void_type_node, result,
			    TREE_OPERAND (cond, 1));
	      if (TREE_TYPE (TREE_OPERAND (cond, 2)) != void_type_node)
		TREE_OPERAND (cond, 2)
		  = build2 (code, void_type_node, unshare_expr (result),
			    TREE_OPERAND (cond, 2));

	      TREE_TYPE (cond) = void_type_node;
	      recalculate_side_effects (cond);

	      if (want_value)
		{
		  gimplify_and_add (cond, pre_p);
		  *expr_p = unshare_expr (result);
		}
	      else
		*expr_p = cond;
	      return ret;
	    }
	  break;

	case CALL_EXPR:
	  /* For calls that return in memory, give *to_p as the CALL_EXPR's
	     return slot so that we don't generate a temporary.  */
	  if (!CALL_EXPR_RETURN_SLOT_OPT (*from_p)
	      && aggregate_value_p (*from_p, *from_p))
	    {
	      bool use_target;

	      if (!(rhs_predicate_for (*to_p))(*from_p))
		/* If we need a temporary, *to_p isn't accurate.  */
		use_target = false;
	      /* It's OK to use the return slot directly unless it's an NRV. */
	      else if (TREE_CODE (*to_p) == RESULT_DECL
		       && DECL_NAME (*to_p) == NULL_TREE
		       && needs_to_live_in_memory (*to_p))
		use_target = true;
	      else if (is_gimple_reg_type (TREE_TYPE (*to_p))
		       || (DECL_P (*to_p) && DECL_REGISTER (*to_p)))
		/* Don't force regs into memory.  */
		use_target = false;
	      else if (TREE_CODE (*expr_p) == INIT_EXPR)
		/* It's OK to use the target directly if it's being
		   initialized. */
		use_target = true;
	      else if (variably_modified_type_p (TREE_TYPE (*to_p), NULL_TREE))
		/* Always use the target and thus RSO for variable-sized types.
		   GIMPLE cannot deal with a variable-sized assignment
		   embedded in a call statement.  */
		use_target = true;
	      else if (TREE_CODE (*to_p) != SSA_NAME
		      && (!is_gimple_variable (*to_p)
			  || needs_to_live_in_memory (*to_p)))
		/* Don't use the original target if it's already addressable;
		   if its address escapes, and the called function uses the
		   NRV optimization, a conforming program could see *to_p
		   change before the called function returns; see c++/19317.
		   When optimizing, the return_slot pass marks more functions
		   as safe after we have escape info.  */
		use_target = false;
	      else
		use_target = true;

	      if (use_target)
		{
		  CALL_EXPR_RETURN_SLOT_OPT (*from_p) = 1;
		  mark_addressable (*to_p);
		}
	    }
	  break;

	case WITH_SIZE_EXPR:
	  /* Likewise for calls that return an aggregate of non-constant size,
	     since we would not be able to generate a temporary at all.  */
	  if (TREE_CODE (TREE_OPERAND (*from_p, 0)) == CALL_EXPR)
	    {
	      *from_p = TREE_OPERAND (*from_p, 0);
	      /* We don't change ret in this case because the
		 WITH_SIZE_EXPR might have been added in
		 gimplify_modify_expr, so returning GS_OK would lead to an
		 infinite loop.  */
	      changed = true;
	    }
	  break;

	  /* If we're initializing from a container, push the initialization
	     inside it.  */
	case CLEANUP_POINT_EXPR:
	case BIND_EXPR:
	case STATEMENT_LIST:
	  {
	    tree wrap = *from_p;
	    tree t;

	    ret = gimplify_expr (to_p, pre_p, post_p, is_gimple_min_lval,
				 fb_lvalue);
	    if (ret != GS_ERROR)
	      ret = GS_OK;

	    t = voidify_wrapper_expr (wrap, *expr_p);
	    gcc_assert (t == *expr_p);

	    if (want_value)
	      {
		gimplify_and_add (wrap, pre_p);
		*expr_p = unshare_expr (*to_p);
	      }
	    else
	      *expr_p = wrap;
	    return GS_OK;
	  }

	case COMPOUND_LITERAL_EXPR:
	  {
	    tree complit = TREE_OPERAND (*expr_p, 1);
	    tree decl_s = COMPOUND_LITERAL_EXPR_DECL_EXPR (complit);
	    tree decl = DECL_EXPR_DECL (decl_s);
	    tree init = DECL_INITIAL (decl);

	    /* struct T x = (struct T) { 0, 1, 2 } can be optimized
	       into struct T x = { 0, 1, 2 } if the address of the
	       compound literal has never been taken.  */
	    if (!TREE_ADDRESSABLE (complit)
		&& !TREE_ADDRESSABLE (decl)
		&& init)
	      {
		*expr_p = copy_node (*expr_p);
		TREE_OPERAND (*expr_p, 1) = init;
		return GS_OK;
	      }
	  }

	default:
	  break;
	}
    }
  while (changed);

  return ret;
}


/* Return true if T looks like a valid GIMPLE statement.  */

static bool
is_gimple_stmt (tree t)
{
  const enum tree_code code = TREE_CODE (t);

  switch (code)
    {
    case NOP_EXPR:
      /* The only valid NOP_EXPR is the empty statement.  */
      return IS_EMPTY_STMT (t);

    case BIND_EXPR:
    case COND_EXPR:
      /* These are only valid if they're void.  */
      return TREE_TYPE (t) == NULL || VOID_TYPE_P (TREE_TYPE (t));

    case SWITCH_EXPR:
    case GOTO_EXPR:
    case RETURN_EXPR:
    case LABEL_EXPR:
    case CASE_LABEL_EXPR:
    case TRY_CATCH_EXPR:
    case TRY_FINALLY_EXPR:
    case EH_FILTER_EXPR:
    case CATCH_EXPR:
    case ASM_EXPR:
    case STATEMENT_LIST:
    case OMP_PARALLEL:
    case OMP_FOR:
    case OMP_SIMD:
    case CILK_SIMD:
    case OMP_DISTRIBUTE:
    case OMP_SECTIONS:
    case OMP_SECTION:
    case OMP_SINGLE:
    case OMP_MASTER:
    case OMP_TASKGROUP:
    case OMP_ORDERED:
    case OMP_CRITICAL:
    case OMP_TASK:
      /* These are always void.  */
      return true;

    case CALL_EXPR:
    case MODIFY_EXPR:
    case PREDICT_EXPR:
      /* These are valid regardless of their type.  */
      return true;

    default:
      return false;
    }
}


/* Promote partial stores to COMPLEX variables to total stores.  *EXPR_P is
   a MODIFY_EXPR with a lhs of a REAL/IMAGPART_EXPR of a variable with
   DECL_GIMPLE_REG_P set.

   IMPORTANT NOTE: This promotion is performed by introducing a load of the
   other, unmodified part of the complex object just before the total store.
   As a consequence, if the object is still uninitialized, an undefined value
   will be loaded into a register, which may result in a spurious exception
   if the register is floating-point and the value happens to be a signaling
   NaN for example.  Then the fully-fledged complex operations lowering pass
   followed by a DCE pass are necessary in order to fix things up.  */

static enum gimplify_status
gimplify_modify_expr_complex_part (tree *expr_p, gimple_seq *pre_p,
                                   bool want_value)
{
  enum tree_code code, ocode;
  tree lhs, rhs, new_rhs, other, realpart, imagpart;

  lhs = TREE_OPERAND (*expr_p, 0);
  rhs = TREE_OPERAND (*expr_p, 1);
  code = TREE_CODE (lhs);
  lhs = TREE_OPERAND (lhs, 0);

  ocode = code == REALPART_EXPR ? IMAGPART_EXPR : REALPART_EXPR;
  other = build1 (ocode, TREE_TYPE (rhs), lhs);
  TREE_NO_WARNING (other) = 1;
  other = get_formal_tmp_var (other, pre_p);

  realpart = code == REALPART_EXPR ? rhs : other;
  imagpart = code == REALPART_EXPR ? other : rhs;

  if (TREE_CONSTANT (realpart) && TREE_CONSTANT (imagpart))
    new_rhs = build_complex (TREE_TYPE (lhs), realpart, imagpart);
  else
    new_rhs = build2 (COMPLEX_EXPR, TREE_TYPE (lhs), realpart, imagpart);

  gimplify_seq_add_stmt (pre_p, gimple_build_assign (lhs, new_rhs));
  *expr_p = (want_value) ? rhs : NULL_TREE;

  return GS_ALL_DONE;
}

/* Gimplify the MODIFY_EXPR node pointed to by EXPR_P.

      modify_expr
	      : varname '=' rhs
	      | '*' ID '=' rhs

    PRE_P points to the list where side effects that must happen before
	*EXPR_P should be stored.

    POST_P points to the list where side effects that must happen after
	*EXPR_P should be stored.

    WANT_VALUE is nonzero iff we want to use the value of this expression
	in another expression.  */

static enum gimplify_status
gimplify_modify_expr (tree *expr_p, gimple_seq *pre_p, gimple_seq *post_p,
		      bool want_value)
{
  tree *from_p = &TREE_OPERAND (*expr_p, 1);
  tree *to_p = &TREE_OPERAND (*expr_p, 0);
  enum gimplify_status ret = GS_UNHANDLED;
  gimple assign;
  location_t loc = EXPR_LOCATION (*expr_p);
  gimple_stmt_iterator gsi;

  gcc_assert (TREE_CODE (*expr_p) == MODIFY_EXPR
	      || TREE_CODE (*expr_p) == INIT_EXPR);
  
  if (fn_contains_cilk_spawn_p (cfun)
      && lang_hooks.cilkplus.cilk_detect_spawn_and_unwrap (expr_p) 
      && !seen_error ())
    return (enum gimplify_status) 
      lang_hooks.cilkplus.gimplify_cilk_spawn (expr_p, pre_p, post_p);

  /* Trying to simplify a clobber using normal logic doesn't work,
     so handle it here.  */
  if (TREE_CLOBBER_P (*from_p))
    {
      ret = gimplify_expr (to_p, pre_p, post_p, is_gimple_lvalue, fb_lvalue);
      if (ret == GS_ERROR)
	return ret;
      gcc_assert (!want_value
		  && (TREE_CODE (*to_p) == VAR_DECL
		      || TREE_CODE (*to_p) == MEM_REF));
      gimplify_seq_add_stmt (pre_p, gimple_build_assign (*to_p, *from_p));
      *expr_p = NULL;
      return GS_ALL_DONE;
    }

  /* Insert pointer conversions required by the middle-end that are not
     required by the frontend.  This fixes middle-end type checking for
     for example gcc.dg/redecl-6.c.  */
  if (POINTER_TYPE_P (TREE_TYPE (*to_p)))
    {
      STRIP_USELESS_TYPE_CONVERSION (*from_p);
      if (!useless_type_conversion_p (TREE_TYPE (*to_p), TREE_TYPE (*from_p)))
	*from_p = fold_convert_loc (loc, TREE_TYPE (*to_p), *from_p);
    }

  /* See if any simplifications can be done based on what the RHS is.  */
  ret = gimplify_modify_expr_rhs (expr_p, from_p, to_p, pre_p, post_p,
				  want_value);
  if (ret != GS_UNHANDLED)
    return ret;

  /* For zero sized types only gimplify the left hand side and right hand
     side as statements and throw away the assignment.  Do this after
     gimplify_modify_expr_rhs so we handle TARGET_EXPRs of addressable
     types properly.  */
  if (zero_sized_type (TREE_TYPE (*from_p)) && !want_value)
    {
      gimplify_stmt (from_p, pre_p);
      gimplify_stmt (to_p, pre_p);
      *expr_p = NULL_TREE;
      return GS_ALL_DONE;
    }

  /* If the value being copied is of variable width, compute the length
     of the copy into a WITH_SIZE_EXPR.   Note that we need to do this
     before gimplifying any of the operands so that we can resolve any
     PLACEHOLDER_EXPRs in the size.  Also note that the RTL expander uses
     the size of the expression to be copied, not of the destination, so
     that is what we must do here.  */
  maybe_with_size_expr (from_p);

  ret = gimplify_expr (to_p, pre_p, post_p, is_gimple_lvalue, fb_lvalue);
  if (ret == GS_ERROR)
    return ret;

  /* As a special case, we have to temporarily allow for assignments
     with a CALL_EXPR on the RHS.  Since in GIMPLE a function call is
     a toplevel statement, when gimplifying the GENERIC expression
     MODIFY_EXPR <a, CALL_EXPR <foo>>, we cannot create the tuple
     GIMPLE_ASSIGN <a, GIMPLE_CALL <foo>>.

     Instead, we need to create the tuple GIMPLE_CALL <a, foo>.  To
     prevent gimplify_expr from trying to create a new temporary for
     foo's LHS, we tell it that it should only gimplify until it
     reaches the CALL_EXPR.  On return from gimplify_expr, the newly
     created GIMPLE_CALL <foo> will be the last statement in *PRE_P
     and all we need to do here is set 'a' to be its LHS.  */
  ret = gimplify_expr (from_p, pre_p, post_p, rhs_predicate_for (*to_p),
		       fb_rvalue);
  if (ret == GS_ERROR)
    return ret;

  /* Now see if the above changed *from_p to something we handle specially.  */
  ret = gimplify_modify_expr_rhs (expr_p, from_p, to_p, pre_p, post_p,
				  want_value);
  if (ret != GS_UNHANDLED)
    return ret;

  /* If we've got a variable sized assignment between two lvalues (i.e. does
     not involve a call), then we can make things a bit more straightforward
     by converting the assignment to memcpy or memset.  */
  if (TREE_CODE (*from_p) == WITH_SIZE_EXPR)
    {
      tree from = TREE_OPERAND (*from_p, 0);
      tree size = TREE_OPERAND (*from_p, 1);

      if (TREE_CODE (from) == CONSTRUCTOR)
	return gimplify_modify_expr_to_memset (expr_p, size, want_value, pre_p);

      if (is_gimple_addressable (from))
	{
	  *from_p = from;
	  return gimplify_modify_expr_to_memcpy (expr_p, size, want_value,
	      					 pre_p);
	}
    }

  /* Transform partial stores to non-addressable complex variables into
     total stores.  This allows us to use real instead of virtual operands
     for these variables, which improves optimization.  */
  if ((TREE_CODE (*to_p) == REALPART_EXPR
       || TREE_CODE (*to_p) == IMAGPART_EXPR)
      && is_gimple_reg (TREE_OPERAND (*to_p, 0)))
    return gimplify_modify_expr_complex_part (expr_p, pre_p, want_value);

  /* Try to alleviate the effects of the gimplification creating artificial
     temporaries (see for example is_gimple_reg_rhs) on the debug info.  */
  if (!gimplify_ctxp->into_ssa
      && TREE_CODE (*from_p) == VAR_DECL
      && DECL_IGNORED_P (*from_p)
      && DECL_P (*to_p)
      && !DECL_IGNORED_P (*to_p))
    {
      if (!DECL_NAME (*from_p) && DECL_NAME (*to_p))
	DECL_NAME (*from_p)
	  = create_tmp_var_name (IDENTIFIER_POINTER (DECL_NAME (*to_p)));
      DECL_HAS_DEBUG_EXPR_P (*from_p) = 1;
      SET_DECL_DEBUG_EXPR (*from_p, *to_p);
   }

  if (want_value && TREE_THIS_VOLATILE (*to_p))
    *from_p = get_initialized_tmp_var (*from_p, pre_p, post_p);

  if (TREE_CODE (*from_p) == CALL_EXPR)
    {
      /* Since the RHS is a CALL_EXPR, we need to create a GIMPLE_CALL
	 instead of a GIMPLE_ASSIGN.  */
      tree fnptrtype = TREE_TYPE (CALL_EXPR_FN (*from_p));
      CALL_EXPR_FN (*from_p) = TREE_OPERAND (CALL_EXPR_FN (*from_p), 0);
      STRIP_USELESS_TYPE_CONVERSION (CALL_EXPR_FN (*from_p));
      assign = gimple_build_call_from_tree (*from_p);
      gimple_call_set_fntype (assign, TREE_TYPE (fnptrtype));
      notice_special_calls (assign);
      if (!gimple_call_noreturn_p (assign))
	gimple_call_set_lhs (assign, *to_p);
    }
  else
    {
      assign = gimple_build_assign (*to_p, *from_p);
      gimple_set_location (assign, EXPR_LOCATION (*expr_p));
    }

  if (gimplify_ctxp->into_ssa && is_gimple_reg (*to_p))
    {
      /* We should have got an SSA name from the start.  */
      gcc_assert (TREE_CODE (*to_p) == SSA_NAME);
    }

  gimplify_seq_add_stmt (pre_p, assign);
  gsi = gsi_last (*pre_p);
  /* Don't fold stmts inside of target construct.  We'll do it
     during omplower pass instead.  */
  struct gimplify_omp_ctx *ctx;
  for (ctx = gimplify_omp_ctxp; ctx; ctx = ctx->outer_context)
    if (ctx->region_type == ORT_TARGET)
      break;
  if (ctx == NULL)
    fold_stmt (&gsi);

  if (want_value)
    {
      *expr_p = TREE_THIS_VOLATILE (*to_p) ? *from_p : unshare_expr (*to_p);
      return GS_OK;
    }
  else
    *expr_p = NULL;

  return GS_ALL_DONE;
}

/* Gimplify a comparison between two variable-sized objects.  Do this
   with a call to BUILT_IN_MEMCMP.  */

static enum gimplify_status
gimplify_variable_sized_compare (tree *expr_p)
{
  location_t loc = EXPR_LOCATION (*expr_p);
  tree op0 = TREE_OPERAND (*expr_p, 0);
  tree op1 = TREE_OPERAND (*expr_p, 1);
  tree t, arg, dest, src, expr;

  arg = TYPE_SIZE_UNIT (TREE_TYPE (op0));
  arg = unshare_expr (arg);
  arg = SUBSTITUTE_PLACEHOLDER_IN_EXPR (arg, op0);
  src = build_fold_addr_expr_loc (loc, op1);
  dest = build_fold_addr_expr_loc (loc, op0);
  t = builtin_decl_implicit (BUILT_IN_MEMCMP);
  t = build_call_expr_loc (loc, t, 3, dest, src, arg);

  expr
    = build2 (TREE_CODE (*expr_p), TREE_TYPE (*expr_p), t, integer_zero_node);
  SET_EXPR_LOCATION (expr, loc);
  *expr_p = expr;

  return GS_OK;
}

/* Gimplify a comparison between two aggregate objects of integral scalar
   mode as a comparison between the bitwise equivalent scalar values.  */

static enum gimplify_status
gimplify_scalar_mode_aggregate_compare (tree *expr_p)
{
  location_t loc = EXPR_LOCATION (*expr_p);
  tree op0 = TREE_OPERAND (*expr_p, 0);
  tree op1 = TREE_OPERAND (*expr_p, 1);

  tree type = TREE_TYPE (op0);
  tree scalar_type = lang_hooks.types.type_for_mode (TYPE_MODE (type), 1);

  op0 = fold_build1_loc (loc, VIEW_CONVERT_EXPR, scalar_type, op0);
  op1 = fold_build1_loc (loc, VIEW_CONVERT_EXPR, scalar_type, op1);

  *expr_p
    = fold_build2_loc (loc, TREE_CODE (*expr_p), TREE_TYPE (*expr_p), op0, op1);

  return GS_OK;
}

/* Gimplify an expression sequence.  This function gimplifies each
   expression and rewrites the original expression with the last
   expression of the sequence in GIMPLE form.

   PRE_P points to the list where the side effects for all the
       expressions in the sequence will be emitted.

   WANT_VALUE is true when the result of the last COMPOUND_EXPR is used.  */

static enum gimplify_status
gimplify_compound_expr (tree *expr_p, gimple_seq *pre_p, bool want_value)
{
  tree t = *expr_p;

  do
    {
      tree *sub_p = &TREE_OPERAND (t, 0);

      if (TREE_CODE (*sub_p) == COMPOUND_EXPR)
	gimplify_compound_expr (sub_p, pre_p, false);
      else
	gimplify_stmt (sub_p, pre_p);

      t = TREE_OPERAND (t, 1);
    }
  while (TREE_CODE (t) == COMPOUND_EXPR);

  *expr_p = t;
  if (want_value)
    return GS_OK;
  else
    {
      gimplify_stmt (expr_p, pre_p);
      return GS_ALL_DONE;
    }
}

/* Gimplify a SAVE_EXPR node.  EXPR_P points to the expression to
   gimplify.  After gimplification, EXPR_P will point to a new temporary
   that holds the original value of the SAVE_EXPR node.

   PRE_P points to the list where side effects that must happen before
   *EXPR_P should be stored.  */

static enum gimplify_status
gimplify_save_expr (tree *expr_p, gimple_seq *pre_p, gimple_seq *post_p)
{
  enum gimplify_status ret = GS_ALL_DONE;
  tree val;

  gcc_assert (TREE_CODE (*expr_p) == SAVE_EXPR);
  val = TREE_OPERAND (*expr_p, 0);

  /* If the SAVE_EXPR has not been resolved, then evaluate it once.  */
  if (!SAVE_EXPR_RESOLVED_P (*expr_p))
    {
      /* The operand may be a void-valued expression such as SAVE_EXPRs
	 generated by the Java frontend for class initialization.  It is
	 being executed only for its side-effects.  */
      if (TREE_TYPE (val) == void_type_node)
	{
	  ret = gimplify_expr (&TREE_OPERAND (*expr_p, 0), pre_p, post_p,
			       is_gimple_stmt, fb_none);
	  val = NULL;
	}
      else
	val = get_initialized_tmp_var (val, pre_p, post_p);

      TREE_OPERAND (*expr_p, 0) = val;
      SAVE_EXPR_RESOLVED_P (*expr_p) = 1;
    }

  *expr_p = val;

  return ret;
}

/* Rewrite the ADDR_EXPR node pointed to by EXPR_P

      unary_expr
	      : ...
	      | '&' varname
	      ...

    PRE_P points to the list where side effects that must happen before
	*EXPR_P should be stored.

    POST_P points to the list where side effects that must happen after
	*EXPR_P should be stored.  */

static enum gimplify_status
gimplify_addr_expr (tree *expr_p, gimple_seq *pre_p, gimple_seq *post_p)
{
  tree expr = *expr_p;
  tree op0 = TREE_OPERAND (expr, 0);
  enum gimplify_status ret;
  location_t loc = EXPR_LOCATION (*expr_p);

  switch (TREE_CODE (op0))
    {
    case INDIRECT_REF:
    do_indirect_ref:
      /* Check if we are dealing with an expression of the form '&*ptr'.
	 While the front end folds away '&*ptr' into 'ptr', these
	 expressions may be generated internally by the compiler (e.g.,
	 builtins like __builtin_va_end).  */
      /* Caution: the silent array decomposition semantics we allow for
	 ADDR_EXPR means we can't always discard the pair.  */
      /* Gimplification of the ADDR_EXPR operand may drop
	 cv-qualification conversions, so make sure we add them if
	 needed.  */
      {
	tree op00 = TREE_OPERAND (op0, 0);
	tree t_expr = TREE_TYPE (expr);
	tree t_op00 = TREE_TYPE (op00);

        if (!useless_type_conversion_p (t_expr, t_op00))
	  op00 = fold_convert_loc (loc, TREE_TYPE (expr), op00);
        *expr_p = op00;
        ret = GS_OK;
      }
      break;

    case VIEW_CONVERT_EXPR:
      /* Take the address of our operand and then convert it to the type of
	 this ADDR_EXPR.

	 ??? The interactions of VIEW_CONVERT_EXPR and aliasing is not at
	 all clear.  The impact of this transformation is even less clear.  */

      /* If the operand is a useless conversion, look through it.  Doing so
	 guarantees that the ADDR_EXPR and its operand will remain of the
	 same type.  */
      if (tree_ssa_useless_type_conversion (TREE_OPERAND (op0, 0)))
	op0 = TREE_OPERAND (op0, 0);

      *expr_p = fold_convert_loc (loc, TREE_TYPE (expr),
				  build_fold_addr_expr_loc (loc,
							TREE_OPERAND (op0, 0)));
      ret = GS_OK;
      break;

    default:
      /* We use fb_either here because the C frontend sometimes takes
	 the address of a call that returns a struct; see
	 gcc.dg/c99-array-lval-1.c.  The gimplifier will correctly make
	 the implied temporary explicit.  */

      /* Make the operand addressable.  */
      ret = gimplify_expr (&TREE_OPERAND (expr, 0), pre_p, post_p,
			   is_gimple_addressable, fb_either);
      if (ret == GS_ERROR)
	break;

      /* Then mark it.  Beware that it may not be possible to do so directly
	 if a temporary has been created by the gimplification.  */
      prepare_gimple_addressable (&TREE_OPERAND (expr, 0), pre_p);

      op0 = TREE_OPERAND (expr, 0);

      /* For various reasons, the gimplification of the expression
	 may have made a new INDIRECT_REF.  */
      if (TREE_CODE (op0) == INDIRECT_REF)
	goto do_indirect_ref;

      mark_addressable (TREE_OPERAND (expr, 0));

      /* The FEs may end up building ADDR_EXPRs early on a decl with
	 an incomplete type.  Re-build ADDR_EXPRs in canonical form
	 here.  */
      if (!types_compatible_p (TREE_TYPE (op0), TREE_TYPE (TREE_TYPE (expr))))
	*expr_p = build_fold_addr_expr (op0);

      /* Make sure TREE_CONSTANT and TREE_SIDE_EFFECTS are set properly.  */
      recompute_tree_invariant_for_addr_expr (*expr_p);

      /* If we re-built the ADDR_EXPR add a conversion to the original type
         if required.  */
      if (!useless_type_conversion_p (TREE_TYPE (expr), TREE_TYPE (*expr_p)))
	*expr_p = fold_convert (TREE_TYPE (expr), *expr_p);

      break;
    }

  return ret;
}

/* Gimplify the operands of an ASM_EXPR.  Input operands should be a gimple
   value; output operands should be a gimple lvalue.  */

static enum gimplify_status
gimplify_asm_expr (tree *expr_p, gimple_seq *pre_p, gimple_seq *post_p)
{
  tree expr;
  int noutputs;
  const char **oconstraints;
  int i;
  tree link;
  const char *constraint;
  bool allows_mem, allows_reg, is_inout;
  enum gimplify_status ret, tret;
  gimple stmt;
  vec<tree, va_gc> *inputs;
  vec<tree, va_gc> *outputs;
  vec<tree, va_gc> *clobbers;
  vec<tree, va_gc> *labels;
  tree link_next;

  expr = *expr_p;
  noutputs = list_length (ASM_OUTPUTS (expr));
  oconstraints = (const char **) alloca ((noutputs) * sizeof (const char *));

  inputs = NULL;
  outputs = NULL;
  clobbers = NULL;
  labels = NULL;

  ret = GS_ALL_DONE;
  link_next = NULL_TREE;
  for (i = 0, link = ASM_OUTPUTS (expr); link; ++i, link = link_next)
    {
      bool ok;
      size_t constraint_len;

      link_next = TREE_CHAIN (link);

      oconstraints[i]
	= constraint
	= TREE_STRING_POINTER (TREE_VALUE (TREE_PURPOSE (link)));
      constraint_len = strlen (constraint);
      if (constraint_len == 0)
        continue;

      ok = parse_output_constraint (&constraint, i, 0, 0,
				    &allows_mem, &allows_reg, &is_inout);
      if (!ok)
	{
	  ret = GS_ERROR;
	  is_inout = false;
	}

      if (!allows_reg && allows_mem)
	mark_addressable (TREE_VALUE (link));

      tret = gimplify_expr (&TREE_VALUE (link), pre_p, post_p,
			    is_inout ? is_gimple_min_lval : is_gimple_lvalue,
			    fb_lvalue | fb_mayfail);
      if (tret == GS_ERROR)
	{
	  error ("invalid lvalue in asm output %d", i);
	  ret = tret;
	}

      vec_safe_push (outputs, link);
      TREE_CHAIN (link) = NULL_TREE;

      if (is_inout)
	{
	  /* An input/output operand.  To give the optimizers more
	     flexibility, split it into separate input and output
 	     operands.  */
	  tree input;
	  char buf[10];

	  /* Turn the in/out constraint into an output constraint.  */
	  char *p = xstrdup (constraint);
	  p[0] = '=';
	  TREE_VALUE (TREE_PURPOSE (link)) = build_string (constraint_len, p);

	  /* And add a matching input constraint.  */
	  if (allows_reg)
	    {
	      sprintf (buf, "%d", i);

	      /* If there are multiple alternatives in the constraint,
		 handle each of them individually.  Those that allow register
		 will be replaced with operand number, the others will stay
		 unchanged.  */
	      if (strchr (p, ',') != NULL)
		{
		  size_t len = 0, buflen = strlen (buf);
		  char *beg, *end, *str, *dst;

		  for (beg = p + 1;;)
		    {
		      end = strchr (beg, ',');
		      if (end == NULL)
			end = strchr (beg, '\0');
		      if ((size_t) (end - beg) < buflen)
			len += buflen + 1;
		      else
			len += end - beg + 1;
		      if (*end)
			beg = end + 1;
		      else
			break;
		    }

		  str = (char *) alloca (len);
		  for (beg = p + 1, dst = str;;)
		    {
		      const char *tem;
		      bool mem_p, reg_p, inout_p;

		      end = strchr (beg, ',');
		      if (end)
			*end = '\0';
		      beg[-1] = '=';
		      tem = beg - 1;
		      parse_output_constraint (&tem, i, 0, 0,
					       &mem_p, &reg_p, &inout_p);
		      if (dst != str)
			*dst++ = ',';
		      if (reg_p)
			{
			  memcpy (dst, buf, buflen);
			  dst += buflen;
			}
		      else
			{
			  if (end)
			    len = end - beg;
			  else
			    len = strlen (beg);
			  memcpy (dst, beg, len);
			  dst += len;
			}
		      if (end)
			beg = end + 1;
		      else
			break;
		    }
		  *dst = '\0';
		  input = build_string (dst - str, str);
		}
	      else
		input = build_string (strlen (buf), buf);
	    }
	  else
	    input = build_string (constraint_len - 1, constraint + 1);

	  free (p);

	  input = build_tree_list (build_tree_list (NULL_TREE, input),
				   unshare_expr (TREE_VALUE (link)));
	  ASM_INPUTS (expr) = chainon (ASM_INPUTS (expr), input);
	}
    }

  link_next = NULL_TREE;
  for (link = ASM_INPUTS (expr); link; ++i, link = link_next)
    {
      link_next = TREE_CHAIN (link);
      constraint = TREE_STRING_POINTER (TREE_VALUE (TREE_PURPOSE (link)));
      parse_input_constraint (&constraint, 0, 0, noutputs, 0,
			      oconstraints, &allows_mem, &allows_reg);

      /* If we can't make copies, we can only accept memory.  */
      if (TREE_ADDRESSABLE (TREE_TYPE (TREE_VALUE (link))))
	{
	  if (allows_mem)
	    allows_reg = 0;
	  else
	    {
	      error ("impossible constraint in %<asm%>");
	      error ("non-memory input %d must stay in memory", i);
	      return GS_ERROR;
	    }
	}

      /* If the operand is a memory input, it should be an lvalue.  */
      if (!allows_reg && allows_mem)
	{
	  tree inputv = TREE_VALUE (link);
	  STRIP_NOPS (inputv);
	  if (TREE_CODE (inputv) == PREDECREMENT_EXPR
	      || TREE_CODE (inputv) == PREINCREMENT_EXPR
	      || TREE_CODE (inputv) == POSTDECREMENT_EXPR
	      || TREE_CODE (inputv) == POSTINCREMENT_EXPR)
	    TREE_VALUE (link) = error_mark_node;
	  tret = gimplify_expr (&TREE_VALUE (link), pre_p, post_p,
				is_gimple_lvalue, fb_lvalue | fb_mayfail);
	  mark_addressable (TREE_VALUE (link));
	  if (tret == GS_ERROR)
	    {
	      if (EXPR_HAS_LOCATION (TREE_VALUE (link)))
	        input_location = EXPR_LOCATION (TREE_VALUE (link));
	      error ("memory input %d is not directly addressable", i);
	      ret = tret;
	    }
	}
      else
	{
	  tret = gimplify_expr (&TREE_VALUE (link), pre_p, post_p,
				is_gimple_asm_val, fb_rvalue);
	  if (tret == GS_ERROR)
	    ret = tret;
	}

      TREE_CHAIN (link) = NULL_TREE;
      vec_safe_push (inputs, link);
    }

  link_next = NULL_TREE;
  for (link = ASM_CLOBBERS (expr); link; ++i, link = link_next)
    {
      link_next = TREE_CHAIN (link);
      TREE_CHAIN (link) = NULL_TREE;
      vec_safe_push (clobbers, link);
    }

  link_next = NULL_TREE;
  for (link = ASM_LABELS (expr); link; ++i, link = link_next)
    {
      link_next = TREE_CHAIN (link);
      TREE_CHAIN (link) = NULL_TREE;
      vec_safe_push (labels, link);
    }

  /* Do not add ASMs with errors to the gimple IL stream.  */
  if (ret != GS_ERROR)
    {
      stmt = gimple_build_asm_vec (TREE_STRING_POINTER (ASM_STRING (expr)),
				   inputs, outputs, clobbers, labels);

      gimple_asm_set_volatile (stmt, ASM_VOLATILE_P (expr));
      gimple_asm_set_input (stmt, ASM_INPUT_P (expr));

      gimplify_seq_add_stmt (pre_p, stmt);
    }

  return ret;
}

/* Gimplify a CLEANUP_POINT_EXPR.  Currently this works by adding
   GIMPLE_WITH_CLEANUP_EXPRs to the prequeue as we encounter cleanups while
   gimplifying the body, and converting them to TRY_FINALLY_EXPRs when we
   return to this function.

   FIXME should we complexify the prequeue handling instead?  Or use flags
   for all the cleanups and let the optimizer tighten them up?  The current
   code seems pretty fragile; it will break on a cleanup within any
   non-conditional nesting.  But any such nesting would be broken, anyway;
   we can't write a TRY_FINALLY_EXPR that starts inside a nesting construct
   and continues out of it.  We can do that at the RTL level, though, so
   having an optimizer to tighten up try/finally regions would be a Good
   Thing.  */

static enum gimplify_status
gimplify_cleanup_point_expr (tree *expr_p, gimple_seq *pre_p)
{
  gimple_stmt_iterator iter;
  gimple_seq body_sequence = NULL;

  tree temp = voidify_wrapper_expr (*expr_p, NULL);

  /* We only care about the number of conditions between the innermost
     CLEANUP_POINT_EXPR and the cleanup.  So save and reset the count and
     any cleanups collected outside the CLEANUP_POINT_EXPR.  */
  int old_conds = gimplify_ctxp->conditions;
  gimple_seq old_cleanups = gimplify_ctxp->conditional_cleanups;
  bool old_in_cleanup_point_expr = gimplify_ctxp->in_cleanup_point_expr;
  gimplify_ctxp->conditions = 0;
  gimplify_ctxp->conditional_cleanups = NULL;
  gimplify_ctxp->in_cleanup_point_expr = true;

  gimplify_stmt (&TREE_OPERAND (*expr_p, 0), &body_sequence);

  gimplify_ctxp->conditions = old_conds;
  gimplify_ctxp->conditional_cleanups = old_cleanups;
  gimplify_ctxp->in_cleanup_point_expr = old_in_cleanup_point_expr;

  for (iter = gsi_start (body_sequence); !gsi_end_p (iter); )
    {
      gimple wce = gsi_stmt (iter);

      if (gimple_code (wce) == GIMPLE_WITH_CLEANUP_EXPR)
	{
	  if (gsi_one_before_end_p (iter))
	    {
              /* Note that gsi_insert_seq_before and gsi_remove do not
                 scan operands, unlike some other sequence mutators.  */
	      if (!gimple_wce_cleanup_eh_only (wce))
		gsi_insert_seq_before_without_update (&iter,
						      gimple_wce_cleanup (wce),
						      GSI_SAME_STMT);
	      gsi_remove (&iter, true);
	      break;
	    }
	  else
	    {
	      gimple gtry;
	      gimple_seq seq;
	      enum gimple_try_flags kind;

	      if (gimple_wce_cleanup_eh_only (wce))
		kind = GIMPLE_TRY_CATCH;
	      else
		kind = GIMPLE_TRY_FINALLY;
	      seq = gsi_split_seq_after (iter);

	      gtry = gimple_build_try (seq, gimple_wce_cleanup (wce), kind);
              /* Do not use gsi_replace here, as it may scan operands.
                 We want to do a simple structural modification only.  */
	      gsi_set_stmt (&iter, gtry);
	      iter = gsi_start (gtry->gimple_try.eval);
	    }
	}
      else
	gsi_next (&iter);
    }

  gimplify_seq_add_seq (pre_p, body_sequence);
  if (temp)
    {
      *expr_p = temp;
      return GS_OK;
    }
  else
    {
      *expr_p = NULL;
      return GS_ALL_DONE;
    }
}

/* Insert a cleanup marker for gimplify_cleanup_point_expr.  CLEANUP
   is the cleanup action required.  EH_ONLY is true if the cleanup should
   only be executed if an exception is thrown, not on normal exit.  */

static void
gimple_push_cleanup (tree var, tree cleanup, bool eh_only, gimple_seq *pre_p)
{
  gimple wce;
  gimple_seq cleanup_stmts = NULL;

  /* Errors can result in improperly nested cleanups.  Which results in
     confusion when trying to resolve the GIMPLE_WITH_CLEANUP_EXPR.  */
  if (seen_error ())
    return;

  if (gimple_conditional_context ())
    {
      /* If we're in a conditional context, this is more complex.  We only
	 want to run the cleanup if we actually ran the initialization that
	 necessitates it, but we want to run it after the end of the
	 conditional context.  So we wrap the try/finally around the
	 condition and use a flag to determine whether or not to actually
	 run the destructor.  Thus

	   test ? f(A()) : 0

	 becomes (approximately)

	   flag = 0;
	   try {
	     if (test) { A::A(temp); flag = 1; val = f(temp); }
	     else { val = 0; }
	   } finally {
	     if (flag) A::~A(temp);
	   }
	   val
      */
      tree flag = create_tmp_var (boolean_type_node, "cleanup");
      gimple ffalse = gimple_build_assign (flag, boolean_false_node);
      gimple ftrue = gimple_build_assign (flag, boolean_true_node);

      cleanup = build3 (COND_EXPR, void_type_node, flag, cleanup, NULL);
      gimplify_stmt (&cleanup, &cleanup_stmts);
      wce = gimple_build_wce (cleanup_stmts);

      gimplify_seq_add_stmt (&gimplify_ctxp->conditional_cleanups, ffalse);
      gimplify_seq_add_stmt (&gimplify_ctxp->conditional_cleanups, wce);
      gimplify_seq_add_stmt (pre_p, ftrue);

      /* Because of this manipulation, and the EH edges that jump
	 threading cannot redirect, the temporary (VAR) will appear
	 to be used uninitialized.  Don't warn.  */
      TREE_NO_WARNING (var) = 1;
    }
  else
    {
      gimplify_stmt (&cleanup, &cleanup_stmts);
      wce = gimple_build_wce (cleanup_stmts);
      gimple_wce_set_cleanup_eh_only (wce, eh_only);
      gimplify_seq_add_stmt (pre_p, wce);
    }
}

/* Gimplify a TARGET_EXPR which doesn't appear on the rhs of an INIT_EXPR.  */

static enum gimplify_status
gimplify_target_expr (tree *expr_p, gimple_seq *pre_p, gimple_seq *post_p)
{
  tree targ = *expr_p;
  tree temp = TARGET_EXPR_SLOT (targ);
  tree init = TARGET_EXPR_INITIAL (targ);
  enum gimplify_status ret;

  if (init)
    {
      tree cleanup = NULL_TREE;

      /* TARGET_EXPR temps aren't part of the enclosing block, so add it
	 to the temps list.  Handle also variable length TARGET_EXPRs.  */
      if (TREE_CODE (DECL_SIZE (temp)) != INTEGER_CST)
	{
	  if (!TYPE_SIZES_GIMPLIFIED (TREE_TYPE (temp)))
	    gimplify_type_sizes (TREE_TYPE (temp), pre_p);
	  gimplify_vla_decl (temp, pre_p);
	}
      else
	gimple_add_tmp_var (temp);

      /* If TARGET_EXPR_INITIAL is void, then the mere evaluation of the
	 expression is supposed to initialize the slot.  */
      if (VOID_TYPE_P (TREE_TYPE (init)))
	ret = gimplify_expr (&init, pre_p, post_p, is_gimple_stmt, fb_none);
      else
	{
	  tree init_expr = build2 (INIT_EXPR, void_type_node, temp, init);
	  init = init_expr;
	  ret = gimplify_expr (&init, pre_p, post_p, is_gimple_stmt, fb_none);
	  init = NULL;
	  ggc_free (init_expr);
	}
      if (ret == GS_ERROR)
	{
	  /* PR c++/28266 Make sure this is expanded only once. */
	  TARGET_EXPR_INITIAL (targ) = NULL_TREE;
	  return GS_ERROR;
	}
      if (init)
	gimplify_and_add (init, pre_p);

      /* If needed, push the cleanup for the temp.  */
      if (TARGET_EXPR_CLEANUP (targ))
	{
	  if (CLEANUP_EH_ONLY (targ))
	    gimple_push_cleanup (temp, TARGET_EXPR_CLEANUP (targ),
				 CLEANUP_EH_ONLY (targ), pre_p);
	  else
	    cleanup = TARGET_EXPR_CLEANUP (targ);
	}

      /* Add a clobber for the temporary going out of scope, like
	 gimplify_bind_expr.  */
      if (gimplify_ctxp->in_cleanup_point_expr
	  && needs_to_live_in_memory (temp)
	  && flag_stack_reuse == SR_ALL)
	{
	  tree clobber = build_constructor (TREE_TYPE (temp),
					    NULL);
	  TREE_THIS_VOLATILE (clobber) = true;
	  clobber = build2 (MODIFY_EXPR, TREE_TYPE (temp), temp, clobber);
	  if (cleanup)
	    cleanup = build2 (COMPOUND_EXPR, void_type_node, cleanup,
			      clobber);
	  else
	    cleanup = clobber;
	}

      if (cleanup)
	gimple_push_cleanup (temp, cleanup, false, pre_p);

      /* Only expand this once.  */
      TREE_OPERAND (targ, 3) = init;
      TARGET_EXPR_INITIAL (targ) = NULL_TREE;
    }
  else
    /* We should have expanded this before.  */
    gcc_assert (DECL_SEEN_IN_BIND_EXPR_P (temp));

  *expr_p = temp;
  return GS_OK;
}

/* Gimplification of expression trees.  */

/* Gimplify an expression which appears at statement context.  The
   corresponding GIMPLE statements are added to *SEQ_P.  If *SEQ_P is
   NULL, a new sequence is allocated.

   Return true if we actually added a statement to the queue.  */

bool
gimplify_stmt (tree *stmt_p, gimple_seq *seq_p)
{
  gimple_seq_node last;

  last = gimple_seq_last (*seq_p);
  gimplify_expr (stmt_p, seq_p, NULL, is_gimple_stmt, fb_none);
  return last != gimple_seq_last (*seq_p);
}

/* Add FIRSTPRIVATE entries for DECL in the OpenMP the surrounding parallels
   to CTX.  If entries already exist, force them to be some flavor of private.
   If there is no enclosing parallel, do nothing.  */

void
omp_firstprivatize_variable (struct gimplify_omp_ctx *ctx, tree decl)
{
  splay_tree_node n;

  if (decl == NULL || !DECL_P (decl))
    return;

  do
    {
      n = splay_tree_lookup (ctx->variables, (splay_tree_key)decl);
      if (n != NULL)
	{
	  if (n->value & GOVD_SHARED)
	    n->value = GOVD_FIRSTPRIVATE | (n->value & GOVD_SEEN);
	  else if (n->value & GOVD_MAP)
	    n->value |= GOVD_MAP_TO_ONLY;
	  else
	    return;
	}
      else if (ctx->region_type == ORT_TARGET)
	omp_add_variable (ctx, decl, GOVD_MAP | GOVD_MAP_TO_ONLY);
      else if (ctx->region_type != ORT_WORKSHARE
	       && ctx->region_type != ORT_SIMD
	       && ctx->region_type != ORT_TARGET_DATA)
	omp_add_variable (ctx, decl, GOVD_FIRSTPRIVATE);

      ctx = ctx->outer_context;
    }
  while (ctx);
}

/* Similarly for each of the type sizes of TYPE.  */

static void
omp_firstprivatize_type_sizes (struct gimplify_omp_ctx *ctx, tree type)
{
  if (type == NULL || type == error_mark_node)
    return;
  type = TYPE_MAIN_VARIANT (type);

  if (pointer_set_insert (ctx->privatized_types, type))
    return;

  switch (TREE_CODE (type))
    {
    case INTEGER_TYPE:
    case ENUMERAL_TYPE:
    case BOOLEAN_TYPE:
    case REAL_TYPE:
    case FIXED_POINT_TYPE:
      omp_firstprivatize_variable (ctx, TYPE_MIN_VALUE (type));
      omp_firstprivatize_variable (ctx, TYPE_MAX_VALUE (type));
      break;

    case ARRAY_TYPE:
      omp_firstprivatize_type_sizes (ctx, TREE_TYPE (type));
      omp_firstprivatize_type_sizes (ctx, TYPE_DOMAIN (type));
      break;

    case RECORD_TYPE:
    case UNION_TYPE:
    case QUAL_UNION_TYPE:
      {
	tree field;
	for (field = TYPE_FIELDS (type); field; field = DECL_CHAIN (field))
	  if (TREE_CODE (field) == FIELD_DECL)
	    {
	      omp_firstprivatize_variable (ctx, DECL_FIELD_OFFSET (field));
	      omp_firstprivatize_type_sizes (ctx, TREE_TYPE (field));
	    }
      }
      break;

    case POINTER_TYPE:
    case REFERENCE_TYPE:
      omp_firstprivatize_type_sizes (ctx, TREE_TYPE (type));
      break;

    default:
      break;
    }

  omp_firstprivatize_variable (ctx, TYPE_SIZE (type));
  omp_firstprivatize_variable (ctx, TYPE_SIZE_UNIT (type));
  lang_hooks.types.omp_firstprivatize_type_sizes (ctx, type);
}

/* Add an entry for DECL in the OpenMP context CTX with FLAGS.  */

static void
omp_add_variable (struct gimplify_omp_ctx *ctx, tree decl, unsigned int flags)
{
  splay_tree_node n;
  unsigned int nflags;
  tree t;

  if (error_operand_p (decl))
    return;

  /* Never elide decls whose type has TREE_ADDRESSABLE set.  This means
     there are constructors involved somewhere.  */
  if (TREE_ADDRESSABLE (TREE_TYPE (decl))
      || TYPE_NEEDS_CONSTRUCTING (TREE_TYPE (decl)))
    flags |= GOVD_SEEN;

  n = splay_tree_lookup (ctx->variables, (splay_tree_key)decl);
  if (n != NULL && n->value != GOVD_ALIGNED)
    {
      /* We shouldn't be re-adding the decl with the same data
	 sharing class.  */
      gcc_assert ((n->value & GOVD_DATA_SHARE_CLASS & flags) == 0);
      /* The only combination of data sharing classes we should see is
	 FIRSTPRIVATE and LASTPRIVATE.  */
      nflags = n->value | flags;
      gcc_assert ((nflags & GOVD_DATA_SHARE_CLASS)
		  == (GOVD_FIRSTPRIVATE | GOVD_LASTPRIVATE)
		  || (flags & GOVD_DATA_SHARE_CLASS) == 0);
      n->value = nflags;
      return;
    }

  /* When adding a variable-sized variable, we have to handle all sorts
     of additional bits of data: the pointer replacement variable, and
     the parameters of the type.  */
  if (DECL_SIZE (decl) && TREE_CODE (DECL_SIZE (decl)) != INTEGER_CST)
    {
      /* Add the pointer replacement variable as PRIVATE if the variable
	 replacement is private, else FIRSTPRIVATE since we'll need the
	 address of the original variable either for SHARED, or for the
	 copy into or out of the context.  */
      if (!(flags & GOVD_LOCAL))
	{
	  nflags = flags & GOVD_MAP
		   ? GOVD_MAP | GOVD_MAP_TO_ONLY | GOVD_EXPLICIT
		   : flags & GOVD_PRIVATE ? GOVD_PRIVATE : GOVD_FIRSTPRIVATE;
	  nflags |= flags & GOVD_SEEN;
	  t = DECL_VALUE_EXPR (decl);
	  gcc_assert (TREE_CODE (t) == INDIRECT_REF);
	  t = TREE_OPERAND (t, 0);
	  gcc_assert (DECL_P (t));
	  omp_add_variable (ctx, t, nflags);
	}

      /* Add all of the variable and type parameters (which should have
	 been gimplified to a formal temporary) as FIRSTPRIVATE.  */
      omp_firstprivatize_variable (ctx, DECL_SIZE_UNIT (decl));
      omp_firstprivatize_variable (ctx, DECL_SIZE (decl));
      omp_firstprivatize_type_sizes (ctx, TREE_TYPE (decl));

      /* The variable-sized variable itself is never SHARED, only some form
	 of PRIVATE.  The sharing would take place via the pointer variable
	 which we remapped above.  */
      if (flags & GOVD_SHARED)
	flags = GOVD_PRIVATE | GOVD_DEBUG_PRIVATE
		| (flags & (GOVD_SEEN | GOVD_EXPLICIT));

      /* We're going to make use of the TYPE_SIZE_UNIT at least in the
	 alloca statement we generate for the variable, so make sure it
	 is available.  This isn't automatically needed for the SHARED
	 case, since we won't be allocating local storage then.
	 For local variables TYPE_SIZE_UNIT might not be gimplified yet,
	 in this case omp_notice_variable will be called later
	 on when it is gimplified.  */
      else if (! (flags & (GOVD_LOCAL | GOVD_MAP))
	       && DECL_P (TYPE_SIZE_UNIT (TREE_TYPE (decl))))
	omp_notice_variable (ctx, TYPE_SIZE_UNIT (TREE_TYPE (decl)), true);
    }
  else if ((flags & (GOVD_MAP | GOVD_LOCAL)) == 0
	   && lang_hooks.decls.omp_privatize_by_reference (decl))
    {
      omp_firstprivatize_type_sizes (ctx, TREE_TYPE (decl));

      /* Similar to the direct variable sized case above, we'll need the
	 size of references being privatized.  */
      if ((flags & GOVD_SHARED) == 0)
	{
	  t = TYPE_SIZE_UNIT (TREE_TYPE (TREE_TYPE (decl)));
	  if (TREE_CODE (t) != INTEGER_CST)
	    omp_notice_variable (ctx, t, true);
	}
    }

  if (n != NULL)
    n->value |= flags;
  else
    splay_tree_insert (ctx->variables, (splay_tree_key)decl, flags);
}

/* Notice a threadprivate variable DECL used in OpenMP context CTX.
   This just prints out diagnostics about threadprivate variable uses
   in untied tasks.  If DECL2 is non-NULL, prevent this warning
   on that variable.  */

static bool
omp_notice_threadprivate_variable (struct gimplify_omp_ctx *ctx, tree decl,
				   tree decl2)
{
  splay_tree_node n;
  struct gimplify_omp_ctx *octx;

  for (octx = ctx; octx; octx = octx->outer_context)
    if (octx->region_type == ORT_TARGET)
      {
	n = splay_tree_lookup (octx->variables, (splay_tree_key)decl);
	if (n == NULL)
	  {
	    error ("threadprivate variable %qE used in target region",
		   DECL_NAME (decl));
	    error_at (octx->location, "enclosing target region");
	    splay_tree_insert (octx->variables, (splay_tree_key)decl, 0);
	  }
	if (decl2)
	  splay_tree_insert (octx->variables, (splay_tree_key)decl2, 0);
      }

  if (ctx->region_type != ORT_UNTIED_TASK)
    return false;
  n = splay_tree_lookup (ctx->variables, (splay_tree_key)decl);
  if (n == NULL)
    {
      error ("threadprivate variable %qE used in untied task",
	     DECL_NAME (decl));
      error_at (ctx->location, "enclosing task");
      splay_tree_insert (ctx->variables, (splay_tree_key)decl, 0);
    }
  if (decl2)
    splay_tree_insert (ctx->variables, (splay_tree_key)decl2, 0);
  return false;
}

/* Record the fact that DECL was used within the OpenMP context CTX.
   IN_CODE is true when real code uses DECL, and false when we should
   merely emit default(none) errors.  Return true if DECL is going to
   be remapped and thus DECL shouldn't be gimplified into its
   DECL_VALUE_EXPR (if any).  */

static bool
omp_notice_variable (struct gimplify_omp_ctx *ctx, tree decl, bool in_code)
{
  splay_tree_node n;
  unsigned flags = in_code ? GOVD_SEEN : 0;
  bool ret = false, shared;

  if (error_operand_p (decl))
    return false;

  /* Threadprivate variables are predetermined.  */
  if (is_global_var (decl))
    {
      if (DECL_THREAD_LOCAL_P (decl))
	return omp_notice_threadprivate_variable (ctx, decl, NULL_TREE);

      if (DECL_HAS_VALUE_EXPR_P (decl))
	{
	  tree value = get_base_address (DECL_VALUE_EXPR (decl));

	  if (value && DECL_P (value) && DECL_THREAD_LOCAL_P (value))
	    return omp_notice_threadprivate_variable (ctx, decl, value);
	}
    }

  n = splay_tree_lookup (ctx->variables, (splay_tree_key)decl);
  if (ctx->region_type == ORT_TARGET)
    {
      if (n == NULL)
	{
	  if (!lang_hooks.types.omp_mappable_type (TREE_TYPE (decl)))
	    {
	      error ("%qD referenced in target region does not have "
		     "a mappable type", decl);
	      omp_add_variable (ctx, decl, GOVD_MAP | GOVD_EXPLICIT | flags);
	    }
	  else
	    omp_add_variable (ctx, decl, GOVD_MAP | flags);
	}
      else
	n->value |= flags;
      ret = lang_hooks.decls.omp_disregard_value_expr (decl, true);
      goto do_outer;
    }

  if (n == NULL)
    {
      enum omp_clause_default_kind default_kind, kind;
      struct gimplify_omp_ctx *octx;

      if (ctx->region_type == ORT_WORKSHARE
	  || ctx->region_type == ORT_SIMD
	  || ctx->region_type == ORT_TARGET_DATA)
	goto do_outer;

      /* ??? Some compiler-generated variables (like SAVE_EXPRs) could be
	 remapped firstprivate instead of shared.  To some extent this is
	 addressed in omp_firstprivatize_type_sizes, but not effectively.  */
      default_kind = ctx->default_kind;
      kind = lang_hooks.decls.omp_predetermined_sharing (decl);
      if (kind != OMP_CLAUSE_DEFAULT_UNSPECIFIED)
	default_kind = kind;

      switch (default_kind)
	{
	case OMP_CLAUSE_DEFAULT_NONE:
	  if ((ctx->region_type & ORT_TASK) != 0)
	    {
	      error ("%qE not specified in enclosing task",
		     DECL_NAME (lang_hooks.decls.omp_report_decl (decl)));
	      error_at (ctx->location, "enclosing task");
	    }
	  else if (ctx->region_type == ORT_TEAMS)
	    {
	      error ("%qE not specified in enclosing teams construct",
		     DECL_NAME (lang_hooks.decls.omp_report_decl (decl)));
	      error_at (ctx->location, "enclosing teams construct");
	    }
	  else
	    {
	      error ("%qE not specified in enclosing parallel",
		     DECL_NAME (lang_hooks.decls.omp_report_decl (decl)));
	      error_at (ctx->location, "enclosing parallel");
	    }
	  /* FALLTHRU */
	case OMP_CLAUSE_DEFAULT_SHARED:
	  flags |= GOVD_SHARED;
	  break;
	case OMP_CLAUSE_DEFAULT_PRIVATE:
	  flags |= GOVD_PRIVATE;
	  break;
	case OMP_CLAUSE_DEFAULT_FIRSTPRIVATE:
	  flags |= GOVD_FIRSTPRIVATE;
	  break;
	case OMP_CLAUSE_DEFAULT_UNSPECIFIED:
	  /* decl will be either GOVD_FIRSTPRIVATE or GOVD_SHARED.  */
	  gcc_assert ((ctx->region_type & ORT_TASK) != 0);
	  if (ctx->outer_context)
	    omp_notice_variable (ctx->outer_context, decl, in_code);
	  for (octx = ctx->outer_context; octx; octx = octx->outer_context)
	    {
	      splay_tree_node n2;

	      if ((octx->region_type & (ORT_TARGET_DATA | ORT_TARGET)) != 0)
		continue;
	      n2 = splay_tree_lookup (octx->variables, (splay_tree_key) decl);
	      if (n2 && (n2->value & GOVD_DATA_SHARE_CLASS) != GOVD_SHARED)
		{
		  flags |= GOVD_FIRSTPRIVATE;
		  break;
		}
	      if ((octx->region_type & (ORT_PARALLEL | ORT_TEAMS)) != 0)
		break;
	    }
	  if (flags & GOVD_FIRSTPRIVATE)
	    break;
	  if (octx == NULL
	      && (TREE_CODE (decl) == PARM_DECL
		  || (!is_global_var (decl)
		      && DECL_CONTEXT (decl) == current_function_decl)))
	    {
	      flags |= GOVD_FIRSTPRIVATE;
	      break;
	    }
	  flags |= GOVD_SHARED;
	  break;
	default:
	  gcc_unreachable ();
	}

      if ((flags & GOVD_PRIVATE)
	  && lang_hooks.decls.omp_private_outer_ref (decl))
	flags |= GOVD_PRIVATE_OUTER_REF;

      omp_add_variable (ctx, decl, flags);

      shared = (flags & GOVD_SHARED) != 0;
      ret = lang_hooks.decls.omp_disregard_value_expr (decl, shared);
      goto do_outer;
    }

  if ((n->value & (GOVD_SEEN | GOVD_LOCAL)) == 0
      && (flags & (GOVD_SEEN | GOVD_LOCAL)) == GOVD_SEEN
      && DECL_SIZE (decl)
      && TREE_CODE (DECL_SIZE (decl)) != INTEGER_CST)
    {
      splay_tree_node n2;
      tree t = DECL_VALUE_EXPR (decl);
      gcc_assert (TREE_CODE (t) == INDIRECT_REF);
      t = TREE_OPERAND (t, 0);
      gcc_assert (DECL_P (t));
      n2 = splay_tree_lookup (ctx->variables, (splay_tree_key) t);
      n2->value |= GOVD_SEEN;
    }

  shared = ((flags | n->value) & GOVD_SHARED) != 0;
  ret = lang_hooks.decls.omp_disregard_value_expr (decl, shared);

  /* If nothing changed, there's nothing left to do.  */
  if ((n->value & flags) == flags)
    return ret;
  flags |= n->value;
  n->value = flags;

 do_outer:
  /* If the variable is private in the current context, then we don't
     need to propagate anything to an outer context.  */
  if ((flags & GOVD_PRIVATE) && !(flags & GOVD_PRIVATE_OUTER_REF))
    return ret;
  if (ctx->outer_context
      && omp_notice_variable (ctx->outer_context, decl, in_code))
    return true;
  return ret;
}

/* Verify that DECL is private within CTX.  If there's specific information
   to the contrary in the innermost scope, generate an error.  */

static bool
omp_is_private (struct gimplify_omp_ctx *ctx, tree decl, bool simd)
{
  splay_tree_node n;

  n = splay_tree_lookup (ctx->variables, (splay_tree_key)decl);
  if (n != NULL)
    {
      if (n->value & GOVD_SHARED)
	{
	  if (ctx == gimplify_omp_ctxp)
	    {
	      if (simd)
		error ("iteration variable %qE is predetermined linear",
		       DECL_NAME (decl));
	      else
		error ("iteration variable %qE should be private",
		       DECL_NAME (decl));
	      n->value = GOVD_PRIVATE;
	      return true;
	    }
	  else
	    return false;
	}
      else if ((n->value & GOVD_EXPLICIT) != 0
	       && (ctx == gimplify_omp_ctxp
		   || (ctx->region_type == ORT_COMBINED_PARALLEL
		       && gimplify_omp_ctxp->outer_context == ctx)))
	{
	  if ((n->value & GOVD_FIRSTPRIVATE) != 0)
	    error ("iteration variable %qE should not be firstprivate",
		   DECL_NAME (decl));
	  else if ((n->value & GOVD_REDUCTION) != 0)
	    error ("iteration variable %qE should not be reduction",
		   DECL_NAME (decl));
	  else if (simd && (n->value & GOVD_LASTPRIVATE) != 0)
	    error ("iteration variable %qE should not be lastprivate",
		   DECL_NAME (decl));
	  else if (simd && (n->value & GOVD_PRIVATE) != 0)
	    error ("iteration variable %qE should not be private",
		   DECL_NAME (decl));
	  else if (simd && (n->value & GOVD_LINEAR) != 0)
	    error ("iteration variable %qE is predetermined linear",
		   DECL_NAME (decl));
	}
      return (ctx == gimplify_omp_ctxp
	      || (ctx->region_type == ORT_COMBINED_PARALLEL
		  && gimplify_omp_ctxp->outer_context == ctx));
    }

  if (ctx->region_type != ORT_WORKSHARE
      && ctx->region_type != ORT_SIMD)
    return false;
  else if (ctx->outer_context)
    return omp_is_private (ctx->outer_context, decl, simd);
  return false;
}

/* Return true if DECL is private within a parallel region
   that binds to the current construct's context or in parallel
   region's REDUCTION clause.  */

static bool
omp_check_private (struct gimplify_omp_ctx *ctx, tree decl)
{
  splay_tree_node n;

  do
    {
      ctx = ctx->outer_context;
      if (ctx == NULL)
	return !(is_global_var (decl)
		 /* References might be private, but might be shared too.  */
		 || lang_hooks.decls.omp_privatize_by_reference (decl));

      if ((ctx->region_type & (ORT_TARGET | ORT_TARGET_DATA)) != 0)
	continue;

      n = splay_tree_lookup (ctx->variables, (splay_tree_key) decl);
      if (n != NULL)
	return (n->value & GOVD_SHARED) == 0;
    }
  while (ctx->region_type == ORT_WORKSHARE
	 || ctx->region_type == ORT_SIMD);
  return false;
}

/* Scan the OpenMP clauses in *LIST_P, installing mappings into a new
   and previous omp contexts.  */

static void
gimplify_scan_omp_clauses (tree *list_p, gimple_seq *pre_p,
			   enum omp_region_type region_type)
{
  struct gimplify_omp_ctx *ctx, *outer_ctx;
  struct gimplify_ctx gctx;
  tree c;

  ctx = new_omp_context (region_type);
  outer_ctx = ctx->outer_context;

  while ((c = *list_p) != NULL)
    {
      bool remove = false;
      bool notice_outer = true;
      const char *check_non_private = NULL;
      unsigned int flags;
      tree decl;

      switch (OMP_CLAUSE_CODE (c))
	{
	case OMP_CLAUSE_PRIVATE:
	  flags = GOVD_PRIVATE | GOVD_EXPLICIT;
	  if (lang_hooks.decls.omp_private_outer_ref (OMP_CLAUSE_DECL (c)))
	    {
	      flags |= GOVD_PRIVATE_OUTER_REF;
	      OMP_CLAUSE_PRIVATE_OUTER_REF (c) = 1;
	    }
	  else
	    notice_outer = false;
	  goto do_add;
	case OMP_CLAUSE_SHARED:
	  flags = GOVD_SHARED | GOVD_EXPLICIT;
	  goto do_add;
	case OMP_CLAUSE_FIRSTPRIVATE:
	  flags = GOVD_FIRSTPRIVATE | GOVD_EXPLICIT;
	  check_non_private = "firstprivate";
	  goto do_add;
	case OMP_CLAUSE_LASTPRIVATE:
	  flags = GOVD_LASTPRIVATE | GOVD_SEEN | GOVD_EXPLICIT;
	  check_non_private = "lastprivate";
	  goto do_add;
	case OMP_CLAUSE_REDUCTION:
	  flags = GOVD_REDUCTION | GOVD_SEEN | GOVD_EXPLICIT;
	  check_non_private = "reduction";
	  goto do_add;
	case OMP_CLAUSE_LINEAR:
	  if (gimplify_expr (&OMP_CLAUSE_LINEAR_STEP (c), pre_p, NULL,
			     is_gimple_val, fb_rvalue) == GS_ERROR)
	    {
	      remove = true;
	      break;
	    }
	  flags = GOVD_LINEAR | GOVD_EXPLICIT;
	  goto do_add;

	case OMP_CLAUSE_MAP:
	  if (OMP_CLAUSE_SIZE (c)
	      && gimplify_expr (&OMP_CLAUSE_SIZE (c), pre_p,
				NULL, is_gimple_val, fb_rvalue) == GS_ERROR)
	    {
	      remove = true;
	      break;
	    }
	  decl = OMP_CLAUSE_DECL (c);
	  if (!DECL_P (decl))
	    {
	      if (gimplify_expr (&OMP_CLAUSE_DECL (c), pre_p,
				 NULL, is_gimple_lvalue, fb_lvalue)
		  == GS_ERROR)
		{
		  remove = true;
		  break;
		}
	      break;
	    }
	  flags = GOVD_MAP | GOVD_EXPLICIT;
	  goto do_add;

	case OMP_CLAUSE_DEPEND:
	  if (TREE_CODE (OMP_CLAUSE_DECL (c)) == COMPOUND_EXPR)
	    {
	      gimplify_expr (&TREE_OPERAND (OMP_CLAUSE_DECL (c), 0), pre_p,
			     NULL, is_gimple_val, fb_rvalue);
	      OMP_CLAUSE_DECL (c) = TREE_OPERAND (OMP_CLAUSE_DECL (c), 1);
	    }
	  if (error_operand_p (OMP_CLAUSE_DECL (c)))
	    {
	      remove = true;
	      break;
	    }
	  OMP_CLAUSE_DECL (c) = build_fold_addr_expr (OMP_CLAUSE_DECL (c));
	  if (gimplify_expr (&OMP_CLAUSE_DECL (c), pre_p, NULL,
			     is_gimple_val, fb_rvalue) == GS_ERROR)
	    {
	      remove = true;
	      break;
	    }
	  break;

	case OMP_CLAUSE_TO:
	case OMP_CLAUSE_FROM:
	  if (OMP_CLAUSE_SIZE (c)
	      && gimplify_expr (&OMP_CLAUSE_SIZE (c), pre_p,
				NULL, is_gimple_val, fb_rvalue) == GS_ERROR)
	    {
	      remove = true;
	      break;
	    }
	  decl = OMP_CLAUSE_DECL (c);
	  if (error_operand_p (decl))
	    {
	      remove = true;
	      break;
	    }
	  if (!DECL_P (decl))
	    {
	      if (gimplify_expr (&OMP_CLAUSE_DECL (c), pre_p,
				 NULL, is_gimple_lvalue, fb_lvalue)
		  == GS_ERROR)
		{
		  remove = true;
		  break;
		}
	      break;
	    }
	  goto do_notice;

	do_add:
	  decl = OMP_CLAUSE_DECL (c);
	  if (error_operand_p (decl))
	    {
	      remove = true;
	      break;
	    }
	  omp_add_variable (ctx, decl, flags);
	  if (OMP_CLAUSE_CODE (c) == OMP_CLAUSE_REDUCTION
	      && OMP_CLAUSE_REDUCTION_PLACEHOLDER (c))
	    {
	      omp_add_variable (ctx, OMP_CLAUSE_REDUCTION_PLACEHOLDER (c),
				GOVD_LOCAL | GOVD_SEEN);
	      gimplify_omp_ctxp = ctx;
	      push_gimplify_context (&gctx);

	      OMP_CLAUSE_REDUCTION_GIMPLE_INIT (c) = NULL;
	      OMP_CLAUSE_REDUCTION_GIMPLE_MERGE (c) = NULL;

	      gimplify_and_add (OMP_CLAUSE_REDUCTION_INIT (c),
		  		&OMP_CLAUSE_REDUCTION_GIMPLE_INIT (c));
	      pop_gimplify_context
		(gimple_seq_first_stmt (OMP_CLAUSE_REDUCTION_GIMPLE_INIT (c)));
	      push_gimplify_context (&gctx);
	      gimplify_and_add (OMP_CLAUSE_REDUCTION_MERGE (c),
		  		&OMP_CLAUSE_REDUCTION_GIMPLE_MERGE (c));
	      pop_gimplify_context
		(gimple_seq_first_stmt (OMP_CLAUSE_REDUCTION_GIMPLE_MERGE (c)));
	      OMP_CLAUSE_REDUCTION_INIT (c) = NULL_TREE;
	      OMP_CLAUSE_REDUCTION_MERGE (c) = NULL_TREE;

	      gimplify_omp_ctxp = outer_ctx;
	    }
	  else if (OMP_CLAUSE_CODE (c) == OMP_CLAUSE_LASTPRIVATE
		   && OMP_CLAUSE_LASTPRIVATE_STMT (c))
	    {
	      gimplify_omp_ctxp = ctx;
	      push_gimplify_context (&gctx);
	      if (TREE_CODE (OMP_CLAUSE_LASTPRIVATE_STMT (c)) != BIND_EXPR)
		{
		  tree bind = build3 (BIND_EXPR, void_type_node, NULL,
				      NULL, NULL);
		  TREE_SIDE_EFFECTS (bind) = 1;
		  BIND_EXPR_BODY (bind) = OMP_CLAUSE_LASTPRIVATE_STMT (c);
		  OMP_CLAUSE_LASTPRIVATE_STMT (c) = bind;
		}
	      gimplify_and_add (OMP_CLAUSE_LASTPRIVATE_STMT (c),
				&OMP_CLAUSE_LASTPRIVATE_GIMPLE_SEQ (c));
	      pop_gimplify_context
		(gimple_seq_first_stmt (OMP_CLAUSE_LASTPRIVATE_GIMPLE_SEQ (c)));
	      OMP_CLAUSE_LASTPRIVATE_STMT (c) = NULL_TREE;

	      gimplify_omp_ctxp = outer_ctx;
	    }
	  if (notice_outer)
	    goto do_notice;
	  break;

	case OMP_CLAUSE_COPYIN:
	case OMP_CLAUSE_COPYPRIVATE:
	  decl = OMP_CLAUSE_DECL (c);
	  if (error_operand_p (decl))
	    {
	      remove = true;
	      break;
	    }
	do_notice:
	  if (outer_ctx)
	    omp_notice_variable (outer_ctx, decl, true);
	  if (check_non_private
	      && region_type == ORT_WORKSHARE
	      && omp_check_private (ctx, decl))
	    {
	      error ("%s variable %qE is private in outer context",
		     check_non_private, DECL_NAME (decl));
	      remove = true;
	    }
	  break;

	case OMP_CLAUSE_FINAL:
	case OMP_CLAUSE_IF:
	  OMP_CLAUSE_OPERAND (c, 0)
	    = gimple_boolify (OMP_CLAUSE_OPERAND (c, 0));
	  /* Fall through.  */

	case OMP_CLAUSE_SCHEDULE:
	case OMP_CLAUSE_NUM_THREADS:
	case OMP_CLAUSE_NUM_TEAMS:
	case OMP_CLAUSE_THREAD_LIMIT:
	case OMP_CLAUSE_DIST_SCHEDULE:
	case OMP_CLAUSE_DEVICE:
	  if (gimplify_expr (&OMP_CLAUSE_OPERAND (c, 0), pre_p, NULL,
			     is_gimple_val, fb_rvalue) == GS_ERROR)
	    remove = true;
	  break;

	case OMP_CLAUSE_NOWAIT:
	case OMP_CLAUSE_ORDERED:
	case OMP_CLAUSE_UNTIED:
	case OMP_CLAUSE_COLLAPSE:
	case OMP_CLAUSE_MERGEABLE:
	case OMP_CLAUSE_PROC_BIND:
	case OMP_CLAUSE_SAFELEN:
	  break;

	case OMP_CLAUSE_ALIGNED:
	  decl = OMP_CLAUSE_DECL (c);
	  if (error_operand_p (decl))
	    {
	      remove = true;
	      break;
	    }
	  if (!is_global_var (decl)
	      && TREE_CODE (TREE_TYPE (decl)) == POINTER_TYPE)
	    omp_add_variable (ctx, decl, GOVD_ALIGNED);
	  break;

	case OMP_CLAUSE_DEFAULT:
	  ctx->default_kind = OMP_CLAUSE_DEFAULT_KIND (c);
	  break;

	default:
	  gcc_unreachable ();
	}

      if (remove)
	*list_p = OMP_CLAUSE_CHAIN (c);
      else
	list_p = &OMP_CLAUSE_CHAIN (c);
    }

  gimplify_omp_ctxp = ctx;
}

/* For all variables that were not actually used within the context,
   remove PRIVATE, SHARED, and FIRSTPRIVATE clauses.  */

static int
gimplify_adjust_omp_clauses_1 (splay_tree_node n, void *data)
{
  tree *list_p = (tree *) data;
  tree decl = (tree) n->key;
  unsigned flags = n->value;
  enum omp_clause_code code;
  tree clause;
  bool private_debug;

  if (flags & (GOVD_EXPLICIT | GOVD_LOCAL))
    return 0;
  if ((flags & GOVD_SEEN) == 0)
    return 0;
  if (flags & GOVD_DEBUG_PRIVATE)
    {
      gcc_assert ((flags & GOVD_DATA_SHARE_CLASS) == GOVD_PRIVATE);
      private_debug = true;
    }
  else if (flags & GOVD_MAP)
    private_debug = false;
  else
    private_debug
      = lang_hooks.decls.omp_private_debug_clause (decl,
						   !!(flags & GOVD_SHARED));
  if (private_debug)
    code = OMP_CLAUSE_PRIVATE;
  else if (flags & GOVD_MAP)
    code = OMP_CLAUSE_MAP;
  else if (flags & GOVD_SHARED)
    {
      if (is_global_var (decl))
	{
	  struct gimplify_omp_ctx *ctx = gimplify_omp_ctxp->outer_context;
	  while (ctx != NULL)
	    {
	      splay_tree_node on
		= splay_tree_lookup (ctx->variables, (splay_tree_key) decl);
	      if (on && (on->value & (GOVD_FIRSTPRIVATE | GOVD_LASTPRIVATE
				      | GOVD_PRIVATE | GOVD_REDUCTION
				      | GOVD_LINEAR)) != 0)
		break;
	      ctx = ctx->outer_context;
	    }
	  if (ctx == NULL)
	    return 0;
	}
      code = OMP_CLAUSE_SHARED;
    }
  else if (flags & GOVD_PRIVATE)
    code = OMP_CLAUSE_PRIVATE;
  else if (flags & GOVD_FIRSTPRIVATE)
    code = OMP_CLAUSE_FIRSTPRIVATE;
  else if (flags & GOVD_LASTPRIVATE)
    code = OMP_CLAUSE_LASTPRIVATE;
  else if (flags & GOVD_ALIGNED)
    return 0;
  else
    gcc_unreachable ();

  clause = build_omp_clause (input_location, code);
  OMP_CLAUSE_DECL (clause) = decl;
  OMP_CLAUSE_CHAIN (clause) = *list_p;
  if (private_debug)
    OMP_CLAUSE_PRIVATE_DEBUG (clause) = 1;
  else if (code == OMP_CLAUSE_PRIVATE && (flags & GOVD_PRIVATE_OUTER_REF))
    OMP_CLAUSE_PRIVATE_OUTER_REF (clause) = 1;
  else if (code == OMP_CLAUSE_MAP)
    {
      OMP_CLAUSE_MAP_KIND (clause) = flags & GOVD_MAP_TO_ONLY
				     ? OMP_CLAUSE_MAP_TO
				     : OMP_CLAUSE_MAP_TOFROM;
      if (DECL_SIZE (decl)
	  && TREE_CODE (DECL_SIZE (decl)) != INTEGER_CST)
	{
	  tree decl2 = DECL_VALUE_EXPR (decl);
	  gcc_assert (TREE_CODE (decl2) == INDIRECT_REF);
	  decl2 = TREE_OPERAND (decl2, 0);
	  gcc_assert (DECL_P (decl2));
	  tree mem = build_simple_mem_ref (decl2);
	  OMP_CLAUSE_DECL (clause) = mem;
	  OMP_CLAUSE_SIZE (clause) = TYPE_SIZE_UNIT (TREE_TYPE (decl));
	  if (gimplify_omp_ctxp->outer_context)
	    {
	      struct gimplify_omp_ctx *ctx = gimplify_omp_ctxp->outer_context;
	      omp_notice_variable (ctx, decl2, true);
	      omp_notice_variable (ctx, OMP_CLAUSE_SIZE (clause), true);
	    }
	  tree nc = build_omp_clause (OMP_CLAUSE_LOCATION (clause),
				      OMP_CLAUSE_MAP);
	  OMP_CLAUSE_DECL (nc) = decl;
	  OMP_CLAUSE_SIZE (nc) = size_zero_node;
	  OMP_CLAUSE_MAP_KIND (nc) = OMP_CLAUSE_MAP_POINTER;
	  OMP_CLAUSE_CHAIN (nc) = OMP_CLAUSE_CHAIN (clause);
	  OMP_CLAUSE_CHAIN (clause) = nc;
	}
    }
  *list_p = clause;
  lang_hooks.decls.omp_finish_clause (clause);

  return 0;
}

static void
gimplify_adjust_omp_clauses (tree *list_p)
{
  struct gimplify_omp_ctx *ctx = gimplify_omp_ctxp;
  tree c, decl;

  while ((c = *list_p) != NULL)
    {
      splay_tree_node n;
      bool remove = false;

      switch (OMP_CLAUSE_CODE (c))
	{
	case OMP_CLAUSE_PRIVATE:
	case OMP_CLAUSE_SHARED:
	case OMP_CLAUSE_FIRSTPRIVATE:
	case OMP_CLAUSE_LINEAR:
	  decl = OMP_CLAUSE_DECL (c);
	  n = splay_tree_lookup (ctx->variables, (splay_tree_key) decl);
	  remove = !(n->value & GOVD_SEEN);
	  if (! remove)
	    {
	      bool shared = OMP_CLAUSE_CODE (c) == OMP_CLAUSE_SHARED;
	      if ((n->value & GOVD_DEBUG_PRIVATE)
		  || lang_hooks.decls.omp_private_debug_clause (decl, shared))
		{
		  gcc_assert ((n->value & GOVD_DEBUG_PRIVATE) == 0
			      || ((n->value & GOVD_DATA_SHARE_CLASS)
				  == GOVD_PRIVATE));
		  OMP_CLAUSE_SET_CODE (c, OMP_CLAUSE_PRIVATE);
		  OMP_CLAUSE_PRIVATE_DEBUG (c) = 1;
		}
	      if (OMP_CLAUSE_CODE (c) == OMP_CLAUSE_LINEAR
		  && ctx->outer_context
		  && !(OMP_CLAUSE_LINEAR_NO_COPYIN (c)
		       && OMP_CLAUSE_LINEAR_NO_COPYOUT (c))
		  && !is_global_var (decl))
		{
		  if (ctx->outer_context->region_type == ORT_COMBINED_PARALLEL)
		    {
		      n = splay_tree_lookup (ctx->outer_context->variables,
					     (splay_tree_key) decl);
		      if (n == NULL
			  || (n->value & GOVD_DATA_SHARE_CLASS) == 0)
			{
			  int flags = OMP_CLAUSE_LINEAR_NO_COPYIN (c)
				      ? GOVD_LASTPRIVATE : GOVD_SHARED;
			  if (n == NULL)
			    omp_add_variable (ctx->outer_context, decl,
					      flags | GOVD_SEEN);
			  else
			    n->value |= flags | GOVD_SEEN;
			}
		    }
		  else
		    omp_notice_variable (ctx->outer_context, decl, true);
		}
	    }
	  break;

	case OMP_CLAUSE_LASTPRIVATE:
	  /* Make sure OMP_CLAUSE_LASTPRIVATE_FIRSTPRIVATE is set to
	     accurately reflect the presence of a FIRSTPRIVATE clause.  */
	  decl = OMP_CLAUSE_DECL (c);
	  n = splay_tree_lookup (ctx->variables, (splay_tree_key) decl);
	  OMP_CLAUSE_LASTPRIVATE_FIRSTPRIVATE (c)
	    = (n->value & GOVD_FIRSTPRIVATE) != 0;
	  break;

	case OMP_CLAUSE_ALIGNED:
	  decl = OMP_CLAUSE_DECL (c);
	  if (!is_global_var (decl))
	    {
	      n = splay_tree_lookup (ctx->variables, (splay_tree_key) decl);
	      remove = n == NULL || !(n->value & GOVD_SEEN);
	      if (!remove && TREE_CODE (TREE_TYPE (decl)) == POINTER_TYPE)
		{
		  struct gimplify_omp_ctx *octx;
		  if (n != NULL
		      && (n->value & (GOVD_DATA_SHARE_CLASS
				      & ~GOVD_FIRSTPRIVATE)))
		    remove = true;
		  else
		    for (octx = ctx->outer_context; octx;
			 octx = octx->outer_context)
		      {
			n = splay_tree_lookup (octx->variables,
					       (splay_tree_key) decl);
			if (n == NULL)
			  continue;
			if (n->value & GOVD_LOCAL)
			  break;
			/* We have to avoid assigning a shared variable
			   to itself when trying to add
			   __builtin_assume_aligned.  */
			if (n->value & GOVD_SHARED)
			  {
			    remove = true;
			    break;
			  }
		      }
		}
	    }
	  else if (TREE_CODE (TREE_TYPE (decl)) == ARRAY_TYPE)
	    {
	      n = splay_tree_lookup (ctx->variables, (splay_tree_key) decl);
	      if (n != NULL && (n->value & GOVD_DATA_SHARE_CLASS) != 0)
		remove = true;
	    }
	  break;

	case OMP_CLAUSE_MAP:
	  decl = OMP_CLAUSE_DECL (c);
	  if (!DECL_P (decl))
	    break;
	  n = splay_tree_lookup (ctx->variables, (splay_tree_key) decl);
	  if (ctx->region_type == ORT_TARGET && !(n->value & GOVD_SEEN))
	    remove = true;
	  else if (DECL_SIZE (decl)
		   && TREE_CODE (DECL_SIZE (decl)) != INTEGER_CST
		   && OMP_CLAUSE_MAP_KIND (c) != OMP_CLAUSE_MAP_POINTER)
	    {
	      tree decl2 = DECL_VALUE_EXPR (decl);
	      gcc_assert (TREE_CODE (decl2) == INDIRECT_REF);
	      decl2 = TREE_OPERAND (decl2, 0);
	      gcc_assert (DECL_P (decl2));
	      tree mem = build_simple_mem_ref (decl2);
	      OMP_CLAUSE_DECL (c) = mem;
	      OMP_CLAUSE_SIZE (c) = TYPE_SIZE_UNIT (TREE_TYPE (decl));
	      if (ctx->outer_context)
		{
		  omp_notice_variable (ctx->outer_context, decl2, true);
		  omp_notice_variable (ctx->outer_context,
				       OMP_CLAUSE_SIZE (c), true);
		}
	      tree nc = build_omp_clause (OMP_CLAUSE_LOCATION (c),
					  OMP_CLAUSE_MAP);
	      OMP_CLAUSE_DECL (nc) = decl;
	      OMP_CLAUSE_SIZE (nc) = size_zero_node;
	      OMP_CLAUSE_MAP_KIND (nc) = OMP_CLAUSE_MAP_POINTER;
	      OMP_CLAUSE_CHAIN (nc) = OMP_CLAUSE_CHAIN (c);
	      OMP_CLAUSE_CHAIN (c) = nc;
	      c = nc;
	    }
	  break;

	case OMP_CLAUSE_TO:
	case OMP_CLAUSE_FROM:
	  decl = OMP_CLAUSE_DECL (c);
	  if (!DECL_P (decl))
	    break;
	  if (DECL_SIZE (decl)
	      && TREE_CODE (DECL_SIZE (decl)) != INTEGER_CST)
	    {
	      tree decl2 = DECL_VALUE_EXPR (decl);
	      gcc_assert (TREE_CODE (decl2) == INDIRECT_REF);
	      decl2 = TREE_OPERAND (decl2, 0);
	      gcc_assert (DECL_P (decl2));
	      tree mem = build_simple_mem_ref (decl2);
	      OMP_CLAUSE_DECL (c) = mem;
	      OMP_CLAUSE_SIZE (c) = TYPE_SIZE_UNIT (TREE_TYPE (decl));
	      if (ctx->outer_context)
		{
		  omp_notice_variable (ctx->outer_context, decl2, true);
		  omp_notice_variable (ctx->outer_context,
				       OMP_CLAUSE_SIZE (c), true);
		}
	    }
	  break;

	case OMP_CLAUSE_REDUCTION:
	case OMP_CLAUSE_COPYIN:
	case OMP_CLAUSE_COPYPRIVATE:
	case OMP_CLAUSE_IF:
	case OMP_CLAUSE_NUM_THREADS:
	case OMP_CLAUSE_NUM_TEAMS:
	case OMP_CLAUSE_THREAD_LIMIT:
	case OMP_CLAUSE_DIST_SCHEDULE:
	case OMP_CLAUSE_DEVICE:
	case OMP_CLAUSE_SCHEDULE:
	case OMP_CLAUSE_NOWAIT:
	case OMP_CLAUSE_ORDERED:
	case OMP_CLAUSE_DEFAULT:
	case OMP_CLAUSE_UNTIED:
	case OMP_CLAUSE_COLLAPSE:
	case OMP_CLAUSE_FINAL:
	case OMP_CLAUSE_MERGEABLE:
	case OMP_CLAUSE_PROC_BIND:
	case OMP_CLAUSE_SAFELEN:
	case OMP_CLAUSE_DEPEND:
	  break;

	default:
	  gcc_unreachable ();
	}

      if (remove)
	*list_p = OMP_CLAUSE_CHAIN (c);
      else
	list_p = &OMP_CLAUSE_CHAIN (c);
    }

  /* Add in any implicit data sharing.  */
  splay_tree_foreach (ctx->variables, gimplify_adjust_omp_clauses_1, list_p);

  gimplify_omp_ctxp = ctx->outer_context;
  delete_omp_context (ctx);
}

/* Gimplify the contents of an OMP_PARALLEL statement.  This involves
   gimplification of the body, as well as scanning the body for used
   variables.  We need to do this scan now, because variable-sized
   decls will be decomposed during gimplification.  */

static void
gimplify_omp_parallel (tree *expr_p, gimple_seq *pre_p)
{
  tree expr = *expr_p;
  gimple g;
  gimple_seq body = NULL;
  struct gimplify_ctx gctx;

  gimplify_scan_omp_clauses (&OMP_PARALLEL_CLAUSES (expr), pre_p,
			     OMP_PARALLEL_COMBINED (expr)
			     ? ORT_COMBINED_PARALLEL
			     : ORT_PARALLEL);

  push_gimplify_context (&gctx);

  g = gimplify_and_return_first (OMP_PARALLEL_BODY (expr), &body);
  if (gimple_code (g) == GIMPLE_BIND)
    pop_gimplify_context (g);
  else
    pop_gimplify_context (NULL);

  gimplify_adjust_omp_clauses (&OMP_PARALLEL_CLAUSES (expr));

  g = gimple_build_omp_parallel (body,
				 OMP_PARALLEL_CLAUSES (expr),
				 NULL_TREE, NULL_TREE);
  if (OMP_PARALLEL_COMBINED (expr))
    gimple_omp_set_subcode (g, GF_OMP_PARALLEL_COMBINED);
  gimplify_seq_add_stmt (pre_p, g);
  *expr_p = NULL_TREE;
}

/* Gimplify the contents of an OMP_TASK statement.  This involves
   gimplification of the body, as well as scanning the body for used
   variables.  We need to do this scan now, because variable-sized
   decls will be decomposed during gimplification.  */

static void
gimplify_omp_task (tree *expr_p, gimple_seq *pre_p)
{
  tree expr = *expr_p;
  gimple g;
  gimple_seq body = NULL;
  struct gimplify_ctx gctx;

  gimplify_scan_omp_clauses (&OMP_TASK_CLAUSES (expr), pre_p,
			     find_omp_clause (OMP_TASK_CLAUSES (expr),
					      OMP_CLAUSE_UNTIED)
			     ? ORT_UNTIED_TASK : ORT_TASK);

  push_gimplify_context (&gctx);

  g = gimplify_and_return_first (OMP_TASK_BODY (expr), &body);
  if (gimple_code (g) == GIMPLE_BIND)
    pop_gimplify_context (g);
  else
    pop_gimplify_context (NULL);

  gimplify_adjust_omp_clauses (&OMP_TASK_CLAUSES (expr));

  g = gimple_build_omp_task (body,
			     OMP_TASK_CLAUSES (expr),
			     NULL_TREE, NULL_TREE,
			     NULL_TREE, NULL_TREE, NULL_TREE);
  gimplify_seq_add_stmt (pre_p, g);
  *expr_p = NULL_TREE;
}

/* Helper function of gimplify_omp_for, find OMP_FOR resp. OMP_SIMD
   with non-NULL OMP_FOR_INIT.  */

static tree
find_combined_omp_for (tree *tp, int *walk_subtrees, void *)
{
  *walk_subtrees = 0;
  switch (TREE_CODE (*tp))
    {
    case OMP_FOR:
      *walk_subtrees = 1;
      /* FALLTHRU */
    case OMP_SIMD:
      if (OMP_FOR_INIT (*tp) != NULL_TREE)
	return *tp;
      break;
    case BIND_EXPR:
    case STATEMENT_LIST:
    case OMP_PARALLEL:
      *walk_subtrees = 1;
      break;
    default:
      break;
    }
  return NULL_TREE;
}

/* Gimplify the gross structure of an OMP_FOR statement.  */

static enum gimplify_status
gimplify_omp_for (tree *expr_p, gimple_seq *pre_p)
{
  tree for_stmt, orig_for_stmt, decl, var, t;
  enum gimplify_status ret = GS_ALL_DONE;
  enum gimplify_status tret;
  gimple gfor;
  gimple_seq for_body, for_pre_body;
  int i;
  bool simd;
  bitmap has_decl_expr = NULL;

  orig_for_stmt = for_stmt = *expr_p;

  simd = TREE_CODE (for_stmt) == OMP_SIMD
    || TREE_CODE (for_stmt) == CILK_SIMD;
  gimplify_scan_omp_clauses (&OMP_FOR_CLAUSES (for_stmt), pre_p,
			     simd ? ORT_SIMD : ORT_WORKSHARE);

  /* Handle OMP_FOR_INIT.  */
  for_pre_body = NULL;
  if (simd && OMP_FOR_PRE_BODY (for_stmt))
    {
      has_decl_expr = BITMAP_ALLOC (NULL);
      if (TREE_CODE (OMP_FOR_PRE_BODY (for_stmt)) == DECL_EXPR
	  && TREE_CODE (DECL_EXPR_DECL (OMP_FOR_PRE_BODY (for_stmt)))
	     == VAR_DECL)
	{
	  t = OMP_FOR_PRE_BODY (for_stmt);
	  bitmap_set_bit (has_decl_expr, DECL_UID (DECL_EXPR_DECL (t)));
	}
      else if (TREE_CODE (OMP_FOR_PRE_BODY (for_stmt)) == STATEMENT_LIST)
	{
	  tree_stmt_iterator si;
	  for (si = tsi_start (OMP_FOR_PRE_BODY (for_stmt)); !tsi_end_p (si);
	       tsi_next (&si))
	    {
	      t = tsi_stmt (si);
	      if (TREE_CODE (t) == DECL_EXPR
		  && TREE_CODE (DECL_EXPR_DECL (t)) == VAR_DECL)
		bitmap_set_bit (has_decl_expr, DECL_UID (DECL_EXPR_DECL (t)));
	    }
	}
    }
  gimplify_and_add (OMP_FOR_PRE_BODY (for_stmt), &for_pre_body);
  OMP_FOR_PRE_BODY (for_stmt) = NULL_TREE;

  if (OMP_FOR_INIT (for_stmt) == NULL_TREE)
    {
      for_stmt = walk_tree (&OMP_FOR_BODY (for_stmt), find_combined_omp_for,
			    NULL, NULL);
      gcc_assert (for_stmt != NULL_TREE);
      gimplify_omp_ctxp->combined_loop = true;
    }

  for_body = NULL;
  gcc_assert (TREE_VEC_LENGTH (OMP_FOR_INIT (for_stmt))
	      == TREE_VEC_LENGTH (OMP_FOR_COND (for_stmt)));
  gcc_assert (TREE_VEC_LENGTH (OMP_FOR_INIT (for_stmt))
	      == TREE_VEC_LENGTH (OMP_FOR_INCR (for_stmt)));
  for (i = 0; i < TREE_VEC_LENGTH (OMP_FOR_INIT (for_stmt)); i++)
    {
      t = TREE_VEC_ELT (OMP_FOR_INIT (for_stmt), i);
      gcc_assert (TREE_CODE (t) == MODIFY_EXPR);
      decl = TREE_OPERAND (t, 0);
      gcc_assert (DECL_P (decl));
      gcc_assert (INTEGRAL_TYPE_P (TREE_TYPE (decl))
		  || POINTER_TYPE_P (TREE_TYPE (decl)));

      /* Make sure the iteration variable is private.  */
      tree c = NULL_TREE;
      if (orig_for_stmt != for_stmt)
	/* Do this only on innermost construct for combined ones.  */;
      else if (simd)
	{
	  splay_tree_node n = splay_tree_lookup (gimplify_omp_ctxp->variables,
						 (splay_tree_key)decl);
	  omp_is_private (gimplify_omp_ctxp, decl, simd);
	  if (n != NULL && (n->value & GOVD_DATA_SHARE_CLASS) != 0)
	    omp_notice_variable (gimplify_omp_ctxp, decl, true);
	  else if (TREE_VEC_LENGTH (OMP_FOR_INIT (for_stmt)) == 1)
	    {
	      c = build_omp_clause (input_location, OMP_CLAUSE_LINEAR);
	      OMP_CLAUSE_LINEAR_NO_COPYIN (c) = 1;
	      if (has_decl_expr
		  && bitmap_bit_p (has_decl_expr, DECL_UID (decl)))
		OMP_CLAUSE_LINEAR_NO_COPYOUT (c) = 1;
	      OMP_CLAUSE_DECL (c) = decl;
	      OMP_CLAUSE_CHAIN (c) = OMP_FOR_CLAUSES (for_stmt);
	      OMP_FOR_CLAUSES (for_stmt) = c;
	      omp_add_variable (gimplify_omp_ctxp, decl,
				GOVD_LINEAR | GOVD_EXPLICIT | GOVD_SEEN);
	    }
	  else
	    {
	      bool lastprivate
		= (!has_decl_expr
		   || !bitmap_bit_p (has_decl_expr, DECL_UID (decl)));
	      c = build_omp_clause (input_location,
				    lastprivate ? OMP_CLAUSE_LASTPRIVATE
						: OMP_CLAUSE_PRIVATE);
	      OMP_CLAUSE_DECL (c) = decl;
	      OMP_CLAUSE_CHAIN (c) = OMP_FOR_CLAUSES (for_stmt);
	      omp_add_variable (gimplify_omp_ctxp, decl,
				(lastprivate ? GOVD_LASTPRIVATE : GOVD_PRIVATE)
				| GOVD_SEEN);
	      c = NULL_TREE;
	    }
	}
      else if (omp_is_private (gimplify_omp_ctxp, decl, simd))
	omp_notice_variable (gimplify_omp_ctxp, decl, true);
      else
	omp_add_variable (gimplify_omp_ctxp, decl, GOVD_PRIVATE | GOVD_SEEN);

      /* If DECL is not a gimple register, create a temporary variable to act
	 as an iteration counter.  This is valid, since DECL cannot be
	 modified in the body of the loop.  */
      if (orig_for_stmt != for_stmt)
	var = decl;
      else if (!is_gimple_reg (decl))
	{
	  var = create_tmp_var (TREE_TYPE (decl), get_name (decl));
	  TREE_OPERAND (t, 0) = var;

	  gimplify_seq_add_stmt (&for_body, gimple_build_assign (decl, var));

	  omp_add_variable (gimplify_omp_ctxp, var, GOVD_PRIVATE | GOVD_SEEN);
	}
      else
	var = decl;

      tret = gimplify_expr (&TREE_OPERAND (t, 1), &for_pre_body, NULL,
			    is_gimple_val, fb_rvalue);
      ret = MIN (ret, tret);
      if (ret == GS_ERROR)
	return ret;

      /* Handle OMP_FOR_COND.  */
      t = TREE_VEC_ELT (OMP_FOR_COND (for_stmt), i);
      gcc_assert (COMPARISON_CLASS_P (t));
      gcc_assert (TREE_OPERAND (t, 0) == decl);

      tret = gimplify_expr (&TREE_OPERAND (t, 1), &for_pre_body, NULL,
			    is_gimple_val, fb_rvalue);
      ret = MIN (ret, tret);

      /* Handle OMP_FOR_INCR.  */
      t = TREE_VEC_ELT (OMP_FOR_INCR (for_stmt), i);
      switch (TREE_CODE (t))
	{
	case PREINCREMENT_EXPR:
	case POSTINCREMENT_EXPR:
	  {
	    tree decl = TREE_OPERAND (t, 0);
	    // c_omp_for_incr_canonicalize_ptr() should have been
	    // called to massage things appropriately.
	    gcc_assert (!POINTER_TYPE_P (TREE_TYPE (decl)));

	    if (orig_for_stmt != for_stmt)
	      break;
	    t = build_int_cst (TREE_TYPE (decl), 1);
	    if (c)
	      OMP_CLAUSE_LINEAR_STEP (c) = t;
	    t = build2 (PLUS_EXPR, TREE_TYPE (decl), var, t);
	    t = build2 (MODIFY_EXPR, TREE_TYPE (var), var, t);
	    TREE_VEC_ELT (OMP_FOR_INCR (for_stmt), i) = t;
	    break;
	  }

	case PREDECREMENT_EXPR:
	case POSTDECREMENT_EXPR:
	  if (orig_for_stmt != for_stmt)
	    break;
	  t = build_int_cst (TREE_TYPE (decl), -1);
	  if (c)
	    OMP_CLAUSE_LINEAR_STEP (c) = t;
	  t = build2 (PLUS_EXPR, TREE_TYPE (decl), var, t);
	  t = build2 (MODIFY_EXPR, TREE_TYPE (var), var, t);
	  TREE_VEC_ELT (OMP_FOR_INCR (for_stmt), i) = t;
	  break;

	case MODIFY_EXPR:
	  gcc_assert (TREE_OPERAND (t, 0) == decl);
	  TREE_OPERAND (t, 0) = var;

	  t = TREE_OPERAND (t, 1);
	  switch (TREE_CODE (t))
	    {
	    case PLUS_EXPR:
	      if (TREE_OPERAND (t, 1) == decl)
		{
		  TREE_OPERAND (t, 1) = TREE_OPERAND (t, 0);
		  TREE_OPERAND (t, 0) = var;
		  break;
		}

	      /* Fallthru.  */
	    case MINUS_EXPR:
	    case POINTER_PLUS_EXPR:
	      gcc_assert (TREE_OPERAND (t, 0) == decl);
	      TREE_OPERAND (t, 0) = var;
	      break;
	    default:
	      gcc_unreachable ();
	    }

	  tret = gimplify_expr (&TREE_OPERAND (t, 1), &for_pre_body, NULL,
				is_gimple_val, fb_rvalue);
	  ret = MIN (ret, tret);
	  if (c)
	    {
	      OMP_CLAUSE_LINEAR_STEP (c) = TREE_OPERAND (t, 1);
	      if (TREE_CODE (t) == MINUS_EXPR)
		{
		  t = TREE_OPERAND (t, 1);
		  OMP_CLAUSE_LINEAR_STEP (c)
		    = fold_build1 (NEGATE_EXPR, TREE_TYPE (t), t);
		  tret = gimplify_expr (&OMP_CLAUSE_LINEAR_STEP (c),
					&for_pre_body, NULL,
					is_gimple_val, fb_rvalue);
		  ret = MIN (ret, tret);
		}
	    }
	  break;

	default:
	  gcc_unreachable ();
	}

      if ((var != decl || TREE_VEC_LENGTH (OMP_FOR_INIT (for_stmt)) > 1)
	  && orig_for_stmt == for_stmt)
	{
	  for (c = OMP_FOR_CLAUSES (for_stmt); c ; c = OMP_CLAUSE_CHAIN (c))
	    if (OMP_CLAUSE_CODE (c) == OMP_CLAUSE_LASTPRIVATE
		&& OMP_CLAUSE_DECL (c) == decl
		&& OMP_CLAUSE_LASTPRIVATE_GIMPLE_SEQ (c) == NULL)
	      {
		t = TREE_VEC_ELT (OMP_FOR_INCR (for_stmt), i);
		gcc_assert (TREE_CODE (t) == MODIFY_EXPR);
		gcc_assert (TREE_OPERAND (t, 0) == var);
		t = TREE_OPERAND (t, 1);
		gcc_assert (TREE_CODE (t) == PLUS_EXPR
			    || TREE_CODE (t) == MINUS_EXPR
			    || TREE_CODE (t) == POINTER_PLUS_EXPR);
		gcc_assert (TREE_OPERAND (t, 0) == var);
		t = build2 (TREE_CODE (t), TREE_TYPE (decl), decl,
			    TREE_OPERAND (t, 1));
		gimplify_assign (decl, t,
				 &OMP_CLAUSE_LASTPRIVATE_GIMPLE_SEQ (c));
	    }
	}
    }

  BITMAP_FREE (has_decl_expr);

  gimplify_and_add (OMP_FOR_BODY (orig_for_stmt), &for_body);

  if (orig_for_stmt != for_stmt)
    for (i = 0; i < TREE_VEC_LENGTH (OMP_FOR_INIT (for_stmt)); i++)
      {
	t = TREE_VEC_ELT (OMP_FOR_INIT (for_stmt), i);
	decl = TREE_OPERAND (t, 0);
	var = create_tmp_var (TREE_TYPE (decl), get_name (decl));
	omp_add_variable (gimplify_omp_ctxp, var, GOVD_PRIVATE | GOVD_SEEN);
	TREE_OPERAND (t, 0) = var;
	t = TREE_VEC_ELT (OMP_FOR_INCR (for_stmt), i);
	TREE_OPERAND (t, 1) = copy_node (TREE_OPERAND (t, 1));
	TREE_OPERAND (TREE_OPERAND (t, 1), 0) = var;
      }

  gimplify_adjust_omp_clauses (&OMP_FOR_CLAUSES (orig_for_stmt));

  int kind;
  switch (TREE_CODE (orig_for_stmt))
    {
    case OMP_FOR: kind = GF_OMP_FOR_KIND_FOR; break;
    case OMP_SIMD: kind = GF_OMP_FOR_KIND_SIMD; break;
    case CILK_SIMD: kind = GF_OMP_FOR_KIND_CILKSIMD; break;
    case OMP_DISTRIBUTE: kind = GF_OMP_FOR_KIND_DISTRIBUTE; break;
    default:
      gcc_unreachable ();
    }
  gfor = gimple_build_omp_for (for_body, kind, OMP_FOR_CLAUSES (orig_for_stmt),
			       TREE_VEC_LENGTH (OMP_FOR_INIT (for_stmt)),
			       for_pre_body);
  if (orig_for_stmt != for_stmt)
    gimple_omp_for_set_combined_p (gfor, true);
  if (gimplify_omp_ctxp
      && (gimplify_omp_ctxp->combined_loop
	  || (gimplify_omp_ctxp->region_type == ORT_COMBINED_PARALLEL
	      && gimplify_omp_ctxp->outer_context
	      && gimplify_omp_ctxp->outer_context->combined_loop)))
    {
      gimple_omp_for_set_combined_into_p (gfor, true);
      if (gimplify_omp_ctxp->combined_loop)
	gcc_assert (TREE_CODE (orig_for_stmt) == OMP_SIMD);
      else
	gcc_assert (TREE_CODE (orig_for_stmt) == OMP_FOR);
    }

  for (i = 0; i < TREE_VEC_LENGTH (OMP_FOR_INIT (for_stmt)); i++)
    {
      t = TREE_VEC_ELT (OMP_FOR_INIT (for_stmt), i);
      gimple_omp_for_set_index (gfor, i, TREE_OPERAND (t, 0));
      gimple_omp_for_set_initial (gfor, i, TREE_OPERAND (t, 1));
      t = TREE_VEC_ELT (OMP_FOR_COND (for_stmt), i);
      gimple_omp_for_set_cond (gfor, i, TREE_CODE (t));
      gimple_omp_for_set_final (gfor, i, TREE_OPERAND (t, 1));
      t = TREE_VEC_ELT (OMP_FOR_INCR (for_stmt), i);
      gimple_omp_for_set_incr (gfor, i, TREE_OPERAND (t, 1));
    }

  gimplify_seq_add_stmt (pre_p, gfor);
  if (ret != GS_ALL_DONE)
    return GS_ERROR;
  *expr_p = NULL_TREE;
  return GS_ALL_DONE;
}

/* Gimplify the gross structure of other OpenMP constructs.
   In particular, OMP_SECTIONS, OMP_SINGLE, OMP_TARGET, OMP_TARGET_DATA
   and OMP_TEAMS.  */

static void
gimplify_omp_workshare (tree *expr_p, gimple_seq *pre_p)
{
  tree expr = *expr_p;
  gimple stmt;
  gimple_seq body = NULL;
  enum omp_region_type ort = ORT_WORKSHARE;

  switch (TREE_CODE (expr))
    {
    case OMP_SECTIONS:
    case OMP_SINGLE:
      break;
    case OMP_TARGET:
      ort = ORT_TARGET;
      break;
    case OMP_TARGET_DATA:
      ort = ORT_TARGET_DATA;
      break;
    case OMP_TEAMS:
      ort = ORT_TEAMS;
      break;
    default:
      gcc_unreachable ();
    }
  gimplify_scan_omp_clauses (&OMP_CLAUSES (expr), pre_p, ort);
  if (ort == ORT_TARGET || ort == ORT_TARGET_DATA)
    {
      struct gimplify_ctx gctx;
      push_gimplify_context (&gctx);
      gimple g = gimplify_and_return_first (OMP_BODY (expr), &body);
      if (gimple_code (g) == GIMPLE_BIND)
	pop_gimplify_context (g);
      else
	pop_gimplify_context (NULL);
      if (ort == ORT_TARGET_DATA)
	{
	  gimple_seq cleanup = NULL;
	  tree fn = builtin_decl_explicit (BUILT_IN_GOMP_TARGET_END_DATA);
	  g = gimple_build_call (fn, 0);
	  gimple_seq_add_stmt (&cleanup, g);
	  g = gimple_build_try (body, cleanup, GIMPLE_TRY_FINALLY);
	  body = NULL;
	  gimple_seq_add_stmt (&body, g);
	}
    }
  else
    gimplify_and_add (OMP_BODY (expr), &body);
  gimplify_adjust_omp_clauses (&OMP_CLAUSES (expr));

  switch (TREE_CODE (expr))
    {
    case OMP_SECTIONS:
      stmt = gimple_build_omp_sections (body, OMP_CLAUSES (expr));
      break;
    case OMP_SINGLE:
      stmt = gimple_build_omp_single (body, OMP_CLAUSES (expr));
      break;
    case OMP_TARGET:
      stmt = gimple_build_omp_target (body, GF_OMP_TARGET_KIND_REGION,
				      OMP_CLAUSES (expr));
      break;
    case OMP_TARGET_DATA:
      stmt = gimple_build_omp_target (body, GF_OMP_TARGET_KIND_DATA,
				      OMP_CLAUSES (expr));
      break;
    case OMP_TEAMS:
      stmt = gimple_build_omp_teams (body, OMP_CLAUSES (expr));
      break;
    default:
      gcc_unreachable ();
    }

  gimplify_seq_add_stmt (pre_p, stmt);
  *expr_p = NULL_TREE;
}

/* Gimplify the gross structure of OpenMP target update construct.  */

static void
gimplify_omp_target_update (tree *expr_p, gimple_seq *pre_p)
{
  tree expr = *expr_p;
  gimple stmt;

  gimplify_scan_omp_clauses (&OMP_TARGET_UPDATE_CLAUSES (expr), pre_p,
			     ORT_WORKSHARE);
  gimplify_adjust_omp_clauses (&OMP_TARGET_UPDATE_CLAUSES (expr));
  stmt = gimple_build_omp_target (NULL, GF_OMP_TARGET_KIND_UPDATE,
				  OMP_TARGET_UPDATE_CLAUSES (expr));

  gimplify_seq_add_stmt (pre_p, stmt);
  *expr_p = NULL_TREE;
}

/* A subroutine of gimplify_omp_atomic.  The front end is supposed to have
   stabilized the lhs of the atomic operation as *ADDR.  Return true if
   EXPR is this stabilized form.  */

static bool
goa_lhs_expr_p (tree expr, tree addr)
{
  /* Also include casts to other type variants.  The C front end is fond
     of adding these for e.g. volatile variables.  This is like
     STRIP_TYPE_NOPS but includes the main variant lookup.  */
  STRIP_USELESS_TYPE_CONVERSION (expr);

  if (TREE_CODE (expr) == INDIRECT_REF)
    {
      expr = TREE_OPERAND (expr, 0);
      while (expr != addr
	     && (CONVERT_EXPR_P (expr)
		 || TREE_CODE (expr) == NON_LVALUE_EXPR)
	     && TREE_CODE (expr) == TREE_CODE (addr)
	     && types_compatible_p (TREE_TYPE (expr), TREE_TYPE (addr)))
	{
	  expr = TREE_OPERAND (expr, 0);
	  addr = TREE_OPERAND (addr, 0);
	}
      if (expr == addr)
	return true;
      return (TREE_CODE (addr) == ADDR_EXPR
	      && TREE_CODE (expr) == ADDR_EXPR
	      && TREE_OPERAND (addr, 0) == TREE_OPERAND (expr, 0));
    }
  if (TREE_CODE (addr) == ADDR_EXPR && expr == TREE_OPERAND (addr, 0))
    return true;
  return false;
}

/* Walk *EXPR_P and replace appearances of *LHS_ADDR with LHS_VAR.  If an
   expression does not involve the lhs, evaluate it into a temporary.
   Return 1 if the lhs appeared as a subexpression, 0 if it did not,
   or -1 if an error was encountered.  */

static int
goa_stabilize_expr (tree *expr_p, gimple_seq *pre_p, tree lhs_addr,
		    tree lhs_var)
{
  tree expr = *expr_p;
  int saw_lhs;

  if (goa_lhs_expr_p (expr, lhs_addr))
    {
      *expr_p = lhs_var;
      return 1;
    }
  if (is_gimple_val (expr))
    return 0;

  saw_lhs = 0;
  switch (TREE_CODE_CLASS (TREE_CODE (expr)))
    {
    case tcc_binary:
    case tcc_comparison:
      saw_lhs |= goa_stabilize_expr (&TREE_OPERAND (expr, 1), pre_p, lhs_addr,
				     lhs_var);
    case tcc_unary:
      saw_lhs |= goa_stabilize_expr (&TREE_OPERAND (expr, 0), pre_p, lhs_addr,
				     lhs_var);
      break;
    case tcc_expression:
      switch (TREE_CODE (expr))
	{
	case TRUTH_ANDIF_EXPR:
	case TRUTH_ORIF_EXPR:
	case TRUTH_AND_EXPR:
	case TRUTH_OR_EXPR:
	case TRUTH_XOR_EXPR:
	  saw_lhs |= goa_stabilize_expr (&TREE_OPERAND (expr, 1), pre_p,
					 lhs_addr, lhs_var);
	case TRUTH_NOT_EXPR:
	  saw_lhs |= goa_stabilize_expr (&TREE_OPERAND (expr, 0), pre_p,
					 lhs_addr, lhs_var);
	  break;
	case COMPOUND_EXPR:
	  /* Break out any preevaluations from cp_build_modify_expr.  */
	  for (; TREE_CODE (expr) == COMPOUND_EXPR;
	       expr = TREE_OPERAND (expr, 1))
	    gimplify_stmt (&TREE_OPERAND (expr, 0), pre_p);
	  *expr_p = expr;
	  return goa_stabilize_expr (expr_p, pre_p, lhs_addr, lhs_var);
	default:
	  break;
	}
      break;
    default:
      break;
    }

  if (saw_lhs == 0)
    {
      enum gimplify_status gs;
      gs = gimplify_expr (expr_p, pre_p, NULL, is_gimple_val, fb_rvalue);
      if (gs != GS_ALL_DONE)
	saw_lhs = -1;
    }

  return saw_lhs;
}

/* Gimplify an OMP_ATOMIC statement.  */

static enum gimplify_status
gimplify_omp_atomic (tree *expr_p, gimple_seq *pre_p)
{
  tree addr = TREE_OPERAND (*expr_p, 0);
  tree rhs = TREE_CODE (*expr_p) == OMP_ATOMIC_READ
	     ? NULL : TREE_OPERAND (*expr_p, 1);
  tree type = TYPE_MAIN_VARIANT (TREE_TYPE (TREE_TYPE (addr)));
  tree tmp_load;
  gimple loadstmt, storestmt;

  tmp_load = create_tmp_reg (type, NULL);
  if (rhs && goa_stabilize_expr (&rhs, pre_p, addr, tmp_load) < 0)
    return GS_ERROR;

  if (gimplify_expr (&addr, pre_p, NULL, is_gimple_val, fb_rvalue)
      != GS_ALL_DONE)
    return GS_ERROR;

  loadstmt = gimple_build_omp_atomic_load (tmp_load, addr);
  gimplify_seq_add_stmt (pre_p, loadstmt);
  if (rhs && gimplify_expr (&rhs, pre_p, NULL, is_gimple_val, fb_rvalue)
      != GS_ALL_DONE)
    return GS_ERROR;

  if (TREE_CODE (*expr_p) == OMP_ATOMIC_READ)
    rhs = tmp_load;
  storestmt = gimple_build_omp_atomic_store (rhs);
  gimplify_seq_add_stmt (pre_p, storestmt);
  if (OMP_ATOMIC_SEQ_CST (*expr_p))
    {
      gimple_omp_atomic_set_seq_cst (loadstmt);
      gimple_omp_atomic_set_seq_cst (storestmt);
    }
  switch (TREE_CODE (*expr_p))
    {
    case OMP_ATOMIC_READ:
    case OMP_ATOMIC_CAPTURE_OLD:
      *expr_p = tmp_load;
      gimple_omp_atomic_set_need_value (loadstmt);
      break;
    case OMP_ATOMIC_CAPTURE_NEW:
      *expr_p = rhs;
      gimple_omp_atomic_set_need_value (storestmt);
      break;
    default:
      *expr_p = NULL;
      break;
    }

  return GS_ALL_DONE;
}

/* Gimplify a TRANSACTION_EXPR.  This involves gimplification of the
   body, and adding some EH bits.  */

static enum gimplify_status
gimplify_transaction (tree *expr_p, gimple_seq *pre_p)
{
  tree expr = *expr_p, temp, tbody = TRANSACTION_EXPR_BODY (expr);
  gimple g;
  gimple_seq body = NULL;
  struct gimplify_ctx gctx;
  int subcode = 0;

  /* Wrap the transaction body in a BIND_EXPR so we have a context
     where to put decls for OpenMP.  */
  if (TREE_CODE (tbody) != BIND_EXPR)
    {
      tree bind = build3 (BIND_EXPR, void_type_node, NULL, tbody, NULL);
      TREE_SIDE_EFFECTS (bind) = 1;
      SET_EXPR_LOCATION (bind, EXPR_LOCATION (tbody));
      TRANSACTION_EXPR_BODY (expr) = bind;
    }

  push_gimplify_context (&gctx);
  temp = voidify_wrapper_expr (*expr_p, NULL);

  g = gimplify_and_return_first (TRANSACTION_EXPR_BODY (expr), &body);
  pop_gimplify_context (g);

  g = gimple_build_transaction (body, NULL);
  if (TRANSACTION_EXPR_OUTER (expr))
    subcode = GTMA_IS_OUTER;
  else if (TRANSACTION_EXPR_RELAXED (expr))
    subcode = GTMA_IS_RELAXED;
  gimple_transaction_set_subcode (g, subcode);

  gimplify_seq_add_stmt (pre_p, g);

  if (temp)
    {
      *expr_p = temp;
      return GS_OK;
    }

  *expr_p = NULL_TREE;
  return GS_ALL_DONE;
}

/* Convert the GENERIC expression tree *EXPR_P to GIMPLE.  If the
   expression produces a value to be used as an operand inside a GIMPLE
   statement, the value will be stored back in *EXPR_P.  This value will
   be a tree of class tcc_declaration, tcc_constant, tcc_reference or
   an SSA_NAME.  The corresponding sequence of GIMPLE statements is
   emitted in PRE_P and POST_P.

   Additionally, this process may overwrite parts of the input
   expression during gimplification.  Ideally, it should be
   possible to do non-destructive gimplification.

   EXPR_P points to the GENERIC expression to convert to GIMPLE.  If
      the expression needs to evaluate to a value to be used as
      an operand in a GIMPLE statement, this value will be stored in
      *EXPR_P on exit.  This happens when the caller specifies one
      of fb_lvalue or fb_rvalue fallback flags.

   PRE_P will contain the sequence of GIMPLE statements corresponding
       to the evaluation of EXPR and all the side-effects that must
       be executed before the main expression.  On exit, the last
       statement of PRE_P is the core statement being gimplified.  For
       instance, when gimplifying 'if (++a)' the last statement in
       PRE_P will be 'if (t.1)' where t.1 is the result of
       pre-incrementing 'a'.

   POST_P will contain the sequence of GIMPLE statements corresponding
       to the evaluation of all the side-effects that must be executed
       after the main expression.  If this is NULL, the post
       side-effects are stored at the end of PRE_P.

       The reason why the output is split in two is to handle post
       side-effects explicitly.  In some cases, an expression may have
       inner and outer post side-effects which need to be emitted in
       an order different from the one given by the recursive
       traversal.  For instance, for the expression (*p--)++ the post
       side-effects of '--' must actually occur *after* the post
       side-effects of '++'.  However, gimplification will first visit
       the inner expression, so if a separate POST sequence was not
       used, the resulting sequence would be:

       	    1	t.1 = *p
       	    2	p = p - 1
       	    3	t.2 = t.1 + 1
       	    4	*p = t.2

       However, the post-decrement operation in line #2 must not be
       evaluated until after the store to *p at line #4, so the
       correct sequence should be:

       	    1	t.1 = *p
       	    2	t.2 = t.1 + 1
       	    3	*p = t.2
       	    4	p = p - 1

       So, by specifying a separate post queue, it is possible
       to emit the post side-effects in the correct order.
       If POST_P is NULL, an internal queue will be used.  Before
       returning to the caller, the sequence POST_P is appended to
       the main output sequence PRE_P.

   GIMPLE_TEST_F points to a function that takes a tree T and
       returns nonzero if T is in the GIMPLE form requested by the
       caller.  The GIMPLE predicates are in gimple.c.

   FALLBACK tells the function what sort of a temporary we want if
       gimplification cannot produce an expression that complies with
       GIMPLE_TEST_F.

       fb_none means that no temporary should be generated
       fb_rvalue means that an rvalue is OK to generate
       fb_lvalue means that an lvalue is OK to generate
       fb_either means that either is OK, but an lvalue is preferable.
       fb_mayfail means that gimplification may fail (in which case
       GS_ERROR will be returned)

   The return value is either GS_ERROR or GS_ALL_DONE, since this
   function iterates until EXPR is completely gimplified or an error
   occurs.  */

enum gimplify_status
gimplify_expr (tree *expr_p, gimple_seq *pre_p, gimple_seq *post_p,
	       bool (*gimple_test_f) (tree), fallback_t fallback)
{
  tree tmp;
  gimple_seq internal_pre = NULL;
  gimple_seq internal_post = NULL;
  tree save_expr;
  bool is_statement;
  location_t saved_location;
  enum gimplify_status ret;
  gimple_stmt_iterator pre_last_gsi, post_last_gsi;

  save_expr = *expr_p;
  if (save_expr == NULL_TREE)
    return GS_ALL_DONE;

  /* If we are gimplifying a top-level statement, PRE_P must be valid.  */
  is_statement = gimple_test_f == is_gimple_stmt;
  if (is_statement)
    gcc_assert (pre_p);

  /* Consistency checks.  */
  if (gimple_test_f == is_gimple_reg)
    gcc_assert (fallback & (fb_rvalue | fb_lvalue));
  else if (gimple_test_f == is_gimple_val
           || gimple_test_f == is_gimple_call_addr
           || gimple_test_f == is_gimple_condexpr
           || gimple_test_f == is_gimple_mem_rhs
           || gimple_test_f == is_gimple_mem_rhs_or_call
           || gimple_test_f == is_gimple_reg_rhs
           || gimple_test_f == is_gimple_reg_rhs_or_call
           || gimple_test_f == is_gimple_asm_val
	   || gimple_test_f == is_gimple_mem_ref_addr)
    gcc_assert (fallback & fb_rvalue);
  else if (gimple_test_f == is_gimple_min_lval
	   || gimple_test_f == is_gimple_lvalue)
    gcc_assert (fallback & fb_lvalue);
  else if (gimple_test_f == is_gimple_addressable)
    gcc_assert (fallback & fb_either);
  else if (gimple_test_f == is_gimple_stmt)
    gcc_assert (fallback == fb_none);
  else
    {
      /* We should have recognized the GIMPLE_TEST_F predicate to
	 know what kind of fallback to use in case a temporary is
	 needed to hold the value or address of *EXPR_P.  */
      gcc_unreachable ();
    }

  /* We used to check the predicate here and return immediately if it
     succeeds.  This is wrong; the design is for gimplification to be
     idempotent, and for the predicates to only test for valid forms, not
     whether they are fully simplified.  */
  if (pre_p == NULL)
    pre_p = &internal_pre;

  if (post_p == NULL)
    post_p = &internal_post;

  /* Remember the last statements added to PRE_P and POST_P.  Every
     new statement added by the gimplification helpers needs to be
     annotated with location information.  To centralize the
     responsibility, we remember the last statement that had been
     added to both queues before gimplifying *EXPR_P.  If
     gimplification produces new statements in PRE_P and POST_P, those
     statements will be annotated with the same location information
     as *EXPR_P.  */
  pre_last_gsi = gsi_last (*pre_p);
  post_last_gsi = gsi_last (*post_p);

  saved_location = input_location;
  if (save_expr != error_mark_node
      && EXPR_HAS_LOCATION (*expr_p))
    input_location = EXPR_LOCATION (*expr_p);

  /* Loop over the specific gimplifiers until the toplevel node
     remains the same.  */
  do
    {
      /* Strip away as many useless type conversions as possible
	 at the toplevel.  */
      STRIP_USELESS_TYPE_CONVERSION (*expr_p);

      /* Remember the expr.  */
      save_expr = *expr_p;

      /* Die, die, die, my darling.  */
      if (save_expr == error_mark_node
	  || (TREE_TYPE (save_expr)
	      && TREE_TYPE (save_expr) == error_mark_node))
	{
	  ret = GS_ERROR;
	  break;
	}

      /* Do any language-specific gimplification.  */
      ret = ((enum gimplify_status)
	     lang_hooks.gimplify_expr (expr_p, pre_p, post_p));
      if (ret == GS_OK)
	{
	  if (*expr_p == NULL_TREE)
	    break;
	  if (*expr_p != save_expr)
	    continue;
	}
      else if (ret != GS_UNHANDLED)
	break;

      /* Make sure that all the cases set 'ret' appropriately.  */
      ret = GS_UNHANDLED;
      switch (TREE_CODE (*expr_p))
	{
	  /* First deal with the special cases.  */

	case POSTINCREMENT_EXPR:
	case POSTDECREMENT_EXPR:
	case PREINCREMENT_EXPR:
	case PREDECREMENT_EXPR:
	  ret = gimplify_self_mod_expr (expr_p, pre_p, post_p,
					fallback != fb_none,
					TREE_TYPE (*expr_p));
	  break;

	case ARRAY_REF:
	case ARRAY_RANGE_REF:
	case REALPART_EXPR:
	case IMAGPART_EXPR:
	case COMPONENT_REF:
	case VIEW_CONVERT_EXPR:
	  ret = gimplify_compound_lval (expr_p, pre_p, post_p,
					fallback ? fallback : fb_rvalue);
	  break;

	case COND_EXPR:
	  ret = gimplify_cond_expr (expr_p, pre_p, fallback);

	  /* C99 code may assign to an array in a structure value of a
	     conditional expression, and this has undefined behavior
	     only on execution, so create a temporary if an lvalue is
	     required.  */
	  if (fallback == fb_lvalue)
	    {
	      *expr_p = get_initialized_tmp_var (*expr_p, pre_p, post_p);
	      mark_addressable (*expr_p);
	      ret = GS_OK;
	    }
	  break;

	case CILK_SPAWN_STMT:
	  gcc_assert 
	    (fn_contains_cilk_spawn_p (cfun) 
	     && lang_hooks.cilkplus.cilk_detect_spawn_and_unwrap (expr_p));
	  if (!seen_error ())
	    {
	      ret = (enum gimplify_status)
		lang_hooks.cilkplus.gimplify_cilk_spawn (expr_p, pre_p,
							 post_p);
	      break;
	    }
	  /* If errors are seen, then just process it as a CALL_EXPR.  */

	case CALL_EXPR:
	  ret = gimplify_call_expr (expr_p, pre_p, fallback != fb_none);

	  /* C99 code may assign to an array in a structure returned
	     from a function, and this has undefined behavior only on
	     execution, so create a temporary if an lvalue is
	     required.  */
	  if (fallback == fb_lvalue)
	    {
	      *expr_p = get_initialized_tmp_var (*expr_p, pre_p, post_p);
	      mark_addressable (*expr_p);
	      ret = GS_OK;
	    }
	  break;

	case TREE_LIST:
	  gcc_unreachable ();

	case COMPOUND_EXPR:
	  ret = gimplify_compound_expr (expr_p, pre_p, fallback != fb_none);
	  break;

	case COMPOUND_LITERAL_EXPR:
	  ret = gimplify_compound_literal_expr (expr_p, pre_p,
						gimple_test_f, fallback);
	  break;

	case MODIFY_EXPR:
	case INIT_EXPR:
	  ret = gimplify_modify_expr (expr_p, pre_p, post_p,
				      fallback != fb_none);
	  break;

	case TRUTH_ANDIF_EXPR:
	case TRUTH_ORIF_EXPR:
	  {
	    /* Preserve the original type of the expression and the
	       source location of the outer expression.  */
	    tree org_type = TREE_TYPE (*expr_p);
	    *expr_p = gimple_boolify (*expr_p);
	    *expr_p = build3_loc (input_location, COND_EXPR,
				  org_type, *expr_p,
				  fold_convert_loc
				    (input_location,
				     org_type, boolean_true_node),
				  fold_convert_loc
				    (input_location,
				     org_type, boolean_false_node));
	    ret = GS_OK;
	    break;
	  }

	case TRUTH_NOT_EXPR:
	  {
	    tree type = TREE_TYPE (*expr_p);
	    /* The parsers are careful to generate TRUTH_NOT_EXPR
	       only with operands that are always zero or one.
	       We do not fold here but handle the only interesting case
	       manually, as fold may re-introduce the TRUTH_NOT_EXPR.  */
	    *expr_p = gimple_boolify (*expr_p);
	    if (TYPE_PRECISION (TREE_TYPE (*expr_p)) == 1)
	      *expr_p = build1_loc (input_location, BIT_NOT_EXPR,
				    TREE_TYPE (*expr_p),
				    TREE_OPERAND (*expr_p, 0));
	    else
	      *expr_p = build2_loc (input_location, BIT_XOR_EXPR,
				    TREE_TYPE (*expr_p),
				    TREE_OPERAND (*expr_p, 0),
				    build_int_cst (TREE_TYPE (*expr_p), 1));
	    if (!useless_type_conversion_p (type, TREE_TYPE (*expr_p)))
	      *expr_p = fold_convert_loc (input_location, type, *expr_p);
	    ret = GS_OK;
	    break;
	  }

	case ADDR_EXPR:
	  ret = gimplify_addr_expr (expr_p, pre_p, post_p);
	  break;

	case ANNOTATE_EXPR:
	  {
	    tree cond = TREE_OPERAND (*expr_p, 0);
	    tree id = TREE_OPERAND (*expr_p, 1);
	    tree tmp = create_tmp_var_raw (TREE_TYPE(cond), NULL);
	    gimplify_arg (&cond, pre_p, EXPR_LOCATION (*expr_p));
	    gimple call = gimple_build_call_internal (IFN_ANNOTATE, 2,
						      cond, id);
	    gimple_call_set_lhs (call, tmp);
	    gimplify_seq_add_stmt (pre_p, call);
	    *expr_p = tmp;
	    ret = GS_ALL_DONE;
	    break;
	  }

	case VA_ARG_EXPR:
	  ret = gimplify_va_arg_expr (expr_p, pre_p, post_p);
	  break;

	CASE_CONVERT:
	  if (IS_EMPTY_STMT (*expr_p))
	    {
	      ret = GS_ALL_DONE;
	      break;
	    }

	  if (VOID_TYPE_P (TREE_TYPE (*expr_p))
	      || fallback == fb_none)
	    {
	      /* Just strip a conversion to void (or in void context) and
		 try again.  */
	      *expr_p = TREE_OPERAND (*expr_p, 0);
	      ret = GS_OK;
	      break;
	    }

	  ret = gimplify_conversion (expr_p);
	  if (ret == GS_ERROR)
	    break;
	  if (*expr_p != save_expr)
	    break;
	  /* FALLTHRU */

	case FIX_TRUNC_EXPR:
	  /* unary_expr: ... | '(' cast ')' val | ...  */
	  ret = gimplify_expr (&TREE_OPERAND (*expr_p, 0), pre_p, post_p,
			       is_gimple_val, fb_rvalue);
	  recalculate_side_effects (*expr_p);
	  break;

	case INDIRECT_REF:
	  {
	    bool volatilep = TREE_THIS_VOLATILE (*expr_p);
	    bool notrap = TREE_THIS_NOTRAP (*expr_p);
	    tree saved_ptr_type = TREE_TYPE (TREE_OPERAND (*expr_p, 0));

	    *expr_p = fold_indirect_ref_loc (input_location, *expr_p);
	    if (*expr_p != save_expr)
	      {
		ret = GS_OK;
		break;
	      }

	    ret = gimplify_expr (&TREE_OPERAND (*expr_p, 0), pre_p, post_p,
				 is_gimple_reg, fb_rvalue);
	    if (ret == GS_ERROR)
	      break;

	    recalculate_side_effects (*expr_p);
	    *expr_p = fold_build2_loc (input_location, MEM_REF,
				       TREE_TYPE (*expr_p),
				       TREE_OPERAND (*expr_p, 0),
				       build_int_cst (saved_ptr_type, 0));
	    TREE_THIS_VOLATILE (*expr_p) = volatilep;
	    TREE_THIS_NOTRAP (*expr_p) = notrap;
	    ret = GS_OK;
	    break;
	  }

	/* We arrive here through the various re-gimplifcation paths.  */
	case MEM_REF:
	  /* First try re-folding the whole thing.  */
	  tmp = fold_binary (MEM_REF, TREE_TYPE (*expr_p),
			     TREE_OPERAND (*expr_p, 0),
			     TREE_OPERAND (*expr_p, 1));
	  if (tmp)
	    {
	      *expr_p = tmp;
	      recalculate_side_effects (*expr_p);
	      ret = GS_OK;
	      break;
	    }
	  /* Avoid re-gimplifying the address operand if it is already
	     in suitable form.  Re-gimplifying would mark the address
	     operand addressable.  Always gimplify when not in SSA form
	     as we still may have to gimplify decls with value-exprs.  */
	  if (!gimplify_ctxp || !gimplify_ctxp->into_ssa
	      || !is_gimple_mem_ref_addr (TREE_OPERAND (*expr_p, 0)))
	    {
	      ret = gimplify_expr (&TREE_OPERAND (*expr_p, 0), pre_p, post_p,
				   is_gimple_mem_ref_addr, fb_rvalue);
	      if (ret == GS_ERROR)
		break;
	    }
	  recalculate_side_effects (*expr_p);
	  ret = GS_ALL_DONE;
	  break;

	/* Constants need not be gimplified.  */
	case INTEGER_CST:
	case REAL_CST:
	case FIXED_CST:
	case STRING_CST:
	case COMPLEX_CST:
	case VECTOR_CST:
	  /* Drop the overflow flag on constants, we do not want
	     that in the GIMPLE IL.  */
	  if (TREE_OVERFLOW_P (*expr_p))
	    *expr_p = drop_tree_overflow (*expr_p);
	  ret = GS_ALL_DONE;
	  break;

	case CONST_DECL:
	  /* If we require an lvalue, such as for ADDR_EXPR, retain the
	     CONST_DECL node.  Otherwise the decl is replaceable by its
	     value.  */
	  /* ??? Should be == fb_lvalue, but ADDR_EXPR passes fb_either.  */
	  if (fallback & fb_lvalue)
	    ret = GS_ALL_DONE;
	  else
	    {
	      *expr_p = DECL_INITIAL (*expr_p);
	      ret = GS_OK;
	    }
	  break;

	case DECL_EXPR:
	  ret = gimplify_decl_expr (expr_p, pre_p);
	  break;

	case BIND_EXPR:
	  ret = gimplify_bind_expr (expr_p, pre_p);
	  break;

	case LOOP_EXPR:
	  ret = gimplify_loop_expr (expr_p, pre_p);
	  break;

	case SWITCH_EXPR:
	  ret = gimplify_switch_expr (expr_p, pre_p);
	  break;

	case EXIT_EXPR:
	  ret = gimplify_exit_expr (expr_p);
	  break;

	case GOTO_EXPR:
	  /* If the target is not LABEL, then it is a computed jump
	     and the target needs to be gimplified.  */
	  if (TREE_CODE (GOTO_DESTINATION (*expr_p)) != LABEL_DECL)
	    {
	      ret = gimplify_expr (&GOTO_DESTINATION (*expr_p), pre_p,
				   NULL, is_gimple_val, fb_rvalue);
	      if (ret == GS_ERROR)
		break;
	    }
	  gimplify_seq_add_stmt (pre_p,
			  gimple_build_goto (GOTO_DESTINATION (*expr_p)));
	  ret = GS_ALL_DONE;
	  break;

	case PREDICT_EXPR:
	  gimplify_seq_add_stmt (pre_p,
			gimple_build_predict (PREDICT_EXPR_PREDICTOR (*expr_p),
					      PREDICT_EXPR_OUTCOME (*expr_p)));
	  ret = GS_ALL_DONE;
	  break;

	case LABEL_EXPR:
	  ret = GS_ALL_DONE;
	  gcc_assert (decl_function_context (LABEL_EXPR_LABEL (*expr_p))
		      == current_function_decl);
	  gimplify_seq_add_stmt (pre_p,
			  gimple_build_label (LABEL_EXPR_LABEL (*expr_p)));
	  break;

	case CASE_LABEL_EXPR:
	  ret = gimplify_case_label_expr (expr_p, pre_p);
	  break;

	case RETURN_EXPR:
	  ret = gimplify_return_expr (*expr_p, pre_p);
	  break;

	case CONSTRUCTOR:
	  /* Don't reduce this in place; let gimplify_init_constructor work its
	     magic.  Buf if we're just elaborating this for side effects, just
	     gimplify any element that has side-effects.  */
	  if (fallback == fb_none)
	    {
	      unsigned HOST_WIDE_INT ix;
	      tree val;
	      tree temp = NULL_TREE;
	      FOR_EACH_CONSTRUCTOR_VALUE (CONSTRUCTOR_ELTS (*expr_p), ix, val)
		if (TREE_SIDE_EFFECTS (val))
		  append_to_statement_list (val, &temp);

	      *expr_p = temp;
	      ret = temp ? GS_OK : GS_ALL_DONE;
	    }
	  /* C99 code may assign to an array in a constructed
	     structure or union, and this has undefined behavior only
	     on execution, so create a temporary if an lvalue is
	     required.  */
	  else if (fallback == fb_lvalue)
	    {
	      *expr_p = get_initialized_tmp_var (*expr_p, pre_p, post_p);
	      mark_addressable (*expr_p);
	      ret = GS_OK;
	    }
	  else
	    ret = GS_ALL_DONE;
	  break;

	  /* The following are special cases that are not handled by the
	     original GIMPLE grammar.  */

	  /* SAVE_EXPR nodes are converted into a GIMPLE identifier and
	     eliminated.  */
	case SAVE_EXPR:
	  ret = gimplify_save_expr (expr_p, pre_p, post_p);
	  break;

	case BIT_FIELD_REF:
	  ret = gimplify_expr (&TREE_OPERAND (*expr_p, 0), pre_p,
			       post_p, is_gimple_lvalue, fb_either);
	  recalculate_side_effects (*expr_p);
	  break;

	case TARGET_MEM_REF:
	  {
	    enum gimplify_status r0 = GS_ALL_DONE, r1 = GS_ALL_DONE;

	    if (TMR_BASE (*expr_p))
	      r0 = gimplify_expr (&TMR_BASE (*expr_p), pre_p,
				  post_p, is_gimple_mem_ref_addr, fb_either);
	    if (TMR_INDEX (*expr_p))
	      r1 = gimplify_expr (&TMR_INDEX (*expr_p), pre_p,
				  post_p, is_gimple_val, fb_rvalue);
	    if (TMR_INDEX2 (*expr_p))
	      r1 = gimplify_expr (&TMR_INDEX2 (*expr_p), pre_p,
				  post_p, is_gimple_val, fb_rvalue);
	    /* TMR_STEP and TMR_OFFSET are always integer constants.  */
	    ret = MIN (r0, r1);
	  }
	  break;

	case NON_LVALUE_EXPR:
	  /* This should have been stripped above.  */
	  gcc_unreachable ();

	case ASM_EXPR:
	  ret = gimplify_asm_expr (expr_p, pre_p, post_p);
	  break;

	case TRY_FINALLY_EXPR:
	case TRY_CATCH_EXPR:
	  {
	    gimple_seq eval, cleanup;
	    gimple try_;

	    /* Calls to destructors are generated automatically in FINALLY/CATCH
	       block. They should have location as UNKNOWN_LOCATION. However,
	       gimplify_call_expr will reset these call stmts to input_location
	       if it finds stmt's location is unknown. To prevent resetting for
	       destructors, we set the input_location to unknown.
	       Note that this only affects the destructor calls in FINALLY/CATCH
	       block, and will automatically reset to its original value by the
	       end of gimplify_expr.  */
	    input_location = UNKNOWN_LOCATION;
	    eval = cleanup = NULL;
	    gimplify_and_add (TREE_OPERAND (*expr_p, 0), &eval);
	    gimplify_and_add (TREE_OPERAND (*expr_p, 1), &cleanup);
	    /* Don't create bogus GIMPLE_TRY with empty cleanup.  */
	    if (gimple_seq_empty_p (cleanup))
	      {
		gimple_seq_add_seq (pre_p, eval);
		ret = GS_ALL_DONE;
		break;
	      }
	    try_ = gimple_build_try (eval, cleanup,
				     TREE_CODE (*expr_p) == TRY_FINALLY_EXPR
				     ? GIMPLE_TRY_FINALLY
				     : GIMPLE_TRY_CATCH);
	    if (LOCATION_LOCUS (saved_location) != UNKNOWN_LOCATION)
	      gimple_set_location (try_, saved_location);
	    else
	      gimple_set_location (try_, EXPR_LOCATION (save_expr));
	    if (TREE_CODE (*expr_p) == TRY_CATCH_EXPR)
	      gimple_try_set_catch_is_cleanup (try_,
					       TRY_CATCH_IS_CLEANUP (*expr_p));
	    gimplify_seq_add_stmt (pre_p, try_);
	    ret = GS_ALL_DONE;
	    break;
	  }

	case CLEANUP_POINT_EXPR:
	  ret = gimplify_cleanup_point_expr (expr_p, pre_p);
	  break;

	case TARGET_EXPR:
	  ret = gimplify_target_expr (expr_p, pre_p, post_p);
	  break;

	case CATCH_EXPR:
	  {
	    gimple c;
	    gimple_seq handler = NULL;
	    gimplify_and_add (CATCH_BODY (*expr_p), &handler);
	    c = gimple_build_catch (CATCH_TYPES (*expr_p), handler);
	    gimplify_seq_add_stmt (pre_p, c);
	    ret = GS_ALL_DONE;
	    break;
	  }

	case EH_FILTER_EXPR:
	  {
	    gimple ehf;
	    gimple_seq failure = NULL;

	    gimplify_and_add (EH_FILTER_FAILURE (*expr_p), &failure);
	    ehf = gimple_build_eh_filter (EH_FILTER_TYPES (*expr_p), failure);
	    gimple_set_no_warning (ehf, TREE_NO_WARNING (*expr_p));
	    gimplify_seq_add_stmt (pre_p, ehf);
	    ret = GS_ALL_DONE;
	    break;
	  }

	case OBJ_TYPE_REF:
	  {
	    enum gimplify_status r0, r1;
	    r0 = gimplify_expr (&OBJ_TYPE_REF_OBJECT (*expr_p), pre_p,
				post_p, is_gimple_val, fb_rvalue);
	    r1 = gimplify_expr (&OBJ_TYPE_REF_EXPR (*expr_p), pre_p,
				post_p, is_gimple_val, fb_rvalue);
	    TREE_SIDE_EFFECTS (*expr_p) = 0;
	    ret = MIN (r0, r1);
	  }
	  break;

	case LABEL_DECL:
	  /* We get here when taking the address of a label.  We mark
	     the label as "forced"; meaning it can never be removed and
	     it is a potential target for any computed goto.  */
	  FORCED_LABEL (*expr_p) = 1;
	  ret = GS_ALL_DONE;
	  break;

	case STATEMENT_LIST:
	  ret = gimplify_statement_list (expr_p, pre_p);
	  break;

	case WITH_SIZE_EXPR:
	  {
	    gimplify_expr (&TREE_OPERAND (*expr_p, 0), pre_p,
			   post_p == &internal_post ? NULL : post_p,
			   gimple_test_f, fallback);
	    gimplify_expr (&TREE_OPERAND (*expr_p, 1), pre_p, post_p,
			   is_gimple_val, fb_rvalue);
	    ret = GS_ALL_DONE;
	  }
	  break;

	case VAR_DECL:
	case PARM_DECL:
	  ret = gimplify_var_or_parm_decl (expr_p);
	  break;

	case RESULT_DECL:
	  /* When within an OpenMP context, notice uses of variables.  */
	  if (gimplify_omp_ctxp)
	    omp_notice_variable (gimplify_omp_ctxp, *expr_p, true);
	  ret = GS_ALL_DONE;
	  break;

	case SSA_NAME:
	  /* Allow callbacks into the gimplifier during optimization.  */
	  ret = GS_ALL_DONE;
	  break;

	case OMP_PARALLEL:
	  gimplify_omp_parallel (expr_p, pre_p);
	  ret = GS_ALL_DONE;
	  break;

	case OMP_TASK:
	  gimplify_omp_task (expr_p, pre_p);
	  ret = GS_ALL_DONE;
	  break;

	case OMP_FOR:
	case OMP_SIMD:
	case CILK_SIMD:
	case OMP_DISTRIBUTE:
	  ret = gimplify_omp_for (expr_p, pre_p);
	  break;

	case OMP_SECTIONS:
	case OMP_SINGLE:
	case OMP_TARGET:
	case OMP_TARGET_DATA:
	case OMP_TEAMS:
	  gimplify_omp_workshare (expr_p, pre_p);
	  ret = GS_ALL_DONE;
	  break;

	case OMP_TARGET_UPDATE:
	  gimplify_omp_target_update (expr_p, pre_p);
	  ret = GS_ALL_DONE;
	  break;

	case OMP_SECTION:
	case OMP_MASTER:
	case OMP_TASKGROUP:
	case OMP_ORDERED:
	case OMP_CRITICAL:
	  {
	    gimple_seq body = NULL;
	    gimple g;

	    gimplify_and_add (OMP_BODY (*expr_p), &body);
	    switch (TREE_CODE (*expr_p))
	      {
	      case OMP_SECTION:
	        g = gimple_build_omp_section (body);
	        break;
	      case OMP_MASTER:
	        g = gimple_build_omp_master (body);
		break;
	      case OMP_TASKGROUP:
		{
		  gimple_seq cleanup = NULL;
		  tree fn
		    = builtin_decl_explicit (BUILT_IN_GOMP_TASKGROUP_END);
		  g = gimple_build_call (fn, 0);
		  gimple_seq_add_stmt (&cleanup, g);
		  g = gimple_build_try (body, cleanup, GIMPLE_TRY_FINALLY);
		  body = NULL;
		  gimple_seq_add_stmt (&body, g);
		  g = gimple_build_omp_taskgroup (body);
		}
		break;
	      case OMP_ORDERED:
		g = gimple_build_omp_ordered (body);
		break;
	      case OMP_CRITICAL:
		g = gimple_build_omp_critical (body,
		    			       OMP_CRITICAL_NAME (*expr_p));
		break;
	      default:
		gcc_unreachable ();
	      }
	    gimplify_seq_add_stmt (pre_p, g);
	    ret = GS_ALL_DONE;
	    break;
	  }

	case OMP_ATOMIC:
	case OMP_ATOMIC_READ:
	case OMP_ATOMIC_CAPTURE_OLD:
	case OMP_ATOMIC_CAPTURE_NEW:
	  ret = gimplify_omp_atomic (expr_p, pre_p);
	  break;

	case TRANSACTION_EXPR:
	  ret = gimplify_transaction (expr_p, pre_p);
	  break;

	case TRUTH_AND_EXPR:
	case TRUTH_OR_EXPR:
	case TRUTH_XOR_EXPR:
	  {
	    tree orig_type = TREE_TYPE (*expr_p);
	    tree new_type, xop0, xop1;
	    *expr_p = gimple_boolify (*expr_p);
	    new_type = TREE_TYPE (*expr_p);
	    if (!useless_type_conversion_p (orig_type, new_type))
	      {
		*expr_p = fold_convert_loc (input_location, orig_type, *expr_p);
		ret = GS_OK;
		break;
	      }

	  /* Boolified binary truth expressions are semantically equivalent
	     to bitwise binary expressions.  Canonicalize them to the
	     bitwise variant.  */
	    switch (TREE_CODE (*expr_p))
	      {
	      case TRUTH_AND_EXPR:
		TREE_SET_CODE (*expr_p, BIT_AND_EXPR);
		break;
	      case TRUTH_OR_EXPR:
		TREE_SET_CODE (*expr_p, BIT_IOR_EXPR);
		break;
	      case TRUTH_XOR_EXPR:
		TREE_SET_CODE (*expr_p, BIT_XOR_EXPR);
		break;
	      default:
		break;
	      }
	    /* Now make sure that operands have compatible type to
	       expression's new_type.  */
	    xop0 = TREE_OPERAND (*expr_p, 0);
	    xop1 = TREE_OPERAND (*expr_p, 1);
	    if (!useless_type_conversion_p (new_type, TREE_TYPE (xop0)))
	      TREE_OPERAND (*expr_p, 0) = fold_convert_loc (input_location,
							    new_type,
	      						    xop0);
	    if (!useless_type_conversion_p (new_type, TREE_TYPE (xop1)))
	      TREE_OPERAND (*expr_p, 1) = fold_convert_loc (input_location,
							    new_type,
	      						    xop1);
	    /* Continue classified as tcc_binary.  */
	    goto expr_2;
	  }

	case FMA_EXPR:
	case VEC_COND_EXPR:
	case VEC_PERM_EXPR:
	  /* Classified as tcc_expression.  */
	  goto expr_3;

	case POINTER_PLUS_EXPR:
	  {
	    enum gimplify_status r0, r1;
	    r0 = gimplify_expr (&TREE_OPERAND (*expr_p, 0), pre_p,
				post_p, is_gimple_val, fb_rvalue);
	    r1 = gimplify_expr (&TREE_OPERAND (*expr_p, 1), pre_p,
				post_p, is_gimple_val, fb_rvalue);
	    recalculate_side_effects (*expr_p);
	    ret = MIN (r0, r1);
	    /* Convert &X + CST to invariant &MEM[&X, CST].  Do this
	       after gimplifying operands - this is similar to how
	       it would be folding all gimplified stmts on creation
	       to have them canonicalized, which is what we eventually
	       should do anyway.  */
	    if (TREE_CODE (TREE_OPERAND (*expr_p, 1)) == INTEGER_CST
		&& is_gimple_min_invariant (TREE_OPERAND (*expr_p, 0)))
	      {
		*expr_p = build_fold_addr_expr_with_type_loc
		   (input_location,
		    fold_build2 (MEM_REF, TREE_TYPE (TREE_TYPE (*expr_p)),
				 TREE_OPERAND (*expr_p, 0),
				 fold_convert (ptr_type_node,
					       TREE_OPERAND (*expr_p, 1))),
		    TREE_TYPE (*expr_p));
		ret = MIN (ret, GS_OK);
	      }
	    break;
	  }

	case CILK_SYNC_STMT:
	  {
	    if (!fn_contains_cilk_spawn_p (cfun))
	      {
		error_at (EXPR_LOCATION (*expr_p),
			  "expected %<_Cilk_spawn%> before %<_Cilk_sync%>");
		ret = GS_ERROR;
	      }
	    else
	      {
		gimplify_cilk_sync (expr_p, pre_p);
		ret = GS_ALL_DONE;
	      }
	    break;
	  }
	
	default:
	  switch (TREE_CODE_CLASS (TREE_CODE (*expr_p)))
	    {
	    case tcc_comparison:
	      /* Handle comparison of objects of non scalar mode aggregates
	     	 with a call to memcmp.  It would be nice to only have to do
	     	 this for variable-sized objects, but then we'd have to allow
	     	 the same nest of reference nodes we allow for MODIFY_EXPR and
	     	 that's too complex.

		 Compare scalar mode aggregates as scalar mode values.  Using
		 memcmp for them would be very inefficient at best, and is
		 plain wrong if bitfields are involved.  */
		{
		  tree type = TREE_TYPE (TREE_OPERAND (*expr_p, 1));

		  /* Vector comparisons need no boolification.  */
		  if (TREE_CODE (type) == VECTOR_TYPE)
		    goto expr_2;
		  else if (!AGGREGATE_TYPE_P (type))
		    {
		      tree org_type = TREE_TYPE (*expr_p);
		      *expr_p = gimple_boolify (*expr_p);
		      if (!useless_type_conversion_p (org_type,
						      TREE_TYPE (*expr_p)))
			{
			  *expr_p = fold_convert_loc (input_location,
						      org_type, *expr_p);
			  ret = GS_OK;
			}
		      else
			goto expr_2;
		    }
		  else if (TYPE_MODE (type) != BLKmode)
		    ret = gimplify_scalar_mode_aggregate_compare (expr_p);
		  else
		    ret = gimplify_variable_sized_compare (expr_p);

		  break;
		}

	    /* If *EXPR_P does not need to be special-cased, handle it
	       according to its class.  */
	    case tcc_unary:
	      ret = gimplify_expr (&TREE_OPERAND (*expr_p, 0), pre_p,
				   post_p, is_gimple_val, fb_rvalue);
	      break;

	    case tcc_binary:
	    expr_2:
	      {
		enum gimplify_status r0, r1;

		r0 = gimplify_expr (&TREE_OPERAND (*expr_p, 0), pre_p,
		                    post_p, is_gimple_val, fb_rvalue);
		r1 = gimplify_expr (&TREE_OPERAND (*expr_p, 1), pre_p,
				    post_p, is_gimple_val, fb_rvalue);

		ret = MIN (r0, r1);
		break;
	      }

	    expr_3:
	      {
		enum gimplify_status r0, r1, r2;

		r0 = gimplify_expr (&TREE_OPERAND (*expr_p, 0), pre_p,
		                    post_p, is_gimple_val, fb_rvalue);
		r1 = gimplify_expr (&TREE_OPERAND (*expr_p, 1), pre_p,
				    post_p, is_gimple_val, fb_rvalue);
		r2 = gimplify_expr (&TREE_OPERAND (*expr_p, 2), pre_p,
				    post_p, is_gimple_val, fb_rvalue);

		ret = MIN (MIN (r0, r1), r2);
		break;
	      }

	    case tcc_declaration:
	    case tcc_constant:
	      ret = GS_ALL_DONE;
	      goto dont_recalculate;

	    default:
	      gcc_unreachable ();
	    }

	  recalculate_side_effects (*expr_p);

	dont_recalculate:
	  break;
	}

      gcc_assert (*expr_p || ret != GS_OK);
    }
  while (ret == GS_OK);

  /* If we encountered an error_mark somewhere nested inside, either
     stub out the statement or propagate the error back out.  */
  if (ret == GS_ERROR)
    {
      if (is_statement)
	*expr_p = NULL;
      goto out;
    }

  /* This was only valid as a return value from the langhook, which
     we handled.  Make sure it doesn't escape from any other context.  */
  gcc_assert (ret != GS_UNHANDLED);

  if (fallback == fb_none && *expr_p && !is_gimple_stmt (*expr_p))
    {
      /* We aren't looking for a value, and we don't have a valid
	 statement.  If it doesn't have side-effects, throw it away.  */
      if (!TREE_SIDE_EFFECTS (*expr_p))
	*expr_p = NULL;
      else if (!TREE_THIS_VOLATILE (*expr_p))
	{
	  /* This is probably a _REF that contains something nested that
	     has side effects.  Recurse through the operands to find it.  */
	  enum tree_code code = TREE_CODE (*expr_p);

	  switch (code)
	    {
	    case COMPONENT_REF:
	    case REALPART_EXPR:
	    case IMAGPART_EXPR:
	    case VIEW_CONVERT_EXPR:
	      gimplify_expr (&TREE_OPERAND (*expr_p, 0), pre_p, post_p,
			     gimple_test_f, fallback);
	      break;

	    case ARRAY_REF:
	    case ARRAY_RANGE_REF:
	      gimplify_expr (&TREE_OPERAND (*expr_p, 0), pre_p, post_p,
			     gimple_test_f, fallback);
	      gimplify_expr (&TREE_OPERAND (*expr_p, 1), pre_p, post_p,
			     gimple_test_f, fallback);
	      break;

	    default:
	       /* Anything else with side-effects must be converted to
		  a valid statement before we get here.  */
	      gcc_unreachable ();
	    }

	  *expr_p = NULL;
	}
      else if (COMPLETE_TYPE_P (TREE_TYPE (*expr_p))
	       && TYPE_MODE (TREE_TYPE (*expr_p)) != BLKmode)
	{
	  /* Historically, the compiler has treated a bare reference
	     to a non-BLKmode volatile lvalue as forcing a load.  */
	  tree type = TYPE_MAIN_VARIANT (TREE_TYPE (*expr_p));

	  /* Normally, we do not want to create a temporary for a
	     TREE_ADDRESSABLE type because such a type should not be
	     copied by bitwise-assignment.  However, we make an
	     exception here, as all we are doing here is ensuring that
	     we read the bytes that make up the type.  We use
	     create_tmp_var_raw because create_tmp_var will abort when
	     given a TREE_ADDRESSABLE type.  */
	  tree tmp = create_tmp_var_raw (type, "vol");
	  gimple_add_tmp_var (tmp);
	  gimplify_assign (tmp, *expr_p, pre_p);
	  *expr_p = NULL;
	}
      else
	/* We can't do anything useful with a volatile reference to
	   an incomplete type, so just throw it away.  Likewise for
	   a BLKmode type, since any implicit inner load should
	   already have been turned into an explicit one by the
	   gimplification process.  */
	*expr_p = NULL;
    }

  /* If we are gimplifying at the statement level, we're done.  Tack
     everything together and return.  */
  if (fallback == fb_none || is_statement)
    {
      /* Since *EXPR_P has been converted into a GIMPLE tuple, clear
         it out for GC to reclaim it.  */
      *expr_p = NULL_TREE;

      if (!gimple_seq_empty_p (internal_pre)
	  || !gimple_seq_empty_p (internal_post))
	{
	  gimplify_seq_add_seq (&internal_pre, internal_post);
	  gimplify_seq_add_seq (pre_p, internal_pre);
	}

      /* The result of gimplifying *EXPR_P is going to be the last few
	 statements in *PRE_P and *POST_P.  Add location information
	 to all the statements that were added by the gimplification
	 helpers.  */
      if (!gimple_seq_empty_p (*pre_p))
	annotate_all_with_location_after (*pre_p, pre_last_gsi, input_location);

      if (!gimple_seq_empty_p (*post_p))
	annotate_all_with_location_after (*post_p, post_last_gsi,
					  input_location);

      goto out;
    }

#ifdef ENABLE_GIMPLE_CHECKING
  if (*expr_p)
    {
      enum tree_code code = TREE_CODE (*expr_p);
      /* These expressions should already be in gimple IR form.  */
      gcc_assert (code != MODIFY_EXPR
		  && code != ASM_EXPR
		  && code != BIND_EXPR
		  && code != CATCH_EXPR
		  && (code != COND_EXPR || gimplify_ctxp->allow_rhs_cond_expr)
		  && code != EH_FILTER_EXPR
		  && code != GOTO_EXPR
		  && code != LABEL_EXPR
		  && code != LOOP_EXPR
		  && code != SWITCH_EXPR
		  && code != TRY_FINALLY_EXPR
		  && code != OMP_CRITICAL
		  && code != OMP_FOR
		  && code != OMP_MASTER
		  && code != OMP_TASKGROUP
		  && code != OMP_ORDERED
		  && code != OMP_PARALLEL
		  && code != OMP_SECTIONS
		  && code != OMP_SECTION
		  && code != OMP_SINGLE);
    }
#endif

  /* Otherwise we're gimplifying a subexpression, so the resulting
     value is interesting.  If it's a valid operand that matches
     GIMPLE_TEST_F, we're done. Unless we are handling some
     post-effects internally; if that's the case, we need to copy into
     a temporary before adding the post-effects to POST_P.  */
  if (gimple_seq_empty_p (internal_post) && (*gimple_test_f) (*expr_p))
    goto out;

  /* Otherwise, we need to create a new temporary for the gimplified
     expression.  */

  /* We can't return an lvalue if we have an internal postqueue.  The
     object the lvalue refers to would (probably) be modified by the
     postqueue; we need to copy the value out first, which means an
     rvalue.  */
  if ((fallback & fb_lvalue)
      && gimple_seq_empty_p (internal_post)
      && is_gimple_addressable (*expr_p))
    {
      /* An lvalue will do.  Take the address of the expression, store it
	 in a temporary, and replace the expression with an INDIRECT_REF of
	 that temporary.  */
      tmp = build_fold_addr_expr_loc (input_location, *expr_p);
      gimplify_expr (&tmp, pre_p, post_p, is_gimple_reg, fb_rvalue);
      *expr_p = build_simple_mem_ref (tmp);
    }
  else if ((fallback & fb_rvalue) && is_gimple_reg_rhs_or_call (*expr_p))
    {
      /* An rvalue will do.  Assign the gimplified expression into a
	 new temporary TMP and replace the original expression with
	 TMP.  First, make sure that the expression has a type so that
	 it can be assigned into a temporary.  */
      gcc_assert (!VOID_TYPE_P (TREE_TYPE (*expr_p)));
      *expr_p = get_formal_tmp_var (*expr_p, pre_p);
    }
  else
    {
#ifdef ENABLE_GIMPLE_CHECKING
      if (!(fallback & fb_mayfail))
	{
	  fprintf (stderr, "gimplification failed:\n");
	  print_generic_expr (stderr, *expr_p, 0);
	  debug_tree (*expr_p);
	  internal_error ("gimplification failed");
	}
#endif
      gcc_assert (fallback & fb_mayfail);

      /* If this is an asm statement, and the user asked for the
	 impossible, don't die.  Fail and let gimplify_asm_expr
	 issue an error.  */
      ret = GS_ERROR;
      goto out;
    }

  /* Make sure the temporary matches our predicate.  */
  gcc_assert ((*gimple_test_f) (*expr_p));

  if (!gimple_seq_empty_p (internal_post))
    {
      annotate_all_with_location (internal_post, input_location);
      gimplify_seq_add_seq (pre_p, internal_post);
    }

 out:
  input_location = saved_location;
  return ret;
}

/* Look through TYPE for variable-sized objects and gimplify each such
   size that we find.  Add to LIST_P any statements generated.  */

void
gimplify_type_sizes (tree type, gimple_seq *list_p)
{
  tree field, t;

  if (type == NULL || type == error_mark_node)
    return;

  /* We first do the main variant, then copy into any other variants.  */
  type = TYPE_MAIN_VARIANT (type);

  /* Avoid infinite recursion.  */
  if (TYPE_SIZES_GIMPLIFIED (type))
    return;

  TYPE_SIZES_GIMPLIFIED (type) = 1;

  switch (TREE_CODE (type))
    {
    case INTEGER_TYPE:
    case ENUMERAL_TYPE:
    case BOOLEAN_TYPE:
    case REAL_TYPE:
    case FIXED_POINT_TYPE:
      gimplify_one_sizepos (&TYPE_MIN_VALUE (type), list_p);
      gimplify_one_sizepos (&TYPE_MAX_VALUE (type), list_p);

      for (t = TYPE_NEXT_VARIANT (type); t; t = TYPE_NEXT_VARIANT (t))
	{
	  TYPE_MIN_VALUE (t) = TYPE_MIN_VALUE (type);
	  TYPE_MAX_VALUE (t) = TYPE_MAX_VALUE (type);
	}
      break;

    case ARRAY_TYPE:
      /* These types may not have declarations, so handle them here.  */
      gimplify_type_sizes (TREE_TYPE (type), list_p);
      gimplify_type_sizes (TYPE_DOMAIN (type), list_p);
      /* Ensure VLA bounds aren't removed, for -O0 they should be variables
	 with assigned stack slots, for -O1+ -g they should be tracked
	 by VTA.  */
      if (!(TYPE_NAME (type)
	    && TREE_CODE (TYPE_NAME (type)) == TYPE_DECL
	    && DECL_IGNORED_P (TYPE_NAME (type)))
	  && TYPE_DOMAIN (type)
	  && INTEGRAL_TYPE_P (TYPE_DOMAIN (type)))
	{
	  t = TYPE_MIN_VALUE (TYPE_DOMAIN (type));
	  if (t && TREE_CODE (t) == VAR_DECL && DECL_ARTIFICIAL (t))
	    DECL_IGNORED_P (t) = 0;
	  t = TYPE_MAX_VALUE (TYPE_DOMAIN (type));
	  if (t && TREE_CODE (t) == VAR_DECL && DECL_ARTIFICIAL (t))
	    DECL_IGNORED_P (t) = 0;
	}
      break;

    case RECORD_TYPE:
    case UNION_TYPE:
    case QUAL_UNION_TYPE:
      for (field = TYPE_FIELDS (type); field; field = DECL_CHAIN (field))
	if (TREE_CODE (field) == FIELD_DECL)
	  {
	    gimplify_one_sizepos (&DECL_FIELD_OFFSET (field), list_p);
	    gimplify_one_sizepos (&DECL_SIZE (field), list_p);
	    gimplify_one_sizepos (&DECL_SIZE_UNIT (field), list_p);
	    gimplify_type_sizes (TREE_TYPE (field), list_p);
	  }
      break;

    case POINTER_TYPE:
    case REFERENCE_TYPE:
	/* We used to recurse on the pointed-to type here, which turned out to
	   be incorrect because its definition might refer to variables not
	   yet initialized at this point if a forward declaration is involved.

	   It was actually useful for anonymous pointed-to types to ensure
	   that the sizes evaluation dominates every possible later use of the
	   values.  Restricting to such types here would be safe since there
	   is no possible forward declaration around, but would introduce an
	   undesirable middle-end semantic to anonymity.  We then defer to
	   front-ends the responsibility of ensuring that the sizes are
	   evaluated both early and late enough, e.g. by attaching artificial
	   type declarations to the tree.  */
      break;

    default:
      break;
    }

  gimplify_one_sizepos (&TYPE_SIZE (type), list_p);
  gimplify_one_sizepos (&TYPE_SIZE_UNIT (type), list_p);

  for (t = TYPE_NEXT_VARIANT (type); t; t = TYPE_NEXT_VARIANT (t))
    {
      TYPE_SIZE (t) = TYPE_SIZE (type);
      TYPE_SIZE_UNIT (t) = TYPE_SIZE_UNIT (type);
      TYPE_SIZES_GIMPLIFIED (t) = 1;
    }
}

/* A subroutine of gimplify_type_sizes to make sure that *EXPR_P,
   a size or position, has had all of its SAVE_EXPRs evaluated.
   We add any required statements to *STMT_P.  */

void
gimplify_one_sizepos (tree *expr_p, gimple_seq *stmt_p)
{
  tree expr = *expr_p;

  /* We don't do anything if the value isn't there, is constant, or contains
     A PLACEHOLDER_EXPR.  We also don't want to do anything if it's already
     a VAR_DECL.  If it's a VAR_DECL from another function, the gimplifier
     will want to replace it with a new variable, but that will cause problems
     if this type is from outside the function.  It's OK to have that here.  */
  if (is_gimple_sizepos (expr))
    return;

  *expr_p = unshare_expr (expr);

  gimplify_expr (expr_p, stmt_p, NULL, is_gimple_val, fb_rvalue);
}

/* Gimplify the body of statements of FNDECL and return a GIMPLE_BIND node
   containing the sequence of corresponding GIMPLE statements.  If DO_PARMS
   is true, also gimplify the parameters.  */

gimple
gimplify_body (tree fndecl, bool do_parms)
{
  location_t saved_location = input_location;
  gimple_seq parm_stmts, seq;
  gimple outer_bind;
  struct gimplify_ctx gctx;
  struct cgraph_node *cgn;

  timevar_push (TV_TREE_GIMPLIFY);

  /* Initialize for optimize_insn_for_s{ize,peed}_p possibly called during
     gimplification.  */
  default_rtl_profile ();

  gcc_assert (gimplify_ctxp == NULL);
  push_gimplify_context (&gctx);

  if (flag_openmp)
    {
      gcc_assert (gimplify_omp_ctxp == NULL);
      if (lookup_attribute ("omp declare target", DECL_ATTRIBUTES (fndecl)))
	gimplify_omp_ctxp = new_omp_context (ORT_TARGET);
    }

  /* Unshare most shared trees in the body and in that of any nested functions.
     It would seem we don't have to do this for nested functions because
     they are supposed to be output and then the outer function gimplified
     first, but the g++ front end doesn't always do it that way.  */
  unshare_body (fndecl);
  unvisit_body (fndecl);

  cgn = cgraph_get_node (fndecl);
  if (cgn && cgn->origin)
    nonlocal_vlas = pointer_set_create ();

  /* Make sure input_location isn't set to something weird.  */
  input_location = DECL_SOURCE_LOCATION (fndecl);

  /* Resolve callee-copies.  This has to be done before processing
     the body so that DECL_VALUE_EXPR gets processed correctly.  */
  parm_stmts = do_parms ? gimplify_parameters () : NULL;

  /* Gimplify the function's body.  */
  seq = NULL;
  gimplify_stmt (&DECL_SAVED_TREE (fndecl), &seq);
  outer_bind = gimple_seq_first_stmt (seq);
  if (!outer_bind)
    {
      outer_bind = gimple_build_nop ();
      gimplify_seq_add_stmt (&seq, outer_bind);
    }

  /* The body must contain exactly one statement, a GIMPLE_BIND.  If this is
     not the case, wrap everything in a GIMPLE_BIND to make it so.  */
  if (gimple_code (outer_bind) == GIMPLE_BIND
      && gimple_seq_first (seq) == gimple_seq_last (seq))
    ;
  else
    outer_bind = gimple_build_bind (NULL_TREE, seq, NULL);

  DECL_SAVED_TREE (fndecl) = NULL_TREE;

  /* If we had callee-copies statements, insert them at the beginning
     of the function and clear DECL_VALUE_EXPR_P on the parameters.  */
  if (!gimple_seq_empty_p (parm_stmts))
    {
      tree parm;

      gimplify_seq_add_seq (&parm_stmts, gimple_bind_body (outer_bind));
      gimple_bind_set_body (outer_bind, parm_stmts);

      for (parm = DECL_ARGUMENTS (current_function_decl);
	   parm; parm = DECL_CHAIN (parm))
	if (DECL_HAS_VALUE_EXPR_P (parm))
	  {
	    DECL_HAS_VALUE_EXPR_P (parm) = 0;
	    DECL_IGNORED_P (parm) = 0;
	  }
    }

  if (nonlocal_vlas)
    {
      pointer_set_destroy (nonlocal_vlas);
      nonlocal_vlas = NULL;
    }

  if ((flag_openmp || flag_openmp_simd) && gimplify_omp_ctxp)
    {
      delete_omp_context (gimplify_omp_ctxp);
      gimplify_omp_ctxp = NULL;
    }

  pop_gimplify_context (outer_bind);
  gcc_assert (gimplify_ctxp == NULL);

#ifdef ENABLE_CHECKING
  if (!seen_error ())
    verify_gimple_in_seq (gimple_bind_body (outer_bind));
#endif

  timevar_pop (TV_TREE_GIMPLIFY);
  input_location = saved_location;

  return outer_bind;
}

typedef char *char_p; /* For DEF_VEC_P.  */

/* Return whether we should exclude FNDECL from instrumentation.  */

static bool
flag_instrument_functions_exclude_p (tree fndecl)
{
  vec<char_p> *v;

  v = (vec<char_p> *) flag_instrument_functions_exclude_functions;
  if (v && v->length () > 0)
    {
      const char *name;
      int i;
      char *s;

      name = lang_hooks.decl_printable_name (fndecl, 0);
      FOR_EACH_VEC_ELT (*v, i, s)
	if (strstr (name, s) != NULL)
	  return true;
    }

  v = (vec<char_p> *) flag_instrument_functions_exclude_files;
  if (v && v->length () > 0)
    {
      const char *name;
      int i;
      char *s;

      name = DECL_SOURCE_FILE (fndecl);
      FOR_EACH_VEC_ELT (*v, i, s)
	if (strstr (name, s) != NULL)
	  return true;
    }

  return false;
}

/* Entry point to the gimplification pass.  FNDECL is the FUNCTION_DECL
   node for the function we want to gimplify.

   Return the sequence of GIMPLE statements corresponding to the body
   of FNDECL.  */

void
gimplify_function_tree (tree fndecl)
{
  tree parm, ret;
  gimple_seq seq;
  gimple bind;

  gcc_assert (!gimple_body (fndecl));

  if (DECL_STRUCT_FUNCTION (fndecl))
    push_cfun (DECL_STRUCT_FUNCTION (fndecl));
  else
    push_struct_function (fndecl);

  for (parm = DECL_ARGUMENTS (fndecl); parm ; parm = DECL_CHAIN (parm))
    {
      /* Preliminarily mark non-addressed complex variables as eligible
         for promotion to gimple registers.  We'll transform their uses
         as we find them.  */
      if ((TREE_CODE (TREE_TYPE (parm)) == COMPLEX_TYPE
	   || TREE_CODE (TREE_TYPE (parm)) == VECTOR_TYPE)
          && !TREE_THIS_VOLATILE (parm)
          && !needs_to_live_in_memory (parm))
        DECL_GIMPLE_REG_P (parm) = 1;
    }

  ret = DECL_RESULT (fndecl);
  if ((TREE_CODE (TREE_TYPE (ret)) == COMPLEX_TYPE
       || TREE_CODE (TREE_TYPE (ret)) == VECTOR_TYPE)
      && !needs_to_live_in_memory (ret))
    DECL_GIMPLE_REG_P (ret) = 1;

  bind = gimplify_body (fndecl, true);

  /* The tree body of the function is no longer needed, replace it
     with the new GIMPLE body.  */
  seq = NULL;
  gimple_seq_add_stmt (&seq, bind);
  gimple_set_body (fndecl, seq);

  /* If we're instrumenting function entry/exit, then prepend the call to
     the entry hook and wrap the whole function in a TRY_FINALLY_EXPR to
     catch the exit hook.  */
  /* ??? Add some way to ignore exceptions for this TFE.  */
  if (flag_instrument_function_entry_exit
      && !DECL_NO_INSTRUMENT_FUNCTION_ENTRY_EXIT (fndecl)
      && !flag_instrument_functions_exclude_p (fndecl))
    {
      tree x;
      gimple new_bind;
      gimple tf;
      gimple_seq cleanup = NULL, body = NULL;
      tree tmp_var;
      gimple call;

      x = builtin_decl_implicit (BUILT_IN_RETURN_ADDRESS);
      call = gimple_build_call (x, 1, integer_zero_node);
      tmp_var = create_tmp_var (ptr_type_node, "return_addr");
      gimple_call_set_lhs (call, tmp_var);
      gimplify_seq_add_stmt (&cleanup, call);
      x = builtin_decl_implicit (BUILT_IN_PROFILE_FUNC_EXIT);
      call = gimple_build_call (x, 2,
				build_fold_addr_expr (current_function_decl),
				tmp_var);
      gimplify_seq_add_stmt (&cleanup, call);
      tf = gimple_build_try (seq, cleanup, GIMPLE_TRY_FINALLY);

      x = builtin_decl_implicit (BUILT_IN_RETURN_ADDRESS);
      call = gimple_build_call (x, 1, integer_zero_node);
      tmp_var = create_tmp_var (ptr_type_node, "return_addr");
      gimple_call_set_lhs (call, tmp_var);
      gimplify_seq_add_stmt (&body, call);
      x = builtin_decl_implicit (BUILT_IN_PROFILE_FUNC_ENTER);
      call = gimple_build_call (x, 2,
				build_fold_addr_expr (current_function_decl),
				tmp_var);
      gimplify_seq_add_stmt (&body, call);
      gimplify_seq_add_stmt (&body, tf);
      new_bind = gimple_build_bind (NULL, body, gimple_bind_block (bind));
      /* Clear the block for BIND, since it is no longer directly inside
         the function, but within a try block.  */
      gimple_bind_set_block (bind, NULL);

      /* Replace the current function body with the body
         wrapped in the try/finally TF.  */
      seq = NULL;
      gimple_seq_add_stmt (&seq, new_bind);
      gimple_set_body (fndecl, seq);
    }

  DECL_SAVED_TREE (fndecl) = NULL_TREE;
  cfun->curr_properties = PROP_gimple_any;

  pop_cfun ();
}

/* Return a dummy expression of type TYPE in order to keep going after an
   error.  */

static tree
dummy_object (tree type)
{
  tree t = build_int_cst (build_pointer_type (type), 0);
  return build2 (MEM_REF, type, t, t);
}

/* Gimplify __builtin_va_arg, aka VA_ARG_EXPR, which is not really a
   builtin function, but a very special sort of operator.  */

enum gimplify_status
gimplify_va_arg_expr (tree *expr_p, gimple_seq *pre_p, gimple_seq *post_p)
{
  tree promoted_type, have_va_type;
  tree valist = TREE_OPERAND (*expr_p, 0);
  tree type = TREE_TYPE (*expr_p);
  tree t;
  location_t loc = EXPR_LOCATION (*expr_p);

  /* Verify that valist is of the proper type.  */
  have_va_type = TREE_TYPE (valist);
  if (have_va_type == error_mark_node)
    return GS_ERROR;
  have_va_type = targetm.canonical_va_list_type (have_va_type);

  if (have_va_type == NULL_TREE)
    {
      error_at (loc, "first argument to %<va_arg%> not of type %<va_list%>");
      return GS_ERROR;
    }

  /* Generate a diagnostic for requesting data of a type that cannot
     be passed through `...' due to type promotion at the call site.  */
  if ((promoted_type = lang_hooks.types.type_promotes_to (type))
	   != type)
    {
      static bool gave_help;
      bool warned;

      /* Unfortunately, this is merely undefined, rather than a constraint
	 violation, so we cannot make this an error.  If this call is never
	 executed, the program is still strictly conforming.  */
      warned = warning_at (loc, 0,
	  		   "%qT is promoted to %qT when passed through %<...%>",
			   type, promoted_type);
      if (!gave_help && warned)
	{
	  gave_help = true;
	  inform (loc, "(so you should pass %qT not %qT to %<va_arg%>)",
		  promoted_type, type);
	}

      /* We can, however, treat "undefined" any way we please.
	 Call abort to encourage the user to fix the program.  */
      if (warned)
	inform (loc, "if this code is reached, the program will abort");
      /* Before the abort, allow the evaluation of the va_list
	 expression to exit or longjmp.  */
      gimplify_and_add (valist, pre_p);
      t = build_call_expr_loc (loc,
			       builtin_decl_implicit (BUILT_IN_TRAP), 0);
      gimplify_and_add (t, pre_p);

      /* This is dead code, but go ahead and finish so that the
	 mode of the result comes out right.  */
      *expr_p = dummy_object (type);
      return GS_ALL_DONE;
    }
  else
    {
      /* Make it easier for the backends by protecting the valist argument
	 from multiple evaluations.  */
      if (TREE_CODE (have_va_type) == ARRAY_TYPE)
	{
	  /* For this case, the backends will be expecting a pointer to
	     TREE_TYPE (abi), but it's possible we've
	     actually been given an array (an actual TARGET_FN_ABI_VA_LIST).
	     So fix it.  */
	  if (TREE_CODE (TREE_TYPE (valist)) == ARRAY_TYPE)
	    {
	      tree p1 = build_pointer_type (TREE_TYPE (have_va_type));
	      valist = fold_convert_loc (loc, p1,
					 build_fold_addr_expr_loc (loc, valist));
	    }

	  gimplify_expr (&valist, pre_p, post_p, is_gimple_val, fb_rvalue);
	}
      else
	gimplify_expr (&valist, pre_p, post_p, is_gimple_min_lval, fb_lvalue);

      if (!targetm.gimplify_va_arg_expr)
	/* FIXME: Once most targets are converted we should merely
	   assert this is non-null.  */
	return GS_ALL_DONE;

      *expr_p = targetm.gimplify_va_arg_expr (valist, type, pre_p, post_p);
      return GS_OK;
    }
}

/* Build a new GIMPLE_ASSIGN tuple and append it to the end of *SEQ_P.

   DST/SRC are the destination and source respectively.  You can pass
   ungimplified trees in DST or SRC, in which case they will be
   converted to a gimple operand if necessary.

   This function returns the newly created GIMPLE_ASSIGN tuple.  */

gimple
gimplify_assign (tree dst, tree src, gimple_seq *seq_p)
{
  tree t = build2 (MODIFY_EXPR, TREE_TYPE (dst), dst, src);
  gimplify_and_add (t, seq_p);
  ggc_free (t);
  return gimple_seq_last_stmt (*seq_p);
}

inline hashval_t
gimplify_hasher::hash (const value_type *p)
{
  tree t = p->val;
  return iterative_hash_expr (t, 0);
}

inline bool
gimplify_hasher::equal (const value_type *p1, const compare_type *p2)
{
  tree t1 = p1->val;
  tree t2 = p2->val;
  enum tree_code code = TREE_CODE (t1);

  if (TREE_CODE (t2) != code
      || TREE_TYPE (t1) != TREE_TYPE (t2))
    return false;

  if (!operand_equal_p (t1, t2, 0))
    return false;

#ifdef ENABLE_CHECKING
  /* Only allow them to compare equal if they also hash equal; otherwise
     results are nondeterminate, and we fail bootstrap comparison.  */
  gcc_assert (hash (p1) == hash (p2));
#endif

  return true;
}<|MERGE_RESOLUTION|>--- conflicted
+++ resolved
@@ -1321,51 +1321,6 @@
   return GS_ALL_DONE;
 }
 
-<<<<<<< HEAD
-  if (!labels.is_empty ())
-    sort_case_labels (labels);
-
-  if (default_casep && !default_case)
-    {
-      /* If the switch has no default label, add one, so that we jump
-	 around the switch body.  If the labels already cover the whole
-	 range of the switch index_type, add the default label pointing
-	 to one of the existing labels.  */
-      if (len
-	  && TYPE_MIN_VALUE (index_type)
-	  && TYPE_MAX_VALUE (index_type)
-	  && tree_int_cst_equal (CASE_LOW (labels[0]),
-				 TYPE_MIN_VALUE (index_type)))
-	{
-	  tree low, high = CASE_HIGH (labels[len - 1]);
-	  if (!high)
-	    high = CASE_LOW (labels[len - 1]);
-	  if (tree_int_cst_equal (high, TYPE_MAX_VALUE (index_type)))
-	    {
-	      for (i = 1; i < len; i++)
-		{
-		  high = CASE_LOW (labels[i]);
-		  low = CASE_HIGH (labels[i - 1]);
-		  if (!low)
-		    low = CASE_LOW (labels[i - 1]);
-		  if (wi::add (low, 1) != high)
-		    break;
-		}
-	      if (i == len)
-		{
-		  tree label = CASE_LABEL (labels[0]);
-		  default_case = build_case_label (NULL_TREE, NULL_TREE,
-						   label);
-		}
-	    }
-	}
-    }
-
-  if (default_casep)
-    *default_casep = default_case;
-}
-=======
->>>>>>> 6ca03b4e
  
 /* Gimplify a SWITCH_EXPR, and collect the vector of labels it can
