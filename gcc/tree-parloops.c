--- conflicted
+++ resolved
@@ -259,11 +259,7 @@
     fprintf (dump_file, "Considering loop %d\n", loop->num);
     if (!loop->inner)
       fprintf (dump_file, "loop is innermost\n");
-<<<<<<< HEAD
-    else 
-=======
     else
->>>>>>> 779871ac
       fprintf (dump_file, "loop NOT innermost\n");
    }
 
@@ -1330,7 +1326,6 @@
 
   for (n = 0; bbs[n] != loop->latch; n++)
     continue;
-  n--;
   nbbs = XNEWVEC (basic_block, n);
   ok = gimple_duplicate_sese_tail (single_succ_edge (loop->header), exit,
 				   bbs + 1, n, nbbs);
@@ -1380,17 +1375,10 @@
     }
   gcc_assert (control_name != NULL_TREE);
 
-<<<<<<< HEAD
-  /* Initialize the control variable to number of iterations 
-     according to the rhs of the exit condition.  */
-  gsi = gsi_after_labels (ex_bb);
-  cond_nit = last_stmt (exit->src); 
-=======
   /* Initialize the control variable to number of iterations
      according to the rhs of the exit condition.  */
   gsi = gsi_after_labels (ex_bb);
   cond_nit = last_stmt (exit->src);
->>>>>>> 779871ac
   nit_1 =  gimple_cond_rhs (cond_nit);
   nit_1 = force_gimple_operand_gsi (&gsi,
 				  fold_convert (TREE_TYPE (control_name), nit_1),
@@ -1753,13 +1741,9 @@
       if (!simple_iv (loop, loop, res, &iv, true)
 	&& simple_loop_info)
 	{
-<<<<<<< HEAD
-           gimple reduc_stmt = vect_is_simple_reduction (simple_loop_info, phi, true, &double_reduc);
-=======
            gimple reduc_stmt = vect_force_simple_reduction (simple_loop_info,
 							    phi, true,
 							    &double_reduc);
->>>>>>> 779871ac
 	   if (reduc_stmt && !double_reduc)
               build_new_reduction (reduction_list, reduc_stmt, phi);
         }
@@ -1924,11 +1908,7 @@
 	else
 	  fprintf (dump_file, "loop %d is innermost\n",loop->num);
       }
-<<<<<<< HEAD
-      
-=======
-
->>>>>>> 779871ac
+
       /* If we use autopar in graphite pass, we use its marked dependency
       checking results.  */
       if (flag_loop_parallelize_all && !loop->can_be_parallel)
@@ -1937,23 +1917,13 @@
 	   fprintf (dump_file, "loop is not parallel according to graphite\n");
 	continue;
       }
-<<<<<<< HEAD
 
       if (!single_dom_exit (loop))
       {
-       
+
         if (dump_file && (dump_flags & TDF_DETAILS))
 	  fprintf (dump_file, "loop is !single_dom_exit\n");
-		
-=======
-
-      if (!single_dom_exit (loop))
-      {
-
-        if (dump_file && (dump_flags & TDF_DETAILS))
-	  fprintf (dump_file, "loop is !single_dom_exit\n");
-
->>>>>>> 779871ac
+
 	continue;
       }
 
@@ -1973,7 +1943,7 @@
 	      /* Do not bother with loops in cold areas.  */
 	      || optimize_loop_nest_for_size_p (loop)))
 	continue;
- 
+
       if (!try_get_loop_niter (loop, &niter_desc))
 	continue;
 
@@ -1987,15 +1957,6 @@
       changed = true;
       if (dump_file && (dump_flags & TDF_DETAILS))
       {
-<<<<<<< HEAD
-        fprintf (dump_file, "parallelizing ");
-	if (loop->inner)
-	  fprintf (dump_file, "outer loop\n");
-	else
-	  fprintf (dump_file, "inner loop\n");
-      } 
-      gen_parallel_loop (loop, reduction_list, 
-=======
 	if (loop->inner)
 	  fprintf (dump_file, "parallelizing outer loop %d\n",loop->header->index);
 	else
@@ -2006,7 +1967,6 @@
 		   LOC_FILE (loop_loc), LOC_LINE (loop_loc));
       }
       gen_parallel_loop (loop, reduction_list,
->>>>>>> 779871ac
 			 n_threads, &niter_desc);
       verify_flow_info ();
       verify_dominators (CDI_DOMINATORS);
