------------------------------------------------------------------------------
--                                                                          --
--                         GNAT LIBRARY COMPONENTS                          --
--                                                                          --
--    A D A . C O N T A I N E R S . I N D E F I N I T E _ V E C T O R S     --
--                                                                          --
--                                 B o d y                                  --
--                                                                          --
<<<<<<< HEAD
--          Copyright (C) 2004-2009, Free Software Foundation, Inc.         --
=======
--          Copyright (C) 2004-2011, Free Software Foundation, Inc.         --
>>>>>>> 3082eeb7
--                                                                          --
-- GNAT is free software;  you can  redistribute it  and/or modify it under --
-- terms of the  GNU General Public License as published  by the Free Soft- --
-- ware  Foundation;  either version 3,  or (at your option) any later ver- --
-- sion.  GNAT is distributed in the hope that it will be useful, but WITH- --
-- OUT ANY WARRANTY;  without even the  implied warranty of MERCHANTABILITY --
-- or FITNESS FOR A PARTICULAR PURPOSE.                                     --
--                                                                          --
-- As a special exception under Section 7 of GPL version 3, you are granted --
-- additional permissions described in the GCC Runtime Library Exception,   --
-- version 3.1, as published by the Free Software Foundation.               --
--                                                                          --
-- You should have received a copy of the GNU General Public License and    --
-- a copy of the GCC Runtime Library Exception along with this program;     --
-- see the files COPYING3 and COPYING.RUNTIME respectively.  If not, see    --
-- <http://www.gnu.org/licenses/>.                                          --
--                                                                          --
-- This unit was originally developed by Matthew J Heaney.                  --
------------------------------------------------------------------------------

with Ada.Containers.Generic_Array_Sort;
with Ada.Unchecked_Deallocation;
with System;  use type System.Address;

package body Ada.Containers.Indefinite_Vectors is

   procedure Free is
     new Ada.Unchecked_Deallocation (Elements_Type, Elements_Access);

   procedure Free is
     new Ada.Unchecked_Deallocation (Element_Type, Element_Access);

   type Iterator is new
     Vector_Iterator_Interfaces.Reversible_Iterator with record
      Container : Vector_Access;
      Index     : Index_Type;
   end record;

   overriding function First (Object : Iterator) return Cursor;

   overriding function Last (Object : Iterator) return Cursor;

   overriding function Next
     (Object   : Iterator;
      Position : Cursor) return Cursor;

   overriding function Previous
     (Object   : Iterator;
      Position : Cursor) return Cursor;

   ---------
   -- "&" --
   ---------

   function "&" (Left, Right : Vector) return Vector is
      LN   : constant Count_Type := Length (Left);
      RN   : constant Count_Type := Length (Right);
      N    : Count_Type'Base;  -- length of result
      J    : Count_Type'Base;  -- for computing intermediate values
      Last : Index_Type'Base;  -- Last index of result

   begin
      --  We decide that the capacity of the result is the sum of the lengths
      --  of the vector parameters. We could decide to make it larger, but we
      --  have no basis for knowing how much larger, so we just allocate the
      --  minimum amount of storage.

      --  Here we handle the easy cases first, when one of the vector
      --  parameters is empty. (We say "easy" because there's nothing to
      --  compute, that can potentially overflow.)

      if LN = 0 then
         if RN = 0 then
            return Empty_Vector;
         end if;

         declare
            RE : Elements_Array renames
                   Right.Elements.EA (Index_Type'First .. Right.Last);

            Elements : Elements_Access :=
                         new Elements_Type (Right.Last);

         begin
            --  Elements of an indefinite vector are allocated, so we cannot
            --  use simple slice assignment to give a value to our result.
            --  Hence we must walk the array of the Right vector, and copy
            --  each source element individually.

            for I in Elements.EA'Range loop
               begin
                  if RE (I) /= null then
                     Elements.EA (I) := new Element_Type'(RE (I).all);
                  end if;

               exception
                  when others =>
                     for J in Index_Type'First .. I - 1 loop
                        Free (Elements.EA (J));
                     end loop;

                     Free (Elements);
                     raise;
               end;
            end loop;

            return (Controlled with Elements, Right.Last, 0, 0);
         end;

      end if;

      if RN = 0 then
         declare
            LE : Elements_Array renames
                   Left.Elements.EA (Index_Type'First .. Left.Last);

            Elements : Elements_Access :=
                         new Elements_Type (Left.Last);

         begin
            --  Elements of an indefinite vector are allocated, so we cannot
            --  use simple slice assignment to give a value to our result.
            --  Hence we must walk the array of the Left vector, and copy
            --  each source element individually.

            for I in Elements.EA'Range loop
               begin
                  if LE (I) /= null then
                     Elements.EA (I) := new Element_Type'(LE (I).all);
                  end if;

               exception
                  when others =>
                     for J in Index_Type'First .. I - 1 loop
                        Free (Elements.EA (J));
                     end loop;

                     Free (Elements);
                     raise;
               end;
            end loop;

            return (Controlled with Elements, Left.Last, 0, 0);
         end;
      end if;

      --  Neither of the vector parameters is empty, so we must compute the
      --  length of the result vector and its last index. (This is the harder
      --  case, because our computations must avoid overflow.)

      --  There are two constraints we need to satisfy. The first constraint is
      --  that a container cannot have more than Count_Type'Last elements, so
      --  we must check the sum of the combined lengths. Note that we cannot
      --  simply add the lengths, because of the possibility of overflow.

      if LN > Count_Type'Last - RN then
         raise Constraint_Error with "new length is out of range";
      end if;

      --  It is now safe compute the length of the new vector.

      N := LN + RN;

      --  The second constraint is that the new Last index value cannot
      --  exceed Index_Type'Last. We use the wider of Index_Type'Base and
      --  Count_Type'Base as the type for intermediate values.

      if Index_Type'Base'Last >= Count_Type'Pos (Count_Type'Last) then

         --  We perform a two-part test. First we determine whether the
         --  computed Last value lies in the base range of the type, and then
         --  determine whether it lies in the range of the index (sub)type.

         --  Last must satisfy this relation:
         --    First + Length - 1 <= Last
         --  We regroup terms:
         --    First - 1 <= Last - Length
         --  Which can rewrite as:
         --    No_Index <= Last - Length

         if Index_Type'Base'Last - Index_Type'Base (N) < No_Index then
            raise Constraint_Error with "new length is out of range";
         end if;

         --  We now know that the computed value of Last is within the base
         --  range of the type, so it is safe to compute its value:

         Last := No_Index + Index_Type'Base (N);

         --  Finally we test whether the value is within the range of the
         --  generic actual index subtype:

         if Last > Index_Type'Last then
            raise Constraint_Error with "new length is out of range";
         end if;

      elsif Index_Type'First <= 0 then

         --  Here we can compute Last directly, in the normal way. We know that
         --  No_Index is less than 0, so there is no danger of overflow when
         --  adding the (positive) value of length.

         J := Count_Type'Base (No_Index) + N;  -- Last

         if J > Count_Type'Base (Index_Type'Last) then
            raise Constraint_Error with "new length is out of range";
         end if;

         --  We know that the computed value (having type Count_Type) of Last
         --  is within the range of the generic actual index subtype, so it is
         --  safe to convert to Index_Type:

         Last := Index_Type'Base (J);

      else
         --  Here Index_Type'First (and Index_Type'Last) is positive, so we
         --  must test the length indirectly (by working backwards from the
         --  largest possible value of Last), in order to prevent overflow.

         J := Count_Type'Base (Index_Type'Last) - N;  -- No_Index

         if J < Count_Type'Base (No_Index) then
            raise Constraint_Error with "new length is out of range";
         end if;

         --  We have determined that the result length would not create a Last
         --  index value outside of the range of Index_Type, so we can now
         --  safely compute its value.

         Last := Index_Type'Base (Count_Type'Base (No_Index) + N);
      end if;

      declare
         LE : Elements_Array renames
                Left.Elements.EA (Index_Type'First .. Left.Last);

         RE : Elements_Array renames
                Right.Elements.EA (Index_Type'First .. Right.Last);

         Elements : Elements_Access := new Elements_Type (Last);

         I : Index_Type'Base := No_Index;

      begin
         --  Elements of an indefinite vector are allocated, so we cannot use
         --  simple slice assignment to give a value to our result. Hence we
         --  must walk the array of each vector parameter, and copy each source
         --  element individually.

         for LI in LE'Range loop
            I := I + 1;

            begin
               if LE (LI) /= null then
                  Elements.EA (I) := new Element_Type'(LE (LI).all);
               end if;

            exception
               when others =>
                  for J in Index_Type'First .. I - 1 loop
                     Free (Elements.EA (J));
                  end loop;

                  Free (Elements);
                  raise;
            end;
         end loop;

         for RI in RE'Range loop
            I := I + 1;

            begin
               if RE (RI) /= null then
                  Elements.EA (I) := new Element_Type'(RE (RI).all);
               end if;

            exception
               when others =>
                  for J in Index_Type'First .. I - 1 loop
                     Free (Elements.EA (J));
                  end loop;

                  Free (Elements);
                  raise;
            end;
         end loop;

         return (Controlled with Elements, Last, 0, 0);
      end;
   end "&";

   function "&" (Left : Vector; Right : Element_Type) return Vector is
   begin
      --  We decide that the capacity of the result is the sum of the lengths
      --  of the parameters. We could decide to make it larger, but we have no
      --  basis for knowing how much larger, so we just allocate the minimum
      --  amount of storage.

      --  Here we handle the easy case first, when the vector parameter (Left)
      --  is empty.

      if Left.Is_Empty then
         declare
            Elements : Elements_Access := new Elements_Type (Index_Type'First);

         begin
            begin
               Elements.EA (Index_Type'First) := new Element_Type'(Right);
            exception
               when others =>
                  Free (Elements);
                  raise;
            end;

            return (Controlled with Elements, Index_Type'First, 0, 0);
         end;
      end if;

      --  The vector parameter is not empty, so we must compute the length of
      --  the result vector and its last index, but in such a way that overflow
      --  is avoided. We must satisfy two constraints: the new length cannot
      --  exceed Count_Type'Last, and the new Last index cannot exceed
      --  Index_Type'Last.

      if Left.Length = Count_Type'Last then
         raise Constraint_Error with "new length is out of range";
      end if;

      if Left.Last >= Index_Type'Last then
         raise Constraint_Error with "new length is out of range";
      end if;

      declare
         Last : constant Index_Type := Left.Last + 1;

         LE : Elements_Array renames
                 Left.Elements.EA (Index_Type'First .. Left.Last);

         Elements : Elements_Access :=
                       new Elements_Type (Last);

      begin
         for I in LE'Range loop
            begin
               if LE (I) /= null then
                  Elements.EA (I) := new Element_Type'(LE (I).all);
               end if;

            exception
               when others =>
                  for J in Index_Type'First .. I - 1 loop
                     Free (Elements.EA (J));
                  end loop;

                  Free (Elements);
                  raise;
            end;
         end loop;

         begin
            Elements.EA (Last) := new Element_Type'(Right);

         exception
            when others =>
               for J in Index_Type'First .. Last - 1 loop
                  Free (Elements.EA (J));
               end loop;

               Free (Elements);
               raise;
         end;

         return (Controlled with Elements, Last, 0, 0);
      end;
   end "&";

   function "&" (Left : Element_Type; Right : Vector) return Vector is
   begin
      --  We decide that the capacity of the result is the sum of the lengths
      --  of the parameters. We could decide to make it larger, but we have no
      --  basis for knowing how much larger, so we just allocate the minimum
      --  amount of storage.

      --  Here we handle the easy case first, when the vector parameter (Right)
      --  is empty.

      if Right.Is_Empty then
         declare
            Elements : Elements_Access := new Elements_Type (Index_Type'First);

         begin
            begin
               Elements.EA (Index_Type'First) := new Element_Type'(Left);
            exception
               when others =>
                  Free (Elements);
                  raise;
            end;

            return (Controlled with Elements, Index_Type'First, 0, 0);
         end;
      end if;

      --  The vector parameter is not empty, so we must compute the length of
      --  the result vector and its last index, but in such a way that overflow
      --  is avoided. We must satisfy two constraints: the new length cannot
      --  exceed Count_Type'Last, and the new Last index cannot exceed
      --  Index_Type'Last.

      if Right.Length = Count_Type'Last then
         raise Constraint_Error with "new length is out of range";
      end if;

      if Right.Last >= Index_Type'Last then
         raise Constraint_Error with "new length is out of range";
      end if;

      declare
         Last : constant Index_Type := Right.Last + 1;

         RE : Elements_Array renames
                Right.Elements.EA (Index_Type'First .. Right.Last);

         Elements : Elements_Access :=
                      new Elements_Type (Last);

         I : Index_Type'Base := Index_Type'First;

      begin
         begin
            Elements.EA (I) := new Element_Type'(Left);
         exception
            when others =>
               Free (Elements);
               raise;
         end;

         for RI in RE'Range loop
            I := I + 1;

            begin
               if RE (RI) /= null then
                  Elements.EA (I) := new Element_Type'(RE (RI).all);
               end if;

            exception
               when others =>
                  for J in Index_Type'First .. I - 1 loop
                     Free (Elements.EA (J));
                  end loop;

                  Free (Elements);
                  raise;
            end;
         end loop;

         return (Controlled with Elements, Last, 0, 0);
      end;
   end "&";

   function "&" (Left, Right : Element_Type) return Vector is
   begin
      --  We decide that the capacity of the result is the sum of the lengths
      --  of the parameters. We could decide to make it larger, but we have no
      --  basis for knowing how much larger, so we just allocate the minimum
      --  amount of storage.

      --  We must compute the length of the result vector and its last index,
      --  but in such a way that overflow is avoided. We must satisfy two
      --  constraints: the new length cannot exceed Count_Type'Last (here, we
      --  know that that condition is satisfied), and the new Last index cannot
      --  exceed Index_Type'Last.

      if Index_Type'First >= Index_Type'Last then
         raise Constraint_Error with "new length is out of range";
      end if;

      declare
         Last     : constant Index_Type := Index_Type'First + 1;
         Elements : Elements_Access := new Elements_Type (Last);

      begin
         begin
            Elements.EA (Index_Type'First) := new Element_Type'(Left);
         exception
            when others =>
               Free (Elements);
               raise;
         end;

         begin
            Elements.EA (Last) := new Element_Type'(Right);
         exception
            when others =>
               Free (Elements.EA (Index_Type'First));
               Free (Elements);
               raise;
         end;

         return (Controlled with Elements, Last, 0, 0);
      end;
   end "&";

   ---------
   -- "=" --
   ---------

   overriding function "=" (Left, Right : Vector) return Boolean is
   begin
      if Left'Address = Right'Address then
         return True;
      end if;

      if Left.Last /= Right.Last then
         return False;
      end if;

      for J in Index_Type'First .. Left.Last loop
         if Left.Elements.EA (J) = null then
            if Right.Elements.EA (J) /= null then
               return False;
            end if;

         elsif Right.Elements.EA (J) = null then
            return False;

         elsif Left.Elements.EA (J).all /= Right.Elements.EA (J).all then
            return False;
         end if;
      end loop;

      return True;
   end "=";

   ------------
   -- Adjust --
   ------------

   procedure Adjust (Container : in out Vector) is
   begin
      if Container.Last = No_Index then
         Container.Elements := null;
         return;
      end if;

      declare
         L : constant Index_Type := Container.Last;
         E : Elements_Array renames
               Container.Elements.EA (Index_Type'First .. L);

      begin
         Container.Elements := null;
         Container.Last := No_Index;
         Container.Busy := 0;
         Container.Lock := 0;

         Container.Elements := new Elements_Type (L);

         for I in E'Range loop
            if E (I) /= null then
               Container.Elements.EA (I) := new Element_Type'(E (I).all);
            end if;

            Container.Last := I;
         end loop;
      end;
   end Adjust;

   ------------
   -- Append --
   ------------

   procedure Append (Container : in out Vector; New_Item : Vector) is
   begin
      if Is_Empty (New_Item) then
         return;
      end if;

      if Container.Last = Index_Type'Last then
         raise Constraint_Error with "vector is already at its maximum length";
      end if;

      Insert
        (Container,
         Container.Last + 1,
         New_Item);
   end Append;

   procedure Append
     (Container : in out Vector;
      New_Item  : Element_Type;
      Count     : Count_Type := 1)
   is
   begin
      if Count = 0 then
         return;
      end if;

      if Container.Last = Index_Type'Last then
         raise Constraint_Error with "vector is already at its maximum length";
      end if;

      Insert
        (Container,
         Container.Last + 1,
         New_Item,
         Count);
   end Append;

   --------------
   -- Capacity --
   --------------

   function Capacity (Container : Vector) return Count_Type is
   begin
      if Container.Elements = null then
         return 0;
      end if;

      return Container.Elements.EA'Length;
   end Capacity;

   -----------
   -- Clear --
   -----------

   procedure Clear (Container : in out Vector) is
   begin
      if Container.Busy > 0 then
         raise Program_Error with
           "attempt to tamper with cursors (vector is busy)";
      end if;

      while Container.Last >= Index_Type'First loop
         declare
            X : Element_Access := Container.Elements.EA (Container.Last);
         begin
            Container.Elements.EA (Container.Last) := null;
            Container.Last := Container.Last - 1;
            Free (X);
         end;
      end loop;
   end Clear;

   --------------
   -- Contains --
   --------------

   function Contains
     (Container : Vector;
      Item      : Element_Type) return Boolean
   is
   begin
      return Find_Index (Container, Item) /= No_Index;
   end Contains;

   ------------
   -- Delete --
   ------------

   procedure Delete
     (Container : in out Vector;
      Index     : Extended_Index;
      Count     : Count_Type := 1)
   is
      Old_Last : constant Index_Type'Base := Container.Last;
      New_Last : Index_Type'Base;
      Count2   : Count_Type'Base;  -- count of items from Index to Old_Last
      J        : Index_Type'Base;  -- first index of items that slide down

   begin
      --  Delete removes items from the vector, the number of which is the
      --  minimum of the specified Count and the items (if any) that exist from
      --  Index to Container.Last. There are no constraints on the specified
      --  value of Count (it can be larger than what's available at this
      --  position in the vector, for example), but there are constraints on
      --  the allowed values of the Index.

      --  As a precondition on the generic actual Index_Type, the base type
      --  must include Index_Type'Pred (Index_Type'First); this is the value
      --  that Container.Last assumes when the vector is empty. However, we do
      --  not allow that as the value for Index when specifying which items
      --  should be deleted, so we must manually check. (That the user is
      --  allowed to specify the value at all here is a consequence of the
      --  declaration of the Extended_Index subtype, which includes the values
      --  in the base range that immediately precede and immediately follow the
      --  values in the Index_Type.)

      if Index < Index_Type'First then
         raise Constraint_Error with "Index is out of range (too small)";
      end if;

      --  We do allow a value greater than Container.Last to be specified as
      --  the Index, but only if it's immediately greater. This allows the
      --  corner case of deleting no items from the back end of the vector to
      --  be treated as a no-op. (It is assumed that specifying an index value
      --  greater than Last + 1 indicates some deeper flaw in the caller's
      --  algorithm, so that case is treated as a proper error.)

      if Index > Old_Last then
         if Index > Old_Last + 1 then
            raise Constraint_Error with "Index is out of range (too large)";
         end if;

         return;
      end if;

      --  Here and elsewhere we treat deleting 0 items from the container as a
      --  no-op, even when the container is busy, so we simply return.

      if Count = 0 then
         return;
      end if;

      --  The internal elements array isn't guaranteed to exist unless we have
      --  elements, so we handle that case here in order to avoid having to
      --  check it later. (Note that an empty vector can never be busy, so
      --  there's no semantic harm in returning early.)

      if Container.Is_Empty then
         return;
      end if;

      --  The tampering bits exist to prevent an item from being deleted (or
      --  otherwise harmfully manipulated) while it is being visited. Query,
      --  Update, and Iterate increment the busy count on entry, and decrement
      --  the count on exit. Delete checks the count to determine whether it is
      --  being called while the associated callback procedure is executing.

      if Container.Busy > 0 then
         raise Program_Error with
           "attempt to tamper with cursors (vector is busy)";
      end if;

      --  We first calculate what's available for deletion starting at
      --  Index. Here and elsewhere we use the wider of Index_Type'Base and
      --  Count_Type'Base as the type for intermediate values. (See function
      --  Length for more information.)

      if Count_Type'Base'Last >= Index_Type'Pos (Index_Type'Base'Last) then
         Count2 := Count_Type'Base (Old_Last) - Count_Type'Base (Index) + 1;

      else
         Count2 := Count_Type'Base (Old_Last - Index + 1);
      end if;

      --  If the number of elements requested (Count) for deletion is equal to
      --  (or greater than) the number of elements available (Count2) for
      --  deletion beginning at Index, then everything from Index to
      --  Container.Last is deleted (this is equivalent to Delete_Last).

      if Count >= Count2 then
         --  Elements in an indefinite vector are allocated, so we must iterate
         --  over the loop and deallocate elements one-at-a-time. We work from
         --  back to front, deleting the last element during each pass, in
         --  order to gracefully handle deallocation failures.

         declare
            EA : Elements_Array renames Container.Elements.EA;

         begin
            while Container.Last >= Index loop
               declare
                  K : constant Index_Type := Container.Last;
                  X : Element_Access := EA (K);

               begin
                  --  We first isolate the element we're deleting, removing it
                  --  from the vector before we attempt to deallocate it, in
                  --  case the deallocation fails.

                  EA (K) := null;
                  Container.Last := K - 1;

                  --  Container invariants have been restored, so it is now
                  --  safe to attempt to deallocate the element.

                  Free (X);
               end;
            end loop;
         end;

         return;
      end if;

      --  There are some elements that aren't being deleted (the requested
      --  count was less than the available count), so we must slide them down
      --  to Index. We first calculate the index values of the respective array
      --  slices, using the wider of Index_Type'Base and Count_Type'Base as the
      --  type for intermediate calculations. For the elements that slide down,
      --  index value New_Last is the last index value of their new home, and
      --  index value J is the first index of their old home.

      if Index_Type'Base'Last >= Count_Type'Pos (Count_Type'Last) then
         New_Last := Old_Last - Index_Type'Base (Count);
         J := Index + Index_Type'Base (Count);

      else
         New_Last := Index_Type'Base (Count_Type'Base (Old_Last) - Count);
         J := Index_Type'Base (Count_Type'Base (Index) + Count);
      end if;

      --  The internal elements array isn't guaranteed to exist unless we have
      --  elements, but we have that guarantee here because we know we have
      --  elements to slide.  The array index values for each slice have
      --  already been determined, so what remains to be done is to first
      --  deallocate the elements that are being deleted, and then slide down
      --  to Index the elements that aren't being deleted.

      declare
         EA : Elements_Array renames Container.Elements.EA;

      begin
         --  Before we can slide down the elements that aren't being deleted,
         --  we need to deallocate the elements that are being deleted.

         for K in Index .. J - 1 loop
            declare
               X : Element_Access := EA (K);

            begin
               --  First we remove the element we're about to deallocate from
               --  the vector, in case the deallocation fails, in order to
               --  preserve representation invariants.

               EA (K) := null;

               --  The element has been removed from the vector, so it is now
               --  safe to attempt to deallocate it.

               Free (X);
            end;
         end loop;

         EA (Index .. New_Last) := EA (J .. Old_Last);
         Container.Last := New_Last;
      end;
   end Delete;

   procedure Delete
     (Container : in out Vector;
      Position  : in out Cursor;
      Count     : Count_Type := 1)
   is
      pragma Warnings (Off, Position);

   begin
      if Position.Container = null then
         raise Constraint_Error with "Position cursor has no element";
      end if;

      if Position.Container /= Container'Unrestricted_Access then
         raise Program_Error with "Position cursor denotes wrong container";
      end if;

      if Position.Index > Container.Last then
         raise Program_Error with "Position index is out of range";
      end if;

      Delete (Container, Position.Index, Count);

      Position := No_Element;
   end Delete;

   ------------------
   -- Delete_First --
   ------------------

   procedure Delete_First
     (Container : in out Vector;
      Count     : Count_Type := 1)
   is
   begin
      if Count = 0 then
         return;
      end if;

      if Count >= Length (Container) then
         Clear (Container);
         return;
      end if;

      Delete (Container, Index_Type'First, Count);
   end Delete_First;

   -----------------
   -- Delete_Last --
   -----------------

   procedure Delete_Last
     (Container : in out Vector;
      Count     : Count_Type := 1)
   is
   begin
      --  It is not permitted to delete items while the container is busy (for
      --  example, we're in the middle of a passive iteration). However, we
      --  always treat deleting 0 items as a no-op, even when we're busy, so we
      --  simply return without checking.

      if Count = 0 then
         return;
      end if;

      --  We cannot simply subsume the empty case into the loop below (the loop
      --  would iterate 0 times), because we rename the internal array object
      --  (which is allocated), but an empty vector isn't guaranteed to have
      --  actually allocated an array. (Note that an empty vector can never be
      --  busy, so there's no semantic harm in returning early here.)

      if Container.Is_Empty then
         return;
      end if;

      --  The tampering bits exist to prevent an item from being deleted (or
      --  otherwise harmfully manipulated) while it is being visited. Query,
      --  Update, and Iterate increment the busy count on entry, and decrement
      --  the count on exit. Delete_Last checks the count to determine whether
      --  it is being called while the associated callback procedure is
      --  executing.

      if Container.Busy > 0 then
         raise Program_Error with
           "attempt to tamper with cursors (vector is busy)";
      end if;

      --  Elements in an indefinite vector are allocated, so we must iterate
      --  over the loop and deallocate elements one-at-a-time. We work from
      --  back to front, deleting the last element during each pass, in order
      --  to gracefully handle deallocation failures.

      declare
         E : Elements_Array renames Container.Elements.EA;

      begin
         for Indx in 1 .. Count_Type'Min (Count, Container.Length) loop
            declare
               J : constant Index_Type := Container.Last;
               X : Element_Access := E (J);

            begin
               --  Note that we first isolate the element we're deleting,
               --  removing it from the vector, before we actually deallocate
               --  it, in order to preserve representation invariants even if
               --  the deallocation fails.

               E (J) := null;
               Container.Last := J - 1;

               --  Container invariants have been restored, so it is now safe
               --  to deallocate the element.

               Free (X);
            end;
         end loop;
      end;
   end Delete_Last;

   -------------
   -- Element --
   -------------

   function Element
     (Container : Vector;
      Index     : Index_Type) return Element_Type
   is
   begin
      if Index > Container.Last then
         raise Constraint_Error with "Index is out of range";
      end if;

      declare
         EA : constant Element_Access := Container.Elements.EA (Index);

      begin
         if EA = null then
            raise Constraint_Error with "element is empty";
         end if;

         return EA.all;
      end;
   end Element;

   function Element (Position : Cursor) return Element_Type is
   begin
      if Position.Container = null then
         raise Constraint_Error with "Position cursor has no element";
      end if;

      if Position.Index > Position.Container.Last then
         raise Constraint_Error with "Position cursor is out of range";
      end if;

      declare
         EA : constant Element_Access :=
                Position.Container.Elements.EA (Position.Index);

      begin
         if EA = null then
            raise Constraint_Error with "element is empty";
         end if;

         return EA.all;
      end;
   end Element;

   --------------
   -- Finalize --
   --------------

   procedure Finalize (Container : in out Vector) is
   begin
      Clear (Container);  --  Checks busy-bit

      declare
         X : Elements_Access := Container.Elements;
      begin
         Container.Elements := null;
         Free (X);
      end;
   end Finalize;

   ----------
   -- Find --
   ----------

   function Find
     (Container : Vector;
      Item      : Element_Type;
      Position  : Cursor := No_Element) return Cursor
   is
   begin
      if Position.Container /= null then
         if Position.Container /= Container'Unrestricted_Access then
            raise Program_Error with "Position cursor denotes wrong container";
         end if;

         if Position.Index > Container.Last then
            raise Program_Error with "Position index is out of range";
         end if;
      end if;

      for J in Position.Index .. Container.Last loop
         if Container.Elements.EA (J) /= null
           and then Container.Elements.EA (J).all = Item
         then
            return (Container'Unchecked_Access, J);
         end if;
      end loop;

      return No_Element;
   end Find;

   ----------------
   -- Find_Index --
   ----------------

   function Find_Index
     (Container : Vector;
      Item      : Element_Type;
      Index     : Index_Type := Index_Type'First) return Extended_Index
   is
   begin
      for Indx in Index .. Container.Last loop
         if Container.Elements.EA (Indx) /= null
           and then Container.Elements.EA (Indx).all = Item
         then
            return Indx;
         end if;
      end loop;

      return No_Index;
   end Find_Index;

   -----------
   -- First --
   -----------

   function First (Container : Vector) return Cursor is
   begin
      if Is_Empty (Container) then
         return No_Element;
      end if;

      return (Container'Unchecked_Access, Index_Type'First);
   end First;

   function First (Object : Iterator) return Cursor is
      C : constant Cursor := (Object.Container, Index_Type'First);
   begin
      return C;
   end First;

   -------------------
   -- First_Element --
   -------------------

   function First_Element (Container : Vector) return Element_Type is
   begin
      if Container.Last = No_Index then
         raise Constraint_Error with "Container is empty";
      end if;

      declare
         EA : constant Element_Access :=
                Container.Elements.EA (Index_Type'First);

      begin
         if EA = null then
            raise Constraint_Error with "first element is empty";
         end if;

         return EA.all;
      end;
   end First_Element;

   -----------------
   -- First_Index --
   -----------------

   function First_Index (Container : Vector) return Index_Type is
      pragma Unreferenced (Container);
   begin
      return Index_Type'First;
   end First_Index;

   ---------------------
   -- Generic_Sorting --
   ---------------------

   package body Generic_Sorting is

      -----------------------
      -- Local Subprograms --
      -----------------------

      function Is_Less (L, R : Element_Access) return Boolean;
      pragma Inline (Is_Less);

      -------------
      -- Is_Less --
      -------------

      function Is_Less (L, R : Element_Access) return Boolean is
      begin
         if L = null then
            return R /= null;
         elsif R = null then
            return False;
         else
            return L.all < R.all;
         end if;
      end Is_Less;

      ---------------
      -- Is_Sorted --
      ---------------

      function Is_Sorted (Container : Vector) return Boolean is
      begin
         if Container.Last <= Index_Type'First then
            return True;
         end if;

         declare
            E : Elements_Array renames Container.Elements.EA;
         begin
            for I in Index_Type'First .. Container.Last - 1 loop
               if Is_Less (E (I + 1), E (I)) then
                  return False;
               end if;
            end loop;
         end;

         return True;
      end Is_Sorted;

      -----------
      -- Merge --
      -----------

      procedure Merge (Target, Source : in out Vector) is
         I, J : Index_Type'Base;

      begin
         if Target.Last < Index_Type'First then
            Move (Target => Target, Source => Source);
            return;
         end if;

         if Target'Address = Source'Address then
            return;
         end if;

         if Source.Last < Index_Type'First then
            return;
         end if;

         if Source.Busy > 0 then
            raise Program_Error with
              "attempt to tamper with cursors (vector is busy)";
         end if;

         I := Target.Last;  -- original value (before Set_Length)
         Target.Set_Length (Length (Target) + Length (Source));

         J := Target.Last;  -- new value (after Set_Length)
         while Source.Last >= Index_Type'First loop
            pragma Assert
              (Source.Last <= Index_Type'First
                 or else not (Is_Less
                                (Source.Elements.EA (Source.Last),
                                 Source.Elements.EA (Source.Last - 1))));

            if I < Index_Type'First then
               declare
                  Src : Elements_Array renames
                    Source.Elements.EA (Index_Type'First .. Source.Last);

               begin
                  Target.Elements.EA (Index_Type'First .. J) := Src;
                  Src := (others => null);
               end;

               Source.Last := No_Index;
               return;
            end if;

            pragma Assert
              (I <= Index_Type'First
                 or else not (Is_Less
                                (Target.Elements.EA (I),
                                 Target.Elements.EA (I - 1))));

            declare
               Src : Element_Access renames Source.Elements.EA (Source.Last);
               Tgt : Element_Access renames Target.Elements.EA (I);

            begin
               if Is_Less (Src, Tgt) then
                  Target.Elements.EA (J) := Tgt;
                  Tgt := null;
                  I := I - 1;

               else
                  Target.Elements.EA (J) := Src;
                  Src := null;
                  Source.Last := Source.Last - 1;
               end if;
            end;

            J := J - 1;
         end loop;
      end Merge;

      ----------
      -- Sort --
      ----------

      procedure Sort (Container : in out Vector) is

         procedure Sort is new Generic_Array_Sort
           (Index_Type   => Index_Type,
            Element_Type => Element_Access,
            Array_Type   => Elements_Array,
            "<"          => Is_Less);

      --  Start of processing for Sort

      begin
         if Container.Last <= Index_Type'First then
            return;
         end if;

         if Container.Lock > 0 then
            raise Program_Error with
              "attempt to tamper with elements (vector is locked)";
         end if;

         Sort (Container.Elements.EA (Index_Type'First .. Container.Last));
      end Sort;

   end Generic_Sorting;

   -----------------
   -- Has_Element --
   -----------------

   function Has_Element (Position : Cursor) return Boolean is
   begin
      if Position.Container = null then
         return False;
      end if;

      return Position.Index <= Position.Container.Last;
   end Has_Element;

   ------------
   -- Insert --
   ------------

   procedure Insert
     (Container : in out Vector;
      Before    : Extended_Index;
      New_Item  : Element_Type;
      Count     : Count_Type := 1)
   is
<<<<<<< HEAD
      N               : constant Int := Int (Count);
=======
      Old_Length : constant Count_Type := Container.Length;

      Max_Length : Count_Type'Base;  -- determined from range of Index_Type
      New_Length : Count_Type'Base;  -- sum of current length and Count
      New_Last   : Index_Type'Base;  -- last index of vector after insertion
>>>>>>> 3082eeb7

      Index : Index_Type'Base;  -- scratch for intermediate values
      J     : Count_Type'Base;  -- scratch

<<<<<<< HEAD
      Dst             : Elements_Access;
=======
      New_Capacity : Count_Type'Base;  -- length of new, expanded array
      Dst_Last     : Index_Type'Base;  -- last index of new, expanded array
      Dst          : Elements_Access;  -- new, expanded internal array
>>>>>>> 3082eeb7

   begin
      --  As a precondition on the generic actual Index_Type, the base type
      --  must include Index_Type'Pred (Index_Type'First); this is the value
      --  that Container.Last assumes when the vector is empty. However, we do
      --  not allow that as the value for Index when specifying where the new
      --  items should be inserted, so we must manually check. (That the user
      --  is allowed to specify the value at all here is a consequence of the
      --  declaration of the Extended_Index subtype, which includes the values
      --  in the base range that immediately precede and immediately follow the
      --  values in the Index_Type.)

      if Before < Index_Type'First then
         raise Constraint_Error with
           "Before index is out of range (too small)";
      end if;

      --  We do allow a value greater than Container.Last to be specified as
      --  the Index, but only if it's immediately greater. This allows for the
      --  case of appending items to the back end of the vector. (It is assumed
      --  that specifying an index value greater than Last + 1 indicates some
      --  deeper flaw in the caller's algorithm, so that case is treated as a
      --  proper error.)

      if Before > Container.Last
        and then Before > Container.Last + 1
      then
         raise Constraint_Error with
           "Before index is out of range (too large)";
      end if;

      --  We treat inserting 0 items into the container as a no-op, even when
      --  the container is busy, so we simply return.

      if Count = 0 then
         return;
      end if;

      --  There are two constraints we need to satisfy. The first constraint is
      --  that a container cannot have more than Count_Type'Last elements, so
      --  we must check the sum of the current length and the insertion
      --  count. Note that we cannot simply add these values, because of the
      --  possibility of overflow.

      if Old_Length > Count_Type'Last - Count then
         raise Constraint_Error with "Count is out of range";
      end if;

      --  It is now safe compute the length of the new vector, without fear of
      --  overflow.

      New_Length := Old_Length + Count;

      --  The second constraint is that the new Last index value cannot exceed
      --  Index_Type'Last. In each branch below, we calculate the maximum
      --  length (computed from the range of values in Index_Type), and then
      --  compare the new length to the maximum length. If the new length is
      --  acceptable, then we compute the new last index from that.

      if Index_Type'Base'Last >= Count_Type'Pos (Count_Type'Last) then
         --  We have to handle the case when there might be more values in the
         --  range of Index_Type than in the range of Count_Type.

         if Index_Type'First <= 0 then
            --  We know that No_Index (the same as Index_Type'First - 1) is
            --  less than 0, so it is safe to compute the following sum without
            --  fear of overflow.

            Index := No_Index + Index_Type'Base (Count_Type'Last);

            if Index <= Index_Type'Last then
               --  We have determined that range of Index_Type has at least as
               --  many values as in Count_Type, so Count_Type'Last is the
               --  maximum number of items that are allowed.

               Max_Length := Count_Type'Last;

            else
               --  The range of Index_Type has fewer values than in Count_Type,
               --  so the maximum number of items is computed from the range of
               --  the Index_Type.

               Max_Length := Count_Type'Base (Index_Type'Last - No_Index);
            end if;

         else
            --  No_Index is equal or greater than 0, so we can safely compute
            --  the difference without fear of overflow (which we would have to
            --  worry about if No_Index were less than 0, but that case is
            --  handled above).

            Max_Length := Count_Type'Base (Index_Type'Last - No_Index);
         end if;

      elsif Index_Type'First <= 0 then
         --  We know that No_Index (the same as Index_Type'First - 1) is less
         --  than 0, so it is safe to compute the following sum without fear of
         --  overflow.

         J := Count_Type'Base (No_Index) + Count_Type'Last;

         if J <= Count_Type'Base (Index_Type'Last) then
            --  We have determined that range of Index_Type has at least as
            --  many values as in Count_Type, so Count_Type'Last is the maximum
            --  number of items that are allowed.

            Max_Length := Count_Type'Last;

         else
            --  The range of Index_Type has fewer values than Count_Type does,
            --  so the maximum number of items is computed from the range of
            --  the Index_Type.

            Max_Length :=
              Count_Type'Base (Index_Type'Last) - Count_Type'Base (No_Index);
         end if;

      else
         --  No_Index is equal or greater than 0, so we can safely compute the
         --  difference without fear of overflow (which we would have to worry
         --  about if No_Index were less than 0, but that case is handled
         --  above).

         Max_Length :=
           Count_Type'Base (Index_Type'Last) - Count_Type'Base (No_Index);
      end if;

      --  We have just computed the maximum length (number of items). We must
      --  now compare the requested length to the maximum length, as we do not
      --  allow a vector expand beyond the maximum (because that would create
      --  an internal array with a last index value greater than
      --  Index_Type'Last, with no way to index those elements).

      if New_Length > Max_Length then
         raise Constraint_Error with "Count is out of range";
      end if;

      --  New_Last is the last index value of the items in the container after
      --  insertion.  Use the wider of Index_Type'Base and Count_Type'Base to
      --  compute its value from the New_Length.

      if Index_Type'Base'Last >= Count_Type'Pos (Count_Type'Last) then
         New_Last := No_Index + Index_Type'Base (New_Length);

      else
         New_Last := Index_Type'Base (Count_Type'Base (No_Index) + New_Length);
      end if;

      if Container.Elements = null then
         pragma Assert (Container.Last = No_Index);

         --  This is the simplest case, with which we must always begin: we're
         --  inserting items into an empty vector that hasn't allocated an
         --  internal array yet. Note that we don't need to check the busy bit
         --  here, because an empty container cannot be busy.

         --  In an indefinite vector, elements are allocated individually, and
         --  stored as access values on the internal array (the length of which
         --  represents the vector "capacity"), which is separately allocated.

         Container.Elements := new Elements_Type (New_Last);

         --  The element backbone has been successfully allocated, so now we
         --  allocate the elements.

         for Idx in Container.Elements.EA'Range loop
            --  In order to preserve container invariants, we always attempt
            --  the element allocation first, before setting the Last index
            --  value, in case the allocation fails (either because there is no
            --  storage available, or because element initialization fails).

            Container.Elements.EA (Idx) := new Element_Type'(New_Item);

            --  The allocation of the element succeeded, so it is now safe to
            --  update the Last index, restoring container invariants.

            Container.Last := Idx;
         end loop;

         return;
      end if;

      --  The tampering bits exist to prevent an item from being harmfully
      --  manipulated while it is being visited. Query, Update, and Iterate
      --  increment the busy count on entry, and decrement the count on
      --  exit. Insert checks the count to determine whether it is being called
      --  while the associated callback procedure is executing.

      if Container.Busy > 0 then
         raise Program_Error with
           "attempt to tamper with cursors (vector is busy)";
      end if;

      if New_Length <= Container.Elements.EA'Length then
         --  In this case, we're inserting elements into a vector that has
         --  already allocated an internal array, and the existing array has
         --  enough unused storage for the new items.

         declare
            E : Elements_Array renames Container.Elements.EA;
            K : Index_Type'Base;

         begin
            if Before > Container.Last then
               --  The new items are being appended to the vector, so no
               --  sliding of existing elements is required.

               for Idx in Before .. New_Last loop
                  --  In order to preserve container invariants, we always
                  --  attempt the element allocation first, before setting the
                  --  Last index value, in case the allocation fails (either
                  --  because there is no storage available, or because element
                  --  initialization fails).

<<<<<<< HEAD
                  J : Index_Type'Base;

               begin
                  --  The new items are being inserted in the middle of the
                  --  array, in the range [Before, Index). Copy the existing
                  --  elements to the end of the array, to make room for the
                  --  new items.

                  E (Index .. New_Last) := E (Before .. Container.Last);
                  Container.Last := New_Last;

                  --  We have copied the existing items up to the end of the
                  --  array, to make room for the new items in the middle of
                  --  the array.  Now we actually allocate the new items.

                  --  Note: initialize J outside loop to make it clear that
                  --  J always has a value if the exception handler triggers.

                  J := Before;
                  begin
                     while J < Index loop
                        E (J) := new Element_Type'(New_Item);
                        J := J + 1;
                     end loop;

                  exception
                     when others =>

                        --  Values in the range [Before, J) were successfully
                        --  allocated, but values in the range [J, Index) are
                        --  stale (these array positions contain copies of the
                        --  old items, that did not get assigned a new item,
                        --  because the allocation failed). We must finish what
                        --  we started by clearing out all of the stale values,
                        --  leaving a "hole" in the middle of the array.

                        E (J .. Index - 1) := (others => null);
                        raise;
                  end;
=======
                  E (Idx) := new Element_Type'(New_Item);

                  --  The allocation of the element succeeded, so it is now
                  --  safe to update the Last index, restoring container
                  --  invariants.

                  Container.Last := Idx;
               end loop;

            else
               --  The new items are being inserted before some existing
               --  elements, so we must slide the existing elements up to their
               --  new home. We use the wider of Index_Type'Base and
               --  Count_Type'Base as the type for intermediate index values.

               if Index_Type'Base'Last >= Count_Type'Pos (Count_Type'Last) then
                  Index := Before + Index_Type'Base (Count);

               else
                  Index := Index_Type'Base (Count_Type'Base (Before) + Count);
               end if;

               --  The new items are being inserted in the middle of the array,
               --  in the range [Before, Index). Copy the existing elements to
               --  the end of the array, to make room for the new items.

               E (Index .. New_Last) := E (Before .. Container.Last);
               Container.Last := New_Last;

               --  We have copied the existing items up to the end of the
               --  array, to make room for the new items in the middle of
               --  the array.  Now we actually allocate the new items.

               --  Note: initialize K outside loop to make it clear that
               --  K always has a value if the exception handler triggers.

               K := Before;
               begin
                  while K < Index loop
                     E (K) := new Element_Type'(New_Item);
                     K := K + 1;
                  end loop;

               exception
                  when others =>

                     --  Values in the range [Before, K) were successfully
                     --  allocated, but values in the range [K, Index) are
                     --  stale (these array positions contain copies of the
                     --  old items, that did not get assigned a new item,
                     --  because the allocation failed). We must finish what
                     --  we started by clearing out all of the stale values,
                     --  leaving a "hole" in the middle of the array.

                     E (K .. Index - 1) := (others => null);
                     raise;
>>>>>>> 3082eeb7
               end;
            end if;
         end;

         return;
      end if;

<<<<<<< HEAD
      --  There follows LOTS of code completely devoid of comments ???
      --  This is not our general style ???

      declare
         C, CC : UInt;
=======
      --  In this case, we're inserting elements into a vector that has already
      --  allocated an internal array, but the existing array does not have
      --  enough storage, so we must allocate a new, longer array. In order to
      --  guarantee that the amortized insertion cost is O(1), we always
      --  allocate an array whose length is some power-of-two factor of the
      --  current array length. (The new array cannot have a length less than
      --  the New_Length of the container, but its last index value cannot be
      --  greater than Index_Type'Last.)

      New_Capacity := Count_Type'Max (1, Container.Elements.EA'Length);
      while New_Capacity < New_Length loop
         if New_Capacity > Count_Type'Last / 2 then
            New_Capacity := Count_Type'Last;
            exit;
         end if;
>>>>>>> 3082eeb7

         New_Capacity := 2 * New_Capacity;
      end loop;

      if New_Capacity > Max_Length then
         --  We have reached the limit of capacity, so no further expansion
         --  will occur. (This is not a problem, as there is never a need to
         --  have more capacity than the maximum container length.)

         New_Capacity := Max_Length;
      end if;

<<<<<<< HEAD
         if Index_Type'First <= 0
           and then Index_Type'Last >= 0
         then
            CC := UInt (Index_Type'Last) + UInt (-Index_Type'First) + 1;
         else
            CC := UInt (Int (Index_Type'Last) - First + 1);
         end if;
=======
      --  We have computed the length of the new internal array (and this is
      --  what "vector capacity" means), so use that to compute its last index.

      if Index_Type'Base'Last >= Count_Type'Pos (Count_Type'Last) then
         Dst_Last := No_Index + Index_Type'Base (New_Capacity);
>>>>>>> 3082eeb7

      else
         Dst_Last :=
           Index_Type'Base (Count_Type'Base (No_Index) + New_Capacity);
      end if;

      --  Now we allocate the new, longer internal array. If the allocation
      --  fails, we have not changed any container state, so no side-effect
      --  will occur as a result of propagating the exception.

      Dst := new Elements_Type (Dst_Last);

      --  We have our new internal array. All that needs to be done now is to
      --  copy the existing items (if any) from the old array (the "source"
      --  array) to the new array (the "destination" array), and then
      --  deallocate the old array.

      declare
         Src : Elements_Access := Container.Elements;

      begin
         Dst.EA (Index_Type'First .. Before - 1) :=
           Src.EA (Index_Type'First .. Before - 1);

         if Before > Container.Last then
            --  The new items are being appended to the vector, so no
            --  sliding of existing elements is required.

            --  We have copied the elements from to the old, source array to
            --  the new, destination array, so we can now deallocate the old
            --  array.

            Container.Elements := Dst;
            Free (Src);

            --  Now we append the new items.

            for Idx in Before .. New_Last loop
               --  In order to preserve container invariants, we always
               --  attempt the element allocation first, before setting the
               --  Last index value, in case the allocation fails (either
               --  because there is no storage available, or because element
               --  initialization fails).

               Dst.EA (Idx) := new Element_Type'(New_Item);

               --  The allocation of the element succeeded, so it is now safe
               --  to update the Last index, restoring container invariants.

               Container.Last := Idx;
            end loop;

         else
            --  The new items are being inserted before some existing elements,
            --  so we must slide the existing elements up to their new home.

            if Index_Type'Base'Last >= Count_Type'Pos (Count_Type'Last) then
               Index := Before + Index_Type'Base (Count);

            else
               Index := Index_Type'Base (Count_Type'Base (Before) + Count);
            end if;

            Dst.EA (Index .. New_Last) := Src.EA (Before .. Container.Last);

            --  We have copied the elements from to the old, source array to
            --  the new, destination array, so we can now deallocate the old
            --  array.

            Container.Elements := Dst;
            Container.Last := New_Last;
            Free (Src);

            --  The new array has a range in the middle containing null access
            --  values. We now fill in that partition of the array with the new
            --  items.

            for Idx in Before .. Index - 1 loop
               --  Note that container invariants have already been satisfied
               --  (in particular, the Last index value of the vector has
               --  already been updated), so if this allocation fails we simply
               --  let it propagate.

               Dst.EA (Idx) := new Element_Type'(New_Item);
            end loop;
         end if;
      end;
   end Insert;

   procedure Insert
     (Container : in out Vector;
      Before    : Extended_Index;
      New_Item  : Vector)
   is
      N : constant Count_Type := Length (New_Item);
      J : Index_Type'Base;

   begin
      --  Use Insert_Space to create the "hole" (the destination slice) into
      --  which we copy the source items.

      Insert_Space (Container, Before, Count => N);

      if N = 0 then
         --  There's nothing else to do here (vetting of parameters was
         --  performed already in Insert_Space), so we simply return.

         return;
      end if;

      if Container'Address /= New_Item'Address then
         --  This is the simple case.  New_Item denotes an object different
         --  from Container, so there's nothing special we need to do to copy
         --  the source items to their destination, because all of the source
         --  items are contiguous.

         declare
            subtype Src_Index_Subtype is Index_Type'Base range
              Index_Type'First .. New_Item.Last;

            Src : Elements_Array renames
                    New_Item.Elements.EA (Src_Index_Subtype);

            Dst : Elements_Array renames Container.Elements.EA;

            Dst_Index : Index_Type'Base;

         begin
            Dst_Index := Before - 1;
            for Src_Index in Src'Range loop
               Dst_Index := Dst_Index + 1;

               if Src (Src_Index) /= null then
                  Dst (Dst_Index) := new Element_Type'(Src (Src_Index).all);
               end if;
            end loop;
         end;

         return;
      end if;

      --  New_Item denotes the same object as Container, so an insertion has
      --  potentially split the source items.  The first source slice is
      --  [Index_Type'First, Before), and the second source slice is
      --  [J, Container.Last], where index value J is the first index of the
      --  second slice. (J gets computed below, but only after we have
      --  determined that the second source slice is non-empty.) The
      --  destination slice is always the range [Before, J). We perform the
      --  copy in two steps, using each of the two slices of the source items.

      declare
         L : constant Index_Type'Base := Before - 1;

         subtype Src_Index_Subtype is Index_Type'Base range
           Index_Type'First .. L;

         Src : Elements_Array renames
                 Container.Elements.EA (Src_Index_Subtype);

         Dst : Elements_Array renames Container.Elements.EA;

         Dst_Index : Index_Type'Base;

      begin
         --  We first copy the source items that precede the space we
         --  inserted. (If Before equals Index_Type'First, then this first
         --  source slice will be empty, which is harmless.)

         Dst_Index := Before - 1;
         for Src_Index in Src'Range loop
            Dst_Index := Dst_Index + 1;

            if Src (Src_Index) /= null then
               Dst (Dst_Index) := new Element_Type'(Src (Src_Index).all);
            end if;
         end loop;

         if Src'Length = N then
            --  The new items were effectively appended to the container, so we
            --  have already copied all of the items that need to be copied.
            --  We return early here, even though the source slice below is
            --  empty (so the assignment would be harmless), because we want to
            --  avoid computing J, which will overflow if J is greater than
            --  Index_Type'Base'Last.

            return;
         end if;
      end;

      --  Index value J is the first index of the second source slice. (It is
      --  also 1 greater than the last index of the destination slice.) Note
      --  that we want to avoid computing J, if J is greater than
      --  Index_Type'Base'Last, in order to avoid overflow. We prevent that by
      --  returning early above, immediately after copying the first slice of
      --  the source, and determining that this second slice of the source is
      --  empty.

      if Index_Type'Base'Last >= Count_Type'Pos (Count_Type'Last) then
         J := Before + Index_Type'Base (N);

      else
         J := Index_Type'Base (Count_Type'Base (Before) + N);
      end if;

      declare
         subtype Src_Index_Subtype is Index_Type'Base range
           J .. Container.Last;

         Src : Elements_Array renames
                 Container.Elements.EA (Src_Index_Subtype);

         Dst : Elements_Array renames Container.Elements.EA;

         Dst_Index : Index_Type'Base;

      begin
         --  We next copy the source items that follow the space we
         --  inserted. Index value Dst_Index is the first index of that portion
         --  of the destination that receives this slice of the source. (For
         --  the reasons given above, this slice is guaranteed to be
         --  non-empty.)

         if Index_Type'Base'Last >= Count_Type'Pos (Count_Type'Last) then
            Dst_Index := J - Index_Type'Base (Src'Length);

         else
            Dst_Index := Index_Type'Base (Count_Type'Base (J) - Src'Length);
         end if;

         for Src_Index in Src'Range loop
            if Src (Src_Index) /= null then
               Dst (Dst_Index) := new Element_Type'(Src (Src_Index).all);
            end if;

            Dst_Index := Dst_Index + 1;
         end loop;
      end;
   end Insert;

   procedure Insert
     (Container : in out Vector;
      Before    : Cursor;
      New_Item  : Vector)
   is
      Index : Index_Type'Base;

   begin
      if Before.Container /= null
        and then Before.Container /= Container'Unchecked_Access
      then
         raise Program_Error with "Before cursor denotes wrong container";
      end if;

      if Is_Empty (New_Item) then
         return;
      end if;

      if Before.Container = null
        or else Before.Index > Container.Last
      then
         if Container.Last = Index_Type'Last then
            raise Constraint_Error with
              "vector is already at its maximum length";
         end if;

         Index := Container.Last + 1;

      else
         Index := Before.Index;
      end if;

      Insert (Container, Index, New_Item);
   end Insert;

   procedure Insert
     (Container : in out Vector;
      Before    : Cursor;
      New_Item  : Vector;
      Position  : out Cursor)
   is
      Index : Index_Type'Base;

   begin
      if Before.Container /= null
        and then Before.Container /= Vector_Access'(Container'Unchecked_Access)
      then
         raise Program_Error with "Before cursor denotes wrong container";
      end if;

      if Is_Empty (New_Item) then
         if Before.Container = null
           or else Before.Index > Container.Last
         then
            Position := No_Element;
         else
            Position := (Container'Unchecked_Access, Before.Index);
         end if;

         return;
      end if;

      if Before.Container = null
        or else Before.Index > Container.Last
      then
         if Container.Last = Index_Type'Last then
            raise Constraint_Error with
              "vector is already at its maximum length";
         end if;

         Index := Container.Last + 1;

      else
         Index := Before.Index;
      end if;

      Insert (Container, Index, New_Item);

      Position := Cursor'(Container'Unchecked_Access, Index);
   end Insert;

   procedure Insert
     (Container : in out Vector;
      Before    : Cursor;
      New_Item  : Element_Type;
      Count     : Count_Type := 1)
   is
      Index : Index_Type'Base;

   begin
      if Before.Container /= null
        and then Before.Container /= Container'Unchecked_Access
      then
         raise Program_Error with "Before cursor denotes wrong container";
      end if;

      if Count = 0 then
         return;
      end if;

      if Before.Container = null
        or else Before.Index > Container.Last
      then
         if Container.Last = Index_Type'Last then
            raise Constraint_Error with
              "vector is already at its maximum length";
         end if;

         Index := Container.Last + 1;

      else
         Index := Before.Index;
      end if;

      Insert (Container, Index, New_Item, Count);
   end Insert;

   procedure Insert
     (Container : in out Vector;
      Before    : Cursor;
      New_Item  : Element_Type;
      Position  : out Cursor;
      Count     : Count_Type := 1)
   is
      Index : Index_Type'Base;

   begin
      if Before.Container /= null
        and then Before.Container /= Container'Unchecked_Access
      then
         raise Program_Error with "Before cursor denotes wrong container";
      end if;

      if Count = 0 then
         if Before.Container = null
           or else Before.Index > Container.Last
         then
            Position := No_Element;
         else
            Position := (Container'Unchecked_Access, Before.Index);
         end if;

         return;
      end if;

      if Before.Container = null
        or else Before.Index > Container.Last
      then
         if Container.Last = Index_Type'Last then
            raise Constraint_Error with
              "vector is already at its maximum length";
         end if;

         Index := Container.Last + 1;

      else
         Index := Before.Index;
      end if;

      Insert (Container, Index, New_Item, Count);

      Position := (Container'Unchecked_Access, Index);
   end Insert;

   ------------------
   -- Insert_Space --
   ------------------

   procedure Insert_Space
     (Container : in out Vector;
      Before    : Extended_Index;
      Count     : Count_Type := 1)
   is
<<<<<<< HEAD
      N               : constant Int := Int (Count);
=======
      Old_Length : constant Count_Type := Container.Length;

      Max_Length : Count_Type'Base;  -- determined from range of Index_Type
      New_Length : Count_Type'Base;  -- sum of current length and Count
      New_Last   : Index_Type'Base;  -- last index of vector after insertion
>>>>>>> 3082eeb7

      Index : Index_Type'Base;  -- scratch for intermediate values
      J     : Count_Type'Base;  -- scratch

<<<<<<< HEAD
      Dst             : Elements_Access;
=======
      New_Capacity : Count_Type'Base;  -- length of new, expanded array
      Dst_Last     : Index_Type'Base;  -- last index of new, expanded array
      Dst          : Elements_Access;  -- new, expanded internal array
>>>>>>> 3082eeb7

   begin
      --  As a precondition on the generic actual Index_Type, the base type
      --  must include Index_Type'Pred (Index_Type'First); this is the value
      --  that Container.Last assumes when the vector is empty. However, we do
      --  not allow that as the value for Index when specifying where the new
      --  items should be inserted, so we must manually check. (That the user
      --  is allowed to specify the value at all here is a consequence of the
      --  declaration of the Extended_Index subtype, which includes the values
      --  in the base range that immediately precede and immediately follow the
      --  values in the Index_Type.)

      if Before < Index_Type'First then
         raise Constraint_Error with
           "Before index is out of range (too small)";
      end if;

      --  We do allow a value greater than Container.Last to be specified as
      --  the Index, but only if it's immediately greater. This allows for the
      --  case of appending items to the back end of the vector. (It is assumed
      --  that specifying an index value greater than Last + 1 indicates some
      --  deeper flaw in the caller's algorithm, so that case is treated as a
      --  proper error.)

      if Before > Container.Last
        and then Before > Container.Last + 1
      then
         raise Constraint_Error with
           "Before index is out of range (too large)";
      end if;

      --  We treat inserting 0 items into the container as a no-op, even when
      --  the container is busy, so we simply return.

      if Count = 0 then
         return;
      end if;

      --  There are two constraints we need to satisfy. The first constraint is
      --  that a container cannot have more than Count_Type'Last elements, so
      --  we must check the sum of the current length and the insertion
      --  count. Note that we cannot simply add these values, because of the
      --  possibility of overflow.

      if Old_Length > Count_Type'Last - Count then
         raise Constraint_Error with "Count is out of range";
      end if;

      --  It is now safe compute the length of the new vector, without fear of
      --  overflow.

      New_Length := Old_Length + Count;

      --  The second constraint is that the new Last index value cannot exceed
      --  Index_Type'Last. In each branch below, we calculate the maximum
      --  length (computed from the range of values in Index_Type), and then
      --  compare the new length to the maximum length. If the new length is
      --  acceptable, then we compute the new last index from that.

      if Index_Type'Base'Last >= Count_Type'Pos (Count_Type'Last) then
         --  We have to handle the case when there might be more values in the
         --  range of Index_Type than in the range of Count_Type.

         if Index_Type'First <= 0 then
            --  We know that No_Index (the same as Index_Type'First - 1) is
            --  less than 0, so it is safe to compute the following sum without
            --  fear of overflow.

            Index := No_Index + Index_Type'Base (Count_Type'Last);

            if Index <= Index_Type'Last then
               --  We have determined that range of Index_Type has at least as
               --  many values as in Count_Type, so Count_Type'Last is the
               --  maximum number of items that are allowed.

               Max_Length := Count_Type'Last;

            else
               --  The range of Index_Type has fewer values than in Count_Type,
               --  so the maximum number of items is computed from the range of
               --  the Index_Type.

               Max_Length := Count_Type'Base (Index_Type'Last - No_Index);
            end if;

         else
            --  No_Index is equal or greater than 0, so we can safely compute
            --  the difference without fear of overflow (which we would have to
            --  worry about if No_Index were less than 0, but that case is
            --  handled above).

            Max_Length := Count_Type'Base (Index_Type'Last - No_Index);
         end if;

      elsif Index_Type'First <= 0 then
         --  We know that No_Index (the same as Index_Type'First - 1) is less
         --  than 0, so it is safe to compute the following sum without fear of
         --  overflow.

         J := Count_Type'Base (No_Index) + Count_Type'Last;

         if J <= Count_Type'Base (Index_Type'Last) then
            --  We have determined that range of Index_Type has at least as
            --  many values as in Count_Type, so Count_Type'Last is the maximum
            --  number of items that are allowed.

            Max_Length := Count_Type'Last;

         else
            --  The range of Index_Type has fewer values than Count_Type does,
            --  so the maximum number of items is computed from the range of
            --  the Index_Type.

            Max_Length :=
              Count_Type'Base (Index_Type'Last) - Count_Type'Base (No_Index);
         end if;

      else
         --  No_Index is equal or greater than 0, so we can safely compute the
         --  difference without fear of overflow (which we would have to worry
         --  about if No_Index were less than 0, but that case is handled
         --  above).

         Max_Length :=
           Count_Type'Base (Index_Type'Last) - Count_Type'Base (No_Index);
      end if;

      --  We have just computed the maximum length (number of items). We must
      --  now compare the requested length to the maximum length, as we do not
      --  allow a vector expand beyond the maximum (because that would create
      --  an internal array with a last index value greater than
      --  Index_Type'Last, with no way to index those elements).

      if New_Length > Max_Length then
         raise Constraint_Error with "Count is out of range";
      end if;

      --  New_Last is the last index value of the items in the container after
      --  insertion.  Use the wider of Index_Type'Base and Count_Type'Base to
      --  compute its value from the New_Length.

      if Index_Type'Base'Last >= Count_Type'Pos (Count_Type'Last) then
         New_Last := No_Index + Index_Type'Base (New_Length);

      else
         New_Last := Index_Type'Base (Count_Type'Base (No_Index) + New_Length);
      end if;

      if Container.Elements = null then
         pragma Assert (Container.Last = No_Index);

         --  This is the simplest case, with which we must always begin: we're
         --  inserting items into an empty vector that hasn't allocated an
         --  internal array yet. Note that we don't need to check the busy bit
         --  here, because an empty container cannot be busy.

         --  In an indefinite vector, elements are allocated individually, and
         --  stored as access values on the internal array (the length of which
         --  represents the vector "capacity"), which is separately
         --  allocated. We have no elements here (because we're inserting
         --  "space"), so all we need to do is allocate the backbone.

         Container.Elements := new Elements_Type (New_Last);
         Container.Last := New_Last;

         return;
      end if;

      --  The tampering bits exist to prevent an item from being harmfully
      --  manipulated while it is being visited. Query, Update, and Iterate
      --  increment the busy count on entry, and decrement the count on
      --  exit. Insert checks the count to determine whether it is being called
      --  while the associated callback procedure is executing.

      if Container.Busy > 0 then
         raise Program_Error with
           "attempt to tamper with cursors (vector is busy)";
      end if;

      if New_Length <= Container.Elements.EA'Length then
         --  In this case, we're inserting elements into a vector that has
         --  already allocated an internal array, and the existing array has
         --  enough unused storage for the new items.

         declare
            E : Elements_Array renames Container.Elements.EA;

         begin
            if Before <= Container.Last then
               --  The new space is being inserted before some existing
               --  elements, so we must slide the existing elements up to their
               --  new home. We use the wider of Index_Type'Base and
               --  Count_Type'Base as the type for intermediate index values.

               if Index_Type'Base'Last >= Count_Type'Pos (Count_Type'Last) then
                  Index := Before + Index_Type'Base (Count);

               else
                  Index := Index_Type'Base (Count_Type'Base (Before) + Count);
               end if;

               E (Index .. New_Last) := E (Before .. Container.Last);
               E (Before .. Index - 1) := (others => null);
            end if;
         end;

         Container.Last := New_Last;
         return;
      end if;

      --  In this case, we're inserting elements into a vector that has already
      --  allocated an internal array, but the existing array does not have
      --  enough storage, so we must allocate a new, longer array. In order to
      --  guarantee that the amortized insertion cost is O(1), we always
      --  allocate an array whose length is some power-of-two factor of the
      --  current array length. (The new array cannot have a length less than
      --  the New_Length of the container, but its last index value cannot be
      --  greater than Index_Type'Last.)

      New_Capacity := Count_Type'Max (1, Container.Elements.EA'Length);
      while New_Capacity < New_Length loop
         if New_Capacity > Count_Type'Last / 2 then
            New_Capacity := Count_Type'Last;
            exit;
         end if;

         New_Capacity := 2 * New_Capacity;
      end loop;

      if New_Capacity > Max_Length then
         --  We have reached the limit of capacity, so no further expansion
         --  will occur. (This is not a problem, as there is never a need to
         --  have more capacity than the maximum container length.)

         New_Capacity := Max_Length;
      end if;

<<<<<<< HEAD
         if Index_Type'First <= 0
           and then Index_Type'Last >= 0
         then
            CC := UInt (Index_Type'Last) + UInt (-Index_Type'First) + 1;
         else
            CC := UInt (Int (Index_Type'Last) - First + 1);
         end if;
=======
      --  We have computed the length of the new internal array (and this is
      --  what "vector capacity" means), so use that to compute its last index.

      if Index_Type'Base'Last >= Count_Type'Pos (Count_Type'Last) then
         Dst_Last := No_Index + Index_Type'Base (New_Capacity);
>>>>>>> 3082eeb7

      else
         Dst_Last :=
           Index_Type'Base (Count_Type'Base (No_Index) + New_Capacity);
      end if;

      --  Now we allocate the new, longer internal array. If the allocation
      --  fails, we have not changed any container state, so no side-effect
      --  will occur as a result of propagating the exception.

      Dst := new Elements_Type (Dst_Last);

      --  We have our new internal array. All that needs to be done now is to
      --  copy the existing items (if any) from the old array (the "source"
      --  array) to the new array (the "destination" array), and then
      --  deallocate the old array.

      declare
         Src : Elements_Access := Container.Elements;

      begin
         Dst.EA (Index_Type'First .. Before - 1) :=
           Src.EA (Index_Type'First .. Before - 1);

         if Before <= Container.Last then
            --  The new items are being inserted before some existing elements,
            --  so we must slide the existing elements up to their new home.

            if Index_Type'Base'Last >= Count_Type'Pos (Count_Type'Last) then
               Index := Before + Index_Type'Base (Count);

            else
               Index := Index_Type'Base (Count_Type'Base (Before) + Count);
            end if;

            Dst.EA (Index .. New_Last) := Src.EA (Before .. Container.Last);
         end if;

         --  We have copied the elements from to the old, source array to the
         --  new, destination array, so we can now restore invariants, and
         --  deallocate the old array.

         Container.Elements := Dst;
         Container.Last := New_Last;
         Free (Src);
      end;
   end Insert_Space;

   procedure Insert_Space
     (Container : in out Vector;
      Before    : Cursor;
      Position  : out Cursor;
      Count     : Count_Type := 1)
   is
      Index : Index_Type'Base;

   begin
      if Before.Container /= null
        and then Before.Container /= Container'Unchecked_Access
      then
         raise Program_Error with "Before cursor denotes wrong container";
      end if;

      if Count = 0 then
         if Before.Container = null
           or else Before.Index > Container.Last
         then
            Position := No_Element;
         else
            Position := (Container'Unchecked_Access, Before.Index);
         end if;

         return;
      end if;

      if Before.Container = null
        or else Before.Index > Container.Last
      then
         if Container.Last = Index_Type'Last then
            raise Constraint_Error with
              "vector is already at its maximum length";
         end if;

         Index := Container.Last + 1;

      else
         Index := Before.Index;
      end if;

      Insert_Space (Container, Index, Count);

      Position := Cursor'(Container'Unchecked_Access, Index);
   end Insert_Space;

   --------------
   -- Is_Empty --
   --------------

   function Is_Empty (Container : Vector) return Boolean is
   begin
      return Container.Last < Index_Type'First;
   end Is_Empty;

   -------------
   -- Iterate --
   -------------

   procedure Iterate
     (Container : Vector;
      Process   : not null access procedure (Position : Cursor))
   is
      V : Vector renames Container'Unrestricted_Access.all;
      B : Natural renames V.Busy;

   begin
      B := B + 1;

      begin
         for Indx in Index_Type'First .. Container.Last loop
            Process (Cursor'(Container'Unchecked_Access, Indx));
         end loop;
      exception
         when others =>
            B := B - 1;
            raise;
      end;

      B := B - 1;
   end Iterate;

   function Iterate (Container : Vector)
      return Vector_Iterator_Interfaces.Reversible_Iterator'class
   is
      It : constant Iterator := (Container'Unchecked_Access, Index_Type'First);
   begin
      return It;
   end Iterate;

   function Iterate
     (Container : Vector;
      Start     : Cursor)
      return Vector_Iterator_Interfaces.Reversible_Iterator'class
   is
      It : constant Iterator :=
             (Container'Unchecked_Access, Start.Index);
   begin
      return It;
   end Iterate;

   ----------
   -- Last --
   ----------

   function Last (Container : Vector) return Cursor is
   begin
      if Is_Empty (Container) then
         return No_Element;
      end if;

      return (Container'Unchecked_Access, Container.Last);
   end Last;

   function Last (Object : Iterator) return Cursor is
      C : constant Cursor := (Object.Container, Object.Container.Last);
   begin
      return C;
   end Last;

   -----------------
   -- Last_Element --
   ------------------

   function Last_Element (Container : Vector) return Element_Type is
   begin
      if Container.Last = No_Index then
         raise Constraint_Error with "Container is empty";
      end if;

      declare
         EA : constant Element_Access :=
                Container.Elements.EA (Container.Last);

      begin
         if EA = null then
            raise Constraint_Error with "last element is empty";
         end if;

         return EA.all;
      end;
   end Last_Element;

   ----------------
   -- Last_Index --
   ----------------

   function Last_Index (Container : Vector) return Extended_Index is
   begin
      return Container.Last;
   end Last_Index;

   ------------
   -- Length --
   ------------

   function Length (Container : Vector) return Count_Type is
      L : constant Index_Type'Base := Container.Last;
      F : constant Index_Type := Index_Type'First;

   begin
      --  The base range of the index type (Index_Type'Base) might not include
      --  all values for length (Count_Type). Contrariwise, the index type
      --  might include values outside the range of length.  Hence we use
      --  whatever type is wider for intermediate values when calculating
      --  length. Note that no matter what the index type is, the maximum
      --  length to which a vector is allowed to grow is always the minimum
      --  of Count_Type'Last and (IT'Last - IT'First + 1).

      --  For example, an Index_Type with range -127 .. 127 is only guaranteed
      --  to have a base range of -128 .. 127, but the corresponding vector
      --  would have lengths in the range 0 .. 255. In this case we would need
      --  to use Count_Type'Base for intermediate values.

      --  Another case would be the index range -2**63 + 1 .. -2**63 + 10. The
      --  vector would have a maximum length of 10, but the index values lie
      --  outside the range of Count_Type (which is only 32 bits). In this
      --  case we would need to use Index_Type'Base for intermediate values.

      if Count_Type'Base'Last >= Index_Type'Pos (Index_Type'Base'Last) then
         return Count_Type'Base (L) - Count_Type'Base (F) + 1;
      else
         return Count_Type (L - F + 1);
      end if;
   end Length;

   ----------
   -- Move --
   ----------

   procedure Move
     (Target : in out Vector;
      Source : in out Vector)
   is
   begin
      if Target'Address = Source'Address then
         return;
      end if;

      if Source.Busy > 0 then
         raise Program_Error with
           "attempt to tamper with cursors (Source is busy)";
      end if;

      Clear (Target);  --  Checks busy-bit

      declare
         Target_Elements : constant Elements_Access := Target.Elements;
      begin
         Target.Elements := Source.Elements;
         Source.Elements := Target_Elements;
      end;

      Target.Last := Source.Last;
      Source.Last := No_Index;
   end Move;

   ----------
   -- Next --
   ----------

   function Next (Position : Cursor) return Cursor is
   begin
      if Position.Container = null then
         return No_Element;
      end if;

      if Position.Index < Position.Container.Last then
         return (Position.Container, Position.Index + 1);
      end if;

      return No_Element;
   end Next;

   function Next (Object : Iterator; Position : Cursor) return Cursor is
   begin
      if Position.Index = Object.Container.Last then
         return  No_Element;
      else
         return (Object.Container, Position.Index + 1);
      end if;
   end Next;

   procedure Next (Position : in out Cursor) is
   begin
      if Position.Container = null then
         return;
      end if;

      if Position.Index < Position.Container.Last then
         Position.Index := Position.Index + 1;
      else
         Position := No_Element;
      end if;
   end Next;

   -------------
   -- Prepend --
   -------------

   procedure Prepend (Container : in out Vector; New_Item : Vector) is
   begin
      Insert (Container, Index_Type'First, New_Item);
   end Prepend;

   procedure Prepend
     (Container : in out Vector;
      New_Item  : Element_Type;
      Count     : Count_Type := 1)
   is
   begin
      Insert (Container,
              Index_Type'First,
              New_Item,
              Count);
   end Prepend;

   --------------
   -- Previous --
   --------------

   procedure Previous (Position : in out Cursor) is
   begin
      if Position.Container = null then
         return;
      end if;

      if Position.Index > Index_Type'First then
         Position.Index := Position.Index - 1;
      else
         Position := No_Element;
      end if;
   end Previous;

   function Previous (Position : Cursor) return Cursor is
   begin
      if Position.Container = null then
         return No_Element;
      end if;

      if Position.Index > Index_Type'First then
         return (Position.Container, Position.Index - 1);
      end if;

      return No_Element;
   end Previous;

   function Previous (Object : Iterator; Position : Cursor) return Cursor is
   begin
      if Position.Index > Index_Type'First then
         return (Object.Container, Position.Index - 1);
      else
         return No_Element;
      end if;
   end Previous;

   -------------------
   -- Query_Element --
   -------------------

   procedure Query_Element
     (Container : Vector;
      Index     : Index_Type;
      Process   : not null access procedure (Element : Element_Type))
   is
      V : Vector renames Container'Unrestricted_Access.all;
      B : Natural renames V.Busy;
      L : Natural renames V.Lock;

   begin
      if Index > Container.Last then
         raise Constraint_Error with "Index is out of range";
      end if;

      if V.Elements.EA (Index) = null then
         raise Constraint_Error with "element is null";
      end if;

      B := B + 1;
      L := L + 1;

      begin
         Process (V.Elements.EA (Index).all);
      exception
         when others =>
            L := L - 1;
            B := B - 1;
            raise;
      end;

      L := L - 1;
      B := B - 1;
   end Query_Element;

   procedure Query_Element
     (Position : Cursor;
      Process  : not null access procedure (Element : Element_Type))
   is
   begin
      if Position.Container = null then
         raise Constraint_Error with "Position cursor has no element";
      end if;

      Query_Element (Position.Container.all, Position.Index, Process);
   end Query_Element;

   ----------
   -- Read --
   ----------

   procedure Read
     (Stream    : not null access Root_Stream_Type'Class;
      Container : out Vector)
   is
      Length : Count_Type'Base;
      Last   : Index_Type'Base := Index_Type'Pred (Index_Type'First);

      B : Boolean;

   begin
      Clear (Container);

      Count_Type'Base'Read (Stream, Length);

      if Length > Capacity (Container) then
         Reserve_Capacity (Container, Capacity => Length);
      end if;

      for J in Count_Type range 1 .. Length loop
         Last := Last + 1;

         Boolean'Read (Stream, B);

         if B then
            Container.Elements.EA (Last) :=
              new Element_Type'(Element_Type'Input (Stream));
         end if;

         Container.Last := Last;
      end loop;
   end Read;

   procedure Read
     (Stream   : not null access Root_Stream_Type'Class;
      Position : out Cursor)
   is
   begin
      raise Program_Error with "attempt to stream vector cursor";
   end Read;

   procedure Read
     (Stream : not null access Root_Stream_Type'Class;
      Item   : out Reference_Type)
   is
   begin
      raise Program_Error with "attempt to stream reference";
   end Read;

   procedure Read
     (Stream : not null access Root_Stream_Type'Class;
      Item   : out Constant_Reference_Type)
   is
   begin
      raise Program_Error with "attempt to stream reference";
   end Read;

   ---------------
   -- Reference --
   ---------------

   function Constant_Reference
     (Container : Vector; Position : Cursor)    --  SHOULD BE ALIASED
   return Constant_Reference_Type is
   begin
      pragma Unreferenced (Container);

      if Position.Container = null then
         raise Constraint_Error with "Position cursor has no element";
      end if;

      if Position.Index > Position.Container.Last then
         raise Constraint_Error with "Position cursor is out of range";
      end if;

      return
       (Element => Position.Container.Elements.EA (Position.Index).all'Access);
   end Constant_Reference;

   function Constant_Reference
     (Container : Vector; Position : Index_Type)
   return Constant_Reference_Type is
   begin
      if (Position) > Container.Last then
         raise Constraint_Error with "Index is out of range";
      end if;

      return (Element => Container.Elements.EA (Position).all'Access);
   end Constant_Reference;

   function Reference (Container : Vector; Position : Cursor)
   return Reference_Type is
   begin
      pragma Unreferenced (Container);

      if Position.Container = null then
         raise Constraint_Error with "Position cursor has no element";
      end if;

      if Position.Index > Position.Container.Last then
         raise Constraint_Error with "Position cursor is out of range";
      end if;

      return
        (Element =>
           Position.Container.Elements.EA (Position.Index).all'Access);
   end Reference;

   function Reference (Container : Vector; Position : Index_Type)
   return Reference_Type is
   begin
      if Position > Container.Last then
         raise Constraint_Error with "Index is out of range";
      end if;

      return (Element => Container.Elements.EA (Position).all'Access);
   end Reference;

   ---------------------
   -- Replace_Element --
   ---------------------

   procedure Replace_Element
     (Container : in out Vector;
      Index     : Index_Type;
      New_Item  : Element_Type)
   is
   begin
      if Index > Container.Last then
         raise Constraint_Error with "Index is out of range";
      end if;

      if Container.Lock > 0 then
         raise Program_Error with
           "attempt to tamper with elements (vector is locked)";
      end if;

      declare
         X : Element_Access := Container.Elements.EA (Index);
      begin
         Container.Elements.EA (Index) := new Element_Type'(New_Item);
         Free (X);
      end;
   end Replace_Element;

   procedure Replace_Element
     (Container : in out Vector;
      Position  : Cursor;
      New_Item  : Element_Type)
   is
   begin
      if Position.Container = null then
         raise Constraint_Error with "Position cursor has no element";
      end if;

      if Position.Container /= Container'Unrestricted_Access then
         raise Program_Error with "Position cursor denotes wrong container";
      end if;

      if Position.Index > Container.Last then
         raise Constraint_Error with "Position cursor is out of range";
      end if;

      if Container.Lock > 0 then
         raise Program_Error with
           "attempt to tamper with elements (vector is locked)";
      end if;

      declare
         X : Element_Access := Container.Elements.EA (Position.Index);
      begin
         Container.Elements.EA (Position.Index) := new Element_Type'(New_Item);
         Free (X);
      end;
   end Replace_Element;

   ----------------------
   -- Reserve_Capacity --
   ----------------------

   procedure Reserve_Capacity
     (Container : in out Vector;
      Capacity  : Count_Type)
   is
      N : constant Count_Type := Length (Container);

      Index : Count_Type'Base;
      Last  : Index_Type'Base;

   begin
      --  Reserve_Capacity can be used to either expand the storage available
      --  for elements (this would be its typical use, in anticipation of
      --  future insertion), or to trim back storage. In the latter case,
      --  storage can only be trimmed back to the limit of the container
      --  length. Note that Reserve_Capacity neither deletes (active) elements
      --  nor inserts elements; it only affects container capacity, never
      --  container length.

      if Capacity = 0 then
         --  This is a request to trim back storage, to the minimum amount
         --  possible given the current state of the container.

         if N = 0 then
            --  The container is empty, so in this unique case we can
            --  deallocate the entire internal array. Note that an empty
            --  container can never be busy, so there's no need to check the
            --  tampering bits.

            declare
               X : Elements_Access := Container.Elements;
            begin
               --  First we remove the internal array from the container, to
               --  handle the case when the deallocation raises an exception
               --  (although that's unlikely, since this is simply an array of
               --  access values, all of which are null).

               Container.Elements := null;

               --  Container invariants have been restored, so it is now safe
               --  to attempt to deallocate the internal array.

               Free (X);
            end;

         elsif N < Container.Elements.EA'Length then
            --  The container is not empty, and the current length is less than
            --  the current capacity, so there's storage available to trim. In
            --  this case, we allocate a new internal array having a length
            --  that exactly matches the number of items in the
            --  container. (Reserve_Capacity does not delete active elements,
            --  so this is the best we can do with respect to minimizing
            --  storage).

            if Container.Busy > 0 then
               raise Program_Error with
                 "attempt to tamper with cursors (vector is busy)";
            end if;

            declare
               subtype Array_Index_Subtype is Index_Type'Base range
                 Index_Type'First .. Container.Last;

               Src : Elements_Array renames
                       Container.Elements.EA (Array_Index_Subtype);

               X : Elements_Access := Container.Elements;

            begin
               --  Although we have isolated the old internal array that we're
               --  going to deallocate, we don't deallocate it until we have
               --  successfully allocated a new one. If there is an exception
               --  during allocation (because there is not enough storage), we
               --  let it propagate without causing any side-effect.

               Container.Elements := new Elements_Type'(Container.Last, Src);

               --  We have successfully allocated a new internal array (with a
               --  smaller length than the old one, and containing a copy of
               --  just the active elements in the container), so we can
               --  deallocate the old array.

               Free (X);
            end;
         end if;

         return;
      end if;

      --  Reserve_Capacity can be used to expand the storage available for
      --  elements, but we do not let the capacity grow beyond the number of
      --  values in Index_Type'Range. (Were it otherwise, there would be no way
      --  to refer to the elements with index values greater than
      --  Index_Type'Last, so that storage would be wasted.) Here we compute
      --  the Last index value of the new internal array, in a way that avoids
      --  any possibility of overflow.

      if Index_Type'Base'Last >= Count_Type'Pos (Count_Type'Last) then
         --  We perform a two-part test. First we determine whether the
         --  computed Last value lies in the base range of the type, and then
         --  determine whether it lies in the range of the index (sub)type.

         --  Last must satisfy this relation:
         --    First + Length - 1 <= Last
         --  We regroup terms:
         --    First - 1 <= Last - Length
         --  Which can rewrite as:
         --    No_Index <= Last - Length

         if Index_Type'Base'Last - Index_Type'Base (Capacity) < No_Index then
            raise Constraint_Error with "Capacity is out of range";
         end if;

         --  We now know that the computed value of Last is within the base
         --  range of the type, so it is safe to compute its value:

         Last := No_Index + Index_Type'Base (Capacity);

         --  Finally we test whether the value is within the range of the
         --  generic actual index subtype:

         if Last > Index_Type'Last then
            raise Constraint_Error with "Capacity is out of range";
         end if;

      elsif Index_Type'First <= 0 then
         --  Here we can compute Last directly, in the normal way. We know that
         --  No_Index is less than 0, so there is no danger of overflow when
         --  adding the (positive) value of Capacity.

         Index := Count_Type'Base (No_Index) + Capacity;  -- Last

         if Index > Count_Type'Base (Index_Type'Last) then
            raise Constraint_Error with "Capacity is out of range";
         end if;

         --  We know that the computed value (having type Count_Type) of Last
         --  is within the range of the generic actual index subtype, so it is
         --  safe to convert to Index_Type:

         Last := Index_Type'Base (Index);

      else
         --  Here Index_Type'First (and Index_Type'Last) is positive, so we
         --  must test the length indirectly (by working backwards from the
         --  largest possible value of Last), in order to prevent overflow.

         Index := Count_Type'Base (Index_Type'Last) - Capacity;  -- No_Index

         if Index < Count_Type'Base (No_Index) then
            raise Constraint_Error with "Capacity is out of range";
         end if;

         --  We have determined that the value of Capacity would not create a
         --  Last index value outside of the range of Index_Type, so we can now
         --  safely compute its value.

         Last := Index_Type'Base (Count_Type'Base (No_Index) + Capacity);
      end if;

      --  The requested capacity is non-zero, but we don't know yet whether
      --  this is a request for expansion or contraction of storage.

      if Container.Elements = null then
         --  The container is empty (it doesn't even have an internal array),
         --  so this represents a request to allocate storage having the given
         --  capacity.

         Container.Elements := new Elements_Type (Last);
         return;
      end if;

      if Capacity <= N then
         --  This is a request to trim back storage, but only to the limit of
         --  what's already in the container. (Reserve_Capacity never deletes
         --  active elements, it only reclaims excess storage.)

         if N < Container.Elements.EA'Length then
            --  The container is not empty (because the requested capacity is
            --  positive, and less than or equal to the container length), and
            --  the current length is less than the current capacity, so
            --  there's storage available to trim. In this case, we allocate a
            --  new internal array having a length that exactly matches the
            --  number of items in the container.

            if Container.Busy > 0 then
               raise Program_Error with
                 "attempt to tamper with cursors (vector is busy)";
            end if;

            declare
               subtype Array_Index_Subtype is Index_Type'Base range
                 Index_Type'First .. Container.Last;

               Src : Elements_Array renames
                       Container.Elements.EA (Array_Index_Subtype);

               X : Elements_Access := Container.Elements;

            begin
               --  Although we have isolated the old internal array that we're
               --  going to deallocate, we don't deallocate it until we have
               --  successfully allocated a new one. If there is an exception
               --  during allocation (because there is not enough storage), we
               --  let it propagate without causing any side-effect.

               Container.Elements := new Elements_Type'(Container.Last, Src);

               --  We have successfully allocated a new internal array (with a
               --  smaller length than the old one, and containing a copy of
               --  just the active elements in the container), so it is now
               --  safe to deallocate the old array.

               Free (X);
            end;
         end if;

         return;
      end if;

      --  The requested capacity is larger than the container length (the
      --  number of active elements). Whether this represents a request for
      --  expansion or contraction of the current capacity depends on what the
      --  current capacity is.

      if Capacity = Container.Elements.EA'Length then
         --  The requested capacity matches the existing capacity, so there's
         --  nothing to do here. We treat this case as a no-op, and simply
         --  return without checking the busy bit.

         return;
      end if;

      --  There is a change in the capacity of a non-empty container, so a new
      --  internal array will be allocated. (The length of the new internal
      --  array could be less or greater than the old internal array. We know
      --  only that the length of the new internal array is greater than the
      --  number of active elements in the container.) We must check whether
      --  the container is busy before doing anything else.

      if Container.Busy > 0 then
         raise Program_Error with
           "attempt to tamper with cursors (vector is busy)";
      end if;

      --  We now allocate a new internal array, having a length different from
      --  its current value.

      declare
         X : Elements_Access := Container.Elements;

         subtype Index_Subtype is Index_Type'Base range
           Index_Type'First .. Container.Last;

      begin
         --  We now allocate a new internal array, having a length different
         --  from its current value.

         Container.Elements := new Elements_Type (Last);

         --  We have successfully allocated the new internal array, so now we
         --  move the existing elements from the existing the old internal
         --  array onto the new one. Note that we're just copying access
         --  values, to this should not raise any exceptions.

         Container.Elements.EA (Index_Subtype) := X.EA (Index_Subtype);

         --  We have moved the elements from the old internal array, so now we
         --  can deallocate it.

         Free (X);
      end;
   end Reserve_Capacity;

   ----------------------
   -- Reverse_Elements --
   ----------------------

   procedure Reverse_Elements (Container : in out Vector) is
   begin
      if Container.Length <= 1 then
         return;
      end if;

      if Container.Lock > 0 then
         raise Program_Error with
           "attempt to tamper with elements (vector is locked)";
      end if;

      declare
         I : Index_Type;
         J : Index_Type;
         E : Elements_Array renames Container.Elements.EA;

      begin
         I := Index_Type'First;
         J := Container.Last;
         while I < J loop
            declare
               EI : constant Element_Access := E (I);

            begin
               E (I) := E (J);
               E (J) := EI;
            end;

            I := I + 1;
            J := J - 1;
         end loop;
      end;
   end Reverse_Elements;

   ------------------
   -- Reverse_Find --
   ------------------

   function Reverse_Find
     (Container : Vector;
      Item      : Element_Type;
      Position  : Cursor := No_Element) return Cursor
   is
      Last : Index_Type'Base;

   begin
      if Position.Container /= null
        and then Position.Container /= Container'Unchecked_Access
      then
         raise Program_Error with "Position cursor denotes wrong container";
      end if;

      if Position.Container = null
        or else Position.Index > Container.Last
      then
         Last := Container.Last;
      else
         Last := Position.Index;
      end if;

      for Indx in reverse Index_Type'First .. Last loop
         if Container.Elements.EA (Indx) /= null
           and then Container.Elements.EA (Indx).all = Item
         then
            return (Container'Unchecked_Access, Indx);
         end if;
      end loop;

      return No_Element;
   end Reverse_Find;

   ------------------------
   -- Reverse_Find_Index --
   ------------------------

   function Reverse_Find_Index
     (Container : Vector;
      Item      : Element_Type;
      Index     : Index_Type := Index_Type'Last) return Extended_Index
   is
      Last : constant Index_Type'Base :=
               (if Index > Container.Last then Container.Last else Index);
   begin
      for Indx in reverse Index_Type'First .. Last loop
         if Container.Elements.EA (Indx) /= null
           and then Container.Elements.EA (Indx).all = Item
         then
            return Indx;
         end if;
      end loop;

      return No_Index;
   end Reverse_Find_Index;

   ---------------------
   -- Reverse_Iterate --
   ---------------------

   procedure Reverse_Iterate
     (Container : Vector;
      Process   : not null access procedure (Position : Cursor))
   is
      V : Vector renames Container'Unrestricted_Access.all;
      B : Natural renames V.Busy;

   begin
      B := B + 1;

      begin
         for Indx in reverse Index_Type'First .. Container.Last loop
            Process (Cursor'(Container'Unchecked_Access, Indx));
         end loop;
      exception
         when others =>
            B := B - 1;
            raise;
      end;

      B := B - 1;
   end Reverse_Iterate;

   ----------------
   -- Set_Length --
   ----------------

   procedure Set_Length
     (Container : in out Vector;
      Length    : Count_Type)
   is
      Count : constant Count_Type'Base := Container.Length - Length;

   begin
      --  Set_Length allows the user to set the length explicitly, instead of
      --  implicitly as a side-effect of deletion or insertion. If the
      --  requested length is less than the current length, this is equivalent
      --  to deleting items from the back end of the vector. If the requested
      --  length is greater than the current length, then this is equivalent to
      --  inserting "space" (nonce items) at the end.

      if Count >= 0 then
         Container.Delete_Last (Count);

      elsif Container.Last >= Index_Type'Last then
         raise Constraint_Error with "vector is already at its maximum length";

      else
         Container.Insert_Space (Container.Last + 1, -Count);
      end if;
   end Set_Length;

   ----------
   -- Swap --
   ----------

   procedure Swap
     (Container : in out Vector;
      I, J      : Index_Type)
   is
   begin
      if I > Container.Last then
         raise Constraint_Error with "I index is out of range";
      end if;

      if J > Container.Last then
         raise Constraint_Error with "J index is out of range";
      end if;

      if I = J then
         return;
      end if;

      if Container.Lock > 0 then
         raise Program_Error with
           "attempt to tamper with elements (vector is locked)";
      end if;

      declare
         EI : Element_Access renames Container.Elements.EA (I);
         EJ : Element_Access renames Container.Elements.EA (J);

         EI_Copy : constant Element_Access := EI;

      begin
         EI := EJ;
         EJ := EI_Copy;
      end;
   end Swap;

   procedure Swap
     (Container : in out Vector;
      I, J      : Cursor)
   is
   begin
      if I.Container = null then
         raise Constraint_Error with "I cursor has no element";
      end if;

      if J.Container = null then
         raise Constraint_Error with "J cursor has no element";
      end if;

      if I.Container /= Container'Unrestricted_Access then
         raise Program_Error with "I cursor denotes wrong container";
      end if;

      if J.Container /= Container'Unrestricted_Access then
         raise Program_Error with "J cursor denotes wrong container";
      end if;

      Swap (Container, I.Index, J.Index);
   end Swap;

   ---------------
   -- To_Cursor --
   ---------------

   function To_Cursor
     (Container : Vector;
      Index     : Extended_Index) return Cursor
   is
   begin
      if Index not in Index_Type'First .. Container.Last then
         return No_Element;
      end if;

      return Cursor'(Container'Unchecked_Access, Index);
   end To_Cursor;

   --------------
   -- To_Index --
   --------------

   function To_Index (Position : Cursor) return Extended_Index is
   begin
      if Position.Container = null then
         return No_Index;
      end if;

      if Position.Index <= Position.Container.Last then
         return Position.Index;
      end if;

      return No_Index;
   end To_Index;

   ---------------
   -- To_Vector --
   ---------------

   function To_Vector (Length : Count_Type) return Vector is
      Index    : Count_Type'Base;
      Last     : Index_Type'Base;
      Elements : Elements_Access;

   begin
      if Length = 0 then
         return Empty_Vector;
      end if;

      --  We create a vector object with a capacity that matches the specified
      --  Length, but we do not allow the vector capacity (the length of the
      --  internal array) to exceed the number of values in Index_Type'Range
      --  (otherwise, there would be no way to refer to those components via an
      --  index).  We must therefore check whether the specified Length would
      --  create a Last index value greater than Index_Type'Last.

      if Index_Type'Base'Last >= Count_Type'Pos (Count_Type'Last) then
         --  We perform a two-part test. First we determine whether the
         --  computed Last value lies in the base range of the type, and then
         --  determine whether it lies in the range of the index (sub)type.

         --  Last must satisfy this relation:
         --    First + Length - 1 <= Last
         --  We regroup terms:
         --    First - 1 <= Last - Length
         --  Which can rewrite as:
         --    No_Index <= Last - Length

         if Index_Type'Base'Last - Index_Type'Base (Length) < No_Index then
            raise Constraint_Error with "Length is out of range";
         end if;

         --  We now know that the computed value of Last is within the base
         --  range of the type, so it is safe to compute its value:

         Last := No_Index + Index_Type'Base (Length);

         --  Finally we test whether the value is within the range of the
         --  generic actual index subtype:

         if Last > Index_Type'Last then
            raise Constraint_Error with "Length is out of range";
         end if;

      elsif Index_Type'First <= 0 then
         --  Here we can compute Last directly, in the normal way. We know that
         --  No_Index is less than 0, so there is no danger of overflow when
         --  adding the (positive) value of Length.

         Index := Count_Type'Base (No_Index) + Length;  -- Last

         if Index > Count_Type'Base (Index_Type'Last) then
            raise Constraint_Error with "Length is out of range";
         end if;

         --  We know that the computed value (having type Count_Type) of Last
         --  is within the range of the generic actual index subtype, so it is
         --  safe to convert to Index_Type:

         Last := Index_Type'Base (Index);

      else
         --  Here Index_Type'First (and Index_Type'Last) is positive, so we
         --  must test the length indirectly (by working backwards from the
         --  largest possible value of Last), in order to prevent overflow.

         Index := Count_Type'Base (Index_Type'Last) - Length;  -- No_Index

         if Index < Count_Type'Base (No_Index) then
            raise Constraint_Error with "Length is out of range";
         end if;

         --  We have determined that the value of Length would not create a
         --  Last index value outside of the range of Index_Type, so we can now
         --  safely compute its value.

         Last := Index_Type'Base (Count_Type'Base (No_Index) + Length);
      end if;

      Elements := new Elements_Type (Last);

      return Vector'(Controlled with Elements, Last, 0, 0);
   end To_Vector;

   function To_Vector
     (New_Item : Element_Type;
      Length   : Count_Type) return Vector
   is
      Index    : Count_Type'Base;
      Last     : Index_Type'Base;
      Elements : Elements_Access;

   begin
      if Length = 0 then
         return Empty_Vector;
      end if;

      --  We create a vector object with a capacity that matches the specified
      --  Length, but we do not allow the vector capacity (the length of the
      --  internal array) to exceed the number of values in Index_Type'Range
      --  (otherwise, there would be no way to refer to those components via an
      --  index). We must therefore check whether the specified Length would
      --  create a Last index value greater than Index_Type'Last.

      if Index_Type'Base'Last >= Count_Type'Pos (Count_Type'Last) then
         --  We perform a two-part test. First we determine whether the
         --  computed Last value lies in the base range of the type, and then
         --  determine whether it lies in the range of the index (sub)type.

         --  Last must satisfy this relation:
         --    First + Length - 1 <= Last
         --  We regroup terms:
         --    First - 1 <= Last - Length
         --  Which can rewrite as:
         --    No_Index <= Last - Length

         if Index_Type'Base'Last - Index_Type'Base (Length) < No_Index then
            raise Constraint_Error with "Length is out of range";
         end if;

         --  We now know that the computed value of Last is within the base
         --  range of the type, so it is safe to compute its value:

         Last := No_Index + Index_Type'Base (Length);

         --  Finally we test whether the value is within the range of the
         --  generic actual index subtype:

         if Last > Index_Type'Last then
            raise Constraint_Error with "Length is out of range";
         end if;

      elsif Index_Type'First <= 0 then
         --  Here we can compute Last directly, in the normal way. We know that
         --  No_Index is less than 0, so there is no danger of overflow when
         --  adding the (positive) value of Length.

         Index := Count_Type'Base (No_Index) + Length;  -- Last

         if Index > Count_Type'Base (Index_Type'Last) then
            raise Constraint_Error with "Length is out of range";
         end if;

         --  We know that the computed value (having type Count_Type) of Last
         --  is within the range of the generic actual index subtype, so it is
         --  safe to convert to Index_Type:

         Last := Index_Type'Base (Index);

      else
         --  Here Index_Type'First (and Index_Type'Last) is positive, so we
         --  must test the length indirectly (by working backwards from the
         --  largest possible value of Last), in order to prevent overflow.

         Index := Count_Type'Base (Index_Type'Last) - Length;  -- No_Index

         if Index < Count_Type'Base (No_Index) then
            raise Constraint_Error with "Length is out of range";
         end if;

         --  We have determined that the value of Length would not create a
         --  Last index value outside of the range of Index_Type, so we can now
         --  safely compute its value.

         Last := Index_Type'Base (Count_Type'Base (No_Index) + Length);
      end if;

      Elements := new Elements_Type (Last);

      --  We use Last as the index of the loop used to populate the internal
      --  array with items. In general, we prefer to initialize the loop index
      --  immediately prior to entering the loop. However, Last is also used in
      --  the exception handler (to reclaim elements that have been allocated,
      --  before propagating the exception), and the initialization of Last
      --  after entering the block containing the handler confuses some static
      --  analysis tools, with respect to whether Last has been properly
      --  initialized when the handler executes. So here we initialize our loop
      --  variable earlier than we prefer, before entering the block, so there
      --  is no ambiguity.
      Last := Index_Type'First;

      begin
         loop
            Elements.EA (Last) := new Element_Type'(New_Item);
            exit when Last = Elements.Last;
            Last := Last + 1;
         end loop;

      exception
         when others =>
            for J in Index_Type'First .. Last - 1 loop
               Free (Elements.EA (J));
            end loop;

            Free (Elements);
            raise;
      end;

      return (Controlled with Elements, Last, 0, 0);
   end To_Vector;

   --------------------
   -- Update_Element --
   --------------------

   procedure Update_Element
     (Container : in out Vector;
      Index     : Index_Type;
      Process   : not null access procedure (Element : in out Element_Type))
   is
      B : Natural renames Container.Busy;
      L : Natural renames Container.Lock;

   begin
      if Index > Container.Last then
         raise Constraint_Error with "Index is out of range";
      end if;

      if Container.Elements.EA (Index) = null then
         raise Constraint_Error with "element is null";
      end if;

      B := B + 1;
      L := L + 1;

      begin
         Process (Container.Elements.EA (Index).all);
      exception
         when others =>
            L := L - 1;
            B := B - 1;
            raise;
      end;

      L := L - 1;
      B := B - 1;
   end Update_Element;

   procedure Update_Element
     (Container : in out Vector;
      Position  : Cursor;
      Process   : not null access procedure (Element : in out Element_Type))
   is
   begin
      if Position.Container = null then
         raise Constraint_Error with "Position cursor has no element";
      end if;

      if Position.Container /= Container'Unrestricted_Access then
         raise Program_Error with "Position cursor denotes wrong container";
      end if;

      Update_Element (Container, Position.Index, Process);
   end Update_Element;

   -----------
   -- Write --
   -----------

   procedure Write
     (Stream    : not null access Root_Stream_Type'Class;
      Container : Vector)
   is
      N : constant Count_Type := Length (Container);

   begin
      Count_Type'Base'Write (Stream, N);

      if N = 0 then
         return;
      end if;

      declare
         E : Elements_Array renames Container.Elements.EA;

      begin
         for Indx in Index_Type'First .. Container.Last loop
            if E (Indx) = null then
               Boolean'Write (Stream, False);
            else
               Boolean'Write (Stream, True);
               Element_Type'Output (Stream, E (Indx).all);
            end if;
         end loop;
      end;
   end Write;

   procedure Write
     (Stream   : not null access Root_Stream_Type'Class;
      Position : Cursor)
   is
   begin
      raise Program_Error with "attempt to stream vector cursor";
   end Write;

   procedure Write
     (Stream : not null access Root_Stream_Type'Class;
      Item   : Reference_Type)
   is
   begin
      raise Program_Error with "attempt to stream reference";
   end Write;

   procedure Write
     (Stream : not null access Root_Stream_Type'Class;
      Item   : Constant_Reference_Type)
   is
   begin
      raise Program_Error with "attempt to stream reference";
   end Write;

end Ada.Containers.Indefinite_Vectors;<|MERGE_RESOLUTION|>--- conflicted
+++ resolved
@@ -6,11 +6,7 @@
 --                                                                          --
 --                                 B o d y                                  --
 --                                                                          --
-<<<<<<< HEAD
---          Copyright (C) 2004-2009, Free Software Foundation, Inc.         --
-=======
 --          Copyright (C) 2004-2011, Free Software Foundation, Inc.         --
->>>>>>> 3082eeb7
 --                                                                          --
 -- GNAT is free software;  you can  redistribute it  and/or modify it under --
 -- terms of the  GNU General Public License as published  by the Free Soft- --
@@ -1317,26 +1313,18 @@
       New_Item  : Element_Type;
       Count     : Count_Type := 1)
    is
-<<<<<<< HEAD
-      N               : constant Int := Int (Count);
-=======
       Old_Length : constant Count_Type := Container.Length;
 
       Max_Length : Count_Type'Base;  -- determined from range of Index_Type
       New_Length : Count_Type'Base;  -- sum of current length and Count
       New_Last   : Index_Type'Base;  -- last index of vector after insertion
->>>>>>> 3082eeb7
 
       Index : Index_Type'Base;  -- scratch for intermediate values
       J     : Count_Type'Base;  -- scratch
 
-<<<<<<< HEAD
-      Dst             : Elements_Access;
-=======
       New_Capacity : Count_Type'Base;  -- length of new, expanded array
       Dst_Last     : Index_Type'Base;  -- last index of new, expanded array
       Dst          : Elements_Access;  -- new, expanded internal array
->>>>>>> 3082eeb7
 
    begin
       --  As a precondition on the generic actual Index_Type, the base type
@@ -1551,47 +1539,6 @@
                   --  because there is no storage available, or because element
                   --  initialization fails).
 
-<<<<<<< HEAD
-                  J : Index_Type'Base;
-
-               begin
-                  --  The new items are being inserted in the middle of the
-                  --  array, in the range [Before, Index). Copy the existing
-                  --  elements to the end of the array, to make room for the
-                  --  new items.
-
-                  E (Index .. New_Last) := E (Before .. Container.Last);
-                  Container.Last := New_Last;
-
-                  --  We have copied the existing items up to the end of the
-                  --  array, to make room for the new items in the middle of
-                  --  the array.  Now we actually allocate the new items.
-
-                  --  Note: initialize J outside loop to make it clear that
-                  --  J always has a value if the exception handler triggers.
-
-                  J := Before;
-                  begin
-                     while J < Index loop
-                        E (J) := new Element_Type'(New_Item);
-                        J := J + 1;
-                     end loop;
-
-                  exception
-                     when others =>
-
-                        --  Values in the range [Before, J) were successfully
-                        --  allocated, but values in the range [J, Index) are
-                        --  stale (these array positions contain copies of the
-                        --  old items, that did not get assigned a new item,
-                        --  because the allocation failed). We must finish what
-                        --  we started by clearing out all of the stale values,
-                        --  leaving a "hole" in the middle of the array.
-
-                        E (J .. Index - 1) := (others => null);
-                        raise;
-                  end;
-=======
                   E (Idx) := new Element_Type'(New_Item);
 
                   --  The allocation of the element succeeded, so it is now
@@ -1648,7 +1595,6 @@
 
                      E (K .. Index - 1) := (others => null);
                      raise;
->>>>>>> 3082eeb7
                end;
             end if;
          end;
@@ -1656,13 +1602,6 @@
          return;
       end if;
 
-<<<<<<< HEAD
-      --  There follows LOTS of code completely devoid of comments ???
-      --  This is not our general style ???
-
-      declare
-         C, CC : UInt;
-=======
       --  In this case, we're inserting elements into a vector that has already
       --  allocated an internal array, but the existing array does not have
       --  enough storage, so we must allocate a new, longer array. In order to
@@ -1678,7 +1617,6 @@
             New_Capacity := Count_Type'Last;
             exit;
          end if;
->>>>>>> 3082eeb7
 
          New_Capacity := 2 * New_Capacity;
       end loop;
@@ -1691,21 +1629,11 @@
          New_Capacity := Max_Length;
       end if;
 
-<<<<<<< HEAD
-         if Index_Type'First <= 0
-           and then Index_Type'Last >= 0
-         then
-            CC := UInt (Index_Type'Last) + UInt (-Index_Type'First) + 1;
-         else
-            CC := UInt (Int (Index_Type'Last) - First + 1);
-         end if;
-=======
       --  We have computed the length of the new internal array (and this is
       --  what "vector capacity" means), so use that to compute its last index.
 
       if Index_Type'Base'Last >= Count_Type'Pos (Count_Type'Last) then
          Dst_Last := No_Index + Index_Type'Base (New_Capacity);
->>>>>>> 3082eeb7
 
       else
          Dst_Last :=
@@ -2118,26 +2046,18 @@
       Before    : Extended_Index;
       Count     : Count_Type := 1)
    is
-<<<<<<< HEAD
-      N               : constant Int := Int (Count);
-=======
       Old_Length : constant Count_Type := Container.Length;
 
       Max_Length : Count_Type'Base;  -- determined from range of Index_Type
       New_Length : Count_Type'Base;  -- sum of current length and Count
       New_Last   : Index_Type'Base;  -- last index of vector after insertion
->>>>>>> 3082eeb7
 
       Index : Index_Type'Base;  -- scratch for intermediate values
       J     : Count_Type'Base;  -- scratch
 
-<<<<<<< HEAD
-      Dst             : Elements_Access;
-=======
       New_Capacity : Count_Type'Base;  -- length of new, expanded array
       Dst_Last     : Index_Type'Base;  -- last index of new, expanded array
       Dst          : Elements_Access;  -- new, expanded internal array
->>>>>>> 3082eeb7
 
    begin
       --  As a precondition on the generic actual Index_Type, the base type
@@ -2375,21 +2295,11 @@
          New_Capacity := Max_Length;
       end if;
 
-<<<<<<< HEAD
-         if Index_Type'First <= 0
-           and then Index_Type'Last >= 0
-         then
-            CC := UInt (Index_Type'Last) + UInt (-Index_Type'First) + 1;
-         else
-            CC := UInt (Int (Index_Type'Last) - First + 1);
-         end if;
-=======
       --  We have computed the length of the new internal array (and this is
       --  what "vector capacity" means), so use that to compute its last index.
 
       if Index_Type'Base'Last >= Count_Type'Pos (Count_Type'Last) then
          Dst_Last := No_Index + Index_Type'Base (New_Capacity);
->>>>>>> 3082eeb7
 
       else
          Dst_Last :=
