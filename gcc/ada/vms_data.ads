------------------------------------------------------------------------------
--                                                                          --
--                         GNAT COMPILER COMPONENTS                         --
--                                                                          --
--                             V M S _ D A T A                              --
--                                                                          --
--                                 S p e c                                  --
--                                                                          --
<<<<<<< HEAD
--          Copyright (C) 1996-2009, Free Software Foundation, Inc.         --
=======
--          Copyright (C) 1996-2011, Free Software Foundation, Inc.         --
>>>>>>> 3082eeb7
--                                                                          --
-- GNAT is free software;  you can  redistribute it  and/or modify it under --
-- terms of the  GNU General Public License as published  by the Free Soft- --
-- ware  Foundation;  either version 3,  or (at your option) any later ver- --
-- sion.  GNAT is distributed in the hope that it will be useful, but WITH- --
-- OUT ANY WARRANTY;  without even the  implied warranty of MERCHANTABILITY --
-- or FITNESS FOR A PARTICULAR PURPOSE.  See the GNU General Public License --
-- for  more details.  You should have  received  a copy of the GNU General --
-- Public License  distributed with GNAT; see file COPYING3.  If not, go to --
-- http://www.gnu.org/licenses for a complete copy of the license.          --
--                                                                          --
-- GNAT was originally developed  by the GNAT team at  New York University. --
-- Extensive contributions were provided by Ada Core Technologies Inc.      --
--                                                                          --
------------------------------------------------------------------------------

--  This package contains, for each of the command of the GNAT driver, one
--  constant array; each component of this array is a string that defines,
--  in coded form as explained below, the conversion of a VMS qualifier of the
--  command to the corresponding switch of the GNAT tool corresponding to the
--  command.

--  This package is used by the GNAT driver to invokes the GNAT tools with the
--  switches corresponding to the VMS qualifier and by the Project Manager to
--  convert VMS qualifiers in project files to their corresponding switch
--  values.

--  This package is also an input to the tool that generates the VMS GNAT
--  help information automatically.

--  NOTE: the format of this package must follow the following rules, so that
--        the VMS GNAT help tool works properly:

--    - Each command zone (where the eventual qualifiers are declared) must
--      begin with a boxed comment of the form:

--      ---------------------------------
--      -- Switches for GNAT <COMMAND> --
--      ---------------------------------

--      where <COMMAND> is the name of a GNAT command in capital letters, for
--      example BIND, COMPILE, XREF, ...

--    - each qualifier declaration must be followed either by
--         - a comment starting with "--  NODOC", to indicate that there is
--           no documentation for this qualifier, or
--         - a contiguous sequence of comments that constitute the
--           documentation of the qualifier.

--    - each command zone ends with the declaration of the constant array
--      for the command, of the form:

--      <Command>__Switches : aliased constant Switches :=

package VMS_Data is

   ----------------
   -- QUALIFIERS --
   ----------------

   --  The syntax of a qualifier declaration is as follows:

   --    SWITCH_STRING ::= "/ command-qualifier-name TRANSLATION"

   --    TRANSLATION ::=
   --      DIRECT_TRANSLATION
   --    | DIRECTORIES_TRANSLATION
   --    | FILE_TRANSLATION
   --    | NO_SPACE_FILE_TRANSL
   --    | NUMERIC_TRANSLATION
   --    | STRING_TRANSLATION
   --    | OPTIONS_TRANSLATION
   --    | COMMANDS_TRANSLATION
   --    | ALPHANUMPLUS_TRANSLATION
   --    | OTHER_TRANSLATION

   --    DIRECT_TRANSLATION       ::= space UNIX_SWITCHES
   --    DIRECTORIES_TRANSLATION  ::= =* UNIX_SWITCH *
   --    DIRECTORY_TRANSLATION    ::= =% UNIX_SWITCH %
   --    FILE_TRANSLATION         ::= =@ UNIX_SWITCH @
   --    NO_SPACE_FILE_TRANSL     ::= =< UNIX_SWITCH >
   --    NUMERIC_TRANSLATION      ::= =# UNIX_SWITCH # | # number #
   --    STRING_TRANSLATION       ::= =" UNIX_SWITCH "
   --    OPTIONS_TRANSLATION      ::= =OPTION {space OPTION}
   --    COMMANDS_TRANSLATION     ::= =? ARGS space command-name
   --    ALPHANUMPLUS_TRANSLATION ::= =| UNIX_SWITCH |

   --    UNIX_SWITCHES ::= UNIX_SWITCH {, UNIX_SWITCH}

   --    UNIX_SWITCH ::= unix-switch-string | !unix-switch-string | `string'

   --    OPTION ::= option-name space UNIX_SWITCHES

   --    ARGS ::= -cargs | -bargs | -largs

   --  Here command-qual is the name of the switch recognized by the GNATCmd.
   --  This is always given in upper case in the templates, although in the
   --  actual commands, either upper or lower case is allowed.

   --  The unix-switch-string always starts with a minus, and has no commas
   --  or spaces in it. Case is significant in the unix switch string. If a
   --  unix switch string is preceded by the not sign (!) it means that the
   --  effect of the corresponding command qualifier is to remove any previous
   --  occurrence of the given switch in the command line.

   --  The DIRECTORIES_TRANSLATION format is used where a list of directories
   --  is given. This possible corresponding formats recognized by GNATCmd are
   --  as shown by the following example for the case of PATH

   --    PATH=direc
   --    PATH=(direc,direc,direc,direc)

   --  When more than one directory is present for the DIRECTORIES case, then
   --  multiple instances of the corresponding unix switch are generated,
   --  with the file name being substituted for the occurrence of *.

   --  The FILE_TRANSLATION format is similar except that only a single
   --  file is allowed, not a list of files, and only one unix switch is
   --  generated as a result.

   --  the NO_SPACE_FILE_TRANSL is similar to FILE_TRANSLATION, except that
   --  no space is inserted between the switch and the file name.

   --  The NUMERIC_TRANSLATION format is similar to the FILE_TRANSLATION case
   --  except that the parameter is a decimal integer in the range 0 to 999999.

   --  For the OPTIONS_TRANSLATION case, GNATCmd similarly permits one or
   --  more options to appear (although only in some cases does the use of
   --  multiple options make logical sense). For example, taking the
   --  case of ERRORS for GCC, the following are all allowed:

   --    /ERRORS=BRIEF
   --    /ERRORS=(FULL,VERBOSE)
   --    /ERRORS=(BRIEF IMMEDIATE)

   --  If no option is provided (e.g. just /ERRORS is written), then the
   --  first option in the list is the default option. For /ERRORS this
   --  is NORMAL, so /ERRORS with no option is equivalent to /ERRORS=NORMAL.

   --  The COMMANDS_TRANSLATION case is only used for gnatmake, to correspond
   --  to the use of -cargs, -bargs and -largs (the ARGS string as indicated
   --  is one of these three possibilities). The name given by COMMAND is the
   --  corresponding command name to be used to interpret the switches to be
   --  passed on. Switches of this type set modes, e.g. /COMPILER_QUALIFIERS
   --  sets the mode so that all subsequent switches, up to another switch
   --  with COMMANDS_TRANSLATION apply to the corresponding commands issued
   --  by the make utility. For example

   --    /COMPILER_QUALIFIERS /LIST /BINDER_QUALIFIERS /MAIN
   --    /COMPILER_QUALIFIERS /NOLIST /COMPILE_CHECKS=SYNTAX

   --  Clearly these switches must come at the end of the list of switches
   --  since all subsequent switches apply to an issued command.

   --  For the DIRECT_TRANSLATION case, an implicit additional qualifier
   --  declaration is created by prepending NO to the name of the qualifier,
   --  and then inverting the sense of the UNIX_SWITCHES string. For example,
   --  given the qualifier definition:

   --     "/LIST -gnatl"

   --  An implicit qualifier definition is created:

   --     "/NOLIST !-gnatl"

   --  In the case where, a ! is already present, inverting the sense of the
   --  switch means removing it.

   subtype S is String;
   --  A synonym to shorten the table

   type String_Ptr is access constant String;
   --  String pointer type used throughout

   type Switches is array (Natural range <>) of String_Ptr;
   --  Type used for array of switches

   type Switches_Ptr is access constant Switches;

   ----------------------------
   -- Switches for GNAT BIND --
   ----------------------------

   S_Bind_Add     : aliased constant S := "/ADD_PROJECT_SEARCH_DIR=*"      &
                                            "-aP*";
   --        /ADD_PROJECT_SEARCH_PATH=(directory[,...])
   --
   --   Add directories to the project search path.

   S_Bind_ALI     : aliased constant S := "/ALI_LIST "                     &
                                            "-A";
   --        /NOALI_LIST (D)
   --        /ALI_LIST
   --
   --    Output full names of all the ALI files in the partition. The output is
   --    written to SYS$OUTPUT.

   S_Bind_Bind    : aliased constant S := "/BIND_FILE="                    &
                                            "ADA "                         &
                                               "-A "                       &
                                            "C "                           &
                                               "-C";
   --        /BIND_FILE[=bind-file-option]
   --
   --   Specifies the language of the binder generated file.
   --
   --        ADA (D)    Binder file is Ada.
   --
   --        C          Binder file is 'C'.

   S_Bind_Build   : aliased constant S := "/BUILD_LIBRARY=|"               &
                                            "-L|";
   --        /BUILD_LIBRARY=xxx
   --
   --        Binds the units for library building. In this case the adainit and
   --        adafinal procedures are rename to xxxinit and xxxfinal. Implies
   --        /NOMAIN.

   S_Bind_Current : aliased constant S := "/CURRENT_DIRECTORY "            &
                                            "!-I-";
   --        /CURRENT_DIRECTORY (D)
   --        /NOCURRENT_DIRECTORY
   --
   --        Look for source, library or object files in the default directory.

   S_Bind_Debug   : aliased constant S := "/DEBUG="                        &
                                            "TRACEBACK "                   &
                                               "-g2 "                      &
                                            "ALL "                         &
                                               "-g3 "                      &
                                            "NONE "                        &
                                               "-g0 "                      &
                                            "SYMBOLS "                     &
                                               "-g1 "                      &
                                            "NOSYMBOLS "                   &
                                               "!-g1 "                     &
                                            "LINK "                        &
                                               "-g3 "                      &
                                            "NOTRACEBACK "                 &
                                               "!-g2";
   --        /DEBUG[=debug-level]
   --        /NODEBUG
   --
   --    Specify level of debugging information generated for the elaboration
   --    routine.  See corresponding qualifier for GNAT COMPILE.

   S_Bind_DebugX  : aliased constant S := "/NODEBUG "                      &
                                            "!-g";
   --  NODOC  (see /DEBUG)

   S_Bind_Elab    : aliased constant S := "/ELABORATION_DEPENDENCIES "     &
                                            "-e";
   --        /ELABORATION_DEPENDENCIES
   --        /NOELABORATION_DEPENDENCIES (D)
   --
   --   Output complete list of elaboration-order dependencies, showing the
   --   reason for each dependency. This output can be rather extensive but may
   --   be useful in diagnosing problems with elaboration order. The output is
   --   written to SYS$OUTPUT.

   S_Bind_Error   : aliased constant S := "/ERROR_LIMIT=#"                 &
                                            "-m#";
   --        /ERROR_LIMIT=nnn
   --
   --   Limit number of detected errors to nnn (1-999999).

   S_Bind_Ext     : aliased constant S := "/EXTERNAL_REFERENCE=" & '"'     &
                                            "-X" & '"';
   --       /EXTERNAL_REFERENCE="name=val"
   --
   --   Specifies an external reference to the project manager. Useful only if
   --   /PROJECT_FILE is used.
   --
   --   Example:
   --      /EXTERNAL_REFERENCE="DEBUG=TRUE"

   S_Bind_Follow  : aliased constant S := "/FOLLOW_LINKS_FOR_FILES "       &
                                            "-eL";
   --        /NOFOLLOW_LINKS_FOR_FILES (D)
   --        /FOLLOW_LINKS_FOR_FILES
   --
   --    Follow links when parsing project files

   S_Bind_Force   : aliased constant S := "/FORCE_ELAB_FLAGS "             &
                                            "-F";
   --        /NOFORCE_ELAB_FLAGS (D)
   --        /FORCE_ELAB_FLAGS
   --
   --    Force checking of elaboration Flags

   S_Bind_Help    : aliased constant S := "/HELP "                         &
                                            "-h";
   --        /HELP
   --
   --   Output usage information.

   S_Bind_Init    : aliased constant S := "/INITIALIZE_SCALARS="           &
                                            "INVALID "                     &
                                               "-Sin "                     &
                                            "LOW "                         &
                                               "-Slo "                     &
                                            "HIGH "                        &
                                               "-Shi";
   --        /INITIALIZE_SCALARS[=scalar-option]
   --
   --   Indicate how uninitialized scalar values for which a pragma
   --   Initialize_Scalars applies should be initialized.
   --   scalar-option may be one of the following:
   --
   --      INVALID (D)  Initialize with an invalid value.
   --      LOW          Initialize with the lowest valid value of the subtype.
   --      HIGH         Initialize with the highest valid value of the subtype.

   S_Bind_Leap    : aliased constant S := "/ENABLE_LEAP_SECONDS "          &
                                            "-y";
   --      /ENABLE_LEAP_SECONDS
   --      /NOENABLE_LEAP_SECONDS (D)
   --
   --   Enable leap seconds support in Ada.Calendar and its children.

   S_Bind_Library : aliased constant S := "/LIBRARY_SEARCH=*"              &
                                            "-aO*";
   --        /LIBRARY_SEARCH=(direc[,...])
   --
   --        When looking for library and object files look also in directories
   --        specified.

   S_Bind_Linker  : aliased constant S := "/LINKER_OPTION_LIST "           &
                                            "-K";
   --        /NOLINKER_OPTION_LIST (D)
   --        /LINKER_OPTION_LIST
   --
   --        Output linker options to SYS$OUTPUT.  Includes library search
   --        paths, contents of pragmas Ident and Linker_Options, and
   --        libraries added by GNAT BIND.

   S_Bind_Main    : aliased constant S := "/MAIN "                         &
                                            "!-n";
   --        /MAIN (D)
   --
   --   The main program is in Ada.
   --
   --        /NOMAIN
   --
   --   The main program is not in Ada.

   S_Bind_Alloc32 : aliased constant S := "/32_MALLOC "                    &
                                            "-H32";
   --        /32_MALLOC
   --
   --        Use 32-bit allocations for `__gnat_malloc' (and thus for
   --        access types).

   S_Bind_Alloc64 : aliased constant S := "/64_MALLOC "                    &
                                            "-H64";
   --        /64_MALLOC
   --
   --        Use 64-bit allocations for `__gnat_malloc' (and thus for
   --        access types).

   S_Bind_Mess    : aliased constant S := "/MESSAGES_PROJECT_FILE="        &
                                            "DEFAULT "                     &
                                               "-vP0 "                     &
                                            "MEDIUM "                      &
                                               "-vP1 "                     &
                                            "HIGH "                        &
                                               "-vP2";
   --        /MESSAGES_PROJECT_FILE[=messages-option]
   --
   --   Specifies the "verbosity" of the parsing of project files.
   --   messages-option may be one of the following:
   --
   --      DEFAULT (D)  No messages are output if there is no error or warning.
   --
   --      MEDIUM       A small number of messages are output.
   --
   --      HIGH         A great number of messages are output, most of them not
   --                   being useful for the user.

   S_Bind_Nostinc : aliased constant S := "/NOSTD_INCLUDES "               &
                                            "-nostdinc";
   --        /NOSTD_INCLUDES
   --
   --    Do not look for sources the in the system default directory.

   S_Bind_Nostlib : aliased constant S := "/NOSTD_LIBRARIES "              &
                                            "-nostdlib";
   --        /NOSTD_LIBRARIES
   --
   --    Do not look for library files in the system default directory.

   S_Bind_No_Time : aliased constant S := "/NO_TIME_STAMP_CHECK "          &
                                            "-t";
   --  NODOC (see /TIME_STAMP_CHECK)

   S_Bind_Object  : aliased constant S := "/OBJECT_LIST "                  &
                                            "-O";
   --        /NOOBJECT_LIST (D)
   --        /OBJECT_LIST
   --
   --    Output full names of all the object files that must be linked to
   --    provide the Ada component of the program. The output is written to
   --    SYS$OUTPUT.

   S_Bind_Order   : aliased constant S := "/ORDER_OF_ELABORATION "         &
                                            "-l";
   --        /NOORDER_OF_ELABORATION (D)
   --        /ORDER_OF_ELABORATION
   --
   --   Output chosen elaboration order. The output is written to SYS$OUTPUT.

   S_Bind_Output  : aliased constant S := "/OUTPUT=@"                      &
                                            "-o@";
   --        /OUTPUT=filename
   --
   --   File name to use for the program containing the elaboration code.

   S_Bind_OutputX : aliased constant S := "/NOOUTPUT "                     &
                                            "-c";
   --        /NOOUTPUT
   --
   --   Check only. Do not generate the binder output file.
   --
   --   In this mode the binder performs all error checks but does not generate
   --   an output file.

   S_Bind_Pess    : aliased constant S := "/PESSIMISTIC_ELABORATION "      &
                                            "-p";
   --        /PESSIMISTIC_ELABORATION
   --
   --   Causes the binder to choose a "pessimistic" elaboration order, i.e. one
   --   which is most likely to cause elaboration order problems. This can be
   --   useful in testing portable code to make sure that there are no missing
   --   elaborate pragmas.

   S_Bind_Project : aliased constant S := "/PROJECT_FILE=<"                &
                                            "-P>";
   --        /PROJECT_FILE=filename
   --
   --   Specifies the main project file to be used. The project files rooted
   --   at the main project file will be parsed before the invocation of the
   --   binder. The source and object directories to be searched will be
   --   communicated to the binder through logical names ADA_PRJ_INCLUDE_FILE
   --   and ADA_PRJ_OBJECTS_FILE.

   S_Bind_Read    : aliased constant S := "/READ_SOURCES="                 &
                                            "ALL "                         &
                                               "-s "                       &
                                            "NONE "                        &
                                               "-x "                       &
                                            "AVAILABLE "                   &
                                               "!-x,!-s";
   --        /READ_SOURCES[=(keyword[,...])]
   --        /NOREAD_SOURCES
   --
   --   The following keyword are accepted:
   --
   --      ALL (D)      Require source files to be present. In this mode, the
   --                   binder insists on being able to locate all source files
   --                   that are referenced and checks their consistency.  In
   --                   normal mode, if a source file cannot be located it is
   --                   simply ignored. If you specify the ALL keyword, a
   --                   missing source file is an error.
   --
   --      NONE         Exclude source files. In this mode, the binder only
   --                   checks that ALI files are consistent with one another.
   --                   source files are not accessed.  The binder runs faster
   --                   in this mode, and there is still a guarantee that the
   --                   resulting program is self-consistent.
   --
   --                   If a source file has been edited since it was last
   --                   compiled and you specify the NONE keyword, the binder
   --                   will not detect that the object file is out of date
   --                   with the source file.
   --
   --                   This is the same as specifying /NOREAD_SOURCES.
   --
   --      AVAILABLE    Check that object files are consistent with one
   --                   another and are consistent with any source files that
   --                   can be located.

   S_Bind_ReadX   : aliased constant S := "/NOREAD_SOURCES "               &
                                            "-x";
   --  NODOC (see /READ_SOURCES)

   S_Bind_Rename  : aliased constant S := "/RENAME_MAIN=<"                 &
                                            "-M>";
   --        /RENAME_MAIN=xxx
   --
   --   Renames the generated main program from main to xxx.
   --   This is useful in the case of some cross-building environments, where
   --   the actual main program is separate from the one generated
   --   by GNAT BIND.

   S_Bind_Report  : aliased constant S := "/REPORT_ERRORS="                &
                                            "VERBOSE "                     &
                                               "-v "                       &
                                            "BRIEF "                       &
                                               "-b "                       &
                                            "DEFAULT "                     &
                                               "!-b,!-v";
   --        /REPORT_ERRORS[=(keyword[,...])]
   --           VERBOSE (D)
   --           BRIEF
   --           DEFAULT
   --        /NOREPORT_ERRORS
   --
   --   With the DEFAULT keyword (which is not the default when the binder is
   --   run from GNAT BIND) or the /NOREPORT_ERRORS qualifier, brief error
   --   messages are generated to SYS$ERROR.  If the VERBOSE keyword is
   --   present, a header is written to SYS$OUTPUT and any error messages are
   --   directed to SYS$OUTPUT  All that is written to SYS$ERROR is a brief
   --   summary message.
   --
   --   If the BRIEF keyword is specified, the binder will generate brief error
   --   messages to SYS$ERROR even if verbose mode is specified. This is
   --   relevant only when used together with the VERBOSE keyword or /VERBOSE
   --   qualifier.

   S_Bind_ReportX : aliased constant S := "/NOREPORT_ERRORS "              &
                                            "!-b,!-v";
   --  NODOC (see /REPORT_ERRORS)

   S_Bind_Restr   : aliased constant S := "/RESTRICTION_LIST "             &
                                            "-r";
   --        /NORESTRICTION_LIST (D)
   --        /RESTRICTION_LIST
   --
   --   Generate list of pragma Restrictions that could be applied to the
   --   current unit. This is useful for code audit purposes, and also may be
   --   used to improve code generation in some cases.

   S_Bind_Return  : aliased constant S := "/RETURN_CODES="                 &
                                            "POSIX "                       &
                                               "!-X1 "                     &
                                            "VMS "                         &
                                               "-X1";
   --        /RETURN_CODES=POSIX (D)
   --        /RETURN_CODES=VMS
   --
   --   Specifies the style of default exit code returned. Must be used in
   --   conjunction with and match the Link qualifier with same name.
   --
   --        POSIX (D)   Return Posix success (0) by default.
   --
   --        VMS         Return VMS success (1) by default.

   S_Bind_RTS     : aliased constant S := "/RUNTIME_SYSTEM=|"              &
                                            "--RTS=|";
   --      /RUNTIME_SYSTEM=xxx
   --
   --    Binds against an alternate runtime system named xxx or RTS-xxx.

   S_Bind_Search  : aliased constant S := "/SEARCH=*"                      &
                                            "-I*";
   --        /SEARCH=(directory[,...])
   --
   --   When looking for source or object files also look in directories
   --   specified.
   --
   --   This is the same as specifying both /LIBRARY_SEARCH and /SOURCE_SEARCH
   --   for a directory.

   S_Bind_Shared  : aliased constant S := "/SHARED "                       &
                                            "-shared,!-static";
   --        /SHARED
   --        /NOSHARED
   --
   --    Link against a shared GNAT run time when available.

   S_Bind_Slice   : aliased constant S := "/TIME_SLICE=#"                  &
                                            "-T#";
   --        /TIME_SLICE=nnn
   --
   --   Set the time slice value to nnn milliseconds. A value of zero means no
   --   time slicing and also indicates to the tasking run time to match as
   --   close as possible to the annex D requirements of the RM.

   S_Bind_Source  : aliased constant S := "/SOURCE_SEARCH=*"               &
                                            "-aI*";
   --        /SOURCE_SEARCH=(directory[,...])
   --
   --    When looking for source files also look in directories specified.

   S_Bind_Static  : aliased constant S := "/STATIC "                       &
                                            "-static,!-shared";
   --        /STATIC
   --        /NOSTATIC
   --
   --    Link against a static GNAT run time.

   S_Bind_Store   : aliased constant S := "/STORE_TRACEBACKS "             &
                                            "-E";
   --        /STORE_TRACEBACKS (D)
   --        /NOSTORE_TRACEBACKS
   --
   --   Store tracebacks in exception occurrences.
   --   This is the default on VMS, with the zero-cost exception mechanism.
   --   This qualifier has no impact, except when using the setjmp/longjmp
   --   exception mechanism, with the GNAT COMPILE qualifier /LONGJMP_SETJMP.

   S_Bind_Subdirs : aliased constant S := "/SUBDIRS=<"                     &
                                            "--subdirs=>";
   --        /SUBDIRS=dir
   --
   --   The actual directories (object, exec, library, ...) are subdirectories
   --   of the directory specified in the project file. If the subdirectory
   --   does not exist, it is created automatically.

   S_Bind_Time    : aliased constant S := "/TIME_STAMP_CHECK "             &
                                            "!-t";
   --      /TIME_STAMP_CHECK (D)
   --
   --   Time stamp errors will be treated as errors.
   --
   --      /NOTIME_STAMP_CHECK
   --
   --   Ignore time stamp errors. Any time stamp error messages are treated as
   --   warning messages. This switch essentially disconnects the normal
   --   consistency checking, and the resulting program may have undefined
   --   semantics if inconsistent units are present.
   --
   --   This means that /NOTIME_STAMP_CHECK should be used only in unusual
   --   situations, with extreme care.

   S_Bind_Verbose : aliased constant S := "/VERBOSE "                      &
                                            "-v";
   --        /VERBOSE (D)
   --        /NOVERBOSE
   --
   --   Equivalent to /REPORT_ERRORS=VERBOSE.

   S_Bind_Warn    : aliased constant S := "/WARNINGS="                     &
                                            "NORMAL "                      &
                                               "!-ws,!-we "                &
                                            "SUPPRESS "                    &
                                               "-ws "                      &
                                            "ERROR "                       &
                                               "-we";
   --      /WARNINGS[=(keyword[,...])]
   --      /NOWARNINGS
   --
   --   The following keywords are supported:
   --
   --        NORMAL (D)    Print warning messages and treat them as warning.
   --        SUPPRESS      Suppress all warning messages (same as /NOWARNINGS).
   --        ERROR         Treat any warning messages as fatal errors

   S_Bind_WarnX   : aliased constant S := "/NOWARNINGS "                   &
                                            "-ws";
   --  NODOC (see /WARNINGS)

   S_Bind_Wide    : aliased constant S := "/WIDE_CHARACTER_ENCODING="      &
                                            "BRACKETS "                    &
                                               "-gnatWb "                  &
                                            "HEX "                         &
                                               "-gnatWh "                  &
                                            "UPPER "                       &
                                               "-gnatWu "                  &
                                            "SHIFT_JIS "                   &
                                               "-gnatWs "                  &
                                            "UTF8 "                        &
                                               "-gnatW8 "                  &
                                            "EUC "                         &
                                               "-gnatWe";
   --        /NOWIDE_CHARACTER_ENCODING (D)
   --        /WIDE_CHARACTER_ENCODING[=encode-type]
   --
   --   Specifies the mechanism used to encode wide characters, overriding
   --   the default as set by the /WIDE_CHARACTER_ENCODING option for the
   --   compilation of the main program.

   S_Bind_Zero    : aliased constant S := "/ZERO_MAIN "                    &
                                            "-z";
   --        /NOZERO_MAIN (D)
   --        /ZERO_MAIN
   --
   --   Normally the binder checks that the unit name given on the command line
   --   corresponds to a suitable main subprogram. When /ZERO_MAIN is used,
   --   a list of ALI files can be given, and the execution of the program
   --   consists of elaboration of these units in an appropriate order.

   Bind_Switches : aliased constant Switches :=
                     (S_Bind_Add     'Access,
                      S_Bind_ALI     'Access,
                      S_Bind_Bind    'Access,
                      S_Bind_Build   'Access,
                      S_Bind_Current 'Access,
                      S_Bind_Debug   'Access,
                      S_Bind_DebugX  'Access,
                      S_Bind_Elab    'Access,
                      S_Bind_Error   'Access,
                      S_Bind_Ext     'Access,
                      S_Bind_Follow  'Access,
                      S_Bind_Force   'Access,
                      S_Bind_Help    'Access,
                      S_Bind_Init    'Access,
                      S_Bind_Leap    'Access,
                      S_Bind_Library 'Access,
                      S_Bind_Linker  'Access,
                      S_Bind_Main    'Access,
                      S_Bind_Alloc32 'Access,
                      S_Bind_Alloc64 'Access,
                      S_Bind_Mess    'Access,
                      S_Bind_Nostinc 'Access,
                      S_Bind_Nostlib 'Access,
                      S_Bind_No_Time 'Access,
                      S_Bind_Object  'Access,
                      S_Bind_Order   'Access,
                      S_Bind_Output  'Access,
                      S_Bind_OutputX 'Access,
                      S_Bind_Pess    'Access,
                      S_Bind_Project 'Access,
                      S_Bind_Read    'Access,
                      S_Bind_ReadX   'Access,
                      S_Bind_Rename  'Access,
                      S_Bind_Report  'Access,
                      S_Bind_ReportX 'Access,
                      S_Bind_Restr   'Access,
                      S_Bind_Return  'Access,
                      S_Bind_RTS     'Access,
                      S_Bind_Search  'Access,
                      S_Bind_Shared  'Access,
                      S_Bind_Slice   'Access,
                      S_Bind_Source  'Access,
                      S_Bind_Static  'Access,
                      S_Bind_Store   'Access,
                      S_Bind_Subdirs 'Access,
                      S_Bind_Time    'Access,
                      S_Bind_Verbose 'Access,
                      S_Bind_Warn    'Access,
                      S_Bind_WarnX   'Access,
                      S_Bind_Wide    'Access,
                      S_Bind_Zero    'Access);

   -----------------------------
   -- Switches for GNAT CHECK --
   -----------------------------

   S_Check_Add    : aliased constant S := "/ADD_PROJECT_SEARCH_DIR=*"      &
                                            "-aP*";
   --        /ADD_PROJECT_SEARCH_PATH=(directory[,...])
   --
   --   Add directories to the project search path.

   S_Check_All    : aliased constant S := "/ALL "                          &
                                            "-a";
   --        /NOALL (D)
   --        /ALL
   --
   --   Also check the components of the GNAT run time and process the needed
   --  components of the GNAT RTL when building and analyzing the global
   --  structure for checking the global rules.

   S_Check_Ext     : aliased constant S := "/EXTERNAL_REFERENCE=" & '"'    &
                                             "-X" & '"';
   --       /EXTERNAL_REFERENCE="name=val"
   --
   --   Specifies an external reference to the project manager. Useful only if
   --   /PROJECT_FILE is used.
   --
   --   Example:
   --      /EXTERNAL_REFERENCE="DEBUG=TRUE"

   S_Check_Files  : aliased constant S := "/FILES=@"                       &
                                             "-files=@";
   --      /FILES=filename
   --
   --   Take as arguments the files that are listed in the specified
   --   text file.

   S_Check_Follow : aliased constant S := "/FOLLOW_LINKS_FOR_FILES "       &
                                            "-eL";
   --        /NOFOLLOW_LINKS_FOR_FILES (D)
   --        /FOLLOW_LINKS_FOR_FILES
   --
   --    Follow links when parsing project files

   S_Check_Help   : aliased constant S := "/HELP "                         &
                                            "-h";
   --        /NOHELP (D)
   --        /HELP
   --
   --   Print information about currently implemented checks.

   S_Check_Locs   : aliased constant S := "/LOCS "                         &
                                            "-l";
   --        /NOLOCS (D)
   --        /LOCS
   --
   --   Use full source locations references in the report file.

   S_Diagnosis   : aliased constant S := "/DIAGNOSTIC_LIMIT=#"             &
                                            "-m#";
   --        /DIAGNOSTIC_LIMIT=500 (D)
   --        /DIAGNOSTIC_LIMIT=nnn
   --
   --   NNN is a decimal integer in the range of 1 to 1000 and limits the
   --   number of diagnostic messages to be generated into Stdout to that
   --   number.  Once that number has been reached, gnatcheck stops
   --   to print out diagnoses into Stderr. If NNN is equal to 0, this means
   --   that there is no limit on the number of diagnoses in Stdout.

   S_Check_Mess    : aliased constant S := "/MESSAGES_PROJECT_FILE="       &
                                             "DEFAULT "                    &
                                                "-vP0 "                    &
                                             "MEDIUM "                     &
                                                "-vP1 "                    &
                                             "HIGH "                       &
                                                "-vP2";
   --        /MESSAGES_PROJECT_FILE[=messages-option]
   --
   --   Specifies the "verbosity" of the parsing of project files.
   --   messages-option may be one of the following:
   --
   --      DEFAULT (D)  No messages are output if there is no error or warning.
   --
   --      MEDIUM       A small number of messages are output.
   --
   --      HIGH         A great number of messages are output, most of them not
   --                   being useful for the user.

   S_Check_Project : aliased constant S := "/PROJECT_FILE=<"               &
                                             "-P>";
   --        /PROJECT_FILE=filename
   --
   --   Specifies the main project file to be used. The project files rooted
   --   at the main project file will be parsed before the invocation of the
   --   gnatcheck. The source directories to be searched will be communicated
   --   to gnatcheck through logical name ADA_PRJ_INCLUDE_FILE.

   S_Check_Quiet  : aliased constant S := "/QUIET "                        &
                                            "-q";
   --        /NOQUIET (D)
   --        /QUIET
   --
   --   Work quietly, only output warnings and errors.

   S_Check_Time     : aliased constant S := "/TIME "                       &
                                               "-t";
   --        /NOTIME (D)
   --        /TIME
   --
   --   Print out execution time

   S_Check_Log      : aliased constant S := "/LOG "                        &
                                               "-log";
   --        /NOLOG (D)
   --        /LOG
   --
   --   Duplicate all the output sent to Stderr into a log file.
<<<<<<< HEAD

   S_Check_Sections : aliased constant S := "/SECTIONS="                   &
                                            "DEFAULT "                     &
                                               "-s123 "                    &
                                            "COMPILER_STYLE "              &
                                               "-s1 "                      &
                                            "BY_RULES "                    &
                                               "-s2 "                      &
                                            "BY_FILES_BY_RULES "           &
                                               "-s3";
   --        /SECTIONS[=section-option, section-option, ...]
   --
   --   Specify what sections should be included into the report file.
   --   By default, all three section (diagnoses in the format corresponding
   --   to compiler error and warning messages, diagnoses grouped by rules and
   --   then - by files, diagnoses grouped by files and then - by rules) are
   --   included in the report file.
   --
   --   section-option may be one of the following:
   --
   --      COMPILER_STYLE      Include diagnostics in compile-style format
   --                          (diagnoses are grouped by files, for each file
   --                          they are ordered according to the references
   --                          into the source)
   --      BY_RULES            Include diagnostics grouped first by rules and
   --                          then by files
   --      BY_FILES_BY_RULES   Include diagnostics grouped first by files and
   --                          then by rules
   --
   --   If one of these options is specified, then the report file contains
   --   only sections set by these options
=======
>>>>>>> 3082eeb7

   S_Check_Short  : aliased constant S := "/SHORT "                        &
                                            "-s";
   --        /NOSHORT (D)
   --        /SHORT
   --
   --   Generate a short form of the report file.

   S_Check_Include : aliased constant S := "/INCLUDE_FILE=@"               &
                                            "--include-file=@";

   --        /INCLUDE_FILE=filename
   --
   --   Add the content of the specified text file to the generated report
   --   file.

   S_Check_Subdirs : aliased constant S := "/SUBDIRS=<"                    &
                                             "--subdirs=>";
   --        /SUBDIRS=dir
   --
   --   The actual directories (object, exec, library, ...) are subdirectories
   --   of the directory specified in the project file. If the subdirectory
   --   does not exist, it is created automatically.

   S_Check_Template  : aliased constant S := "/TEMPLATE=@"                 &
                                             "--write-rules=@";
   --      /TEMPLATE=filename
   --
   --   Generate the rule template into the specified file.

   S_Check_Verb   : aliased constant S := "/VERBOSE "                      &
                                            "-v";
   --        /NOVERBOSE (D)
   --        /VERBOSE
   --
   --   The version number and copyright notice are output, as well as exact
   --   copies of the gnat1 commands spawned to obtain the chop control
   --   information.

   S_Check_Out  : aliased constant S := "/OUTPUT=@"                &
                                             "-o@";
   --        /OUTPUT=filename
   --
   --   Specify the name of the output file.

   Check_Switches : aliased constant Switches :=
<<<<<<< HEAD
                      (S_Check_Add      'Access,
                       S_Check_All      'Access,
                       S_Diagnosis      'Access,
                       S_Check_Ext      'Access,
                       S_Check_Files    'Access,
                       S_Check_Follow   'Access,
                       S_Check_Help     'Access,
                       S_Check_Locs     'Access,
                       S_Check_Mess     'Access,
                       S_Check_Project  'Access,
                       S_Check_Quiet    'Access,
                       S_Check_Time     'Access,
                       S_Check_Log      'Access,
                       S_Check_Sections 'Access,
                       S_Check_Short    'Access,
                       S_Check_Subdirs  'Access,
                       S_Check_Verb     'Access,
                       S_Check_Out      'Access);
=======
                      (S_Check_Add     'Access,
                       S_Check_All     'Access,
                       S_Diagnosis     'Access,
                       S_Check_Ext     'Access,
                       S_Check_Files   'Access,
                       S_Check_Follow  'Access,
                       S_Check_Help    'Access,
                       S_Check_Locs    'Access,
                       S_Check_Mess    'Access,
                       S_Check_Project 'Access,
                       S_Check_Quiet   'Access,
                       S_Check_Time    'Access,
                       S_Check_Log     'Access,
                       S_Check_Short   'Access,
                       S_Check_Include 'Access,
                       S_Check_Subdirs 'Access,
                       S_Check_Template'Access,
                       S_Check_Verb    'Access,
                       S_Check_Out     'Access);
>>>>>>> 3082eeb7

   ----------------------------
   -- Switches for GNAT CHOP --
   ----------------------------

   S_Chop_Comp   : aliased constant S := "/COMPILATION "                   &
                                            "-c";
   --        /NOCOMPILATION (D)
   --        /COMPILATION
   --
   --   Compilation mode, handle configuration pragmas strictly according to
   --   RM rules.

   S_Chop_File   : aliased constant S := "/FILE_NAME_MAX_LENGTH=#"         &
                                            "-k#";
   --        /FILE_NAME_MAX_LENGTH[=nnn]
   --
   --   Limit generated file names to NNN (default of 8) characters. This is
   --   useful if the resulting set of files is required to be interoperable
   --   with systems like MS-DOS which limit the length of file names.

   S_Chop_Help   : aliased constant S := "/HELP "                          &
                                            "-h";
   --        /NOHELP (D)
   --        /HELP
   --
   --   Print usage information.

   S_Chop_Over   : aliased constant S := "/OVERWRITE "                     &
                                            "-w";
   --        /NOOVERWRITE (D)
   --        /OVERWRITE
   --
   --   Overwrite existing file names. Normally GNAT CHOP regards it as a
   --   fatal error situation if there is already a file with the same name as
   --   a file it would otherwise output. The /OVERWRITE qualifier bypasses
   --   this check, and any such existing files will be silently overwritten.

   S_Chop_Pres   : aliased constant S := "/PRESERVE "                      &
                                            "-p";
   --        /NOPRESERVE (D)
   --        /PRESERVE
   --
   --   Causes the file modification time stamp of the input file to be
   --   preserved and used for the time stamp of the output file(s). This may
   --   be useful for preserving coherency of time stamps in an environment
   --   where gnatchop is used as part of a standard build process.

   S_Chop_Quiet  : aliased constant S := "/QUIET "                         &
                                            "-q";
   --        /NOQUIET (D)
   --        /QUIET
   --
   --   Work quietly, only output warnings and errors.

   S_Chop_Ref    : aliased constant S := "/REFERENCE "                     &
                                            "-r";
   --        /NOREFERENCE (D)
   --        /REFERENCE
   --
   --   Generate "Source_Reference" pragmas. Use this qualifier if the output
   --   files are regarded as temporary and development is to be done in terms
   --   of the original unchopped file. The /REFERENCE qualifier causes
   --   "Source_Reference" pragmas to be inserted into each of the generated
   --   files to refers back to the original file name and line number.  The
   --   result is that all error messages refer back to the original unchopped
   --   file.
   --
   --   In addition, the debugging information placed into the object file
   --   (when the /DEBUG qualifier of GNAT COMPILE or GNAT MAKE is specified)
   --   also refers back to this original file so that tools like profilers
   --   and debuggers will give information in terms of the original unchopped
   --   file.

   S_Chop_Verb   : aliased constant S := "/VERBOSE "                       &
                                            "-v";
   --        /NOVERBOSE (D)
   --        /VERBOSE
   --
   --   The version number and copyright notice are output, as well as exact
   --   copies of the gnat1 commands spawned to obtain the chop control
   --   information.

   Chop_Switches : aliased constant Switches :=
                     (S_Chop_Comp   'Access,
                      S_Chop_File   'Access,
                      S_Chop_Help   'Access,
                      S_Chop_Over   'Access,
                      S_Chop_Pres   'Access,
                      S_Chop_Quiet  'Access,
                      S_Chop_Ref    'Access,
                      S_Chop_Verb   'Access);

   -----------------------------
   -- Switches for GNAT CLEAN --
   -----------------------------

   S_Clean_Add    : aliased constant S := "/ADD_PROJECT_SEARCH_DIR=*"      &
                                            "-aP*";
   --        /ADD_PROJECT_SEARCH_PATH=(directory[,...])
   --
   --   Add directories to the project search path.

   S_Clean_Compil  : aliased constant S := "/COMPILER_FILES_ONLY "         &
                                             "-c";
   --        /NOCOMPILER_FILES_ONLY (D)
   --        /COMPILER_FILES_ONLY
   --
   --   Only attempt to delete the files produced by the compiler, not those
   --   produced by the binder or the linker. The files that are not to be
   --   deleted are library files, interface copy files, binder generated files
   --   and executable files.

   S_Clean_Current : aliased constant S := "/CURRENT_DIRECTORY "           &
                                            "!-I-";
   --        /CURRENT_DIRECTORY (D)
   --
   --   Look for ALI or object files in the directory where GNAT CLEAN was
   --   invoked.
   --
   --        /NOCURRENT_DIRECTORY
   --
   --   Do not look for ALI or object files in the directory where GNAT CLEAN
   --   was invoked.

   S_Clean_Delete  : aliased constant S := "/DELETE "                      &
                                            "!-n";
   --        /DELETE (D)
   --
   --   Delete the files that are not read-only.
   --
   --        /NODELETE
   --
   --   Informative-only mode. Do not delete any files. Output the list of the
   --   files that would have been deleted if this switch was not specified.

   S_Clean_Dirobj  : aliased constant S := "/DIRECTORY_OBJECTS=@"          &
                                            "-D@";
   --        /DIRECTORY_OBJECTS=<file>
   --
   --   Find the object files and .ALI files in <file>.
   --   This qualifier is not compatible with /PROJECT_FILE.

   S_Clean_Ext     : aliased constant S := "/EXTERNAL_REFERENCE=" & '"'    &
                                            "-X" & '"';
   --        /EXTERNAL_REFERENCE="name=val"
   --
   --   Specifies an external reference to the project manager. Useful only if
   --   /PROJECT_FILE is used.
   --
   --   Example:
   --      /EXTERNAL_REFERENCE="DEBUG=TRUE"

   S_Clean_Follow : aliased constant S := "/FOLLOW_LINKS_FOR_FILES "       &
                                            "-eL";
   --        /NOFOLLOW_LINKS_FOR_FILES (D)
   --        /FOLLOW_LINKS_FOR_FILES
   --
   --    Follow links when parsing project files

   S_Clean_Full    : aliased constant S := "/FULL_PATH_IN_BRIEF_MESSAGES " &
                                            "-F";
   --        /NOFULL_PATH_IN_BRIEF_MESSAGES (D)
   --        /FULL_PATH_IN_BRIEF_MESSAGES
   --
   --   When using project files, if some errors or warnings are detected
   --   during parsing and verbose mode is not in effect (no use of qualifier
   --   /VERBOSE), then error lines start with the full path name of the
   --   project file, rather than its simple file name.

   S_Clean_Help    : aliased constant S := "/HELP "                        &
                                            "-h";
   --        /NOHELP (D)
   --        /HELP
   --
   --   Output a message explaining the usage of gnatclean.

   S_Clean_Index   : aliased constant S := "/SOURCE_INDEX=#"               &
                                             "-i#";
   --        /SOURCE_INDEX=nnn
   --
   --   Specifies the index of the units in the source file
   --   By default, source files are mono-unit and there is no index

   S_Clean_Mess    : aliased constant S := "/MESSAGES_PROJECT_FILE="       &
                                            "DEFAULT "                     &
                                               "-vP0 "                     &
                                            "MEDIUM "                      &
                                               "-vP1 "                     &
                                            "HIGH "                        &
                                               "-vP2";
   --        /MESSAGES_PROJECT_FILE[=messages-option]
   --
   --   Specifies the "verbosity" of the parsing of project files.
   --   messages-option may be one of the following:
   --
   --      DEFAULT (D) No messages are output if there is no error or warning.
   --
   --      MEDIUM      A small number of messages are output.
   --
   --      HIGH        A great number of messages are output, most of them not
   --                  being useful for the user.

   S_Clean_Object  : aliased constant S := "/OBJECT_SEARCH=*"              &
                                            "-aO*";
   --        /OBJECT_SEARCH=(directory,...)
   --
   --   When searching for library and object files, look in the specified
   --   directories. The order in which library files are searched is the same
   --   as for MAKE.

   S_Clean_Project : aliased constant S := "/PROJECT_FILE=<"               &
                                            "-P>";
   --        /PROJECT_FILE=filename
   --
   --   Specifies the main project file to be used. The project files rooted
   --   at the main project file will be parsed before the invocation of the
   --   compiler. The source and object directories to be searched will be
   --   communicated to gnatclean through logical names ADA_PRJ_INCLUDE_FILE
   --   and ADA_PRJ_OBJECTS_FILE.

   S_Clean_Quiet   : aliased constant S := "/QUIET "                       &
                                            "-q";
   --        /NOQUIET (D)
   --        /QUIET
   --
   --   Quiet output. If there are no error, do not output anything, except in
   --   verbose mode (qualifier /VERBOSE) or in informative-only mode
   --  (qualifier /NODELETE).

   S_Clean_Recurs  : aliased constant S := "/RECURSIVE "                   &
                                            "-r";
   --        /NORECURSIVE (D)
   --        /RECURSIVE
   --
   --   When a project file is specified (using switch -P), clean all imported
   --   and extended project files, recursively. If this qualifier is not
   --   specified, only the files related to the main project file are to be
   --   deleted. This qualifier has no effect if no project file is specified.

   S_Clean_Search  : aliased constant S := "/SEARCH=*"                     &
                                            "-I*";
   --        /SEARCH=(directory,...)
   --
   --   Equivalent to /OBJECT_SEARCH=(directory,...).

   S_Clean_Subdirs : aliased constant S := "/SUBDIRS=<"                    &
                                              "--subdirs=>";
   --        /SUBDIRS=dir
   --
   --   The actual directories (object, exec, library, ...) are subdirectories
   --   of the directory specified in the project file. If the subdirectory
   --   does not exist, it is created automatically.

   S_Clean_USL : aliased constant S :=  "/UNCHECKED_SHARED_LIB_IMPORTS " &
                                           "--unchecked-shared-lib-imports";
   --        /NOUNCHECKED_SHARED_LIB_IMPORTS (D)
   --        /UNCHECKED_SHARED_LIB_IMPORTS
   --
   --   Allow shared library projects to import static library projects

   S_Clean_Verbose : aliased constant S := "/VERBOSE "                     &
                                            "-v";
   --        /NOVERBOSE (D)
   --        /VERBOSE
   --
   --   Verbose mode.

   Clean_Switches : aliased constant Switches :=
                      (S_Clean_Add    'Access,
                       S_Clean_Compil 'Access,
                       S_Clean_Current'Access,
                       S_Clean_Delete 'Access,
                       S_Clean_Dirobj 'Access,
                       S_Clean_Ext    'Access,
                       S_Clean_Follow 'Access,
                       S_Clean_Full   'Access,
                       S_Clean_Help   'Access,
                       S_Clean_Index  'Access,
                       S_Clean_Mess   'Access,
                       S_Clean_Object 'Access,
                       S_Clean_Project'Access,
                       S_Clean_Quiet  'Access,
                       S_Clean_Recurs 'Access,
                       S_Clean_Search 'Access,
                       S_Clean_Subdirs'Access,
                       S_Clean_Verbose'Access,
                       S_Clean_USL    'Access);

   -------------------------------
   -- Switches for GNAT COMPILE --
   -------------------------------

   S_GCC_Ada_83  : aliased constant S := "/83 "                            &
                                             "-gnat83";
   --        /NO83 (D)
   --        /83
   --
   --   Although GNAT is primarily an Ada 95 compiler, it accepts this
   --   qualifier to specify that an Ada 83 mode program is being compiled. If
   --   you specify this qualifier, GNAT rejects Ada 95 extensions and applies
   --   Ada 83 semantics. It is not possible to guarantee this qualifier does
   --   a perfect job; for example, some subtle tests of pathological cases,
   --   such as are found in ACVC tests that have been removed from the ACVC
   --   suite for Ada 95, may not compile correctly. However for practical
   --   purposes, using this qualifier should ensure that programs that
   --   compile correctly under the /83 qualifier can be ported reasonably
   --   easily to an Ada 83 compiler. This is the main use of this qualifier.
   --
   --   With few exceptions (most notably the need to use "<>" on
   --   unconstrained generic formal parameters), it is not necessary to use
   --   this qualifier switch when compiling Ada 83 programs, because, with
   --   rare and obscure exceptions, Ada 95 is upwardly compatible with Ada
   --   83. This means that a correct Ada 83 program is usually also a correct
   --   Ada 95 program.

   S_GCC_Ada_95  : aliased constant S := "/95 "                            &
                                             "-gnat95";
   --        /95 (D)
   --
   --   Allows GNAT to recognize the full range of Ada 95 constructs.
   --   This is the normal default for GNAT Pro.

   S_GCC_Ada_05 : aliased constant S := "/05 "                             &
                                             "-gnat05";
   --        /05 (D)
   --
   --   Allows GNAT to recognize the full range of Ada 2005 constructs.

   S_GCC_Ada_2005 : aliased constant S := "/2005 "                         &
                                             "-gnat2005";
   --        /05 (D)
   --
   --   Allows GNAT to recognize the full range of Ada 2005 constructs.
   --   Equivalent to /05 (/2005 is the preferred usage).

   S_GCC_Ada_12 : aliased constant S := "/12 "                             &
                                             "-gnat12";
   --        /05 (D)
   --
   --   Allows GNAT to recognize all implemented proposed Ada 2012
   --   extensions. See features file for list of implemented features.

   S_GCC_Ada_2012 : aliased constant S := "/2012 "                         &
                                             "-gnat2012";
   --        /05 (D)
   --
   --   Allows GNAT to recognize all implemented proposed Ada 2012
   --   extensions. See features file for list of implemented features.
   --   Equivalent to /12 (/2012 is the preferred usage).

   S_GCC_Add     : aliased constant S := "/ADD_PROJECT_SEARCH_DIR=*"       &
                                            "-aP*";
   --        /ADD_PROJECT_SEARCH_PATH=(directory[,...])
   --
   --   Add directories to the project search path.

   S_GCC_Asm     : aliased constant S := "/ASM "                           &
                                             "-S,!-c";
   --        /NOASM (D)
   --        /ASM
   --
   --   Use to cause the assembler source file to be generated, using S as the
   --   filetype, instead of the object file. This may be useful if you need
   --   to examine the generated assembly code.

   S_GCC_AValid  : aliased constant S := "/ASSUME_VALID "                  &
                                             "-gnatB";
   --        /NO_ASSUME_VALID (D)
   --        /ASSUME_VALID
   --
   --   Use to tell the compiler to assume that all objects have valid values
   --   except those occurring as prefixes to 'Valid attributes. In the default
   --   mode, the compiler assumes that values may be invalid unless it can
   --   be sure that they are valid, and code is generated to allow for this
   --   possibility. The use of /ASSUME_VALID will improve the code.

<<<<<<< HEAD
=======
   S_GCC_CategW  : aliased constant S := "/CATEGORIZATION_WARNINGS "  &
                                             "-gnateP";
   --        /NO_CATEGORIZATION_WARNINGS (D)
   --        /CATEGORIZATION_WARNINGS
   --
   --   Use to tell the compiler to disable categorization dependency errors.
   --   Ada requires that units that WITH one another have compatible
   --   categories, for example a Pure unit cannot WITH a Preelaborate unit.
   --   If this switch is used, these errors become warnings (which can be
   --   ignored, or suppressed in the usual manner). This can be useful in
   --   some specialized circumstances such as the temporary use of special
   --   test software.

>>>>>>> 3082eeb7
   S_GCC_Checks  : aliased constant S := "/CHECKS="                        &
                                             "FULL "                       &
                                                "-gnato,!-gnatE,!-gnatp "  &
                                             "OVERFLOW "                   &
                                                "-gnato "                  &
                                             "ELABORATION "                &
                                                "-gnatE "                  &
                                             "ASSERTIONS "                 &
                                                "-gnata "                  &
                                             "DEFAULT "                    &
                                                "!-gnato,!-gnatp "         &
                                             "STACK "                      &
                                                "-fstack-check "           &
                                             "SUPPRESS_ALL "               &
                                                "-gnatp "                  &
                                             "UNSUPPRESS_ALL "             &
                                                "-gnat-p";
   --        /NOCHECKS
   --        /CHECKS[=(keyword[,...])]
   --
   --   If you compile with the default options, GNAT will insert many runtime
   --   checks into the compiled code, including code that performs range
   --   checking against constraints, but not arithmetic overflow checking for
   --   integer operations (including division by zero) or checks for access
   --   before elaboration on subprogram calls.  All other runtime checks, as
   --   required by the Ada 95 Reference Manual, are generated by default.
   --
   --   You may specify one or more of the following keywords to the /CHECKS
   --   qualifier to modify this behavior:
   --
   --     DEFAULT          The behavior described above. This is the default
   --                      if the /CHECKS qualifier is not present on the
   --                      command line. Same as /NOCHECKS.
   --
   --     OVERFLOW        Enables overflow checking for integer operations and
   --                     checks for access before elaboration on subprogram
   --                     calls. This causes GNAT to generate slower and larger
   --                     executable programs by adding code to check for both
   --                     overflow and division by zero (resulting in raising
   --                     "Constraint_Error" as required by Ada semantics).
   --                     Similarly, GNAT does not generate elaboration check
   --                     by default, and you must specify this keyword to
   --                     enable them.
   --
   --                     Note that this keyword does not affect the code
   --                     generated for any floating-point operations; it
   --                     applies only to integer operations. For the case of
   --                     floating-point, GNAT has the "Machine_Overflows"
   --                     attribute set to "False" and the normal mode of
   --                     operation is to generate IEEE NaN and infinite values
   --                     on overflow or invalid operations (such as dividing
   --                     0.0 by 0.0).
   --
   --     ELABORATION     Enables dynamic checks for access-before-elaboration
   --                     on subprogram calls and generic instantiations.
   --
   --     ASSERTIONS      The pragmas "Assert" and "Debug" normally have no
   --                     effect and are ignored. This keyword causes "Assert"
   --                     and "Debug" pragmas to be activated, as well as
   --                     "Check", "Precondition" and "Postcondition" pragmas.
   --
   --     SUPPRESS_ALL    Suppress all runtime checks as though you have
   --                     "pragma Suppress (all_checks)" in your source. Use
   --                     this switch to improve the performance of the code at
   --                     the expense of safety in the presence of invalid data
   --                     or program bugs.
   --
   --     UNSUPPRESS_ALL  Cancels effect of previous SUPPRESS_ALL.
   --
   --     DEFAULT         Suppress the effect of any option OVERFLOW or
   --                     ASSERTIONS.
   --
   --     FULL (D)        Similar to OVERFLOW, but suppress the effect of any
   --                     option ELABORATION or SUPPRESS_ALL.
   --
   --   These keywords only control the default setting of the checks.  You
   --   may modify them using either "Suppress" (to remove checks) or
   --   "Unsuppress" (to add back suppressed checks) pragmas in your program
   --   source.

   S_GCC_ChecksX : aliased constant S := "/NOCHECKS "                      &
                                             "-gnatp,!-gnato,!-gnatE";
   --  NODOC (see /CHECKS)

   S_GCC_Compres : aliased constant S := "/COMPRESS_NAMES "                &
                                             "-gnatC";
   --        /NOCOMPRESS_NAMES (D)
   --        /COMPRESS_NAMES
   --
   --   Compress debug information and external symbol name table entries.
   --   In the generated debugging information, and also in the case of long
   --   external names, the compiler uses a compression mechanism if the name
   --   is very long.  This compression method uses a checksum, and avoids
   --   trouble on some operating systems which have difficulty with very long
   --   names.

   S_GCC_Config  : aliased constant S := "/CONFIGURATION_PRAGMAS_FILE=<"   &
                                             "-gnatec>";
   --        /CONFIGURATION_PRAGMAS_FILE=file
   --
   --   Specify a configuration pragmas file that need to be taken into account

   S_GCC_Current : aliased constant S := "/CURRENT_DIRECTORY "             &
                                             "!-I-";
   --        /CURRENT_DIRECTORY (D)
   --        /NOCURRENT_DIRECTORY
   --
   --   Look for source files in the default directory.

   S_GCC_Data    : aliased constant S := "/DATA_PREPROCESSING=<"           &
                                            "-gnatep>";
   --        /DATA_PREPROCESSING=file_name
   --
   --   This qualifier indicates to the compiler the file name (without
   --   directory information) of the preprocessor data file to use.
   --   The preprocessor data file should be found in the source directories.
   --
   --   A preprocessing data file is a text file with significant lines
   --   indicating how should be preprocessed either a specific source or all
   --   sources not mentioned in other lines. A significant line is a non
   --   empty, non comment line. Comments are similar to Ada comments.
   --
   --  Each significant line starts with either a literal string or the
   --  character '*'. A literal string is the file name (without directory
   --  information) of the source to preprocess. A character '*' indicates the
   --  preprocessing for all the sources that are not specified explicitly on
   --  other lines. It is an error to have two lines with the same file name
   --  or two lines starting with the character '*'.
   --
   --  After the file name or the character '*', another optional literal
   --  string indicating the file name of the definition file to be used for
   --  preprocessing. (see 15.3 Form of Definitions File. The definition files
   --  are found by the compiler in one of the source directories. In some
   --  cases, when compiling a source in a directory other than the current
   --  directory, if the definition file is in the current directory, it may
   --  be necessary to add the current directory as a source directory through
   --  qualifier "/SEARCH=[]", otherwise the compiler would not find the
   --  definition file.
   --
   --  Then, optionally, switches similar to those of gnatprep may be found.
   --  Those switches are:
   --
   --   -b              Causes both preprocessor lines and the lines deleted by
   --                   preprocessing to be replaced by blank lines, preserving
   --                   the line number. This switch is always implied;
   --                   however, if specified after `-c' it cancels the effect
   --                   of `-c'.
   --
   --   -c              Causes both preprocessor lines and the lines deleted by
   --                   preprocessing to be retained as comments marked with
   --                   the special string "--! ".
   --
   --   -Dsymbol=value  Define or redefine a symbol, associated with value.
   --                   A symbol is an Ada identifier, or an Ada reserved word,
   --                   with the exception of "if", "else", "elsif", "end",
   --                   "and", "or" and "then". value is either a literal
   --                   string, an Ada identifier or any Ada reserved word.
   --                   A symbol declared with this switch replaces a symbol
   --                   with the same name defined in a definition file.
   --
   --   -s              Causes a sorted list of symbol names and values to be
   --                   listed on the standard output file.
   --
   --   -u              Causes undefined symbols to be treated as having the
   --                   value FALSE in the context of a preprocessor test.
   --                   In the absence of this option, an undefined symbol
   --                   in a #if or #elsif test will be treated as an error.
   --
   --   Examples of valid lines in a preprocessor data file:
   --
   --     "toto.adb"  "prep.def" -u
   --     --  preprocess "toto.adb", using definition file "prep.def",
   --     --  undefined symbol are False.
   --
   --     * -c -DVERSION=V101
   --     --  preprocess all other sources without a definition file;
   --     --  suppressed lined are commented; symbol VERSION has the value
   --     --  V101.
   --
   --     "titi.adb" "prep2.def" -s
   --     --  preprocess "titi.adb", using definition file "prep2.def";
   --     --  list all symbols with their values.

   S_GCC_Debug   : aliased constant S := "/DEBUG="                         &
                                            "SYMBOLS "                     &
                                               "-g2 "                      &
                                            "NOSYMBOLS "                   &
                                               "!-g2 "                     &
                                            "TRACEBACK "                   &
                                               "-g1 "                      &
                                            "ALL "                         &
                                               "-g3 "                      &
                                            "NONE "                        &
                                               "-g0 "                      &
                                            "NOTRACEBACK "                 &
                                               "-g0";
   --        /DEBUG[=debug-level]
   --        /NODEBUG
   --
   --   Specifies how much debugging information is to be included in
   --   the resulting object fie.
   --
   --   'debug-level' is one of the following:
   --
   --        SYMBOLS (D)    Include both debugger symbol records and traceback
   --                       in the object file.
   --
   --        ALL            Include debugger symbol records, traceback plus
   --                       extra debug information in the object file.
   --
   --        NONE           Excludes both debugger symbol records and traceback
   --                       from the object file.  Same as /NODEBUG.
   --
   --        TRACEBACK      Includes only traceback records in the object
   --                       file. This is the default when /DEBUG is not used.

   S_GCC_DebugX  : aliased constant S := "/NODEBUG "                       &
                                             "!-g";
   --  NODOC (see /Debug)

   S_GCC_Dist    : aliased constant S := "/DISTRIBUTION_STUBS="            &
                                            "RECEIVER "                    &
                                               "-gnatzr "                  &
                                            "CALLER "                      &
                                              "-gnatzc";
   --        /NODISTRIBUTION_STUBS (D)
   --        /DISTRIBUTION_STUBS[=dist-opt]
   --
   --   'dist-opt' is either RECEIVER (the default) or SENDER and indicates
   --   that stubs for use in distributed programs (see the Distributed
   --   Systems Annex of the Ada RM) should be generated.

   S_GCC_DistX   : aliased constant S := "/NODISTRIBUTION_STUBS "          &
                                            "!-gnatzr,!-gnatzc";
   --  NODOC (see /DISTRIBUTION_STUBS)

   S_GCC_Error   : aliased constant S := "/ERROR_LIMIT=#"                  &
                                            "-gnatm#";
   --        /NOERROR_LIMIT (D)
   --        /ERROR_LIMIT=nnn
   --
   --   NNN is a decimal integer in the range of 1 to 999999 and limits the
   --   number of error messages to be generated to that number.  Once that
   --   number has been reached, the compilation is abandoned.
   --   Specifying 999999 is equivalent to /NOERROR_LIMIT.

   S_GCC_ErrorX  : aliased constant S := "/NOERROR_LIMIT "                 &
                                            "-gnatm999999";
   --  NODOC (see /ERROR_LIMIT)

   S_GCC_Except  : aliased constant S := "/EXTRA_EXCEPTION_INFORMATION "   &
                                            "-gnateE";
   --        /EXTRA_EXCEPTION_INFORMATION
   --
   --   Generate extra information in exception messages, in particular
   --   display extra column information and the value and range associated
   --   with index and range check failures, and extra column information for
   --   access checks.

   S_GCC_Expand  : aliased constant S := "/EXPAND_SOURCE "                 &
                                            "-gnatG";
   --        /NOEXPAND_SOURCE (D)
   --        /EXPAND_SOURCE
   --
   --   Produces a listing of the expanded code in Ada source form. For
   --   example, all tasking constructs are reduced to appropriate run-time
   --   library calls. The maximum line length for the listing 72.

   S_GCC_Lexpand : aliased constant S := "/LEXPAND_SOURCE=#"               &
                                            "-gnatG#";
   --        /LEXPAND_SOURCE=nnn
   --
   --   Produces a listing of the expanded code in Ada source form. For
   --   example, all tasking constructs are reduced to appropriate run-time
   --   library calls. The parameter is the maximum line length for the
   --   listing.

   S_GCC_Extend  : aliased constant S := "/EXTENSIONS_ALLOWED "            &
                                            "-gnatX";
   --        /NOEXTENSIONS_ALLOWED (D)
   --        /EXTENSIONS_ALLOWED
   --
   --   GNAT specific language extensions allowed.

   S_GCC_Ext     : aliased constant S := "/EXTERNAL_REFERENCE=" & '"'      &
                                            "-X" & '"';
   --        /EXTERNAL_REFERENCE="name=val"
   --
   --   Specifies an external reference to the project manager. Useful only if
   --   /PROJECT_FILE is used.
   --
   --   Example:
   --      /EXTERNAL_REFERENCE="DEBUG=TRUE"

   S_GCC_File    : aliased constant S := "/FILE_NAME_MAX_LENGTH=#"         &
                                            "-gnatk#";
   --        /FILE_NAME_MAX_LENGTH=nnn
   --
   --   Activates file name "krunching". NNN, a decimal integer in the range
   --   1-999, indicates the maximum allowable length of a file name (not
   --   including the ADS or ADB filetype. The default is not to enable file
   --   name krunching.

   S_GCC_Follow : aliased constant S := "/FOLLOW_LINKS_FOR_FILES "       &
                                            "-eL";
   --        /NOFOLLOW_LINKS_FOR_FILES (D)
   --        /FOLLOW_LINKS_FOR_FILES
   --
   --    Follow links when parsing project files

   S_GCC_Force   : aliased constant S := "/FORCE_ALI "                     &
                                            "-gnatQ";
   --        /NOFORCE_ALI (D)
   --        /FORCE_ALI
   --
   --   In normal operation mode, the .ALI file is not generated if any
   --   illegalities are detected in the program. The use of this qualifier
   --   forces generation of the .ALI file. This file is marked as being
   --   in error, so it cannot be used for binding purposes, but it does
   --   contain reasonably complete cross-reference information, and thus may
   --   be useful for use by tools (e.g. semantic browsing tools or integrated
   --   development environments) that are driven from the .ALI file.

   S_GCC_Full    : aliased constant S := "/FULL_PATH_IN_BRIEF_MESSAGES "   &
                                            "-gnatef";
   --        /NOFULL_PATH_IN_BRIEF_MESSAGES (D)
   --        /FULL_PATH_IN_BRIEF_MESSAGES
   --
   --   When using project files, if some errors or warnings are detected
   --   during parsing and verbose mode is not in effect (no use of qualifier
   --   /VERBOSE), then error lines start with the full path name of the
   --   project file, rather than its simple file name.

   S_GCC_Generate : aliased constant S := "/GENERATE_PROCESSED_SOURCE "    &
                                             "-gnateG";
   --        /NOGENERATE_PROCESSED_SOURCE (D)
   --        /GENERATE_PROCESSED_SOURCE
   --
   --        Generate a file <source>_prep if the integrated preprocessing
   --        is modifying the source text.

   S_GCC_GNAT    : aliased constant S := "/GNAT_INTERNAL "                 &
                                            "-gnatg";
   --        /NOGNAT_INTERNAL (D)
   --        /GNAT_INTERNAL
   --
   --        Internal GNAT implementation mode. This should not be used for
   --        applications programs, it is intended only for use by the compiler
   --        and its run-time library. For documentation, see the GNAT sources.
   --        Note that it implies /WARNINGS=ALL,ERRORS and /STYLE_CHECKS=GNAT
   --        so that all standard warnings and all standard style options are
   --        turned on. All warnings and style error messages are treated as
   --        errors.

   S_GCC_Help    : aliased constant S := "/HELP "                          &
                                            "-gnath";
   --        /NOHELP (D)
   --        /HELP
   --
   --   Output usage information.

   S_GCC_Ident   : aliased constant S := "/IDENTIFIER_CHARACTER_SET="      &
                                             "DEFAULT "                    &
                                                "-gnati1 "                 &
                                             "1 "                          &
                                                "-gnati1 "                 &
                                             "2 "                          &
                                                "-gnati2 "                 &
                                             "3 "                          &
                                                "-gnati3 "                 &
                                             "4 "                          &
                                                "-gnati4 "                 &
                                             "5 "                          &
                                                "-gnati5 "                 &
                                             "PC "                         &
                                                "-gnatip "                 &
                                             "PC850 "                      &
                                                "-gnati8 "                 &
                                             "FULL_UPPER "                 &
                                                "-gnatif "                 &
                                             "NO_UPPER "                   &
                                                "-gnatin "                 &
                                             "WIDE "                       &
                                                "-gnatiw";
   --        /NOIDENTIFIER_CHARACTER_SET (D)
   --        /IDENTIFIER_CHARACTER_SET=char-set
   --
   --   Normally GNAT recognizes the Latin-1 character set in source program
   --   identifiers, as described in the reference manual. This qualifier
   --   causes GNAT to recognize alternate character sets in identifiers.
   --   'char-set' is one of the following strings indicating the character
   --   set:
   --
   --        DEFAULT (D) Equivalent to 1, below. Also equivalent to
   --                    /NOIDENTIFIER_CHARACTER_SET.
   --
   --        1           The basic character set is Latin-1. This character
   --                    set is defined by ISO standard 8859, part 1. The lower
   --                    half (character codes 16#00# ... 16#7F#) is identical
   --                    to standard ASCII coding, but the upper half is used
   --                    to represent additional characters. This includes
   --                    extended letters used by European languages, such as
   --                    the umlaut used in German.
   --
   --                    You may use any of these extended characters freely
   --                    in character or string literals. In addition, the
   --                    extended characters that represent letters can be
   --                    used in identifiers.
   --
   --        2           Latin-2 letters allowed in identifiers, with uppercase
   --                    and lowercase equivalence.
   --
   --        3           Latin-3 letters allowed in identifiers, with uppercase
   --                    and lower case equivalence.
   --
   --        4           Latin-4 letters allowed in identifiers, with uppercase
   --                    and lower case equivalence.
   --
   --        PC          IBM PC code page 437.  This code page is the normal
   --                    default for PCs in the U.S. It corresponds to the
   --                    original IBM PC character set. This set has some, but
   --                    not all, of the extended Latin-1 letters, but these
   --                    letters do not have the same encoding as Latin-1. In
   --                    this mode, these letters are allowed in identifiers
   --                    with uppercase and lowercase equivalence.
   --
   --        PC850       This code page (850) is a modification of 437 extended
   --                    to include all the Latin-1 letters, but still not with
   --                    the usual Latin-1 encoding. In this mode, all these
   --                    letters are allowed in identifiers with uppercase and
   --                    lower case equivalence.
   --
   --        FULL_UPPER  Any character in the range 80-FF allowed in
   --                    identifiers, and all are considered distinct.  In
   --                    other words, there are no uppercase and lower case
   --                    equivalences in this range.
   --
   --        NO_UPPER    No upper-half characters in the range 80-FF are
   --                    allowed in identifiers.  This gives Ada 95
   --                    compatibility for identifier names.
   --
   --        WIDE        GNAT allows wide character codes to appear in
   --                    character and string literals, and also optionally
   --                    in identifiers.  See the /WIDE_CHARACTER_ENCODING
   --                    qualifier for information on encoding formats.

   S_GCC_IdentX  : aliased constant S := "/NOIDENTIFIER_CHARACTER_SET "    &
                                             "-gnati1";
   --  NODOC (see /IDENTIFIER_CHARACTER_SET)

   S_GCC_Ignore  : aliased constant S := "/IGNORE_REP_CLAUSES "            &
                                             "-gnatI";
   --        /IGNORE_REP_CLAUSES
   --
   --   Causes all representation clauses to be ignored and treated as
   --   comments. Useful when compiling foreign code (for example when ASIS
   --   is used to analyze such code).

   S_GCC_Immed   : aliased constant S := "/IMMEDIATE_ERRORS "              &
                                             "-gnatdO";
   --        /NOIMMEDIATE_ERRORS (D)
   --        /IMMEDIATE_ERRORS
   --
   --   Causes errors to be displayed as soon as they are encountered, rather
   --   than after compilation is terminated. If GNAT terminates prematurely
   --   or goes into an infinite loop, the last error message displayed may
   --   help to pinpoint the culprit.

   S_GCC_Inline  : aliased constant S := "/INLINE="                        &
                                            "PRAGMA "                      &
                                              "-gnatn "                    &
                                            "FULL "                        &
                                              "-gnatN "                    &
                                            "SUPPRESS "                    &
                                              "-fno-inline";
   --        /NOINLINE (D)
   --        /INLINE[=keyword]
   --
   --   Selects the level of inlining for your program.  In the absence of this
   --   qualifier, GNAT does not attempt inlining across units and does not
   --   need to access the bodies of subprograms for which "pragma Inline" is
   --   specified if they are not in the current unit.
   --
   --   The supported keywords are as follows:
   --
   --        PRAGMA (D)  Recognize and process "Inline" pragmas.  However,
   --                    for the inlining to actually occur, optimization
   --                    must be enabled.  This enables inlining across unit
   --                    boundaries, that is, inlining a call in one unit of
   --                    a subprogram declared in a with'ed unit. The compiler
   --                    will access these bodies, creating an extra source
   --                    dependency for the resulting object file, and where
   --                    possible, the call will be inlined.
   --
   --                    This qualifier also turns on full optimization and
   --                    requests GNAT to try to attempt automatic inlining
   --                    of small subprograms within a unit.
   --
   --                    Specifying /OPTIMIZE=NONE will disable the main effect
   --                    of this qualifier, but you may specify other
   --                    optimization options, to get either lower
   --                    (/OPTIMIZE=SOME) or higher (/OPTIMIZE=UNROLL_LOOPS)
   --                    levels of optimization.
   --
   --        FULL        Front end inlining. The front end inlining activated
   --                    by this switch is generally more extensive, and quite
   --                    often more effective than the standard PRAGMA inlining
   --                    mode. It will also generate additional dependencies.
   --
   --        SUPPRESS    Suppresses all inlining, even if other optimization
   --                        or inlining switches are set.

   S_GCC_InlineX : aliased constant S := "/NOINLINE "                      &
                                             "!-gnatn,!-gnatN";
   --  NODOC (see /INLINE)

   S_GCC_Intsrc  : aliased constant S := "/INTERSPERSE_SOURCE "            &
                                             "-gnatL";

   --        /NO_INTERSPERSE_SOURCE (D)
   --        /INTERSPERSE_SOURCE
   --
   --   Causes output from /XDEBUG or /EXPAND_SOURCE to be interspersed with
   --   lines from the original source file, output as comment lines with the
   --   associated line number.

   S_GCC_Just   : aliased constant S := "/JUSTIFY_MESSAGES=#"              &
                                             "-gnatj#";

   --        /NO_JUSTIFY_MESSAGES (D)
   --        /JUSTIFY_MESSAGES=nnn
   --
   --   Causes error messages to be reformatted so that a message and all its
   --   continuation lines count as one warning or error in the statistics on
   --   total errors, and the message is broken down into lines (justified) so
   --   that no line is longer than nnn characters. The default message
   --   behavior (each message counted separately and not reformatted to fit
   --   a particular line length) can be obtained using /NO_JUSTIFY_MESSAGES.

   S_GCC_JustX  : aliased constant S := "/NO_JUSTIFY_MESSAGES "            &
                                             "-gnatj0";

   --  NODOC (see /JUSTIFY_MESSAGES)

   S_GCC_Length  : aliased constant S := "/MAX_LINE_LENGTH=#"              &
                                             "-gnatyM#";
   --        /MAX_LINE_LENGTH=nnn
   --
   --   Set maximum line length.
   --   The length of lines must not exceed the given value nnn.

   S_GCC_List    : aliased constant S := "/LIST "                          &
                                             "-gnatl";
   --        /NOLIST (D)
   --        /LIST
   --
   --   Cause a full listing of the file to be generated. In the case where
   --   a body is compiled, the corresponding spec is also listed, along
   --   with any subunits.

   S_GCC_Machine : aliased constant S := "/MACHINE_CODE_LISTING "          &
                                             "-source-listing";
   --        /NOMACHINE_CODE_LISTING (D)
   --        /MACHINE_CODE_LISTING
   --
   --   Cause a full machine code listing of the file to be generated to
   --   <filename>.lis. Interspersed source is included if the /DEBUG
   --   qualifier is also present.

   S_GCC_Mapping : aliased constant S := "/MAPPING_FILE=<"                 &
                                            "-gnatem>";
   --        /MAPPING_FILE=file_name
   --
   --   Use mapping file file_name
   --
   --   A mapping file is a way to communicate to the compiler two mappings:
   --   from unit names to file names (without any directory information) and
   --   from file names to path names (with full directory information).
   --   These mappings are used by the compiler to short-circuit the path
   --   search.
   --
   --   The use of mapping files is not required for correct operation of the
   --   compiler, but mapping files can improve efficiency, particularly when
   --   sources are read over a slow network connection. In normal operation,
   --   you need not be concerned with the format or use of mapping files,
   --   and /MAPPING_FILE is not a qualifier that you would use explicitly.
   --   It is intended only for use by automatic tools such as GNAT MAKE
   --   running under the project file facility. The description here of the
   --   format of mapping files is provided for completeness and for possible
   --   use by other tools.
   --
   --   A mapping file is a sequence of sets of three lines. In each set, the
   --   first line is the unit name, in lower case, with "%s" appended for
   --   specifications and "%b" appended for bodies; the second line is the
   --   file name; and the third line is the path name.
   --
   --   Example:
   --
   --      main%b
   --      main.2_ada
   --      /gnat/project1/sources/main.2_ada
   --
   --   When qualifier ?MAPPING_FILE is specified, the compiler will create in
   --   memory the two mappings from the specified file. If there is any
   --   problem (non existent file, truncated file or duplicate entries),
   --   no mapping will be created.
   --
   --   Several /MAPPING_FILE qualifiers may be specified; however, only the
   --   last one on the command line will be taken into account.
   --
   --   When using a project file, GNAT MAKE creates a temporary mapping file
   --   and communicates it to the compiler using this switch.

   S_GCC_Multi   : aliased constant S := "/MULTI_UNIT_INDEX=#"             &
                                            "-gnateI#";
   --        /MULTI_UNIT_INDEX=nnn
   --
   --   Specify the index of the unit to compile in a multi-unit source file.

   S_GCC_Mess    : aliased constant S := "/MESSAGES_PROJECT_FILE="         &
                                            "DEFAULT "                     &
                                               "-vP0 "                     &
                                            "MEDIUM "                      &
                                               "-vP1 "                     &
                                            "HIGH "                        &
                                               "-vP2";
   --        /MESSAGES_PROJECT_FILE[=messages-option]
   --
   --   Specifies the "verbosity" of the parsing of project files.
   --   messages-option may be one of the following:
   --
   --      DEFAULT (D) No messages are output if there is no error or warning.
   --
   --      MEDIUM      A small number of messages are output.
   --
   --      HIGH        A great number of messages are output, most of them not
   --                  being useful for the user.

   S_GCC_Nesting  : aliased constant S := "/MAX_NESTING=#"                 &
                                             "-gnatyL#";
   --        /MAX_NESTING=nnn
   --
   --   Set maximum level of nesting of constructs (including subprograms,
   --   loops, blocks, packages, and conditionals).
   --   The level of nesting must not exceed the given value nnn.
   --   A value of zero disable this style check (not enabled by default).

   S_GCC_Noadc   : aliased constant S := "/NO_GNAT_ADC "                   &
                                             "-gnatA";
   --        /NO_GNAT_ADC
   --
   --   Cause the compiler to ignore any configuration pragmas file GNAT.ADC
   --   in the default directory. Implied by qualifier /PROJECT_FILE.
   --   Often used in conjunction with qualifier /CONFIGURATION_PRAGMAS_FILE.

   S_GCC_Noload  : aliased constant S := "/NOLOAD "                        &
                                             "-gnatc";
   --        /NOLOAD
   --
   --   Cause the compiler to operate in semantic check mode with full
   --   checking for all illegalities specified in the reference manual, but
   --   without generation of any source code (no object or ALI file
   --   generated).
   --
   --   Since dependent files must be accessed, you must follow the GNAT
   --   semantic restrictions on file structuring to operate in this mode:
   --
   --   o The needed source files must be accessible.
   --   o Each file must contain only one compilation unit.
   --   o The file name and unit name must match.
   --
   --   The output consists of error messages as appropriate. No object file
   --   or ALI file is generated. The checking corresponds exactly to the
   --   notion of legality in the Ada reference manual.
   --
   --   Any unit can be compiled in semantics-checking-only mode, including
   --   units that would not normally be compiled (generic library units,
   --   subunits, and specifications where a separate body is present).

   S_GCC_Nostinc : aliased constant S := "/NOSTD_INCLUDES "                &
                                             "-nostdinc";
   --        /NOSTD_INCLUDES
   --
   --   Do not look in the default directory for source files of the runtime.

   S_GCC_Nostlib : aliased constant S := "/NOSTD_LIBRARIES "               &
                                            "-nostdlib";
   --        /NOSTD_LIBRARIES
   --
   --    Do not look for library files in the system default directory.

   S_GCC_NoWarnP  : aliased constant S := "/NOWARNING_PRAGMAS "            &
                                             "-gnatd.i";
   --        /NOWARNING_PRAGMAS
   --
   --   Causes all Warnings pragmas to be ignored. Useful to check if the
   --   program has obsolete warnings pragmas that are hiding problems.

   S_GCC_Opt     : aliased constant S := "/OPTIMIZE="                      &
                                            "ALL "                         &
                                               "-O2,!-O0,!-O1,!-O3 "       &
                                            "NONE "                        &
                                               "-O0,!-O1,!-O2,!-O3 "       &
                                            "SOME "                        &
                                               "-O1,!-O0,!-O2,!-O3 "       &
                                            "SPACE "                       &
                                               "-Os,!-O0,!-O1,!-O2,!-O3 "  &
                                            "DEVELOPMENT "                 &
                                               "-O1,!-O0,!-O2,!-O3 "       &
                                            "UNROLL_LOOPS "                &
                                               "-funroll-loops "           &
                                            "NO_STRICT_ALIASING "          &
                                               "-fno-strict-aliasing "     &
                                            "INLINING "                    &
                                               "-O3,!-O0,!-O1,!-O2";
   --        /NOOPTIMIZE (D)
   --        /OPTIMIZE[=(keyword[,...])]
   --
   --   Selects the level of optimization for your program.  The supported
   --   keywords are as follows:
   --
   --      ALL (D)       Perform most optimizations, including those that
   --                    may be expensive.
   --
   --      NONE          Do not do any optimizations. Same as /NOOPTIMIZE.
   --
   --      SOME          Perform some optimizations, but omit ones that
   --                    are costly in compilation time.
   --
   --      SPACE         Optimize space usage
   --
   --      DEVELOPMENT   Same as SOME.
   --
   --      INLINING      Full optimization, and also attempt automatic inlining
   --                    of small subprograms within a unit
   --
   --      UNROLL_LOOPS  Try to unroll loops. This keyword may be specified
   --                    with any keyword above other than NONE. Loop
   --                    unrolling usually, but not always, improves the
   --                    performance of programs.
   --
   --      NO_STRICT_ALIASING
   --                    Suppress aliasing analysis. When optimization is
   --                    enabled (ALL or SOME above), the compiler assumes
   --                    that pointers do in fact point to legitimate values
   --                    of the pointer type (allocated from the proper pool).
   --                    If this assumption is violated, e.g. by the use of
   --                    unchecked conversion, then it may be necessary to
   --                    suppress this assumption using this keyword (which
   --                    may be specified only in conjunction with any
   --                    keyword above, other than NONE).

   S_GCC_OptX    : aliased constant S := "/NOOPTIMIZE "                    &
                                            "-O0,!-O1,!-O2,!-O3";
   --  NODOC (see /OPTIMIZE)

   S_GCC_Output  : aliased constant S := "/OUTPUT_FILE=<"                  &
                                            "-gnatl=>";
   --        /OUTPUT_FILE=fname
   --
   --   This has the same effect as /LIST except that the output is written
   --   to a file instead of to standard output. If the given fname
   --   does not start with a period, then it is the full name of the file
   --   to be written. If fname starts with a period, the name of the file
   --   is the concatenation of to the name of the file being compiled with
   --   fname where the period is replace by an underline. For example, if
   --   file xyz.adb is compiled with -gnatl=.lst, then the output is written
   --   to file xyz.adb_lst.

   S_GCC_Pointer : aliased constant S := "/POINTER_SIZE="                  &
                                            "64 "                          &
                                               "-mmalloc64 "               &
                                            "LONG "                        &
                                               "-mmalloc64 "               &
                                            "32 "                          &
                                               "-mno-malloc64 "            &
                                            "SHORT "                       &
                                               "-mno-malloc64";
   --        /POINTER_SIZE=64 (D)
   --        /POINTER_SIZE[=(keyword[,...])]
   --
   --   Change how pointers and descriptors are allocated. The following
   --   keywords are supported:
   --
   --        64 (D)       Allocate heap pointers in 64bit space except as
   --                     constrained by a 32bit size clause or by
   --                     Convention_C and generate 64bit descriptors for
   --                     Descriptor mechanisms for calling imported
   --                     subprograms and accept both 64bit and 32bit
   --                     descriptors for calls to exported subprograms.
   --
   --        LONG         Equivalent to option 64.
   --
   --        32           Allocate all heap pointers in 32bit space and
   --                     generate 32bit descriptors for Descriptor
   --                     mechanisms for calling imported subprograms.
   --
   --        SHORT        Equivalent to option 32.

   S_GCC_Polling : aliased constant S := "/POLLING "                       &
                                            "-gnatP";
   --        /NOPOLLING (D)
   --        /POLLING
   --
   --   Enable polling. See the description of pragma Polling in the GNAT
   --   Reference Manual for full details.

   S_GCC_Project : aliased constant S := "/PROJECT_FILE=<"                 &
                                            "-P>";
   --        /PROJECT_FILE=filename
   --
   --   Specifies the main project file to be used. The project files rooted
   --   at the main project file will be parsed before the invocation of the
   --   compiler. The source and object directories to be searched will be
   --   communicated to the compiler through logical names
   --   ADA_PRJ_INCLUDE_FILE and ADA_PRJ_OBJECTS_FILE.

   S_GCC_Psta    : aliased constant S := "/PRINT_STANDARD "                &
                                            "-gnatS";
   --        /PRINT_STANDARD
   --
   --   cause the compiler to output a representation of package Standard
   --   in a form very close to standard Ada. It is not quite possible to
   --   do this and remain entirely Standard (since new numeric base types
   --   cannot be created in standard Ada), but the output is easily
   --   readable to any Ada programmer, and is useful to determine the
   --   characteristics of target dependent types in package Standard.

   S_GCC_Reswarn : aliased constant S := "/TREAT_RESTRICTIONS_AS_WARNINGS " &
                                             "-gnatr";

   --        /NO_TREAT_RESTRICTIONS_AS_WARNINGS (D)
   --        /TREAT_RESTRICTIONS_AS_WARNINGS
   --
   --   Causes all restrictions to be treated as warnings (pragma Restriction
   --   treated as Restriction_Warnings, pragma Profile as Profile_Warnings,
   --   and pragma Ravenscar sets restriction warnings instead of restrictions)

   S_GCC_Report  : aliased constant S := "/REPORT_ERRORS="                 &
                                            "VERBOSE "                     &
                                               "-gnatv "                   &
                                            "BRIEF "                       &
                                               "-gnatb "                   &
                                            "FULL "                        &
                                               "-gnatf "                   &
                                            "IMMEDIATE "                   &
                                               "-gnatdO "                  &
                                            "DEFAULT "                     &
                                               "!-gnatb,!-gnatv";
   --        /NOREPORT_ERRORS (D)
   --        /REPORT_ERRORS[=(keyword[,...])]
   --
   --   Change the way errors are reported.  The following keywords are
   --   supported:
   --
   --        VERBOSE (D)  Verbose mode. Full error output with source lines
   --                     to SYS$OUTPUT.
   --
   --        BRIEF        Generate the brief format error messages to
   --                     SYS$OUTPUT as well as the verbose format message or
   --                     full listing.
   --
   --        FULL         Normally, the compiler suppresses error messages that
   --                     are likely to be redundant. This keyword causes all
   --                     error messages to be generated. One particular effect
   --                     is for the case of references to undefined variables.
   --                     If a given variable is referenced several times, the
   --                     normal format of messages produces one error.  With
   --                     FULL, each undefined reference produces a separate
   --                     error message.
   --
   --        IMMEDIATE    Normally, the compiler saves up error messages and
   --                     generates them at the end of compilation in proper
   --                     sequence.  This keyword causes error messages to be
   --                     generated as soon as they are detected. The use of
   --                     IMMEDIATE usually causes error messages to be
   --                     generated out of sequence. Use it when the compiler
   --                     blows up due to an internal error.  In this case, the
   --                     error messages may be lost. Sometimes blowups are
   --                     the result of mishandled error messages, so you may
   --                     want to run with this keyword to determine whether
   --                     any error messages were generated.
   --
   --      DEFAULT        Turn off VERBOSE and BRIEF. Same as /NOREPORT_ERRORS.

   S_GCC_ReportX : aliased constant S := "/NOREPORT_ERRORS "               &
                                            "!-gnatb,!-gnatv";
   --  NODOC (see /REPORT_ERRORS)

   S_GCC_Repinfo : aliased constant S := "/REPRESENTATION_INFO="           &
                                            "DEFAULT "                     &
                                               "-gnatR "                   &
                                            "NONE "                        &
                                               "-gnatR0 "                  &
                                            "ARRAYS "                      &
                                               "-gnatR1 "                  &
                                            "ARRAYS_FILE "                 &
                                               "-gnatR1s "                 &
                                            "OBJECTS "                     &
                                               "-gnatR2 "                  &
                                            "OBJECTS_FILE "                &
                                               "-gnatR2s "                 &
                                            "SYMBOLIC "                    &
                                               "-gnatR3 "                  &
                                            "SYMBOLIC_FILE "               &
                                               "-gnatR3s";
   --        /NOREPRESENTATION_INFO (D)
   --        /REPRESENTATION_INFO[=(keyword[,...])]
   --
   --   This qualifier controls output from the compiler of a listing showing
   --   representation information for declared types and objects.
   --
   --        ARRAYS (D)      Size and alignment information is listed for
   --                        declared array and record types.
   --
   --        ARRAYS_FILE     Similar to ARRAYS, but the output is to a file
   --                        with the name 'file_rep' where 'file' is the name
   --                        of the corresponding source file.
   --
   --        NONE            no information is output (equivalent to omitting
   --                        the /REPRESENTATION_INFO qualifiers).
   --
   --        OBJECTS         Size and alignment information is listed for all
   --                        declared types and objects.
   --
   --        OBJECTS_FILE    Similar to OBJECTS, but the output is to a file
   --                        with the name 'file_rep' where 'file' is the name
   --                        of the corresponding source file.
   --
   --        SYMBOLIC        Symbolic expression information for values that
   --                        are computed at run time for variant records.
   --
   --        SYMBOLIC_FILE   Similar to SYMBOLIC, but the output is to a file
   --                        with the name 'file_rep' where 'file' is the name
   --                        of the corresponding source file.
   --
   --        DEFAULT         Equivalent to ARRAYS.

   S_GCC_RepinfX : aliased constant S := "/NOREPRESENTATION_INFO "         &
                                            "!-gnatR";
   --  NODOC (see /REPRESENTATION_INFO)

   S_GCC_RTS     : aliased constant S := "/RUNTIME_SYSTEM=|"               &
                                            "--RTS=|";
   --        /RUNTIME_SYSTEM=xxx
   --
   --    Build against an alternate runtime system named xxx or RTS-xxx.

   S_GCC_SCO     : aliased constant S := "/SCO_OUTPUT "   &
                                            "-gnateS";
   --        /NOSCO_OUTPUT (D)
   --        /SCO_OUTPUT
   --
   --   Controls the output of SCO (Source Coverage Obligation) information
   --   in the generated ALI file. This information is used by advanced source
   --   coverage tools. For a full description of the SCO format, see unit
   --   SCOs in the compiler sources (sco.ads/sco.adb).

   S_GCC_Search  : aliased constant S := "/SEARCH=*"                       &
                                            "-I*";
   --        /SEARCH=(directory[,...])
   --
   --    When looking for source files also look in directories specified.

   S_GCC_Src_Info : aliased constant S := "/SRC_INFO=<"                    &
                                             "--source-info=>";
   --        /SRC_INFO=source-info-file
   --
   --   Specify a source info file to be read or written by the Project
   --   Manager when project files are used.

   S_GCC_Style   : aliased constant S := "/STYLE_CHECKS="                  &
                                            "ALL_BUILTIN "                 &
                                               "-gnatyy "                  &
                                            "0 "                           &
                                               "-gnaty0 "                  &
                                            "1 "                           &
                                               "-gnaty1 "                  &
                                            "2 "                           &
                                               "-gnaty2 "                  &
                                            "3 "                           &
                                               "-gnaty3 "                  &
                                            "4 "                           &
                                               "-gnaty4 "                  &
                                            "5 "                           &
                                               "-gnaty5 "                  &
                                            "6 "                           &
                                               "-gnaty6 "                  &
                                            "7 "                           &
                                               "-gnaty7 "                  &
                                            "8 "                           &
                                               "-gnaty8 "                  &
                                            "9 "                           &
                                               "-gnaty9 "                  &
                                            "ATTRIBUTE "                   &
                                               "-gnatya "                  &
                                            "NOATTRIBUTE "                 &
                                               "-gnaty-a "                 &
                                            "ARRAY_INDEXES "               &
                                               "-gnatyA "                  &
                                            "NOARRAY_INDEXES "             &
                                               "-gnaty-A "                 &
                                            "BLANKS "                      &
                                               "-gnatyb "                  &
                                            "BOOLEAN_OPERATORS "           &
                                               "-gnatyB "                  &
                                            "NOBLANKS "                    &
                                               "-gnaty-b "                 &
                                            "BOOLEAN_OPERATORS "           &
                                               "-gnatyB "                  &
                                            "NOBOOLEAN_OPERATORS "         &
                                               "-gnaty-B "                 &
                                            "COMMENTS "                    &
                                               "-gnatyc "                  &
                                            "COMMENTS1 "                   &
                                               "-gnatyC "                  &
                                            "COMMENTS2 "                   &
                                               "-gnatyc "                  &
                                            "NOCOMMENTS "                  &
                                               "-gnaty-c "                 &
                                            "DOS_LINE_ENDINGS "            &
                                               "-gnatyd "                  &
                                            "NODOS_LINE_ENDINGS "          &
                                               "-gnaty-d "                 &
                                            "END "                         &
                                               "-gnatye "                  &
                                            "NOEND "                       &
                                               "-gnaty-e "                 &
                                            "VTABS "                       &
                                               "-gnatyf "                  &
                                            "NOVTABS "                     &
                                               "-gnaty-f "                 &
                                            "GNAT "                        &
                                               "-gnatyg "                  &
                                            "HTABS "                       &
                                               "-gnatyh "                  &
                                            "NOHTABS "                     &
                                               "-gnaty-h "                 &
                                            "IF_THEN "                     &
                                               "-gnatyi "                  &
                                            "NOIF_THEN "                   &
                                               "-gnaty-i "                 &
                                            "KEYWORD "                     &
                                               "-gnatyk "                  &
                                            "NOKEYWORD "                   &
                                               "-gnaty-k "                 &
                                            "LAYOUT "                      &
                                               "-gnatyl "                  &
                                            "NOLAYOUT "                    &
                                               "-gnaty-l "                 &
                                            "LINE_LENGTH "                 &
                                               "-gnatym "                  &
                                            "NOLINE_LENGTH "               &
                                               "-gnaty-m "                 &
                                            "MODE_IN "                     &
                                               "-gnatyI "                  &
                                            "NOMODE_IN "                   &
                                               "-gnaty-I "                 &
                                            "NONE "                        &
                                               "-gnatyN "                  &
                                            "STANDARD_CASING "             &
                                               "-gnatyn "                  &
                                            "NOSTANDARD_CASING "           &
                                               "-gnaty-n "                 &
                                            "ORDERED_SUBPROGRAMS "         &
                                               "-gnatyo "                  &
                                            "NOORDERED_SUBPROGRAMS "       &
                                               "-gnaty-o "                 &
                                            "OVERRIDING_INDICATORS "       &
                                               "-gnatyO "                  &
                                            "NOOVERRIDING_INDICATORS "     &
                                               "-gnaty-O "                 &
                                            "PRAGMA "                      &
                                               "-gnatyp "                  &
                                            "NOPRAGMA "                    &
                                               "-gnaty-p "                 &
                                            "REFERENCES "                  &
                                               "-gnatyr "                  &
                                            "NOREFERENCES "                &
                                               "-gnaty-r "                 &
                                            "SPECS "                       &
                                               "-gnatys "                  &
                                            "NOSPECS "                     &
                                               "-gnaty-s "                 &
                                            "STATEMENTS_AFTER_THEN_ELSE "  &
                                               "-gnatyS "                  &
                                            "NOSTATEMENTS_AFTER_THEN_ELSE " &
                                               "-gnaty-S "                 &
                                            "TOKEN "                       &
                                               "-gnatyt "                  &
                                            "NOTOKEN "                     &
                                               "-gnaty-t "                 &
                                            "UNNECESSARY_BLANK_LINES "     &
                                               "-gnatyu "                  &
                                            "NOUNNECESSARY_BLANK_LINES "   &
                                               "-gnaty-u "                 &
                                            "XTRA_PARENS "                 &
                                               "-gnaty-x "                 &
                                            "NOXTRA_PARENS "               &
                                               "-gnaty-x ";
   --        /NOSTYLE_CHECKS (D)
   --        /STYLE_CHECKS[=(keyword,[...])]
   --
   --   Normally, GNAT permits any code layout consistent with the reference
   --   manual requirements.  This qualifier imposes style checking on the
   --   input source code.  The following keywords are supported:
   --
   --      ALL_BUILTIN (D)      Equivalent to the following list of options:
   --                           3, ATTRIBUTE, BLANKS, COMMENTS2, END, VTABS,
   --                           HTABS, IF_THEN, KEYWORD, LAYOUT, LINE_LENGTH,
   --                           PRAGMA, REFERENCES, SPECS, TOKEN.
   --
   --      1 .. 9               Specify indentation level from 1 to 9.
   --                           The general style of required indentation is as
   --                           specified by the examples in the Ada Reference
   --                           Manual. Full line comments must be aligned with
   --                           the -- starting on a column that is a multiple
   --                           of the alignment level.
   --
   --      ATTRIBUTE            Check attribute casing.
   --                           Attribute names, including the case of keywords
   --                           such as digits used as attributes names,
   --                           must be written in mixed case, that is,
   --                           the initial letter and any letter following an
   --                           underscore must be uppercase.
   --                           All other letters must be lowercase.
   --
   --      ARRAY_INDEXES        Check indexes of array attributes.
   --                           For array attributes First, Last, Range,
   --                           or Length, the index number must be omitted
   --                           for one-dimensional arrays and is required
   --                           for multi-dimensional arrays.
   --
   --      BLANKS               Blanks not allowed at statement end.
   --                           Trailing blanks are not allowed at the end of
   --                           statements. The purpose of this rule, together
   --                           with option HTABS (no horizontal tabs), is to
   --                           enforce a canonical format for the use of
   --                           blanks to separate source tokens.
   --
   --      COMMENTS2            Check comments.
   --      COMMENTS             Comments must meet the following set of rules:
   --
   --                             * The "--" that starts the column must either
   --                               start in column one, or else at least one
   --                               blank must precede this sequence.
   --
   --                             * Comments that follow other tokens on a line
   --                               must have at least one blank following the
   --                               "--" at the start of the comment.
   --
   --                             * Full line comments must have two blanks
   --                               following the "--" that starts the comment,
   --                               with the following exceptions.
   --
   --                             * A line consisting only of the "--"
   --                               characters, possibly preceded by blanks is
   --                               permitted.
   --
   --                             * A comment starting with "--x" where x is
   --                               a special character is permitted. This
   --                               allows proper processing of the output
   --                               generated by specialized tools including
   --                               gnatprep (where --! is used) and the SPARK
   --                               annotation language (where --# is used).
   --                               For the purposes of this rule, a special
   --                               character is defined as being in one of the
   --                               ASCII ranges 16#21#..16#2F# or
   --                               16#3A#..16#3F#.
   --
   --                             * A line consisting entirely of minus signs,
   --                               possibly preceded by blanks, is permitted.
   --                               This allows the construction of box
   --                               comments where lines of minus signs are
   --                               used to form the top and bottom of the box.
   --
   --                             * If a comment starts and ends with "--" is
   --                               permitted as long as at least one blank
   --                               follows the initial "--". Together with
   --                               the preceding rule, this allows the
   --                               construction of box comments, as shown in
   --                               the following example:
   --
   --                               ---------------------------
   --                               -- This is a box comment --
   --                               ---------------------------
   --
   --      COMMENTS1            Check comments (single space).
   --                           Like COMMENTS2, but the -- of a comment only
   --                           requires one or more spaces following, instead
   --                           of two or more spaces.
   --
   --      DOS_LINE_ENDINGS     Check that no DOS line terminators are present
   --                           All lines must be terminated by a single
   --                           ASCII.LF character. In particular the DOS line
   --                           terminator sequence CR / LF is not allowed).
   --
   --      END                  Check end/exit labels.
   --                           Optional labels on end statements ending
   --                           subprograms and on exit statements exiting
   --                           named loops, are required to be present.
   --
   --      GNAT                 Enforces a set of style conventions that
   --                           match the style used in the GNAT source code.
   --                           This maybe useful when developing code that
   --                           is eventually intended to be incorporated into
   --                           GNAT. For further details, see GNAT sources.
   --
   --      HTABS                No horizontal tabs.
   --                           Horizontal tab characters are not permitted in
   --                           the source text. Together with the BLANKS
   --                           (no blanks at end of line) option, this
   --                           enforces a canonical form for the use of blanks
   --                           to separate source tokens.
   --
   --      IF_THEN              Check if-then layout.
   --                           The keyword then must appear either on the
   --                           same line as the corresponding if, or on a line
   --                           on its own, lined up under the if with at least
   --                           one non-blank line in between containing all or
   --                           part of the condition to be tested.
   --
   --      KEYWORD              Check keyword casing.
   --                           All keywords must be in lower case (with the
   --                           exception of keywords such as digits used as
   --                           attribute names to which this check does not
   --                           apply).
   --
   --      LAYOUT               Check layout.
   --                           Layout of statement and declaration constructs
   --                           must follow the recommendations in the Ada
   --                           Reference Manual, as indicated by the form of
   --                           the syntax rules. For example an else keyword
   --                           must be lined up with the corresponding if
   --                           keyword.
   --
   --                           There are two respects in which the style rule
   --                           enforced by this check option are more liberal
   --                           than those in the Ada Reference Manual.
   --                           First in the case of record declarations,
   --                           it is permissible to put the record keyword on
   --                           the same line as the type keyword, and then
   --                           the end in end record must line up under type.
   --                           For example, either of the following two
   --                           layouts is acceptable:
   --
   --                           type q is record
   --                              a : integer;
   --                              b : integer;
   --                           end record;
   --
   --                           type q is
   --                              record
   --                                 a : integer;
   --                                 b : integer;
   --                              end record;
   --
   --                           Second, in the case of a block statement,
   --                           a permitted alternative is to put the block
   --                           label on the same line as the declare or begin
   --                           keyword, and then line the end keyword up under
   --                           the block label. For example both the following
   --                           are permitted:
   --
   --
   --
   --                           Block : declare
   --                              A : Integer := 3;
   --                           begin
   --                              Proc (A, A);
   --                           end Block;
   --
   --                           Block :
   --                              declare
   --                                 A : Integer := 3;
   --                              begin
   --                                 Proc (A, A);
   --                              end Block;
   --
   --                           The same alternative format is allowed for
   --                           loops. For example, both of the following are
   --                           permitted:
   --
   --
   --
   --                           Clear : while J < 10 loop
   --                              A (J) := 0;
   --                           end loop Clear;
   --
   --                           Clear :
   --                              while J < 10 loop
   --                                 A (J) := 0;
   --                              end loop Clear;
   --
   --
   --
   --      LINE_LENGTH          Check maximum line length.
   --                           The length of source lines must not exceed 79
   --                           characters, including any trailing blanks
   --                           The value of 79 allows convenient display on
   --                           an 80 character wide device or window, allowing
   --                           for possible special treatment of 80 character
   --                           lines.
   --
   --      NONE                 Clear any previously set style checks.
   --
   --      ORDERED_SUBPROGRAMS  Check order of subprogram bodies.
   --                           All subprogram bodies in a given scope (e.g.
   --                           a package body) must be in alphabetical order.
   --                           The ordering rule uses normal Ada rules for
   --                           comparing strings, ignoring casing of letters,
   --                           except that if there is a trailing numeric
   --                           suffix, then the value of this suffix is used
   --                           in the ordering (e.g. Junk2 comes before
   --                           Junk10).
   --
   --      OVERRIDING_INDICATORS Check that overriding subprograms are
   --                           explicitly marked as such. The declaration of
   --                           a primitive operation of a type extension that
   --                           overrides an inherited operation must carry
   --                           an overriding indicator.
   --
   --      PRAGMA               Check pragma casing.
   --                           Pragma names must be written in mixed case,
   --                           that is, the initial letter and any letter
   --                           following an underscore must be uppercase.
   --                           All other letters must be lowercase.
   --
   --      REFERENCES           Check references.
   --                           All identifier references must be cased in the
   --                           same way as the corresponding declaration.
   --                           No specific casing style is imposed on
   --                           identifiers. The only requirement is for
   --                           consistency of references with declarations.
   --
   --      SPECS                Check separate specs.
   --                           Separate declarations ("specs") are required
   --                           for subprograms (a body is not allowed to serve
   --                           as its own declaration). The only exception is
   --                           that parameterless library level procedures are
   --                           not required to have a separate declaration.
   --                           This exception covers the most frequent form of
   --                           main program procedures.
   --
   --      STANDARD_CASING      Check casing of entities in Standard.
   --                           Any identifier from Standard must be cased to
   --                           match the presentation in the Ada Reference
   --                           Manual (for example, Integer and ASCII.NUL).
   --
   --      TOKEN                Check token spacing.
   --                           The following token spacing rules are enforced:
   --
   --                             * The keywords abs and not must be followed
   --                               by a space.
   --
   --                             * The token => must be surrounded by spaces.
   --
   --                             * The token <> must be preceded by a space or
   --                               a left parenthesis.
   --
   --                             * Binary operators other than ** must be
   --                               surrounded by spaces. There is no
   --                               restriction on the layout of the ** binary
   --                               operator.
   --
   --                             * Colon must be surrounded by spaces.
   --
   --                             * Colon-equal (assignment) must be surrounded
   --                               by spaces.
   --
   --                             * Comma must be the first non-blank character
   --                               on the line, or be immediately preceded by
   --                               a non-blank character, and must be followed
   --                               by a space.
   --
   --                             * If the token preceding a left paren ends
   --                               with a letter or digit, then a space must
   --                               separate the two tokens.
   --
   --                             * A right parenthesis must either be the
   --                               first non-blank character on a line, or it
   --                               must be preceded by a non-blank character.
   --
   --                             * A semicolon must not be preceded by
   --                               a space, and must not be followed by
   --                               a non-blank character.
   --
   --                             * A unary plus or minus may not be followed
   --                               by a space.
   --
   --                             * A vertical bar must be surrounded by
   --                               spaces.
   --
   --                           In the above rules, appearing in column one is
   --                           always permitted, that is, counts as meeting
   --                           either a requirement for a required preceding
   --                           space, or as meeting a requirement for no
   --                           preceding space.
   --
   --                           Appearing at the end of a line is also always
   --                           permitted, that is, counts as meeting either
   --                           a requirement for a following space,
   --                           or as meeting a requirement for no following
   --                           space.
   --
   --      UNNECESSARY_BLANK_LINES
   --                           Check for unnecessary blank lines.
   --                           A blank line is considered unnecessary if it
   --                           appears at the end of the file, or if more
   --                           than one blank line occurs in sequence.
   --
   --      VTABS                No form feeds or vertical tabs.
   --                           Form feeds or vertical tab characters are not
   --                           permitted in the source text.
   --
   --      XTRA_PARENS          Check for the use of an unnecessary extra
   --                           level of parentheses (C - style) around
   --                           conditions in if statements, while statements
   --                           and exit statements.

   S_GCC_StyleX  : aliased constant S := "/NOSTYLE_CHECKS "                &
                                            "!-gnatg,!-gnaty*";
   --  NODOC (see /STYLE_CHECKS)

   S_GCC_Subdirs : aliased constant S := "/SUBDIRS=<"                      &
                                            "--subdirs=>";
   --        /SUBDIRS=dir
   --
   --   The actual directories (object, exec, library, ...) are subdirectories
   --   of the directory specified in the project file. If the subdirectory
   --   does not exist, it is created automatically.

   S_GCC_Symbol  : aliased constant S := "/SYMBOL_PREPROCESSING=" & '"'    &
                                            "-gnateD" & '"';
   --        /SYMBOL_PREPROCESSING="symbol=value"
   --
   --   Define or redefine a preprocessing symbol, associated with value.
   --   If "=value" is not specified, then the value of the symbol is True.
   --   A symbol is an identifier, following normal Ada (case-insensitive)
   --   rules for its syntax, and value is any sequence (including an empty
   --   sequence) of characters from the set (letters, digits, period,
   --   underline). Ada reserved words may be used as symbols, with the
   --   exceptions of "if", "else", "elsif", "end", "and", "or" and "then".
   --
   --   A symbol declared with this qualifier on the command line replaces
   --   a symbol with the same name either in a definition file or specified
   --   with a switch -D in the preprocessor data file.
   --
   --   This qualifier is similar to qualifier /ASSOCIATE of
   --   GNAT PREPROCESSING.

   S_GCC_Syntax  : aliased constant S := "/SYNTAX_ONLY "                   &
                                            "-gnats";
   --        /NOSYNTAX_ONLY (D)
   --        /SYNTAX_ONLY
   --
   --   Run GNAT in syntax checking only mode.  You can check a series of
   --   files in a single command, and can use wild cards to specify such a
   --   group of files.
   --
   --   You may use other qualifiers in conjunction with this qualifier. In
   --   particular, /LIST and /REPORT_ERRORS=VERBOSE are useful to control the
   --   format of any generated error messages.
   --
   --   The output is simply the error messages, if any. No object file or ALI
   --   file is generated by a syntax-only compilation. Also, no units other
   --   than the one specified are accessed. For example, if a unit "X" with's
   --   a unit "Y", compiling unit "X" in syntax check only mode does not
   --   access the source file containing unit "Y".
   --
   --   Normally, GNAT allows only a single unit in a source file. However,
   --   this restriction does not apply in syntax-check-only mode, and it is
   --   possible to check a file containing multiple compilation units
   --   concatenated together. This is primarily used by the GNAT CHOP
   --   command.

   S_GCC_Table   : aliased constant S := "/TABLE_MULTIPLIER=#"             &
                                            "-gnatT#";
   --        /TABLE_MULTIPLIER=nnn
   --
   --   All compiler tables start at nnn times usual starting size.

   S_GCC_Trace   : aliased constant S := "/TRACE_UNITS "                   &
                                            "-gnatdc";
   --        /TRACE_UNITS
   --        /NOTRACE_UNITS
   --
   --   This switch that does for the frontend what /VERBOSE does for the
   --   backend. The system prints the name of each unit, either a compilation
   --   unit or nested unit, as it is being analyzed.

   S_GCC_Tree    : aliased constant S := "/TREE_OUTPUT "                   &
                                            "-gnatt";
   --        /TREE_OUTPUT
   --        /NOTREE_OUTPUT
   --
   --   Cause GNAT to write the internal tree for a unit to a file (with the
   --   filetype ATB for a body or ATS for a spec).  This is not normally
   --   required, but is used by separate analysis tools. Typically these
   --   tools do the necessary compilations automatically, so you should never
   --   have to specify this switch in normal operation.

   S_GCC_Trys    : aliased constant S := "/TRY_SEMANTICS "                 &
                                            "-gnatq";
   --        /TRY_SEMANTICS
   --        /NOTRY_SEMANTICS
   --
   --   In normal operation mode the compiler first parses the program and
   --   determines if there are any syntax errors. If there are, appropriate
   --   error messages are generated and compilation is immediately
   --   terminated.  This qualifier tells GNAT to continue with semantic
   --   analysis even if syntax errors have been found.  This may enable the
   --   detection of more errors in a single run. On the other hand, the
   --   semantic analyzer is more likely to encounter some internal fatal
   --   error when given a syntactically invalid tree.

   S_GCC_USL : aliased constant S := "/UNCHECKED_SHARED_LIB_IMPORTS "      &
                                         "--unchecked-shared-lib-imports";
   --        /NOUNCHECKED_SHARED_LIB_IMPORTS (D)
   --        /UNCHECKED_SHARED_LIB_IMPORTS
   --
   --   Allow shared library projects to import static library projects

   S_GCC_Units   : aliased constant S := "/UNITS_LIST "                    &
                                            "-gnatu";
   --        /NOUNITS_LIST (D)
   --        /UNITS_LIST
   --
   --   Print a list of units required by this compilation on SYS$OUTPUT.  The
   --   listing includes all units on which the unit being compiled depends
   --   either directly or indirectly.

   S_GCC_Unique  : aliased constant S := "/UNIQUE_ERROR_TAG "              &
                                            "-gnatU";
   --        /NOUNIQUE_ERROR_TAG (D)
   --        /UNIQUE_ERROR_TAG
   --
   --   Tag compiler error messages with the string "error: ".

   S_GCC_Upcase  : aliased constant S := "/UPPERCASE_EXTERNALS "           &
                                            "-gnatF";
   --        /NOUPPERCASE_EXTERNALS (D)
   --        /UPPERCASE_EXTERNALS
   --
   --   Fold default and explicit external names in pragmas Import and Export
   --   to uppercase for compatibility with the default behavior of DEC C.

   S_GCC_Valid   : aliased constant S := "/VALIDITY_CHECKING="             &
                                            "DEFAULT "                     &
                                               "-gnatVd "                  &
                                            "NODEFAULT "                   &
                                               "-gnatVD "                  &
                                            "COPIES "                      &
                                               "-gnatVc "                  &
                                            "NOCOPIES "                    &
                                               "-gnatVC "                  &
                                            "COMPONENTS "                  &
                                               "-gnatVe "                  &
                                            "NOCOMPONENTS "                &
                                               "-gnatVE "                  &
                                            "FLOATS "                      &
                                               "-gnatVf "                  &
                                            "NOFLOATS "                    &
                                               "-gnatVF "                  &
                                            "IN_PARAMS "                   &
                                               "-gnatVi "                  &
                                            "NOIN_PARAMS "                 &
                                               "-gnatVI "                  &
                                            "MOD_PARAMS "                  &
                                               "-gnatVm "                  &
                                            "NOMOD_PARAMS "                &
                                               "-gnatVM "                  &
                                            "OPERANDS "                    &
                                               "-gnatVo "                  &
                                            "NOOPERANDS "                  &
                                               "-gnatVO "                  &
                                            "PARAMETERS "                  &
                                               "-gnatVp "                  &
                                            "NOPARAMETERS "                &
                                               "-gnatVP "                  &
                                            "RETURNS "                     &
                                               "-gnatVr "                  &
                                            "NORETURNS "                   &
                                               "-gnatVR "                  &
                                            "SUBSCRIPTS "                  &
                                               "-gnatVs "                  &
                                            "NOSUBSCRIPTS "                &
                                               "-gnatVS "                  &
                                            "TESTS "                       &
                                               "-gnatVt "                  &
                                            "NOTESTS "                     &
                                               "-gnatVT "                  &
                                            "ALL "                         &
                                               "-gnatVa "                  &
                                            "NONE "                        &
                                               "-gnatVn";
   --        /VALIDITY_CHECKING[=(keyword,[...])]
   --
   --   Control level of validity checking.
   --
   --        DEFAULT (D)     In this mode checks are made to prevent
   --                        erroneous behavior in accordance with the RM.
   --                        Notably extra checks may be needed for case
   --                        statements and subscripted array assignments.
   --
   --        NONE            No special checks for invalid values are
   --                        performed. This means that references to
   --                        uninitialized variables can cause erroneous
   --                        behavior from constructs like case statements
   --                        and subscripted array assignments. In this
   --                        mode, invalid values can lead to erroneous
   --                        behavior.
   --
   --        FULL            Every assignment is checked for validity, so
   --                        that it is impossible to assign invalid values.
   --                        The RM specifically allows such assignments,
   --                        but in this mode, invalid values can never be
   --                        assigned, and an attempt to perform such an
   --                        assignment immediately raises Constraint_Error.
   --                        This behavior is allowed (but not required) by
   --                        the RM. This mode is intended as a debugging aid,
   --                        and may be useful in helping to track down
   --                        uninitialized variables. It may be useful to
   --                        use this in conjunction with the Normalize_Scalars
   --                        pragma which attempts to initialize with invalid
   --                        values where possible.

   S_GCC_Verbose : aliased constant S := "/VERBOSE "                       &
                                            "-v";
   --        /VERBOSE
   --        /NOVERBOSE
   --
   --   Show commands generated by the GCC driver. Normally used only for
   --   debugging purposes or if you need to be sure what version of the
   --   compiler you are executing.

   S_GCC_Verb_Asm : aliased constant S := "/VERBOSE_ASM " &
                                          "-S,-verbose_asm,!-c";
   --        /NOASM (D)
   --        /ASM
   --
   --   Use to cause the assembler source file to be generated, using S as the
   --   filetype, instead of the object file. This may be useful if you need
   --   to examine the generated assembly code.

   S_GCC_Warn    : aliased constant S := "/WARNINGS="                      &
                                            "DEFAULT "                     &
                                               "!-gnatws,!-gnatwe "        &
                                            "ALL "                         &
                                               "-gnatwa "                  &
                                            "EVERY "                       &
                                               "-gnatw.e "                 &
                                            "OPTIONAL "                    &
                                               "-gnatwa "                  &
                                            "NOOPTIONAL "                  &
                                               "-gnatwA "                  &
                                            "NOALL "                       &
                                               "-gnatwA "                  &
                                            "ALL_GCC "                     &
                                               "-Wall "                    &
                                            "FAILING_ASSERTIONS "          &
                                               "-gnatw.a "                 &
                                            "NO_FAILING_ASSERTIONS "       &
                                               "-gnatw.A "                 &
                                            "BAD_FIXED_VALUES "            &
                                               "-gnatwb "                  &
                                            "NO_BAD_FIXED_VALUES "         &
                                               "-gnatwB "                  &
                                            "BIASED_REPRESENTATION "       &
                                               "-gnatw.b "                 &
                                            "NO_BIASED_REPRESENTATION "    &
                                               "-gnatw.B "                 &
                                            "CONDITIONALS "                &
                                               "-gnatwc "                  &
                                            "NOCONDITIONALS "              &
                                               "-gnatwC "                  &
                                            "MISSING_COMPONENT_CLAUSES "   &
                                               "-gnatw.c "                 &
                                            "NOMISSING_COMPONENT_CLAUSES " &
                                               "-gnatw.C "                 &
                                            "IMPLICIT_DEREFERENCE "        &
                                               "-gnatwd "                  &
                                            "NO_IMPLICIT_DEREFERENCE "     &
                                               "-gnatwD "                  &
                                            "ERRORS "                      &
                                               "-gnatwe "                  &
                                            "UNREFERENCED_FORMALS "        &
                                               "-gnatwf "                  &
                                            "NOUNREFERENCED_FORMALS "      &
                                               "-gnatwF "                  &
                                            "UNRECOGNIZED_PRAGMAS "        &
                                               "-gnatwg "                  &
                                            "NOUNRECOGNIZED_PRAGMAS "      &
                                               "-gnatwG "                  &
                                            "HIDING "                      &
                                               "-gnatwh "                  &
                                            "NOHIDING "                    &
                                               "-gnatwH "                  &
                                            "AVOIDGAPS "                   &
                                               "-gnatw.h "                 &
                                            "NOAVOIDGAPS "                 &
                                               "-gnatw.H "                 &
                                            "IMPLEMENTATION "              &
                                               "-gnatwi "                  &
                                            "NOIMPLEMENTATION "            &
                                               "-gnatwI "                  &
                                            "OBSOLESCENT "                 &
                                               "-gnatwj "                  &
                                            "NOOBSOLESCENT "               &
                                               "-gnatwJ "                  &
                                            "CONSTANT_VARIABLES "          &
                                               "-gnatwk "                  &
                                            "NOCONSTANT_VARIABLES "        &
                                               "-gnatwK "                  &
                                            "ELABORATION "                 &
                                               "-gnatwl "                  &
                                            "NOELABORATION "               &
                                               "-gnatwL "                  &
                                            "MODIFIED_UNREF "              &
                                               "-gnatwm "                  &
                                            "NOMODIFIED_UNREF "            &
                                               "-gnatwM "                  &
                                            "SUSPICIOUS_MODULUS "          &
                                               "-gnatw.m "                 &
                                            "NOSUSPICIOUS_MODULUS "        &
                                               "-gnatw.M "                 &
                                            "NORMAL "                      &
                                               "-gnatwn "                  &
                                            "OVERLAYS "                    &
                                               "-gnatwo "                  &
                                            "NOOVERLAYS "                  &
                                               "-gnatwO "                  &
                                            "OUT_PARAM_UNREF "             &
                                               "-gnatw.o "                 &
                                            "NOOUT_PARAM_UNREF "           &
                                               "-gnatw.O "                 &
                                            "INEFFECTIVE_INLINE "          &
                                               "-gnatwp "                  &
                                            "NOINEFFECTIVE_INLINE "        &
                                               "-gnatwP "                  &
                                            "MISSING_PARENS "              &
                                               "-gnatwq "                  &
                                            "PARAMETER_ORDER "             &
                                               "-gnatw.p "                 &
                                            "NOPARAMETER_ORDER "           &
                                               "-gnatw.P "                 &
                                            "NOMISSING_PARENS "            &
                                               "-gnatwQ "                  &
                                            "REDUNDANT "                   &
                                               "-gnatwr "                  &
                                            "NOREDUNDANT "                 &
                                               "-gnatwR "                  &
                                            "OBJECT_RENAMES "              &
                                               "-gnatw.r "                 &
                                            "NOOBJECT_RENAMES "            &
                                               "-gnatw.R "                 &
                                            "SUPPRESS "                    &
                                               "-gnatws "                  &
                                            "OVERRIDING_SIZE "             &
                                               "-gnatw.s "                 &
                                            "NOOVERRIDING_SIZE "           &
                                               "-gnatw.S "                 &
                                            "DELETED_CODE "                &
                                               "-gnatwt "                  &
                                            "NODELETED_CODE "              &
                                               "-gnatwT "                  &
                                            "UNINITIALIZED "               &
                                               "-Wuninitialized "          &
                                            "UNUSED "                      &
                                               "-gnatwu "                  &
                                            "NOUNUSED "                    &
                                               "-gnatwU "                  &
                                            "UNORDERED_ENUMERATIONS "      &
                                               "-gnatw.u "                 &
                                            "NOUNORDERED_ENUMERATIONS "    &
                                               "-gnatw.U "                 &
                                            "VARIABLES_UNINITIALIZED "     &
                                               "-gnatwv "                  &
                                            "NOVARIABLES_UNINITIALIZED "   &
                                               "-gnatwV "                  &
                                            "REVERSE_BIT_ORDER "           &
                                               "-gnatw.v "                 &
                                            "NOREVERSE_BIT_ORDER "         &
                                               "-gnatw.V "                 &
                                            "LOWBOUND_ASSUMED "            &
                                               "-gnatww "                  &
                                            "NOLOWBOUND_ASSUMED "          &
                                               "-gnatwW "                  &
                                            "WARNINGS_OFF_PRAGMAS "        &
                                               "-gnatw.w "                 &
                                            "NO_WARNINGS_OFF_PRAGMAS "     &
                                               "-gnatw.W "                 &
                                            "IMPORT_EXPORT_PRAGMAS "       &
                                               "-gnatwx "                  &
                                            "NOIMPORT_EXPORT_PRAGMAS "     &
                                               "-gnatwX "                  &
                                            "LOCAL_RAISE_HANDLING "        &
                                               "-gnatw.x "                 &
                                            "NOLOCAL_RAISE_HANDLING "      &
                                               "-gnatw.X "                 &
                                            "ADA_2005_COMPATIBILITY "      &
                                               "-gnatwy "                  &
                                            "NOADA_2005_COMPATIBILITY "    &
                                               "-gnatwY "                  &
                                            "UNCHECKED_CONVERSIONS "       &
                                               "-gnatwz "                  &
                                            "NOUNCHECKED_CONVERSIONS "     &
                                               "-gnatwZ";
   --        /NOWARNINGS
   --
   --   Suppress the output of all warning messages from the GNAT front end.
   --   Note that it does not suppress warnings from the gcc back end.
   --
   --        /WARNINGS[=(keyword[,...])]
   --
   --   In addition to error messages, corresponding to illegalities as
   --   defined in the reference manual, the compiler detects two kinds of
   --   warning situations.  First, the compiler considers some constructs
   --   suspicious and generates a warning message to alert you to a possible
   --   error. Second, if the compiler detects a situation that is sure to
   --   raise an exception at runtime, it generates a warning message.
   --
   --   You may specify the following keywords to change this behavior:
   --
   --   DEFAULT (D)             The default behavior above.
   --
   --   ALL                     Activate all optional warnings.
   --                           Activates most optional warning messages,
   --                           see remaining list in this section for
   --                           details on optional warning messages that
   --                           can be individually controlled.
   --                           The warnings that are not turned on by
   --                           this option are BIASED_ROUNDING,
   --                           IMPLICIT_DEREFERENCE, HIDING and
   --                           ELABORATION. All other optional Ada
   --                           warnings are turned on.
   --
   --   EVERY                   Activate every optional warning.
   --                           Activates all optional warnings, including
   --                           those listed above as exceptions for ALL.
   --
   --   NOALL                   Suppress all optional errors.
   --                           Suppresses all optional warning messages
   --                           that can be activated by option ALL.
   --
   --   ALL_GCC                 Request additional messages from the GCC
   --                           backend.  Most of these are not relevant
   --                           to Ada.
   --
   --   CONDITIONALS            Activate warnings for conditional
   --                           Expressions used in tests that are known
   --                           to be True or False at compile time. The
   --                           default is that such warnings are not
   --                           generated.
   --
   --   NOCONDITIONALS          Suppress warnings for conditional
   --                           expressions used in tests that are known
   --                           to be True or False at compile time.
   --
   --   IMPLICIT_DEREFERENCE    Activate warnings on implicit dereferencing.
   --                           The use of a prefix of an access type in an
   --                           indexed component, slice, or selected component
   --                           without an explicit .all will generate
   --                           a warning. With this warning enabled, access
   --                           checks occur only at points where an explicit
   --                           .all appears in the source code (assuming no
   --                           warnings are generated as a result of this
   --                           option). The default is that such warnings are
   --                           not generated. Note that /WARNINGS=ALL does not
   --                           affect the setting of this warning option.
   --
   --   NOIMPLICIT_DEREFERENCE  Suppress warnings on implicit dereferencing.
   --                           in indexed components, slices, and selected
   --                           components.
   --
   --   ELABORATION             Activate warnings on missing pragma
   --                           Elaborate_All statements. The default is
   --                           that such warnings are not generated.
   --
   --   NOELABORATION           Suppress warnings on missing pragma
   --                           Elaborate_All statements.
   --
   --   ERRORS                  Warning messages are to be treated as errors.
   --                           The warning string still appears, but the
   --                           warning messages are counted as errors, and
   --                           prevent the generation of an object file.
   --
   --   HIDING                  Activate warnings on hiding declarations.
   --                           A declaration is considered hiding if it is
   --                           for a non-overloadable entity, and it declares
   --                           an entity with the same name as some other
   --                           entity that is directly or use-visible. The
   --                           default is that such warnings are not
   --                           generated.
   --
   --   NOHIDING                Suppress warnings on hiding declarations.
   --
   --   IMPLEMENTATION          Activate warnings for a with of an internal
   --                           GNAT implementation unit, defined as any unit
   --                           from the Ada, Interfaces, GNAT, DEC or
   --                           System hierarchies that is not documented in
   --                           either the Ada Reference Manual or the GNAT
   --                           Programmer's Reference Manual. Such units are
   --                           intended only for internal implementation
   --                           purposes and should not be with'ed by user
   --                           programs. The default is that such warnings
   --                           are generated.
   --
   --   NOIMPLEMENTATION        Disables warnings for a with of an internal
   --                           GNAT implementation unit.
   --
   --   INEFFECTIVE_INLINE      Activate warnings on ineffective pragma Inlines
   --                           Activates warnings for failure of front end
   --                           inlining (activated by /INLINE=FULL) to inline
   --                           a particular call. There are many reasons for
   --                           not being able to inline a call, including most
   --                           commonly that the call is too complex to
   --                           inline. This warning can also be turned on
   --                           using /INLINE=FULL.
   --
   --   NOINEFFECTIVE_INLINE    Suppress warnings on ineffective pragma Inlines
   --                           Suppresses warnings on ineffective pragma
   --                           Inlines. If the inlining mechanism cannot
   --                           inline a call, it will simply ignore the
   --                           request silently.
   --
   --   MISSING_COMPONENT_CLAUSES
   --                           Activate warnings for cases when there are
   --                           component clauses for a record type, but not
   --                           for every component of the record.
   --
   --   NOMISSING_COMPONENT_CLAUSES
   --                           Suppress warnings for cases when there are
   --                           missing component clauses for a record type.
   --
   --   MISSING_PARENS
   --                           Activate warnings for cases where parentheses
   --                           are not used and the result is potential
   --                           ambiguity from a reader's point of view.
   --                           For example (not a > b) when a and b are
   --                           modular means (not (a) > b) and very likely
   --                           the programmer intended (not (a > b)).
   --
   --   NOMISSING_PARENS
   --                           Suppress warnings for cases where parentheses
   --                           are not used and the result is potential
   --                           ambiguity from a reader's point of view.
   --
   --   MODIFIED_UNREF          Activates warnings for variables that are
   --                           assigned (using an initialization value or with
   --                           one or more assignment statements) but whose
   --                           value is never read. The warning is suppressed
   --                           for volatile variables and also for variables
   --                           that are renamings of other variables or for
   --                           which an address clause is given. This warning
   --                           can also be turned on using /WARNINGS/OPTIONAL.
   --
   --   NOMODIFIED_UNREF        Disables warnings for variables that are
   --                           assigned or initialized, but never read.
   --
   --   NORMAL                  Sets normal warning mode, in which enabled
   --                           warnings are issued and treated as warnings
   --                           rather than errors. This is the default mode.
   --                           It can be used to cancel the effect of an
   --                           explicit /WARNINGS=SUPPRESS or
   --                           /WARNINGS=ERRORS. It also cancels the effect
   --                           of the implicit /WARNINGS=ERRORS that is
   --                           activated by the use of /STYLE=GNAT.
   --
   --   OBSOLESCENT             Activates warnings for calls to subprograms
   --                           marked with pragma Obsolescent and for use of
   --                           features in Annex J of the Ada Reference
   --                           Manual. In the case of Annex J, not all
   --                           features are flagged. In particular use of the
   --                           renamed packages (like Text_IO), use of package
   --                           ASCII and use of the attribute 'Constrained are
   --                           not flagged, since these are very common and
   --                           would generate many annoying positive warnings.
   --                           The default is that such warnings are not
   --                           generated.
   --
   --   NOOBSOLESCENT           Disables warnings on use of obsolescent
   --                           features.
   --
   --   OBJECT_RENAME           Activate warnings for non limited objects
   --                           renaming parameterless functions.
   --
   --   NOOBJECT_RENAME         Suppress warnings for non limited objects
   --                           renaming parameterless functions.
   --
   --   OPTIONAL                Equivalent to ALL.
   --
   --   NOOPTIONAL              Equivalent to NOALL.
   --
   --   OVERLAYS                Activate warnings for possibly unintended
   --                           initialization effects of defining address
   --                           clauses that cause one variable to overlap
   --                           another. The default is that such warnings
   --                           are generated.
   --
   --   NOOVERLAYS              Suppress warnings on possibly unintended
   --                           initialization effects of defining address
   --                           clauses that cause one variable to overlap
   --                           another.
   --
   --   REDUNDANT               Activate warnings for redundant constructs.
   --                           In particular assignments of a variable to
   --                           itself, and a type conversion that converts
   --                           an object to its own type. The default
   --                           is that such warnings are not generated.
   --
   --   NOREDUNDANT             Suppress warnings for redundant constructs.
   --
   --   SUPPRESS                Completely suppress the output of all warning
   --                           messages.  Same as /NOWARNINGS.
   --
   --   UNCHECKED_CONVERSIONS   Activates warnings on unchecked conversions.
   --                           Causes warnings to be generated for
   --                           unchecked conversions when the two types are
   --                           known at compile time to have different sizes.
   --                           The default is that such warnings are
   --                           generated.
   --
   --   NOUNCHECKED_CONVERSIONS Suppress warnings for unchecked conversions.
   --
   --   UNINITIALIZED           Generate warnings for uninitialized variables.
   --                           This is a GCC option, not an Ada option.
   --                           You must also specify the /OPTIMIZE qualifier
   --                           with a value other than NONE (in other words,
   --                           this keyword works only if optimization is
   --                           turned on).
   --
   --   UNREFERENCED_FORMALS    Activate warnings on unreferenced formals.
   --                           Causes a warning to be generated if a formal
   --                           parameter is not referenced in the body of
   --                           the subprogram. This warning can also be turned
   --                           on using option ALL or UNUSED.
   --
   --   NOUNREFERENCED_FORMALS  Suppress warnings on unreferenced formals.
   --                           Suppresses warnings for unreferenced formal
   --                           parameters. Note that the combination UNUSED
   --                           followed by NOUNREFERENCED_FORMALS has the
   --                           effect of warning on unreferenced entities
   --                           other than subprogram formals.
   --
   --   UNUSED                  Activates warnings to be generated for entities
   --                           that are defined but not referenced, and for
   --                           units that are with'ed and not referenced. In
   --                           the case of packages, a warning is also
   --                           generated if no entities in the package are
   --                           referenced. This means that if the package
   --                           is referenced but the only references are in
   --                           use clauses or renames declarations, a warning
   --                           is still generated. A warning is also generated
   --                           for a generic package that is with'ed but never
   --                           instantiated.  In the case where a package or
   --                           subprogram body is compiled, and there is a
   --                           with on the corresponding spec that is only
   --                           referenced in the body, a warning is also
   --                           generated, noting that the with can be moved
   --                           to the body. The default is that such warnings
   --                           are not generated.
   --
   --   NOUNUSED                Suppress warnings for unused entities and
   --                           packages.
   --
   --   VARIABLES_UNINITIALIZED Activates warnings on unassigned variables.
   --                           Causes warnings to be generated when a variable
   --                           is accessed which may not be properly
   --                           uninitialized.
   --                           The default is that such warnings are
   --                           generated.
   --
   --   NOVARIABLES_UNINITIALIZED       Suppress warnings for uninitialized
   --                                   variables.

   S_GCC_WarnX   : aliased constant S := "/NOWARNINGS "                    &
                                            "-gnatws";
   --  NODOC (see /WARNINGS)

   S_GCC_No_Back : aliased constant S := "/NO_BACK_END_WARNINGS "          &
                                            "-w";
   --        /NO_BACK_END_WARNINGS
   --
   --   Inhibit all warning messages of the GCC back-end.

   S_GCC_Wide    : aliased constant S := "/WIDE_CHARACTER_ENCODING="       &
                                             "BRACKETS "                   &
                                                "-gnatWb "                 &
                                             "HEX "                        &
                                                "-gnatWh "                 &
                                             "UPPER "                      &
                                                "-gnatWu "                 &
                                             "SHIFT_JIS "                  &
                                                "-gnatWs "                 &
                                             "UTF8 "                       &
                                                "-gnatW8 "                 &
                                             "EUC "                        &
                                                "-gnatWe";
   --        /NOWIDE_CHARACTER_ENCODING (D)
   --        /WIDE_CHARACTER_ENCODING[=encode-type]
   --
   --   Specifies the mechanism used to encode wide characters.  'encode-type'
   --   is one of the following:
   --
   --   BRACKETS (D)    A wide character is encoded as ["xxxx"] where XXXX
   --                   are four hexadecimal digits representing the coding
   --                   ('Pos value) of the character in type
   --                   Wide_Character. The hexadecimal digits may use upper
   --                   or lower case letters.
   --
   --                   This notation can also be used for upper half
   --                   Character values using the format ["xx"] where XX is
   --                   two hexadecimal digits representing the coding ('Pos
   --                   value) of the character in type Character (or
   --                   Wide_Character). The hexadecimal digits may use upper
   --                   of lower case.
   --
   --   NONE            No wide characters are allowed.  Same
   --                   as /NOWIDE_CHARACTER_ENCODING.
   --
   --   HEX             In this encoding, a wide character is represented by
   --                   the following five character sequence: ESC a b c d
   --                   Where 'a', 'b', 'c', and 'd' are the four hexadecimal
   --                   characters (using uppercase letters) of the wide
   --                   character code. For example, ESC A345 is used to
   --                   represent the wide character with code 16#A345#. This
   --                   scheme is compatible with use of the full
   --                   Wide_Character set.
   --
   --   UPPER           The wide character with encoding 16#abcd# where the
   --                   upper bit is on (in other words, "a" is in the range
   --                   8-F) is represented as two bytes, 16#ab# and 16#cd#.
   --                   The second byte may never be a format control
   --                   character, but is not required to be in the upper
   --                   half. This method can be also used for shift-JIS or
   --                   EUC, where the internal coding matches the external
   --                   coding.
   --
   --   SHIFT_JIS       A wide character is represented by a two-character
   --                   sequence, 16#ab# and 16#cd#, with the restrictions
   --                   described for upper-half encoding as described above.
   --                   The internal character code is the corresponding JIS
   --                   character according to the standard algorithm for
   --                   Shift-JIS conversion. Only characters defined in the
   --                   JIS code set table can be used with this encoding
   --                   method.
   --
   --   UTF8            A wide character is represented using
   --                   UCS Transformation Format 8 (UTF-8) as defined in Annex
   --                   R of ISO 10646-1/Am.2.  Depending on the character
   --                   value, the representation is a one, two, or three byte
   --                   sequence:
   --
   --                   16#0000#-16#007f#: 2#0xxxxxxx#
   --                   16#0080#-16#07ff#: 2#110xxxxx# 2#10xxxxxx#
   --                   16#0800#-16#ffff#: 2#1110xxxx# 2#10xxxxxx# 2#10xxxxxx#
   --
   --                   where the xxx bits correspond to the left-padded bits
   --                   of the 16-bit character value. Note that all lower
   --                   half ASCII characters are represented as ASCII bytes
   --                   and all upper half characters and other wide characters
   --                   are represented as sequences of upper-half (The full
   --                   UTF-8 scheme allows for encoding 31-bit characters as
   --                   6-byte sequences, but in this implementation, all UTF-8
   --                   sequences of four or more bytes length will be treated
   --                   as illegal).
   --
   --   EUC             A wide character is represented by a two-character
   --                   sequence 16#ab# and 16#cd#, with both characters being
   --                   in the upper half. The internal character code is the
   --                   corresponding JIS character according to the EUC
   --                   encoding algorithm. Only characters defined in the JIS
   --                   code set table can be used with this encoding method.

   S_GCC_WideX   : aliased constant S := "/NOWIDE_CHARACTER_ENCODING "     &
                                             "-gnatWn";
   --  NODOC (see /WIDE_CHARACTER_ENCODING)

   S_GCC_Xdebug  : aliased constant S := "/XDEBUG "                        &
                                            "-gnatD";
   --        /NOXDEBUG (D)
   --        /XDEBUG
   --
   --   Output expanded source files for source level debugging.
   --   The expanded source (see /EXPAND_SOURCE) is written to files
   --   with names formed by appending "_DG" to the input file name,
   --   The debugging information generated by the /DEBUG qualifier will then
   --   refer to the generated file. This allows source level debugging using
   --   the generated code which is sometimes useful for complex code, for
   --   example to find out exactly which part of a complex construction
   --   raised an exception. The maximum line length for the output is 72.

   S_GCC_Lxdebug : aliased constant S := "/LXDEBUG=#"                      &
                                            "-gnatD=#";
   --        /LXDEBUG=nnn
   --
   --   Output expanded source files for source level debugging.
   --   The expanded source (see /EXPAND_SOURCE) is written to files
   --   with names formed by appending "_DG" to the input file name,
   --   The debugging information generated by the /DEBUG qualifier will then
   --   refer to the generated file. This allows source level debugging using
   --   the generated code which is sometimes useful for complex code, for
   --   example to find out exactly which part of a complex construction
   --   raised an exception. The parameter is the maximum line length for
   --   the output.

   S_GCC_Xref    : aliased constant S := "/XREF="                          &
                                            "GENERATE "                    &
                                               "!-gnatx "                  &
                                            "SUPPRESS "                    &
                                               "-gnatx";
   --        /XREF[=keyword]
   --
   --   Normally the compiler generates full cross-referencing information in
   --   the .ALI file. This information is used by a number of tools,
   --   including GNAT FIND and GNAT XREF.
   --
   --        GENERATE (D)            Generate cross-referencing information.
   --
   --        SUPPRESS                Suppress cross-referencing information.
   --                                This saves some space and may slightly
   --                                speed up compilation, but means that some
   --                                tools cannot be used.

   GCC_Switches : aliased constant Switches :=
                    (S_GCC_Ada_83  'Access,
                     S_GCC_Ada_95  'Access,
                     S_GCC_Ada_05  'Access,
                     S_GCC_Ada_2005'Access,
                     S_GCC_Ada_12  'Access,
                     S_GCC_Ada_2012'Access,
                     S_GCC_Add     'Access,
                     S_GCC_Asm     'Access,
                     S_GCC_AValid  'Access,
<<<<<<< HEAD
=======
                     S_GCC_CategW  'Access,
>>>>>>> 3082eeb7
                     S_GCC_Checks  'Access,
                     S_GCC_ChecksX 'Access,
                     S_GCC_Compres 'Access,
                     S_GCC_Config  'Access,
                     S_GCC_Current 'Access,
                     S_GCC_Debug   'Access,
                     S_GCC_DebugX  'Access,
                     S_GCC_Data    'Access,
                     S_GCC_Dist    'Access,
                     S_GCC_DistX   'Access,
                     S_GCC_Error   'Access,
                     S_GCC_ErrorX  'Access,
                     S_GCC_Expand  'Access,
                     S_GCC_Lexpand 'Access,
<<<<<<< HEAD
=======
                     S_GCC_Except  'Access,
>>>>>>> 3082eeb7
                     S_GCC_Extend  'Access,
                     S_GCC_Ext     'Access,
                     S_GCC_File    'Access,
                     S_GCC_Follow  'Access,
                     S_GCC_Force   'Access,
                     S_GCC_Full    'Access,
                     S_GCC_Generate'Access,
                     S_GCC_GNAT    'Access,
                     S_GCC_Help    'Access,
                     S_GCC_Ident   'Access,
                     S_GCC_IdentX  'Access,
                     S_GCC_Ignore  'Access,
                     S_GCC_Immed   'Access,
                     S_GCC_Inline  'Access,
                     S_GCC_InlineX 'Access,
                     S_GCC_Intsrc  'Access,
                     S_GCC_Just    'Access,
                     S_GCC_JustX   'Access,
                     S_GCC_Length  'Access,
                     S_GCC_List    'Access,
                     S_GCC_Output  'Access,
                     S_GCC_Machine 'Access,
                     S_GCC_Mapping 'Access,
                     S_GCC_Multi   'Access,
                     S_GCC_Mess    'Access,
                     S_GCC_Nesting 'Access,
                     S_GCC_Noadc   'Access,
                     S_GCC_Noload  'Access,
                     S_GCC_Nostinc 'Access,
                     S_GCC_Nostlib 'Access,
                     S_GCC_NoWarnP 'Access,
                     S_GCC_Opt     'Access,
                     S_GCC_OptX    'Access,
                     S_GCC_Pointer 'Access,
                     S_GCC_Polling 'Access,
                     S_GCC_Project 'Access,
                     S_GCC_Psta    'Access,
                     S_GCC_Report  'Access,
                     S_GCC_ReportX 'Access,
                     S_GCC_Repinfo 'Access,
                     S_GCC_RepinfX 'Access,
                     S_GCC_RTS     'Access,
                     S_GCC_SCO     'Access,
                     S_GCC_Search  'Access,
                     S_GCC_Src_Info'Access,
                     S_GCC_Style   'Access,
                     S_GCC_StyleX  'Access,
                     S_GCC_Subdirs 'Access,
                     S_GCC_Symbol  'Access,
                     S_GCC_Syntax  'Access,
                     S_GCC_Table   'Access,
                     S_GCC_Trace   'Access,
                     S_GCC_Tree    'Access,
                     S_GCC_Trys    'Access,
                     S_GCC_USL     'Access,
                     S_GCC_Units   'Access,
                     S_GCC_Unique  'Access,
                     S_GCC_Upcase  'Access,
                     S_GCC_Valid   'Access,
                     S_GCC_Verbose 'Access,
                     S_GCC_Verb_Asm'Access,
                     S_GCC_Warn    'Access,
                     S_GCC_WarnX   'Access,
                     S_GCC_Wide    'Access,
                     S_GCC_WideX   'Access,
                     S_GCC_No_Back 'Access,
                     S_GCC_Xdebug  'Access,
                     S_GCC_Lxdebug 'Access,
                     S_GCC_Xref    'Access);

   ----------------------------
   -- Switches for GNAT ELIM --
   ----------------------------

   S_Elim_Add    : aliased constant S := "/ADD_PROJECT_SEARCH_DIR=*"       &
                                           "-aP*";
   --        /ADD_PROJECT_SEARCH_PATH=(directory[,...])
   --
   --   Add directories to the project search path.

   S_Elim_All    : aliased constant S := "/ALL "                           &
                                            "-a";
   --        /NOALL (D)
   --        /ALL
   --
   --   Also look for subprograms from the GNAT run time that can be
   --   eliminated. Note that when 'gnat.adc' is produced using this switch,
   --   the entire program must be recompiled with qualifier /ALL_FILES of
   --   GNAT MAKE.

   S_Elim_Bind   : aliased constant S := "/BIND_FILE=<"                    &
                                            "-b>";
   --        /BIND_FILE=file_name
   --
   --   Specifies file_name as the bind file to process. If this qualifier is
   --   not used, the name of the bind file is computed from the full expanded
   --   Ada name of a main subprogram.

   S_Elim_Comp   : aliased constant S := "/COMPILER=@"                     &
                                            "--GCC=@";
   --        /COMPILER=path_name
   --
   --   Instructs GNAT ELIM to use a specific gcc compiler instead of one
   --   available on the path.

   S_Elim_Config : aliased constant S := "/CONFIGURATION_PRAGMAS=<"        &
                                            "-C>";
   --        /CONFIGURATION_PRAGMAS=path_name
   --
   --   Specifies a file that contains configuration pragmas.
   --   The file must be specified with absolute path.

   S_Elim_Current : aliased constant S := "/CURRENT_DIRECTORY "            &
                                           "!-I-";
   --        /CURRENT_DIRECTORY (D)
   --        /NOCURRENT_DIRECTORY
   --
   --        Look for source files in the default directory.

   S_Elim_Ext     : aliased constant S := "/EXTERNAL_REFERENCE=" & '"'     &
                                             "-X" & '"';
   --       /EXTERNAL_REFERENCE="name=val"
   --
   --   Specifies an external reference to the project manager. Useful only if
   --   /PROJECT_FILE is used.
   --
   --   Example:
   --      /EXTERNAL_REFERENCE="DEBUG=TRUE"

   S_Elim_Follow  : aliased constant S := "/FOLLOW_LINKS_FOR_FILES "       &
                                            "-eL";
   --        /NOFOLLOW_LINKS_FOR_FILES (D)
   --        /FOLLOW_LINKS_FOR_FILES
   --
   --    Follow links when parsing project files

   S_Elim_GNATMAKE : aliased constant S := "/GNATMAKE=@"                   &
                                            "--GNATMAKE=@";
   --        /GNATMAKE=path_name
   --
   --   Instructs GNAT MAKE to use a specific gnatmake instead of one available
   --   on the path.

   S_Elim_Mess    : aliased constant S := "/MESSAGES_PROJECT_FILE="        &
                                             "DEFAULT "                    &
                                                "-vP0 "                    &
                                             "MEDIUM "                     &
                                                "-vP1 "                    &
                                             "HIGH "                       &
                                                "-vP2";
   --        /MESSAGES_PROJECT_FILE[=messages-option]
   --
   --   Specifies the "verbosity" of the parsing of project files.
   --   messages-option may be one of the following:
   --
   --      DEFAULT (D)  No messages are output if there is no error or warning.
   --
   --      MEDIUM       A small number of messages are output.
   --
   --      HIGH         A great number of messages are output, most of them not
   --                   being useful for the user.

   S_Elim_Nodisp : aliased constant S := "/NO_DISPATCH "                   &
                                          "--no-elim-dispatch";
   --        /NONO_DISPATCH (D)
   --        /NO_DISPATCH
   --
   --   Do not generate pragmas for dispatching operations.

   S_Elim_Ignore : aliased constant S := "/IGNORE=@"                       &
                                         "--ignore=@";
   --      /IGNORE=filename
   --
   --   Do not generate pragmas for subprograms declared in the sources
   --  listed in a specified file

   S_Elim_Project : aliased constant S := "/PROJECT_FILE=<"                &
                                             "-P>";
   --        /PROJECT_FILE=filename
   --
   --   Specifies the main project file to be used. The project files rooted
   --   at the main project file will be parsed before the invocation of the
   --   gnatelim. The source directories to be searched will be communicated
   --   to gnatelim through logical name ADA_PRJ_INCLUDE_FILE.

   S_Elim_Quiet   : aliased constant S := "/QUIET "                        &
                                            "-q";
   --        /NOQUIET (D)
   --        /QUIET
   --
   --   Quiet mode: by default GNAT ELIM outputs to the standard error stream
   --   the number of program units left to be processed. This option turns
   --   this trace off.

   S_Elim_Files   : aliased constant S := "/FILES=@"                       &
                                         "-files=@";

   --      /FILES=filename
   --
   --   Take as arguments the files that are listed in the specified
   --   text file.

   S_Elim_Log     : aliased constant S := "/LOG "                          &
                                          "-l";
   --        /NOLOG (D)
   --        /LOG
   --
   --   Duplicate all the output sent to Stderr into a default log file.

   S_Elim_Logfile : aliased constant S := "/LOGFILE=@"                     &
                                          "-l@";

   --      /LOGFILE=logfilename
   --
   --   Duplicate all the output sent to Stderr into a specified log file.

   S_Elim_Main    : aliased constant S := "/MAIN=@"                        &
                                          "-main=@";

   --      /MAIN=filename
   --
   --   Specify the main subprogram of the partition to analyse.

   S_Elim_Out     : aliased constant S := "/OUTPUT=@"                     &
                                             "-o@";
   --        /OUTPUT=filename
   --
   --   Specify the name of the output file.

   S_Elim_Time    : aliased constant S := "/TIME "                        &
                                            "-t";
   --        /NOTIME (D)
   --        /TIME
   --
   --   Print out execution time

   S_Elim_Search : aliased constant S := "/SEARCH=*"                       &
                                            "-I*";
   --        /SEARCH=(directory, ...)
   --
   --   When looking for source files also look in the specified directories.

   S_Elim_Subdirs : aliased constant S := "/SUBDIRS=<"                     &
                                             "--subdirs=>";
   --        /SUBDIRS=dir
   --
   --   The actual directories (object, exec, library, ...) are subdirectories
   --   of the directory specified in the project file. If the subdirectory
   --   does not exist, it is created automatically.

   S_Elim_Verb   : aliased constant S := "/VERBOSE "                       &
                                            "-v";
   --        /NOVERBOSE (D)
   --        /VERBOSE
   --
   --   Verbose mode: GNAT ELIM version information is output as Ada comments
   --   to the standard output stream. Also, in addition to the number of
   --   program units left, GNAT ELIM will output the name of the current unit
   --   being processed.

   S_Elim_Warn   : aliased constant S := "/WARNINGS="                      &
                                           "NORMAL "                       &
                                               "-wn "                      &
                                           "QUIET "                        &
                                                "-ws";

   --      /WARNINGS[=(keyword[,...])]
   --
   --   The following keywords are supported:
   --
   --        NORMAL (D)    Print warning all the messages.
   --        QUIET         Some warning messages are suppressed

   Elim_Switches : aliased constant Switches :=
                     (S_Elim_Add     'Access,
                      S_Elim_All     'Access,
                      S_Elim_Bind    'Access,
                      S_Elim_Comp    'Access,
                      S_Elim_Config  'Access,
                      S_Elim_Current 'Access,
                      S_Elim_Ext     'Access,
                      S_Elim_Files   'Access,
                      S_Elim_Follow  'Access,
                      S_Elim_GNATMAKE'Access,
                      S_Elim_Log     'Access,
                      S_Elim_Logfile 'Access,
                      S_Elim_Main    'Access,
                      S_Elim_Mess    'Access,
                      S_Elim_Nodisp  'Access,
                      S_Elim_Out     'Access,
                      S_Elim_Project 'Access,
                      S_Elim_Quiet   'Access,
                      S_Elim_Search  'Access,
                      S_Elim_Subdirs 'Access,
                      S_Elim_Time    'Access,
                      S_Elim_Verb    'Access,
                      S_Elim_Warn    'Access);

   ----------------------------
   -- Switches for GNAT FIND --
   ----------------------------

   S_Find_Add     : aliased constant S := "/ADD_PROJECT_SEARCH_DIR=*"      &
                                            "-aP*";
   --        /ADD_PROJECT_SEARCH_PATH=(directory[,...])
   --
   --   Add directories to the project search path.

   S_Find_All     : aliased constant S := "/ALL_FILES "                    &
                                            "-a";
   --        /NOALL_FILES (D)
   --        /ALL_FILES
   --
   --   If this switch is present, FIND and XREF will parse the read-only
   --   files found in the library search path. Otherwise, these files will
   --   be ignored. This option can be used to protect Gnat sources or your
   --   own libraries from being parsed, thus making FIND and XREF much
   --   faster, and their output much smaller.

   S_Find_Deriv   : aliased constant S := "/DERIVED_TYPE_INFORMATION "     &
                                            "-d";
   --        /NODERIVED_TYPE_INFORMATION (D)
   --        /DERIVED_TYPE_INFORMATION
   --
   --   Output the parent type reference for each matching derived types.

   S_Find_Expr    : aliased constant S := "/EXPRESSIONS "                  &
                                            "-e";
   --        /NOEXPRESSIONS (D)
   --        /EXPRESSIONS
   --
   --   By default, FIND accepts the simple regular expression set for pattern.
   --   If this switch is set, then the pattern will be considered as a full
   --   Unix-style regular expression.

   S_Find_Ext     : aliased constant S := "/EXTERNAL_REFERENCE=" & '"'     &
                                            "-X" & '"';
   --        /EXTERNAL_REFERENCE="name=val"
   --
   --   Specifies an external reference to the project manager. Useful only if
   --   /PROJECT_FILE is used.
   --
   --   Example:
   --      /EXTERNAL_REFERENCE="DEBUG=TRUE"

   S_Find_Follow  : aliased constant S := "/FOLLOW_LINKS_FOR_FILES "       &
                                            "-eL";
   --        /NOFOLLOW_LINKS_FOR_FILES (D)
   --        /FOLLOW_LINKS_FOR_FILES
   --
   --    Follow links when parsing project files

   S_Find_Full    : aliased constant S := "/FULL_PATHNAME "                &
                                            "-f";
   --        /NOFULL_PATHNAME (D)
   --        /FULL_PATHNAME
   --
   --   If this switch is set, the output file names will be preceded by their
   --   directory (if the file was found in the search path). If this switch
   --   is not set, the directory will not be printed.

   S_Find_Ignore  : aliased constant S := "/IGNORE_LOCALS "                &
                                            "-g";
   --        /NOIGNORE_LOCALS (D)
   --        /IGNORE_LOCALS
   --
   --   If this switch is set, information is output only for library-level
   --   entities, ignoring local entities. The use of this switch may
   --   accelerate FIND and XREF.

   S_Find_Mess    : aliased constant S := "/MESSAGES_PROJECT_FILE="        &
                                            "DEFAULT "                     &
                                               "-vP0 "                     &
                                            "MEDIUM "                      &
                                               "-vP1 "                     &
                                            "HIGH "                        &
                                               "-vP2";
   --        /MESSAGES_PROJECT_FILE[=messages-option]
   --
   --   Specifies the "verbosity" of the parsing of project files.
   --   messages-option may be one of the following:
   --
   --      DEFAULT (D)  No messages are output if there is no error or warning.
   --
   --      MEDIUM       A small number of messages are output.
   --
   --      HIGH         A great number of messages are output, most of them not
   --                   being useful for the user.

   S_Find_Nostinc : aliased constant S := "/NOSTD_INCLUDES "               &
                                            "-nostdinc";
   --        /NOSTD_INCLUDES
   --
   --   Do not look for sources in the system default directory.

   S_Find_Nostlib : aliased constant S := "/NOSTD_LIBRARIES "              &
                                            "-nostdlib";
   --        /NOSTD_LIBRARIES
   --
   --   Do not look for library files in the system default directory.

   S_Find_Object  : aliased constant S := "/OBJECT_SEARCH=*"               &
                                            "-aO*";
   --        /OBJECT_SEARCH=(directory,...)
   --
   --   When searching for library and object files, look in the specified
   --   directories. The order in which library files are searched is the same
   --   as for MAKE.

   S_Find_Print   : aliased constant S := "/PRINT_LINES "                  &
                                            "-s";
   --        /NOPRINT_LINES (D)
   --        /PRINT_LINES
   --
   --   Output the content of the Ada source file lines were the entity was
   --   found.

   S_Find_Project : aliased constant S := "/PROJECT=@"                     &
                                            "-p@";
   --        /PROJECT=file
   --
   --   Specify a project file to use. By default, FIND and XREF will try to
   --   locate a project file in the current directory.
   --
   --   If a project file is either specified or found by the tools, then the
   --   content of the source directory and object directory lines are added
   --   as if they had been specified respectively by /SOURCE_SEARCH and
   --   /OBJECT_SEARCH.
   --
   --   This qualifier is not compatible with /PROJECT_FILE

   S_Find_Prj     : aliased constant S := "/PROJECT_FILE=<"                &
                                            "-P>";
   --        /PROJECT_FILE=filename
   --
   --   Specifies the main project file to be used. The project files rooted
   --   at the main project file will be parsed before looking for sources.
   --   The source and object directories to be searched will be communicated
   --   to gnatfind through logical names ADA_PRJ_INCLUDE_FILE and
   --   ADA_PRJ_OBJECTS_FILE.

   S_Find_Ref     : aliased constant S := "/REFERENCES "                   &
                                            "-r";
   --        /NOREFERENCES (D)
   --        /REFERENCES
   --
   --   By default, FIND will output only the information about the
   --   declaration, body or type completion of the entities. If this switch
   --   is set, the FIND will locate every reference to the entities in the
   --   files specified on the command line (or in every file in the search
   --   path if no file is given on the command line).

   S_Find_Search  : aliased constant S := "/SEARCH=*"                      &
                                            "-I*";
   --        /SEARCH=(directory,...)
   --
   --   Equivalent to:
   --   /OBJECT_SEARCH=(directory,...) /SOURCE_SEARCH=(directory,...)

   S_Find_Source  : aliased constant S := "/SOURCE_SEARCH=*"               &
                                            "-aI*";
   --        /SOURCE_SEARCH=(directory,...)
   --
   --   When looking for source files also look in the specified directories.
   --   The order in which source file search is undertaken is the same as for
   --   MAKE.

   S_Find_Subdirs : aliased constant S := "/SUBDIRS=<"                     &
                                             "--subdirs=>";
   --        /SUBDIRS=dir
   --
   --   The actual directories (object, exec, library, ...) are subdirectories
   --   of the directory specified in the project file. If the subdirectory
   --   does not exist, it is created automatically.

   S_Find_Types   : aliased constant S := "/TYPE_HIERARCHY "               &
                                            "-t";
   --        /NOTYPE_HIERARCHY (D)
   --        /TYPE_HIERARCHY
   --
   --   Output the type hierarchy for the specified type. It acts like the
   --   /DERIVED_TYPE_INFORMATION qualifier, but recursively from parent type
   --   to parent type. When this qualifier is specified it is not possible to
   --   specify more than one file.

   Find_Switches : aliased constant Switches :=
                     (S_Find_Add     'Access,
                      S_Find_All     'Access,
                      S_Find_Deriv   'Access,
                      S_Find_Expr    'Access,
                      S_Find_Ext     'Access,
                      S_Find_Follow  'Access,
                      S_Find_Full    'Access,
                      S_Find_Ignore  'Access,
                      S_Find_Mess    'Access,
                      S_Find_Nostinc 'Access,
                      S_Find_Nostlib 'Access,
                      S_Find_Object  'Access,
                      S_Find_Print   'Access,
                      S_Find_Project 'Access,
                      S_Find_Prj     'Access,
                      S_Find_Ref     'Access,
                      S_Find_Search  'Access,
                      S_Find_Source  'Access,
                      S_Find_Subdirs 'Access,
                      S_Find_Types   'Access);

   ------------------------------
   -- Switches for GNAT KRUNCH --
   ------------------------------

   S_Krunch_Count  : aliased constant S := "/COUNT=#"                      &
                                            "`#";
   --        /COUNT=39 (D)
   --        /COUNT=nnn
   --
   --   Limit file names to nnn characters (where nnn is a decimal
   --   integer). The maximum file name length is 39, but if you want to
   --   generate a set of files that would be usable if ported to a system
   --   with some different maximum file length, then a different value can
   --   be specified.

   Krunch_Switches : aliased constant Switches  :=
                       (1 .. 1 => S_Krunch_Count  'Access);

   ----------------------------
   -- Switches for GNAT LINK --
   ----------------------------

   S_Link_Add     : aliased constant S := "/ADD_PROJECT_SEARCH_DIR=*"      &
                                            "-aP*";
   --        /ADD_PROJECT_SEARCH_PATH=(directory[,...])
   --
   --   Add directories to the project search path.

   S_Link_Bind    : aliased constant S := "/BIND_FILE="                    &
                                            "ADA "                         &
                                               "-A "                       &
                                            "C "                           &
                                               "-C";
   --        /BIND_FILE=[bind-file-option]
   --
   --   Specifies the language of the binder generated file.
   --
   --        ADA (D)         Binder file is Ada.
   --
   --        C               Binder file is 'C'.

   S_Link_Debug   : aliased constant S := "/DEBUG="                        &
                                            "ALL "                         &
                                               "-g3 "                      &
                                            "NONE "                        &
                                               "-g0 "                      &
                                            "TRACEBACK "                   &
                                               "-g1 "                      &
                                            "NOTRACEBACK "                 &
                                               "-g0";
   --        /NODEBUG (D)
   --        /DEBUG[=debug-option]
   --
   --   Specifies the amount of debugging information included. 'debug-option'
   --   is one of the following:
   --
   --        ALL (D)      Include full debugging information.
   --
   --        NONE         Provide no debugging information.  Same as /NODEBUG.
   --
   --        TRACEBACK    Provide sufficient debug information for a traceback.
   --
   --        NOTRACEBACK  Same as NONE.

   S_Link_Nodebug : aliased constant S := "/NODEBUG "                      &
                                            "-g0";
   --  NODOC (see /DEBUG)

   S_Link_Execut  : aliased constant S := "/EXECUTABLE=@"                  &
                                            "-o@";
   --        /EXECUTABLE=exec-name
   --
   --   'exec-name' specifies an alternative name for the generated executable
   --   program. If this qualifier switch is omitted, the executable is called
   --   the name of the main unit. So "$ GNAT LINK TRY.ALI" creates an
   --   executable called TRY.EXE.

   S_Link_Ext     : aliased constant S := "/EXTERNAL_REFERENCE=" & '"'     &
                                            "-X" & '"';
   --        /EXTERNAL_REFERENCE="name=val"
   --
   --   Specifies an external reference to the project manager. Useful only if
   --   /PROJECT_FILE is used.
   --
   --   Example:
   --      /EXTERNAL_REFERENCE="DEBUG=TRUE"

   S_Link_Follow  : aliased constant S := "/FOLLOW_LINKS_FOR_FILES "       &
                                            "-eL";
   --        /NOFOLLOW_LINKS_FOR_FILES (D)
   --        /FOLLOW_LINKS_FOR_FILES
   --
   --    Follow links when parsing project files

   S_Link_Forlink : aliased constant S := "/FOR_LINKER=" & '"'             &
                                            "--for-linker=" & '"';
   --        /FOR_LINKER=<string>
   --
   --   Transmit the option <string> to the underlying linker.

   S_Link_Force   : aliased constant S := "/FORCE_OBJECT_FILE_LIST "       &
                                            "-f";
   --        /NOFORCE_OBJECT_FILE_LIST (D)
   --        /FORCE_OBJECT_FILE_LIST
   --
   --   Forces the generation of a file that contains commands for the linker.
   --   This is useful in some cases to deal with special situations where the
   --   command line length is exceeded.

   S_Link_Ident   : aliased constant S := "/IDENTIFICATION=" & '"'         &
                                            "--for-linker=IDENT="          &
                                            '"';
   --        /IDENTIFICATION="<string>"
   --
   --   "<string>" specifies the string to be stored in the image file ident-
   --   ification field in the image header. It overrides any pragma Ident
   --   specified string.

   S_Link_Libdir  : aliased constant S := "/LIBDIR=*"                      &
                                            "-L*";
   --        /LIBDIR=(directory, ...)
   --
   --   Look for libraries in the specified directories.

   S_Link_Library : aliased constant S := "/LIBRARY=|"                     &
                                            "-l|";
   --        /LIBRARY=xyz
   --
   --   Link with library named "xyz".

   S_Link_Mess    : aliased constant S := "/MESSAGES_PROJECT_FILE="        &
                                            "DEFAULT "                     &
                                               "-vP0 "                     &
                                            "MEDIUM "                      &
                                               "-vP1 "                     &
                                            "HIGH "                        &
                                               "-vP2";
   --        /MESSAGES_PROJECT_FILE[=messages-option]
   --
   --   Specifies the "verbosity" of the parsing of project files.
   --   messages-option may be one of the following:
   --
   --      DEFAULT (D)  No messages are output if there is no error or warning.
   --
   --      MEDIUM       A small number of messages are output.
   --
   --      HIGH         A great number of messages are output, most of them not
   --                   being useful for the user.

   S_Link_Nocomp  : aliased constant S := "/NOCOMPILE "                    &
                                            "-n";
   --        /NOCOMPILE
   --
   --   Do not compile the file generated by the binder.
   --   This may be used when a link is rerun with different options,
   --   but there is no need to recompile the binder generated file.

   S_Link_Noinhib : aliased constant S := "/NOINHIBIT-EXEC "               &
                                            "--for-linker=--noinhibit-exec";
   --        /NOINHIBIT-EXEC
   --
   --   Delete executable if there are errors or warnings.

   S_Link_Nofiles : aliased constant S := "/NOSTART_FILES "                &
                                            "-nostartfiles";
   --        /NOSTART_FILES
   --
   --   Link in default image initialization and startup functions.

   S_Link_Project : aliased constant S := "/PROJECT_FILE=<"                &
                                            "-P>";
   --        /PROJECT_FILE=filename
   --
   --   Specifies the main project file to be used. The project files rooted
   --   at the main project file will be parsed before the invocation of the
   --   linker.
   --   The source and object directories to be searched will be communicated
   --   to the linker through logical names ADA_PRJ_INCLUDE_FILE and
   --   ADA_PRJ_OBJECTS_FILE.

   S_Link_Return  : aliased constant S := "/RETURN_CODES="                 &
                                            "POSIX "                       &
                                               "!-mvms-return-codes "      &
                                            "VMS "                         &
                                               "-mvms-return-codes";
   --        /RETURN_CODES=POSIX (D)
   --        /RETURN_CODES=VMS
   --
   --   Specifies the style of codes returned by
   --   Ada.Command_Line.Set_Exit_Status. Must be used in conjunction with
   --   and match the Bind qualifier with the same name.
   --
   --        POSIX (D)   Return Posix compatible exit codes.
   --
   --        VMS         Return VMS compatible exit codes. The value returned
   --                    is identically equal to the Set_Exit_Status parameter.

   S_Link_Static  : aliased constant S := "/STATIC "                       &
                                            "--for-linker=-static";
   --        /NOSTATIC (D)
   --        /STATIC
   --
   --   Indicate to the linker that the link is static.

   S_Link_Subdirs : aliased constant S := "/SUBDIRS=<"                     &
                                             "--subdirs=>";
   --        /SUBDIRS=dir
   --
   --   The actual directories (object, exec, library, ...) are subdirectories
   --   of the directory specified in the project file. If the subdirectory
   --   does not exist, it is created automatically.

   S_Link_Verb    : aliased constant S := "/VERBOSE "                      &
                                            "-v";
   --        /NOVERBOSE (D)
   --        /VERBOSE
   --
   --   Causes additional information to be output, including a full list of
   --   the included object files. This switch option is most useful when you
   --   want to see what set of object files are being used in the link step.

   S_Link_ZZZZZ   : aliased constant S := "/<other> "                      &
                                            "--for-linker=";
   --        /<other>
   --
   --   Any other switch that will be transmitted to the underlying linker.

   Link_Switches : aliased constant Switches :=
                     (S_Link_Add     'Access,
                      S_Link_Bind    'Access,
                      S_Link_Debug   'Access,
                      S_Link_Nodebug 'Access,
                      S_Link_Execut  'Access,
                      S_Link_Ext     'Access,
                      S_Link_Follow  'Access,
                      S_Link_Forlink 'Access,
                      S_Link_Force   'Access,
                      S_Link_Ident   'Access,
                      S_Link_Libdir  'Access,
                      S_Link_Library 'Access,
                      S_Link_Mess    'Access,
                      S_Link_Nocomp  'Access,
                      S_Link_Nofiles 'Access,
                      S_Link_Noinhib 'Access,
                      S_Link_Project 'Access,
                      S_Link_Return  'Access,
                      S_Link_Static  'Access,
                      S_Link_Subdirs 'Access,
                      S_Link_Verb    'Access,
                      S_Link_ZZZZZ   'Access);

   ----------------------------
   -- Switches for GNAT LIST --
   ----------------------------

   S_List_Add     : aliased constant S := "/ADD_PROJECT_SEARCH_DIR=*"      &
                                            "-aP*";
   --        /ADD_PROJECT_SEARCH_PATH=(directory[,...])
   --
   --   Add directories to the project search path.

   S_List_All     : aliased constant S := "/ALL_UNITS "                    &
                                            "-a";
   --        /NOALL_UNITS (D)
   --        /ALL_UNITS
   --
   --   Consider all units, including those of the predefined Ada library.
   --   Especially useful with /DEPENDENCIES.

   S_List_Allproj : aliased constant S := "/ALL_PROJECTS "                 &
                                            "-U";
   --        /NOALL_PROJECTS (D)
   --        /ALL_PROJECTS
   --
   --   When used with a project file and no file specified, indicate
   --   that gnatls should be called for all sources of all projects in
   --   the project tree.

   S_List_Current : aliased constant S := "/CURRENT_DIRECTORY "            &
                                            "!-I-";
   --        /CURRENT_DIRECTORY (D)
   --        /NOCURRENT_DIRECTORY
   --
   --   Look for source, library or object files in the default directory.

   S_List_Depend  : aliased constant S := "/DEPENDENCIES "                 &
                                            "-d";
   --        /NODEPENDENCIES (D)
   --        /DEPENDENCIES

   S_List_Ext     : aliased constant S := "/EXTERNAL_REFERENCE=" & '"'     &
                                            "-X" & '"';
   --        /EXTERNAL_REFERENCE="name=val"
   --
   --   Specifies an external reference to the project manager. Useful only if
   --   /PROJECT_FILE is used.
   --
   --   Example:
   --      /EXTERNAL_REFERENCE="DEBUG=TRUE"

   S_List_Files   : aliased constant S := "/FILES=@"                       &
                                            "-files=@";
   --        /FILES=filename
   --
   --   Take as arguments the files that are listed in the specified
   --   text file.

   S_List_Follow  : aliased constant S := "/FOLLOW_LINKS_FOR_FILES "       &
                                            "-eL";
   --        /NOFOLLOW_LINKS_FOR_FILES (D)
   --        /FOLLOW_LINKS_FOR_FILES
   --
   --    Follow links when parsing project files

   S_List_Mess    : aliased constant S := "/MESSAGES_PROJECT_FILE="        &
                                            "DEFAULT "                     &
                                               "-vP0 "                     &
                                            "MEDIUM "                      &
                                               "-vP1 "                     &
                                            "HIGH "                        &
                                               "-vP2";
   --        /MESSAGES_PROJECT_FILE[=messages-option]
   --
   --   Specifies the "verbosity" of the parsing of project files.
   --   messages-option may be one of the following:
   --
   --      DEFAULT (D)  No messages are output if there is no error or warning.
   --
   --      MEDIUM       A small number of messages are output.
   --
   --      HIGH         A great number of messages are output, most of them not
   --                   being useful for the user.

   S_List_Nostinc : aliased constant S := "/NOSTD_INCLUDES "               &
                                            "-nostdinc";
   --        /NOSTD_INCLUDES
   --
   --   Do not look for sources of the run time in the standard directory.

   S_List_Object  : aliased constant S := "/OBJECT_SEARCH=*"               &
                                            "-aO*";
   --        /OBJECT_SEARCH=(directory,...)
   --
   --   When looking for library and object files look also in the specified
   --   directories.

   S_List_Output  : aliased constant S := "/OUTPUT="                       &
                                            "SOURCES "                     &
                                               "-s "                       &
                                            "DEPEND "                      &
                                               "-d "                       &
                                            "OBJECTS "                     &
                                               "-o "                       &
                                            "UNITS "                       &
                                               "-u "                       &
                                            "OPTIONS "                     &
                                               "-h "                       &
                                            "VERBOSE "                     &
                                               "-v ";
   --        /OUTPUT=(option,option,...)
   --
   --        SOURCES (D)     Only output information about source files.
   --
   --        DEPEND          List sources from which specified units depend on.
   --
   --        OBJECTS         Only output information about object files.
   --
   --        UNITS           Only output information about compilation units.
   --
   --        OPTIONS         Output the list of options.
   --
   --        VERBOSE         Output the complete source and object paths.
   --                        Do not use the default column layout but instead
   --                        use long format giving as much as information
   --                        possible on each requested units, including
   --                        special characteristics.

   S_List_Project : aliased constant S := "/PROJECT_FILE=<"                &
                                            "-P>";
   --        /PROJECT_FILE=filename
   --
   --   Specifies the main project file to be used. The project files rooted
   --   at the main project file will be parsed before doing any listing.
   --   The source and object directories to be searched will be communicated
   --   to gnatlist through logical names ADA_PRJ_INCLUDE_FILE and
   --   ADA_PRJ_OBJECTS_FILE.

   S_List_Search  : aliased constant S := "/SEARCH=*"                      &
                                            "-I*";
   --        /SEARCH=(directory,...)
   --
   --   Search the specified directories for both source and object files.

   S_List_Source  : aliased constant S := "/SOURCE_SEARCH=*"               &
                                            "-aI*";
   --        /SOURCE_SEARCH=(directory,...)
   --
   --   When looking for source files also look in the specified directories.

   S_List_Subdirs : aliased constant S := "/SUBDIRS=<"                     &
                                             "--subdirs=>";
   --        /SUBDIRS=dir
   --
   --   The actual directories (object, exec, library, ...) are subdirectories
   --   of the directory specified in the project file. If the subdirectory
   --   does not exist, it is created automatically.

   List_Switches : aliased constant Switches :=
                     (S_List_Add     'Access,
                      S_List_All     'Access,
                      S_List_Allproj 'Access,
                      S_List_Current 'Access,
                      S_List_Depend  'Access,
                      S_List_Ext     'Access,
                      S_List_Files   'Access,
                      S_List_Follow  'Access,
                      S_List_Mess    'Access,
                      S_List_Nostinc 'Access,
                      S_List_Object  'Access,
                      S_List_Output  'Access,
                      S_List_Project 'Access,
                      S_List_Search  'Access,
                      S_List_Source  'Access,
                      S_List_Subdirs 'Access);

   ----------------------------
   -- Switches for GNAT MAKE --
   ----------------------------

   S_Make_Actions : aliased constant S := "/ACTIONS="                      &
                                            "COMPILE "                     &
                                               "-c "                       &
                                            "BIND "                        &
                                               "-b "                       &
                                            "LINK "                        &
                                               "-l ";
   --        /ACTIONS=(keyword[,...])
   --
   --  GNAT MAKE default behavior is to check if the sources are up to date,
   --  compile those sources that are not up to date, bind the main source,
   --  then link the executable.
   --
   --  With the /ACTIONS qualifier, GNAT MAKE may be restricted to one or
   --  two of these three steps:
   --
   --  o Compile
   --  o Bind
   --  o Link
   --
   --
   --   You may specify one or more of the following keywords to the /ACTIONS
   --   qualifier:
   --
   --   BIND            Bind only. Can be combined with /ACTIONS=COMPILE
   --                   to do compilation and binding, but no linking.
   --                   Can be combined with /ACTIONS=LINK to do binding and
   --                   linking. When not combined with /ACTIONS=COMPILE,
   --                   all the units in the closure of the main program must
   --                   have been previously compiled and must be up to date.
   --
   --   COMPILE         Compile only. Do not perform binding, except when
   --                   /ACTIONS=BIND is also specified. Do not perform
   --                   linking, except if both /ACTIONS=BIND and /ACTIONS=LINK
   --                   are also specified.
   --
   --   LINK            Link only. Can be combined with /ACTIONS=BIND to do
   --                   binding and linking. Linking will not be performed
   --                   if combined with /ACTIONS=COMPILE but not with
   --                   /ACTIONS=BIND\. When not combined with /ACTIONS=BIND
   --                   all the units in the closure of the main program must
   --                   have been previously compiled and must be up to date,
   --                   and the main program need to have been bound.

   S_Make_Add     : aliased constant S := "/ADD_PROJECT_SEARCH_DIR=*"      &
                                            "-aP*";
   --        /ADD_PROJECT_SEARCH_PATH=(directory[,...])
   --
   --   Add directories to the project search path.

   S_Make_All     : aliased constant S := "/ALL_FILES "                    &
                                            "-a";
   --        /NOALL_FILES (D)
   --        /ALL_FILES
   --
   --   Consider all files in the make process, even the GNAT internal system
   --   files (for example, the predefined Ada library files). By default,
   --   GNAT MAKE does not check these files (however, if there is an
   --   installation problem, it will be caught when GNAT MAKE binds your
   --   program). You may have to specify this qualifier if you are working on
   --   GNAT itself.  The vast majority of GNAT MAKE users never need to
   --   specify this switch.  All GNAT internal files with will be compiled
   --   with /STYLE_CHECK=GNAT.

   S_Make_Allproj : aliased constant S := "/ALL_PROJECTS "                 &
                                            "-U";
   --        /NOALL_PROJECTS (D)
   --        /ALL_PROJECTS
   --
   --   Implies /Unique.
   --   When used without project files, it is equivalent to /UNIQUE.
   --   When used with a project file with no main (neither on the command
   --   line nor in the attribute Main) check every source of every project,
   --   recompile all sources that are not up to date and rebuild libraries
   --   if necessary.

   S_Make_Bind    : aliased constant S := "/BINDER_QUALIFIERS=?"           &
                                            "-bargs BIND";
   --        /BINDER_QUALIFIERS
   --
   --   Any qualifiers specified after this qualifier other than
   --   /COMPILER_QUALIFIERS, /LINKER_QUALIFIERS and /MAKE_QUALIFIERS will be
   --   passed to any GNAT BIND commands generated by GNAT MAKE.

   S_Make_Bindprj : aliased constant S := "/BND_LNK_FULL_PROJECT "         &
                                            "-B";
   --        /BND_LNK_FULL_PROJECT
   --
   --   Bind and link all sources of a project, without any consideration
   --   to attribute Main, if there is one. This qualifier need to be
   --   used in conjunction with the /PROJECT_FILE= qualifier and cannot
   --   be used with a main subprogram on the command line or for
   --   a library project file. As the binder is invoked with the option
   --   meaning "No Ada main subprogram", the user must ensure that the
   --   proper options are specified to the linker. This qualifier is
   --   normally used when the main subprogram is in a foreign language
   --   such as C.

   S_Make_Comp    : aliased constant S := "/COMPILER_QUALIFIERS=?"         &
                                            "-cargs COMPILE";
   --        /COMPILER_QUALIFIERS
   --
   --   Any qualifiers specified after this qualifier other than
   --   /BINDER_QUALIFIERS, /LINKER_QUALIFIERS and /MAKE_QUALIFIERS will be
   --   passed to any GNAT COMPILE commands generated by GNAT MAKE.

   S_Make_Cond    : aliased constant S := "/CONDITIONAL_SOURCE_SEARCH=*"   &
                                            "-A*";
   --        /CONDITIONAL_SOURCE_SEARCH=dir
   --
   --   Equivalent to "/SOURCE_SEARCH=dir /SKIP_MISSING=dir".

   S_Make_Cont    : aliased constant S := "/CONTINUE_ON_ERROR "            &
                                            "-k";
   --        /NOCONTINUE_ON_ERROR (D)
   --        /CONTINUE_ON_ERROR
   --
   --   Keep going. Continue as much as possible after a compilation error.
   --   To ease the programmer's task in case of compilation errors, the list
   --   of sources for which the compile fails is given when GNAT MAKE
   --   terminates.

   S_Make_Current : aliased constant S := "/CURRENT_DIRECTORY "            &
                                            "!-I-";
   --        /CURRENT_DIRECTORY (D)
   --        /NOCURRENT_DIRECTORY
   --
   --   Look for source, library or object files in the default directory.

   S_Make_Dep     : aliased constant S := "/DEPENDENCIES_LIST "            &
                                            "-M";
   --        /NODEPENDENCIES_LIST (D)
   --        /DEPENDENCIES_LIST
   --
   --   Check if all objects are up to date. If they are, output the object
   --   dependences to SYS$OUTPUT in a form that can be directly exploited in
   --   a Unix-style Makefile. By default, each source file is prefixed with
   --   its (relative or absolute) directory name. This name is whatever you
   --   specified in the various /SOURCE_SEARCH and /SEARCH qualifiers.  If
   --   you also specify the /QUIET qualifier, only the source file names,
   --   without relative paths, are output. If you just specify the
   --   /DEPENDENCY_LIST qualifier, dependencies of the GNAT internal system
   --   files are omitted.  This is typically what you want. If you also
   --   specify the /ALL_FILES qualifier, dependencies of the GNAT internal
   --   files are also listed. Note that dependencies of the objects in
   --   external Ada libraries (see the /SKIP_MISSING qualifier) are never
   --   reported.

   S_Make_Dirobj  : aliased constant S := "/DIRECTORY_OBJECTS=@"           &
                                            "-D@";
   --        /DIRECTORY_OBJECTS=<file>
   --
   --   Put all object files and .ALI files in <file>.
   --   This qualifier is not compatible with /PROJECT_FILE.

   S_Make_Disprog : aliased constant S := "/DISPLAY_PROGRESS "             &
                                            "-d";
   --        /NOPLAY_PROGRESS (D)
   --        /DISPLAY_PROGRESS
   --
   --   Display progress for each source, up to date or not, as a single line
   --      completed x out of y (zz%)
   --   If the file needs to be compiled this is displayed after the
   --   invocation of the compiler. These lines are displayed even in quiet
   --   output mode (/QUIET).

   S_Make_Doobj   : aliased constant S := "/DO_OBJECT_CHECK "              &
                                            "-n";
   --        /NODO_OBJECT_CHECK (D)
   --        /DO_OBJECT_CHECK
   --
   --   Don't compile, bind, or link. Output a single command that will
   --   recompile an out of date unit, if any. Repeated use of this option,
   --   followed by carrying out the indicated compilation, will eventually
   --   result in recompiling all required units.
   --
   --   If any ALI is missing during the process, GNAT MAKE halts and
   --   displays an error message.

   S_Make_Execut  : aliased constant S := "/EXECUTABLE=@"                  &
                                            "-o@";
   --        /EXECUTABLE=exec-name
   --
   --   The name of the final executable program will be 'exec_name'. If this
   --   qualifier is omitted the default name for the executable will be the
   --   name of the input file with an EXE filetype.  You may prefix
   --   'exec_name' with a relative or absolute directory path.

   S_Make_Ext     : aliased constant S := "/EXTERNAL_REFERENCE=" & '"'     &
                                            "-X" & '"';
   --        /EXTERNAL_REFERENCE="name=val"
   --
   --   Specifies an external reference to the project manager. Useful only if
   --   /PROJECT_FILE is used.
   --
   --   Example:
   --      /EXTERNAL_REFERENCE="DEBUG=TRUE"

   S_Make_Follow  : aliased constant S := "/FOLLOW_LINKS_FOR_FILES "       &
                                            "-eL";
   --        /NOFOLLOW_LINKS_FOR_FILES (D)
   --        /FOLLOW_LINKS_FOR_FILES
   --
   --    Follow links when parsing project files

   S_Make_Force   : aliased constant S := "/FORCE_COMPILE "                &
                                            "-f";
   --        /NOFORCE_COMPILE (D)
   --        /FORCE_COMPILE
   --
   --   Force recompilations. Recompile all sources, even though some object
   --   files may be up to date, but don't recompile predefined or GNAT
   --   internal files unless the /ALL_FILES qualifier is also specified.

   S_Make_Full    : aliased constant S := "/FULL_PATH_IN_BRIEF_MESSAGES "  &
                                            "-F";
   --        /NOFULL_PATH_IN_BRIEF_MESSAGES (D)
   --        /FULL_PATH_IN_BRIEF_MESSAGES
   --
   --   When using project files, if some errors or warnings are detected
   --   during parsing and verbose mode is not in effect (no use of qualifier
   --   /VERBOSE), then error lines start with the full path name of the
   --   project file, rather than its simple file name.

   S_Make_Hi_Verb : aliased constant S := "/HIGH_VERBOSITY "               &
                                          "-vh";
   --        /NOHIGH_VERBOSITY (D)
   --        /HIGH_VERBOSITY
   --
   --   Displays the reason for all recompilations GNAT MAKE decides are
   --   necessary, in high verbosity. Equivalent to /VERBOSE.

   S_Make_Inplace : aliased constant S := "/IN_PLACE "                     &
                                            "-i";
   --        /NOIN_PLACE (D)
   --        /IN_PLACE
   --
   --   In normal mode, GNAT MAKE compiles all object files and ALI files
   --   into the current directory. If the /IN_PLACE switch is used,
   --   then instead object files and ALI files that already exist are over-
   --   written in place. This means that once a large project is organized
   --   into separate directories in the desired manner, then GNAT MAKE will
   --   automatically maintain and update this organization. If no ALI files
   --   are found on the Ada object path, the new object and ALI files are
   --   created in the directory containing the source being compiled.

   S_Make_Index   : aliased constant S := "/SOURCE_INDEX=#"                &
                                             "-eI#";
   --        /SOURCE_INDEX=nnn
   --
   --   Specifies the index of the units in the source file
   --   By default, source files are mono-unit and there is no index
   --   When /SOURCE_INDEX=nnn is specified, only one main may be specified
   --   on the command line.

   S_Make_Library : aliased constant S := "/LIBRARY_SEARCH=*"              &
                                            "-L*";
   --        /LIBRARY_SEARCH=(directory[,...])
   --
   --   Add the specified directories to the list of directories in which the
   --   linker will search for libraries.

   S_Make_Link    : aliased constant S := "/LINKER_QUALIFIERS=?"           &
                                            "-largs LINK";
   --        /LINKER_QUALIFIERS
   --
   --   Any qualifiers specified after this qualifier other than
   --   /COMPILER_QUALIFIERS, /BINDER_QUALIFIERS and /MAKE_QUALIFIERS will be
   --   passed to any GNAT LINK commands generated by GNAT LINK.

   S_Make_Low_Verb : aliased constant S := "/LOW_VERBOSITY "               &
                                           "-vl";
   --        /NOLOW_VERBOSITY (D)
   --        /LOW_VERBOSITY
   --
   --   Displays the reason for all recompilations GNAT MAKE decides are
   --   necessary, in low verbosity, that is with less output than
   --   /MEDIUM_VERBOSITY, /HIGH_VERBOSITY or /VERBOSE.

   S_Make_Make    : aliased constant S := "/MAKE_QUALIFIERS=?"             &
                                            "-margs MAKE";
   --        /MAKE_QUALIFIERS
   --
   --   Any qualifiers specified after this qualifier other than
   --   /COMPILER_QUALIFIERS, /BINDER_QUALIFIERS and /LINKER_QUALIFIERS
   --   are for the benefit of GNAT MAKE itself.

   S_Make_Mapping : aliased constant S := "/MAPPING "                      &
                                            "-C";
   --        /NOMAPPING (D)
   --        /MAPPING
   --
   --   Use a mapping file.  A mapping file is a way to communicate to the
   --   compiler two mappings: from unit names to file names (without any
   --   directory information) and from file names to path names (with full
   --   directory information). These mappings are used by the compiler to
   --   short-circuit the path search. When GNAT MAKE is invoked with this
   --   qualifier, it will create a mapping file, initially populated by the
   --   project manager, if /PROJECT_File= is used, otherwise initially empty.
   --   Each invocation of the compiler will add the newly accessed sources to
   --   the mapping file. This will improve the source search during the next
   --   invocations of the compiler

   S_Make_Med_Verb : aliased constant S := "/MEDIUM_VERBOSITY "            &
                                           "-vm";
   --        /NOMEDIUM_VERBOSITY (D)
   --        /MEDIUM_VERBOSITY
   --
   --   Displays the reason for all recompilations GNAT MAKE decides are
   --   necessary, in medium verbosity, that is with potentially less output
   --   than /HIGH_VERBOSITY or /VERBOSE.

   S_Make_Mess    : aliased constant S := "/MESSAGES_PROJECT_FILE="        &
                                            "DEFAULT "                     &
                                               "-vP0 "                     &
                                            "MEDIUM "                      &
                                               "-vP1 "                     &
                                            "HIGH "                        &
                                               "-vP2";
   --        /MESSAGES_PROJECT_FILE[=messages-option]
   --
   --   Specifies the "verbosity" of the parsing of project files.
   --   messages-option may be one of the following:
   --
   --      DEFAULT (D)  No messages are output if there is no error or warning.
   --
   --      MEDIUM       A small number of messages are output.
   --
   --      HIGH         A great number of messages are output, most of them not
   --                   being useful for the user.

   S_Make_Minimal : aliased constant S := "/MINIMAL_RECOMPILATION "        &
                                            "-m";
   --        /NOMINIMAL_RECOMPILATION (D)
   --        /MINIMAL_RECOMPILATION
   --
   --   Specifies that the minimum necessary amount of recompilation
   --   be performed. In this mode GNAT MAKE ignores time stamp differences
   --   when the only modifications to a source file consist in
   --   adding/removing comments, empty lines, spaces or tabs.

   S_Make_Missing : aliased constant S := "/CREATE_MISSING_DIRS "          &
                                            "-p";
   --        /NOCREATE_MISSING_DIRS (D)
   --        /CREATE_MISSING_DIRS
   --
   --   When an object directory, a library directory or an exec directory
   --   in missing, attempt to create the directory.

   S_Make_Nolink  : aliased constant S := "/NOLINK "                       &
                                            "-c";
   --        /NOLINK
   --
   --   Compile only. Do not perform binding and linking. If the root unit is
   --   not a main unit, this is the default.  Otherwise GNAT MAKE will
   --   attempt binding and linking unless all objects are up to date and the
   --   executable is more recent than the objects.
   --   This is equivalent to /ACTIONS=COMPILE

   S_Make_Nomain  : aliased constant S := "/NOMAIN "                       &
                                            "-z";
   --        /NOMAIN
   --
   --   No main subprogram. Bind and link the program even if the unit name
   --   given on the command line is a package name. The resulting executable
   --   will execute the elaboration routines of the package and its closure,
   --   then the finalization routines.

   S_Make_Nonpro  : aliased constant S := "/NON_PROJECT_UNIT_COMPILATION " &
                                            "-x";
   --        /NON_PROJECT_UNIT_COMPILATION
   --
   --    Normally, when using project files, a unit that is not part of any
   --    project file, cannot be compile. These units may be compile, when
   --    needed, if this qualifier is specified.

   S_Make_Nostinc : aliased constant S := "/NOSTD_INCLUDES "               &
                                            "-nostdinc";
   --        /NOSTD_INCLUDES
   --
   --    Do not look for sources the in the system default directory.

   S_Make_Nostlib : aliased constant S := "/NOSTD_LIBRARIES "              &
                                            "-nostdlib";
   --        /NOSTD_LIBRARIES
   --
   --    Do not look for library files in the system default directory.

   S_Make_Object  : aliased constant S := "/OBJECT_SEARCH=*"               &
                                            "-aO*";
   --        /OBJECT_SEARCH=(directory[,...])
   --
   --   When looking for library and object files look also in the specified
   --   directories.

   S_Make_Proc    : aliased constant S := "/PROCESSES=#"                   &
                                            "-j#";
   --        /NOPROCESSES (D)
   --        /PROCESSES=NNN
   --
   --   Use NNN processes to carry out the (re)compilations. If you have a
   --   multiprocessor machine, compilations will occur in parallel.  In the
   --   event of compilation errors, messages from various compilations might
   --   get interspersed (but GNAT MAKE will give you the full ordered list of
   --   failing compiles at the end). This can at times be annoying.  To get a
   --   clean list of error messages don't use this qualifier.

   S_Make_Nojobs  : aliased constant S := "/NOPROCESSES "                  &
                                            "-j1";
   --  NODOC (see /PROCESS)

   S_Make_Project : aliased constant S := "/PROJECT_FILE=<"                &
                                            "-P>";
   --        /PROJECT_FILE=filename
   --
   --   Specifies the main project file to be used. The project files rooted
   --   at the main project file will be parsed before any other processing to
   --   set the building environment.

   S_Make_Quiet   : aliased constant S := "/QUIET "                        &
                                            "-q";
   --        /NOQUIET (D)
   --        /QUIET
   --
   --   When this qualifiers is specified, the commands carried out by GNAT
   --   MAKE are not displayed.

   S_Make_Reason  : aliased constant S := "/REASONS "                      &
                                            "-v";
   --        /NOREASONS (D)
   --        /REASONS
   --
   --   Displays the reason for all recompilations GNAT MAKE decides are
   --   necessary.

   S_Make_RTS     : aliased constant S := "/RUNTIME_SYSTEM=|"              &
                                            "--RTS=|";
   --        /RUNTIME_SYSTEM=xxx
   --
   --    Build against an alternate runtime system named xxx or RTS-xxx.

   S_Make_Search  : aliased constant S := "/SEARCH=*"                      &
                                            "-I*";
   --        /SEARCH=(directory[,...])
   --
   --   Search the specified directories for both source and object files.

   S_Make_Single  : aliased constant S := "/SINGLE_COMPILE_PER_OBJ_DIR "   &
                                            "--single-compile-per-obj-dir";
   --        /NOSINGLE_COMPILE_PER_OBJ_DIR (D)
   --        /SINGLE_COMPILE_PER_OBJ_DIR
   --
   --    When project files are used, do not allow simultaneous compilations
   --    for the same object directory.

   S_Make_Skip    : aliased constant S := "/SKIP_MISSING=*"                &
                                            "-aL*";
   --        /SKIP_MISSING=(directory[,...])
   --
   --   Skip missing library sources if ALI in 'directory'.

   S_Make_Source  : aliased constant S := "/SOURCE_SEARCH=*"               &
                                            "-aI*";
   --        /SOURCE_SEARCH=(directory[,...])
   --
   --   When looking for source files also look in the specified directories.

   S_Make_Src_Info : aliased constant S := "/SRC_INFO=<"                   &
                                             "--source-info=>";
   --        /SRC_INFO=source-info-file
   --
   --   Specify a source info file to be read or written by the Project
   --   Manager when project files are used.

   S_Make_Stand   : aliased constant S := "/STANDARD_OUTPUT_FOR_COMMANDS " &
                                            "-eS";
   --        /NOSTANDARD_OUTPUT_FOR_COMMANDS (D)
   --        /STANDARD_OUTPUT_FOR_COMMANDS
   --
   --   Output the commands for the compiler, the binder and the linker
   --   on SYS$OUTPUT, instead of SYS$ERROR.

   S_Make_Subdirs : aliased constant S := "/SUBDIRS=<"                     &
                                             "--subdirs=>";
   --        /SUBDIRS=dir
   --
   --   The actual directories (object, exec, library, ...) are subdirectories
   --   of the directory specified in the project file. If the subdirectory
   --   does not exist, it is created automatically.

   S_Make_Switch  : aliased constant S := "/SWITCH_CHECK "                 &
                                            "-s";
   --        /NOSWITCH_CHECK (D)
   --        /SWITCH_CHECK
   --
   --   Recompile if compiler switches have changed since last compilation.
   --   All compiler switches but -I and -o are taken into account in the
   --   following way: orders between different "first letter" switches are
   --   ignored, but orders between same switches are taken into account.
   --   For example, -O -O2 is different than -O2 -O, but -g -O is equivalent
   --   to -O -g.

   S_Make_USL : aliased constant S := "/UNCHECKED_SHARED_LIB_IMPORTS " &
                                         "--unchecked-shared-lib-imports";
   --        /NOUNCHECKED_SHARED_LIB_IMPORTS (D)
   --        /UNCHECKED_SHARED_LIB_IMPORTS
   --
   --   Allow shared library projects to import static library projects

   S_Make_Unique  : aliased constant S := "/UNIQUE "                       &
                                            "-u";
   --        /NOUNIQUE (D)
   --        /UNIQUE
   --
   --  Recompile at most the main file. It implies /ACTIONS=COMPILE.
   --  Combined with /FORCE_COMPILE, it is equivalent to calling the compiler
   --  directly.

   S_Make_Use_Map : aliased constant S := "/USE_MAPPING_File=@"            &
                                            "-C=@";
   --        /USE_MAPPING_FILE=file_name
   --
   --   Use a specific mapping file. The file 'file_name', specified as a path
   --   name (absolute or relative) by this qualifier, should already exist,
   --   otherwise the qualifier is ineffective. The specified mapping file
   --   will be communicated to the compiler. This switch is not compatible
   --   with a project file (/PROJECT_FILE=) or with multiple compiling
   --   processes (/PROCESSES=nnn, when nnn is greater than 1).

   S_Make_Verbose : aliased constant S := "/VERBOSE "                      &
                                            "-v";
   --        /NOVERBOSE (D)
   --        /VERBOSE
   --
   --   Displays the reason for all recompilations GNAT MAKE decides are
   --   necessary.

   Make_Switches : aliased constant Switches :=
                     (S_Make_Add     'Access,
                      S_Make_Actions 'Access,
                      S_Make_All     'Access,
                      S_Make_Allproj 'Access,
                      S_Make_Bind    'Access,
                      S_Make_Comp    'Access,
                      S_Make_Cond    'Access,
                      S_Make_Cont    'Access,
                      S_Make_Current 'Access,
                      S_Make_Dep     'Access,
                      S_Make_Dirobj  'Access,
                      S_Make_Disprog 'Access,
                      S_Make_Doobj   'Access,
                      S_Make_Execut  'Access,
                      S_Make_Ext     'Access,
                      S_Make_Follow  'Access,
                      S_Make_Force   'Access,
                      S_Make_Full    'Access,
                      S_Make_Hi_Verb 'Access,
                      S_Make_Inplace 'Access,
                      S_Make_Index   'Access,
                      S_Make_Library 'Access,
                      S_Make_Link    'Access,
                      S_Make_Low_Verb'Access,
                      S_Make_Make    'Access,
                      S_Make_Mapping 'Access,
                      S_Make_Med_Verb'Access,
                      S_Make_Mess    'Access,
                      S_Make_Minimal 'Access,
                      S_Make_Missing 'Access,
                      S_Make_Nolink  'Access,
                      S_Make_Nomain  'Access,
                      S_Make_Nonpro  'Access,
                      S_Make_Nostinc 'Access,
                      S_Make_Nostlib 'Access,
                      S_Make_Object  'Access,
                      S_Make_Proc    'Access,
                      S_Make_Nojobs  'Access,
                      S_Make_Project 'Access,
                      S_Make_Quiet   'Access,
                      S_Make_Reason  'Access,
                      S_Make_RTS     'Access,
                      S_Make_Search  'Access,
                      S_Make_Single  'Access,
                      S_Make_Skip    'Access,
                      S_Make_Source  'Access,
                      S_Make_Src_Info'Access,
                      S_Make_Stand   'Access,
                      S_Make_Subdirs 'Access,
                      S_Make_Switch  'Access,
                      S_Make_USL     'Access,
                      S_Make_Unique  'Access,
                      S_Make_Use_Map 'Access,
                      S_Make_Verbose 'Access);

   ------------------------------
   -- Switches for GNAT METRIC --
   ------------------------------

   S_Metric_Add     : aliased constant S := "/ADD_PROJECT_SEARCH_DIR=*"    &
                                              "-aP*";
   --        /ADD_PROJECT_SEARCH_PATH=(directory[,...])
   --
   --   Add directories to the project search path.

   S_Metric_All_Prjs : aliased constant S := "/ALL_PROJECTS "              &
                                               "-U";
   --        /NOALL_PROJECTS (D)
   --        /ALL_PROJECTS
   --   When GNAT METRIC is used with a Project File and no source is
   --   specified, the underlying tool gnatmetric is called for all the
   --   sources of all the Project Files in the project tree.

   S_Metric_Debug    : aliased constant S := "/DEBUG_OUTPUT "              &
                                             "-dv";
   --      /DEBUG_OUTPUT
   --
   --   Generate the debug information

   S_Metric_Direct   : aliased constant S := "/DIRECTORY=@"                &
                                             "-d=@";
   --      /DIRECTORY=pathname
   --
   --   Put the files with detailed metric information into the specified
   --   directory

   S_Metric_Element : aliased constant S := "/ELEMENT_METRICS="            &
                                             "ALL "                        &
                                              "!-ed,!-es,!-enl,!-eps,"     &
                                              "!-eas,!-ept,!-eat,!-enu,"   &
                                              "!-ec "                      &
                                             "DECLARATION_TOTAL "          &
                                              "-ed "                       &
                                             "STATEMENT_TOTAL "            &
                                              "-es "                       &
                                             "LOOP_NESTING_MAX "           &
                                              "-enl "                      &
                                             "INT_SUBPROGRAMS "            &
                                              "-eps "                      &
                                             "SUBPROGRAMS_ALL "            &
                                              "-eas "                      &
                                             "INT_TYPES "                  &
                                              "-ept "                      &
                                             "TYPES_ALL "                  &
                                              "-eat "                      &
                                             "PROGRAM_NESTING_MAX "        &
                                              "-enu "                      &
                                             "CONSTRUCT_NESTING_MAX "      &
                                              "-ec";
   --  NODOC  (see /SYNTAX_METRICS)

   S_Metric_Syntax : aliased constant S := "/SYNTAX_METRICS="              &
                                             "ALL "                        &
                                             "--syntax-all "               &
                                             "NONE "                       &
                                             "--no-syntax-all "            &
                                             "DECLARATIONS "               &
                                             "--declarations "             &
                                             "NODECLARATIONS "             &
                                             "--no-declarations "          &
                                             "STATEMENTS "                 &
                                             "--statements "               &
                                             "NOSTATEMENTS "               &
                                             "--no-statements "            &
                                             "PUBLIC_SUBPROGRAMS "         &
                                             "--public-subprograms "       &
                                             "NOPUBLIC_SUBPROGRAMS "       &
                                             "--no-public-subprograms "    &
                                             "ALL_SUBPROGRAMS "            &
                                             "--all-subprograms "          &
                                             "NOALL_SUBPROGRAMS "          &
                                             "--no-all-subprograms "       &
                                             "PUBLIC_TYPES "               &
                                             "--public-types "             &
                                             "NOPUBLIC_TYPES "             &
                                             "--no-public-types "          &
                                             "ALL_TYPES "                  &
                                             "--all-types "                &
                                             "NOALL_TYPES "                &
                                             "--no-all-types "             &
                                             "UNIT_NESTING "               &
                                             "--unit-nesting "             &
                                             "NOUNIT_NESTING "             &
                                             "--no-unit-nesting "          &
                                             "CONSTRUCT_NESTING "          &
                                             "--construct-nesting "        &
                                             "NOCONSTRUCT_NESTING "        &
                                             "--no-construct-nesting";
   --       /SYNTAX_METRICS(option, option ...)
   --
   --   Specifies the syntax element metrics to be computed (if at least one
   --   positive syntax element metric, line metric, complexity or coupling
   --   metric is specified then only explicitly specified syntax element
   --   metrics are computed and reported)
   --
   --   option may be one of the following:
   --
   --     ALL (D)               All the syntax element metrics are computed
   --     NONE                  None of syntax element metrics is computed
   --     DECLARATIONS          Compute the total number of declarations
   --     NODECLARATIONS        Do not compute the total number of declarations
   --     STATEMENTS            Compute the total number of statements
   --     NOSTATEMENTS          Do not compute the total number of statements
   --     PUBLIC_SUBPROGRAMS    Compute the number of public subprograms
   --     NOPUBLIC_SUBPROGRAMS  Do not compute the number of public subprograms
   --     ALL_SUBPROGRAMS       Compute the number of all the subprograms
   --     NOALL_SUBPROGRAMS     Do not compute the number of all the
   --                           subprograms
   --     PUBLIC_TYPES          Compute the number of public types
   --     NOPUBLIC_TYPES        Do not compute the number of public types
   --     ALL_TYPES             Compute the number of all the types
   --     NOALL_TYPES           Do not compute the number of all the types
   --     UNIT_NESTING          Compute the maximal program unit nesting
   --                           level
   --     NOUNIT_NESTING        Do not compute the maximal program unit
   --                           nesting level
   --     CONSTRUCT_NESTING     Compute the maximal construct nesting level
   --     NOCONSTRUCT_NESTING   Do not compute the maximal construct nesting
   --                           level
   --
   --   All combinations of syntax element metrics options are allowed.

   S_Metric_Ext     : aliased constant S := "/EXTERNAL_REFERENCE=" & '"'   &
                                             "-X" & '"';
   --       /EXTERNAL_REFERENCE="name=val"
   --
   --   Specifies an external reference to the project manager. Useful only if
   --   /PROJECT_FILE is used.
   --
   --   Example:
   --      /EXTERNAL_REFERENCE="DEBUG=TRUE"

   S_Metric_Files   : aliased constant S := "/FILES=@"                     &
                                             "-files=@";
   --      /FILES=filename
   --
   --   Take as arguments the files that are listed in the specified
   --   text file.

   S_Metric_Format  : aliased constant S := "/FORMAT_OUTPUT="              &
                                             "DEFAULT "                    &
                                              "!-x,!-nt,!-sfn "            &
                                             "XML "                        &
                                              "-x "                        &
                                             "XSD "                        &
                                              "-xs "                       &
                                             "NO_TEXT "                    &
                                              "-nt "                       &
                                             "SHORT_SOURCE_FILE_NAME "     &
                                              "-sfn";
   --       /FORMAT_OUTPUT=(option, option ...)
   --
   --   Specifies the details of the tool output
   --
   --   option may be one of the following:
   --
   --     DEFAULT (D)             Generate the text output only, use full
   --                             argument source names in global information
   --     XML                     Generate the output in XML format
   --     XSD                     Generate the output in XML format, and
   --                             generate an XML schema file that describes
   --                             the structure of XML metrics report
   --     NO_TEXT                 Do not generate the text output (implies XML)
   --     SHORT_SOURCE_FILE_NAME  Use short argument source names in output

   S_Metric_Globout : aliased constant S := "/GLOBAL_OUTPUT=@"             &
                                             "-og@";
   --        /GLOBAL_OUTPUT=filename
   --
   --   Put the textual global metric information into the specified file

   S_Metric_Line     : aliased constant S := "/LINE_METRICS="              &
                                                "ALL "                     &
                                                 "!-la,!-lcode,!-lcomm,"   &
                                                 "!-leol,!-lb "            &
                                                "LINES_ALL "               &
                                                 "-la "                    &
                                                "CODE_LINES "              &
                                                 "-lcode "                 &
                                                "COMENT_LINES "            &
                                                 "-lcomm "                 &
                                                "MIXED_CODE_COMMENTS "     &
                                                 "-leol "                  &
                                                "COMMENT_PERCENTAGE "      &
                                                 "-lratio "                &
                                                "BLANK_LINES "             &
                                                 "-lb "                    &
                                                "AVERAGE_LINES_IN_BODIES " &
                                                 "-lav ";
   --  NODOC  (see /LINE_COUNT_METRICS)

   S_Metric_Lines : aliased constant S := "/LINE_COUNT_METRICS="           &
                                           "ALL "                          &
                                           "--lines-all "                  &
                                           "NONE "                         &
                                           "--no-lines-all "               &
                                           "ALL_LINES "                    &
                                           "--lines "                      &
                                           "NOALL_LINES "                  &
                                           "--no-lines "                   &
                                           "CODE_LINES "                   &
                                           "--lines-code "                 &
                                           "NOCODE_LINES "                 &
                                           "--no-lines-code "              &
                                           "COMMENT_LINES "                &
                                           "--lines-comment "              &
                                           "NOCOMMENT_LINES "              &
                                           "--no-lines-comment "           &
                                           "CODE_COMMENT_LINES "           &
                                           "--lines-eol-comment "          &
                                           "NOCODE_COMMENT_LINES "         &
                                           "--no-lines-eol-comment "       &
                                           "COMMENT_PERCENTAGE "           &
                                           "--lines-ratio "                &
                                           "NOCOMMENT_PERCENTAGE "         &
                                           "--no-lines-ratio "             &
                                           "BLANK_LINES "                  &
                                           "--lines-blank "                &
                                           "NOBLANK_LINES "                &
                                           "--no-lines-blank "             &
                                           "AVERAGE_BODY_LINES "           &
                                           "--lines-average "              &
                                           "NOAVERAGE_BODY_LINES "         &
                                           "--no-lines-average";
   --      /LINE_COUNT_METRICS=(option, option ...)

   --   Specifies the line metrics to be computed (if at least one positive
   --   syntax element metric, line metric, complexity or coupling metric is
   --   specified then only explicitly specified line metrics are computed
   --   and reported)
   --
   --   option may be one of the following:
   --
   --     ALL (D)               All the line metrics are computed
   --     NONE                  None of line metrics is computed
   --     ALL_LINES             All lines are computed
   --     NOALL_LINES           All lines are not computed
   --     CODE_LINES            Lines with Ada code are computed
   --     NOCODE_LINES          Lines with Ada code are not computed
   --     COMMENT_LINES         Comment lines are computed
   --     NOCOMMENT_LINES       Comment lines are not computed
   --     CODE_COMMENT_LINES    Lines containing both code and comment parts
   --                           are computed
   --     NOCODE_COMMENT_LINES  Lines containing both code and comment parts
   --                           are not computed
   --     COMMENT_PERCENTAGE    Ratio between comment lines and all the lines
   --                           containing comments and program code is
   --                           computed
   --     NOCOMMENT_PERCENTAGE  Ratio between comment lines and all the lines
   --                           containing comments and program code is not
   --                           computed
   --     BLANK_LINES           Blank lines are computed
   --     NOBLANK_LINES         Blank lines are not computed
   --     AVERAGE_BODY_LINES    Average number of code lines in subprogram,
   --                           task and entry bodies and statement sequences
   --                           of package bodies is computed
   --     NOAVERAGE_BODY_LINES  Average number of code lines in subprogram,
   --                           task and entry bodies and statement sequences
   --                           of package bodies is not computed
   --
   --   All combinations of line metrics options are allowed.

   S_Metric_Complexity : aliased constant S := "/COMPLEXITY_METRICS="      &
                                               "ALL "                      &
                                               "--complexity-all "         &
                                              "NONE "                      &
                                              "--no-complexity-all "       &
                                              "CYCLOMATIC "                &
                                              "--complexity-cyclomatic "   &
                                              "NOCYCLOMATIC "              &
                                              "--no-complexity-cyclomatic "&
                                              "ESSENTIAL "                 &
                                              "--complexity-essential "    &
                                              "NOESSENTIAL "               &
                                              "--no-complexity-essential " &
                                              "LOOP_NESTING "              &
                                              "--loop-nesting "            &
                                              "NOLOOP_NESTING "            &
                                              "--no-loop-nesting "         &
                                              "AVERAGE_COMPLEXITY "        &
                                              "--complexity-average "      &
                                              "NOAVERAGE_COMPLEXITY "      &
                                              "--no-complexity-average "   &
                                              "EXTRA_EXIT_POINTS "         &
                                              "--extra-exit-points "       &
                                              "NOEXTRA_EXIT_POINTS "       &
                                              "--no-extra-exit-points";
   --      /COMPLEXITY_METRICS=(option, option ...)

   --   Specifies the complexity metrics to be computed (if at least one
   --   positive syntax element metric, line metric, complexity or coupling
   --   metric is specified then only explicitly specified complexity metrics
   --   are computed and reported)
   --
   --   option may be one of the following:
   --
   --     ALL (D)               All the complexity metrics are computed
   --     NONE                  None of complexity metrics is computed
   --     CYCLOMATIC            Compute the McCabe Cyclomatic Complexity
   --     NOCYCLOMATIC          Do not compute the McCabe Cyclomatic Complexity
   --     ESSENTIAL             Compute the Essential Complexity
   --     NOESSENTIAL           Do not compute the Essential Complexity
   --     LOOP_NESTING          Compute the maximal loop nesting
   --     NOLOOP_NESTING        Do not compute the maximal loop nesting
   --     AVERAGE_COMPLEXITY    Compute the average complexity for executable
   --                           bodies
   --     NOAVERAGE_COMPLEXITY  Do not compute the average complexity for
   --                           executable bodies
   --     EXTRA_EXIT_POINTS     Compute extra exit points metric
   --     NOEXTRA_EXIT_POINTS   Do not compute extra exit points metric
   --
   --   All combinations of line metrics options are allowed.

   S_Metric_Coupling : aliased constant S := "/COUPLING_METRICS="             &
                                           "ALL "                             &
                                           "--coupling-all "                  &
<<<<<<< HEAD
                                           "NONE "                            &
                                           "--no-coupling-all "               &
                                           "PACKAGE_EFFERENT "                &
                                           "--package-efferent-coupling "     &
                                           "NOPACKAGE_EFFERENT "              &
                                           "--no-package-efferent-coupling "  &
                                           "PACKAGE_AFFERENT "                &
                                           "--package-afferent-coupling "     &
                                           "NOPACKAGE_AFFERENT "              &
                                           "--no-package-afferent-coupling "  &
                                           "CATEGORY_EFFERENT "               &
                                           "--category-efferent-coupling "    &
                                           "NOCATEGORY_EFFERENT "             &
                                           "--no-category-efferent-coupling " &
                                           "CATEGORY_AFFERENT "               &
                                           "--category-afferent-coupling "    &
                                           "NOCATEGORY_AFFERENT "             &
                                           "--no-category-afferent-coupling";
=======
                                           "TAGGED_OUT "                      &
                                           "--tagged-coupling-out "           &
                                           "TAGGED_IN "                       &
                                           "--tagged-coupling-in "            &
                                           "HIERARCHY_OUT "                   &
                                           "--hierarchy-coupling-out "        &
                                           "HIERARCHY_IN "                    &
                                           "--hierarchy-coupling-in "         &
                                           "UNIT_OUT "                        &
                                           "--unit-coupling-out "             &
                                           "UNIT_IN "                         &
                                           "--unit-coupling-in "              &
                                           "CONTROL_OUT "                     &
                                           "--control-coupling-out "          &
                                           "CONTROL_IN "                      &
                                           "--control-coupling-in";
>>>>>>> 3082eeb7

   --      /COUPLING_METRICS=(option, option ...)

   --   Specifies the coupling metrics to be computed.
   --
   --   option may be one of the following:
   --
<<<<<<< HEAD
   --     ALL                   All the coupling metrics are computed
   --     NONE (D)              None of coupling metrics is computed
   --     PACKAGE_EFFERENT      Compute package efferent coupling
   --     NOPACKAGE_EFFERENT    Do not compute package efferent coupling
   --     PACKAGE_AFFERENT      Compute package afferent coupling
   --     NOPACKAGE_AFFERENT    Do not compute package afferent coupling
   --     CATEGORY_EFFERENT     Compute category efferent coupling
   --     NOCATEGORY_EFFERENT   Do not compute category efferent coupling
   --     CATEGORY_AFFERENT     Compute category afferent coupling
   --     NOCATEGORY_AFFERENT   Do not compute category afferent coupling
=======
   --     ALL            All the coupling metrics are computed
   --     NOALL (D)      None of coupling metrics is computed
   --     TAGGED_OUT     Compute tagged (class) far-out coupling
   --     TAGGED_IN      Compute tagged (class) far-in coupling
   --     HIERARCHY_OUT  Compute hieraqrchy (category) far-out coupling
   --     HIERARCHY_IN   Compute hieraqrchy (category) far-in coupling
   --     UNIT_OUT       Compute unit far-out coupling
   --     UNIT_IN        Compute unit far-in coupling
   --     CONTROL_OUT    Compute control far-out coupling
   --     CONTROL_IN     Compute control far-in coupling

>>>>>>> 3082eeb7
   --
   --   All combinations of coupling metrics options are allowed.

   S_Metric_Follow : aliased constant S := "/FOLLOW_LINKS_FOR_FILES "      &
                                             "-eL";
   --        /NOFOLLOW_LINKS_FOR_FILES (D)
   --        /FOLLOW_LINKS_FOR_FILES
   --
   --    Follow links when parsing project files

   S_Metric_No_Local : aliased constant S := "/NO_LOCAL_DETAILS "          &
                                             "-nolocal";
   --        /LOCAL_DETAILS (D)
   --        /NO_LOCAL_DETAILS
   --
   --   Do not compute the detailed metrics for local program units.

   S_Metric_No_Exits_As_Gotos : aliased constant S := "/NO_EXITS_AS_GOTOS " &
                                                      "-ne";
   --        /EXITS_AS_GOTOS (D)
   --        /NO_EXITS_AS_GOTOS
   --
   --   Do not count EXIT statements as GOTOs when computing the Essential
   --   Complexity.

   S_Metric_No_Static_Loop : aliased constant S := "/NO_STATIC_LOOP " &
                                                   "--no-static-loop";
   --        /STATIC_LOOP (D)
   --        /NO_STATIC_LOOP
   --
   --   Do not count static FOR loop statements when computing the Cyclomatic
   --   Complexity.

   S_Metric_Mess    : aliased constant S := "/MESSAGES_PROJECT_FILE="      &
                                             "DEFAULT "                    &
                                                "-vP0 "                    &
                                             "MEDIUM "                     &
                                                "-vP1 "                    &
                                             "HIGH "                       &
                                                "-vP2";
   --        /MESSAGES_PROJECT_FILE[=messages-option]
   --
   --   Specifies the "verbosity" of the parsing of project files.
   --   messages-option may be one of the following:
   --
   --      DEFAULT (D)  No messages are output if there is no error or warning.
   --
   --      MEDIUM       A small number of messages are output.
   --
   --      HIGH         A great number of messages are output, most of them not
   --                   being useful for the user.

   S_Metric_Project : aliased constant S := "/PROJECT_FILE=<"              &
                                             "-P>";
   --        /PROJECT_FILE=filename
   --
   --   Specifies the main project file to be used. The project files rooted
   --   at the main project file will be parsed before the invocation of the
   --   binder.

   S_Metric_Quiet    : aliased constant S := "/QUIET "                     &
                                             "-q";
   --        /NOQUIET (D)
   --        /QUIET
   --
   --   Quiet mode: by default GNAT METRIC outputs to the standard error stream
   --   the number of program units left to be processed. This option turns
   --   this trace off.

   S_Metric_Subdirs : aliased constant S := "/SUBDIRS=<"                   &
                                               "--subdirs=>";
   --        /SUBDIRS=dir
   --
   --   The actual directories (object, exec, library, ...) are subdirectories
   --   of the directory specified in the project file. If the subdirectory
   --   does not exist, it is created automatically.

   S_Metric_Suffix  : aliased constant S := "/SUFFIX_DETAILS=" & '"'       &
                                             "-o" & '"';
   --        /SUFFIX_DETAILS=suffix
   --
   --   Use the given suffix as the suffix for the name of the file to place
   --   the detailed metrics into.

   S_Metric_Suppress : aliased constant S :=  "/SUPPRESS="                 &
                                               "NOTHING "                  &
                                                "!-nocc,!-noec,!-nonl,"    &
                                                "!-ne,!-nolocal "          &
                                               "CYCLOMATIC_COMPLEXITY "    &
                                                "-nocc "                   &
                                               "ESSENTIAL_COMPLEXITY "     &
                                                "-noec "                   &
                                               "MAXIMAL_LOOP_NESTING "     &
                                                "-nonl "                   &
                                               "EXITS_AS_GOTOS "           &
                                                "-ne "                     &
                                               "LOCAL_DETAILS "            &
                                                "-nolocal ";
   --  NODOC  (see /COMPLEXITY_METRICS /NO_LOCAL_DETAILS /NO_EXITS_AS_GOTOS)

   S_Metric_Verbose  : aliased constant S := "/VERBOSE "                   &
                                             "-v";
   --        /NOVERBOSE (D)
   --        /VERBOSE
   --
   --   Verbose mode.

   S_Metric_XMLout  : aliased constant S := "/XML_OUTPUT=@"                &
                                             "-ox@";
   --        /XML_OUTPUT=filename
   --
   --   Place the XML output into the specified file

   Metric_Switches : aliased constant Switches :=
                       (S_Metric_Add              'Access,
                        S_Metric_All_Prjs         'Access,
                        S_Metric_Complexity       'Access,
                        S_Metric_Coupling         'Access,
                        S_Metric_Debug            'Access,
                        S_Metric_Direct           'Access,
                        S_Metric_Element          'Access,
                        S_Metric_Ext              'Access,
                        S_Metric_Files            'Access,
                        S_Metric_Follow           'Access,
                        S_Metric_Format           'Access,
                        S_Metric_Globout          'Access,
                        S_Metric_Line             'Access,
                        S_Metric_Lines            'Access,
                        S_Metric_Mess             'Access,
                        S_Metric_No_Exits_As_Gotos'Access,
                        S_Metric_No_Local         'Access,
                        S_Metric_No_Static_Loop   'Access,
                        S_Metric_Project          'Access,
                        S_Metric_Quiet            'Access,
                        S_Metric_Suffix           'Access,
                        S_Metric_Subdirs          'Access,
                        S_Metric_Syntax           'Access,
                        S_Metric_Suppress         'Access,
                        S_Metric_Verbose          'Access,
                        S_Metric_XMLout           'Access);

   ----------------------------
   -- Switches for GNAT NAME --
   ----------------------------

   S_Name_Conf    : aliased constant S := "/CONFIG_FILE=<"                 &
                                            "-c>";
   --        /CONFIG_FILE=path_name
   --
   --   Create a configuration pragmas file 'path_name' (instead of the default
   --   'gnat.adc'). 'path_name' may include directory information. 'path_name'
   --   must be writable. There may be only one qualifier /CONFIG_FILE.
   --   This qualifier is not compatible with qualifier /PROJECT_FILE.

   S_Name_Dirs    : aliased constant S := "/SOURCE_DIRS=*"                 &
                                            "-d*";
   --        /SOURCE_DIRS=(directory, ...)
   --
   --   Look for source files in the specified directories. When this qualifier
   --   is specified, the current working directory will not be searched for
   --   source files, unless it is explicitly specified with a qualifier
   --   /SOURCE_DIRS or /DIRS_FILE. Several qualifiers /SOURCE_DIRS may be
   --   specified. If a directory is specified as a relative path, it is
   --   relative to the directory of the configuration pragmas file specified
   --   with qualifier /CONFIG_FILE, or to the directory of the project file
   --   specified with qualifier /PROJECT_FILE or, if neither qualifier
   --   /CONFIG_FILE nor qualifier /PROJECT_FILE are specified, it is relative
   --   to the current working directory. The directories specified with
   --   qualifiers /SOURCE_DIRS must exist and be readable.

   S_Name_Dfile   : aliased constant S := "/DIRS_FILE=<"                   &
                                            "-D>";
   --        /DIRS_FILE=file_name
   --
   --   Look for source files in all directories listed in text file
   --   'file_name'. 'file_name' must be an existing, readable text file.
   --   Each non empty line in the specified file must be a directory.
   --   Specifying qualifier /DIRS_FILE is equivalent to specifying as many
   --   qualifiers /SOURCE_DIRS as there are non empty lines in the specified
   --   text file.

   S_Name_Follow  : aliased constant S := "/FOLLOW_LINKS_FOR_FILES "       &
                                            "-eL";
   --        /NOFOLLOW_LINKS_FOR_FILES (D)
   --        /FOLLOW_LINKS_FOR_FILES
   --
   --    Follow links when parsing project files

   S_Name_Frng    : aliased constant S := "/FOREIGN_PATTERN=" & '"'        &
                                            "-f" & '"';
   --        /FOREIGN_PATTERN=<string>
   --
   --   Specify a foreign pattern.
   --   Using this qualifier, it is possible to add sources of languages other
   --   than Ada to the list of sources of a project file. It is only useful
   --   if a qualifier /PROJECT_FILE is used. For example,
   --
   --   GNAT NAME /PROJECT_FILE=PRJ /FOREIGN_PATTERN="*.C" "*.ADA"
   --
   --   will look for Ada units in all files with the '.ADA' extension, and
   --   will add to the list of file for project PRJ.GPR the C files with
   --   extension ".C".

   S_Name_Help    : aliased constant S := "/HELP "                         &
                                            "-h";
   --        /NOHELP (D)
   --        /HELP
   --
   --   Output usage information to the standard output stream.

   S_Name_Proj    : aliased constant S := "/PROJECT_FILE=<"                &
                                            "-P>";
   --        /PROJECT_FILE=file_name
   --
   --   Create or update a project file. 'file_name' may include directory
   --   information. The specified file must be writable. There may be only
   --   one qualifier /PROJECT_FILE. When a qualifier /PROJECT_FILE is
   --   specified, no qualifier /CONFIG_FILE may be specified.

   S_Name_Subdirs : aliased constant S := "/SUBDIRS=<"                     &
                                             "--subdirs=>";
   --        /SUBDIRS=dir
   --
   --   The actual directories (object, exec, library, ...) are subdirectories
   --   of the directory specified in the project file. If the subdirectory
   --   does not exist, it is created automatically.

   S_Name_Verbose : aliased constant S := "/VERBOSE "                      &
                                            "-v";
   --        /NOVERBOSE (D)
   --        /VERBOSE
   --
   --   Verbose mode. Output detailed explanation of behavior to the standard
   --   output stream. This includes name of the file written, the name of the
   --   directories to search and, for each file in those directories whose
   --   name matches at least one of the Naming Patterns, an indication of
   --   whether the file contains a unit, and if so the name of the unit.

   S_Name_Excl    : aliased constant S := "/EXCLUDED_PATTERN=" & '"'       &
                                            "-x" & '"';
   --      /EXCLUDED_PATTERN=<string>
   --
   --   Specify an excluded pattern.
   --   Using this qualifier, it is possible to exclude some files that would
   --   match the Naming patterns. For example,
   --
   --   GNAT NAME /EXCLUDED_PATTERN="*_NT.ADA" "*.ADA"
   --
   --   will look for Ada units in all files with the '.ADA' extension, except
   --   those whose names end with '_NT.ADA'.

   Name_Switches : aliased constant Switches :=
                     (S_Name_Conf    'Access,
                      S_Name_Dirs    'Access,
                      S_Name_Dfile   'Access,
                      S_Name_Follow  'Access,
                      S_Name_Frng    'Access,
                      S_Name_Help    'Access,
                      S_Name_Proj    'Access,
                      S_Name_Subdirs 'Access,
                      S_Name_Verbose 'Access,
                      S_Name_Excl    'Access);

   ----------------------------------
   -- Switches for GNAT PREPROCESS --
   ----------------------------------

   S_Prep_Assoc   : aliased constant S := "/ASSOCIATE=" & '"'              &
                                            "-D" & '"';
   --        /ASSOCIATE="name=val"
   --
   --   Defines a new symbol, associated with value. If no value is given
   --   on the command line, then symbol is considered to be True.
   --   This qualifier can be used in place of a definition file.

   S_Prep_Blank   : aliased constant S := "/BLANK_LINES "                  &
                                            "-b";
   --        /NOBLANK_LINES (D)
   --        /BLANK_LINES
   --
   --   Causes both preprocessor lines and the lines deleted by preprocessing
   --   to be replaced by blank lines in the output source file, thus
   --   preserving line numbers in the output file.

   S_Prep_Com     : aliased constant S := "/COMMENTS "                     &
                                            "-c";
   --        /NOCOMMENTS (D)
   --        /COMMENTS
   --
   --   /COMMENTS causes both preprocessor lines and the lines deleted
   --   by preprocessing to be retained in the output source as comments marked
   --   with the special string "--! ". This option will result in line numbers
   --   being preserved in the output file.
   --
   --   /NOCOMMENTS causes both preprocessor lines and the lines deleted by
   --   preprocessing to be replaced by blank lines in the output source file,
   --   thus preserving line numbers in the output file.

   S_Prep_Ref     : aliased constant S := "/REFERENCE "                    &
                                            "-r";
   --        /NOREFERENCE (D)
   --        /REFERENCE
   --
   --   Causes a "Source_Reference" pragma to be generated that references the
   --   original input file, so that error messages will use the file name of
   --   this original file.  Also implies /BLANK_LINES if /COMMENTS is not
   --   specified.

   S_Prep_Remove  : aliased constant S := "/REMOVE "                       &
                                            "!-b,!-c";
   --        /REMOVE (D)
   --        /NOREMOVE
   --
   --   Preprocessor lines and deleted lines are completely removed from the
   --   output.

   S_Prep_Replace : aliased constant S := "/REPLACE_IN_COMMENTS "          &
                                            "-C";
   --        /NOREPLACE_IN_COMMENTS (D)
   --        /REPLACE_IN_COMMENTS
   --
   --   Causes preprocessor to scan comments and perform replacements on
   --   any $symbol occurrences within the comment text.

   S_Prep_Symbols : aliased constant S := "/SYMBOLS "                      &
                                            "-s";
   --        /NOSYMBOLS (D)
   --        /SYMBOLS
   --
   --   Causes a sorted list of symbol names and values to be listed on
   --   SYS$OUTPUT.

   S_Prep_Undef   : aliased constant S := "/UNDEFINED "                    &
                                            "-u";
   --        /NOUNDEFINED (D)
   --        /UNDEFINED

   Prep_Switches : aliased constant Switches :=
                     (S_Prep_Assoc   'Access,
                      S_Prep_Blank   'Access,
                      S_Prep_Com     'Access,
                      S_Prep_Ref     'Access,
                      S_Prep_Remove  'Access,
                      S_Prep_Replace 'Access,
                      S_Prep_Symbols 'Access,
                      S_Prep_Undef   'Access);

   ------------------------------
   -- Switches for GNAT PRETTY --
   ------------------------------

   S_Pretty_Add    : aliased constant S := "/ADD_PROJECT_SEARCH_DIR=*"     &
                                             "-aP*";
   --        /ADD_PROJECT_SEARCH_PATH=(directory[,...])
   --
   --   Add directories to the project search path.

   S_Pretty_Align  : aliased constant S := "/ALIGN="                       &
                                           "DEFAULT "                      &
                                               "-A12345 "                  &
                                           "OFF "                          &
                                               "-A0 "                      &
                                           "COLONS "                       &
                                               "-A1 "                      &
                                           "DECLARATIONS "                 &
                                               "-A2 "                      &
                                           "STATEMENTS "                   &
                                               "-A3 "                      &
                                           "ARROWS "                       &
                                               "-A4 "                      &
                                           "COMPONENT_CLAUSES "            &
                                               "-A5";
   --        /ALIGN[=align-option, align-option, ...]
   --
   --   Set alignments. By default, all alignments (colons in declarations,
   --   initialisations in declarations, assignments and arrow delimiters) are
   --   ON.
   --
   --   align-option may be one of the following:
   --
   --      OFF (D)           Set all alignments to OFF
   --      COLONS            Set alignments of colons in declarations to ON
   --      DECLARATIONS      Set alignments of initialisations in declarations
   --                        to ON
   --      STATEMENTS        Set alignments of assignments statements to ON
   --      ARROWS            Set alignments of arrow delimiters to ON.
   --      COMPONENT_CLAUSES Set alignments of AT keywords in component
   --                        clauses ON
   --
   --   Specifying one of the ON options without first specifying the OFF
   --   option has no effect, because by default all alignments are set to ON.

   S_Pretty_All_Prjs : aliased constant S := "/ALL_PROJECTS "              &
                                              "-U";
   --        /NOALL_PROJECTS (D)
   --        /ALL_PROJECTS
   --   When GNAT PRETTY is used with a Project File and no source is
   --   specified, the underlying tool gnatpp is called for all the
   --   sources of all the Project Files in the project tree.

   S_Pretty_Attrib : aliased constant S := "/ATTRIBUTE_CASING="            &
                                           "MIXED_CASE "                   &
                                               "-aM "                      &
                                           "LOWER_CASE "                   &
                                               "-aL "                      &
                                           "UPPER_CASE "                   &
                                               "-aU";
   --        /ATTRIBUTE_CASING[=casing-option]
   --
   --   Set the case of the attributes. By default the attributes are in mixed
   --   case.
   --   casing-option may be one of the following:
   --
   --      MIXED_CASE (D)
   --      LOWER_CASE
   --      UPPER_CASE

   S_Pretty_Comments  : aliased constant S := "/COMMENTS_LAYOUT="          &
                                              "UNTOUCHED "                 &
                                                 "-c0 "                    &
                                              "DEFAULT "                   &
                                                 "-c1 "                    &
                                              "STANDARD_INDENT "           &
                                                 "-c2 "                    &
                                              "GNAT_BEGINNING "            &
                                                 "-c3 "                    &
                                              "REFORMAT "                  &
                                                 "-c4 "                    &
                                              "KEEP_SPECIAL "              &
                                                 "-c5";
   --        /COMMENTS_LAYOUT[=layout-option, layout-option, ...]
   --
   --   Set the comment layout. By default, comments use the GNAT style
   --   comment line indentation.
   --
   --   layout-option may be one of the following:
   --
   --     UNTOUCHED           All the comments remain unchanged
   --     DEFAULT (D)         GNAT style comment line indentation
   --     STANDARD_INDENT     Standard comment line indentation
   --     GNAT_BEGINNING      GNAT style comment beginning
   --     REFORMAT            Reformat comment blocks
   --     KEEP_SPECIAL        Keep unchanged special form comments
   --
   --     All combinations of layout options are allowed, except for DEFAULT
   --     and STANDARD_INDENT which are mutually exclusive, and also if
   --     UNTOUCHED is specified, this must be the only option.
   --
   --     The difference between "GNAT style comment line indentation" and
   --     "standard comment line indentation" is the following: for standard
   --     comment indentation, any comment line is indented as if it were
   --     a declaration or statement at the same place.
   --     For GNAT style comment indentation, comment lines which are
   --     immediately followed by if or case statement alternative, record
   --     variant or 'begin' keyword are indented as the keyword that follows
   --     them.:
   --
   --     Standard indentation:
   --
   --        if A then
   --           null;
   --           -- some comment
   --        else
   --           null;
   --        end if;
   --
   --     GNAT style indentation:
   --
   --        if A then
   --           null;
   --        -- some comment
   --        else
   --           null;
   --        end if;
   --
   --     Option "GNAT style comment beginning" means that for each comment
   --     which is not considered as non-formattable separator (that is, the
   --     comment line contains only dashes, or a comment line ends with two
   --     dashes), there will be at least two spaces between starting "--" and
   --     the first non-blank character of the comment.

   S_Pretty_Config    : aliased constant S := "/CONFIGURATION_PRAGMAS_FILE=<" &
                                              "-gnatec>";
   --        /CONFIGURATION_PRAGMAS_FILE=file
   --
   --   Specify a configuration pragmas file that need to be passed to the
   --   compiler.

   S_Pretty_Constr    : aliased constant S := "/CONSTRUCT_LAYOUT="         &
                                               "GNAT "                     &
                                                  "-l1 "                   &
                                               "COMPACT "                  &
                                                  "-l2 "                   &
                                               "UNCOMPACT "                &
                                                   "-l3";
   --        /CONSTRUCT_LAYOUT[=construct-option]
   --
   --   Set construct layout. Default is GNAT style layout.
   --   construct-option may be one of the following:
   --
   --      GNAT (D)
   --      COMPACT
   --      UNCOMPACT
   --
   --   The difference between GNAT style and Compact layout on one hand
   --   and Uncompact layout on the other hand can be illustrated by the
   --   following examples:
   --
   --       GNAT style and                          Uncompact layout
   --       Compact layout
   --
   --       type q is record                        type q is
   --          a : integer;                            record
   --          b : integer;                               a : integer;
   --       end record;                                   b : integer;
   --                                                  end record;
   --
   --
   --       Block : declare                         Block :
   --          A : Integer := 3;                       declare
   --       begin                                         A : Integer := 3;
   --          Proc (A, A);                            begin
   --       end Block;                                    Proc (A, A);
   --                                                  end Block;
   --
   --       Clear : for J in 1 .. 10 loop           Clear :
   --          A (J) := 0;                             for J in 1 .. 10 loop
   --       end loop Clear;                               A (J) := 0;
   --                                                  end loop Clear;
   --
   --
   --   A further difference between GNAT style layout and compact layout is
   --   that in GNAT style layout compound statements, return statements and
   --   bodies are always separated by empty lines.

   S_Pretty_Comind    : aliased constant S := "/CONTINUATION_INDENT=#"     &
                                                 "-cl#";
   --        /CONTINUATION_INDENT=nnn
   --
   --   Indentation level for continuation lines, nnn from 1 .. 9.
   --   The default value is one less then the (normal) indentation level,
   --   unless the indentation is set to 1: in that case the default value for
   --   continuation line indentation is also 1.

   S_Pretty_Compact_Is : aliased constant S := "/NO_SEPARATE_IS "          &
                                                 "--no-separate-is";
   --        /NO_SEPARATE_IS
   --
   --   Do not place the IS keyword on a separate line in a subprogram body in
   --   case if the specification occupies more then one line.

   S_Pretty_Sep_Label : aliased constant S := "/SEPARATE_LABEL "           &
                                                    "--separate-label";
   --        /SEPARATE_LABEL
   --
   --   Place statement label(s) and the statement itself on separate lines.

   S_Pretty_Sep_Loop_Then : aliased constant S := "/SEPARATE_LOOP_THEN "   &
                                                    "--separate-loop-then";
   --        /SEPARATE_LOOP_THEN
   --
   --   Place the THEN keyword in IF statement and the LOOP keyword in for-
   --   and while-loops on a separate line.

   S_Pretty_N_Sep_Loop_Then : aliased constant S := "/NO_SEPARATE_LOOP_THEN " &
                                                    "--no-separate-loop-then";
   --        /NO_SEPARATE_LOOP_THEN
   --
   --   Do not place the THEN keyword in IF statement and the LOOP keyword in
   --   for- and while-loops on a separate line.

   S_Pretty_Use_On_New_Line : aliased constant S := "/USE_ON_NEW_LINE "    &
                                                      "--use-on-new-line";
   --        /USE_ON_NEW_LINE
   --
   --   Start any USE clause that is a part of a context clause from a
   --   separate line.

   S_Pretty_Stnm_On_Nw_Line : aliased constant S := "/STMT_NAME_ON_NEW_LINE " &
                                                      "--separate-stmt-name";
   --        /STMT_NAME_ON_NEW_LINE
   --
   --   For named block and loop statements use a separate line for the
   --   statement name, but do not use an extra indentation level for the
   --   statement itself.

   S_Pretty_Eol       : aliased constant S := "/END_OF_LINE="              &
                                                "DOS "                     &
                                                   "--eol=dos "            &
                                                "UNIX "                    &
                                                   "--eol=unix "           &
                                                "CRLF "                    &
                                                   "--eol=crlf "           &
                                                "LF "                      &
                                                   "--eol=lf";
   --        /END_OF_LINE=[option]
   --
   --   Specifies the form of the line terminators in the produced source.
   --   By default, the form of the line terminator depends on the platforms.
   --   On Unix and VMS, it is a Line Feed (LF) character. On Windows (DOS),
   --   It is a Carriage Return (CR) followed by a Line Feed.
   --   The Options DOS and CRLF are equivalent. The options UNIX and LF are
   --   also equivalent.

   S_Pretty_Ext       : aliased constant S := "/EXTERNAL_REFERENCE=" & '"' &
                                            "-X" & '"';
   --        /EXTERNAL_REFERENCE="name=val"
   --
   --   Specifies an external reference to the project manager. Useful only if
   --   /PROJECT_FILE is used.
   --
   --   Example:
   --      /EXTERNAL_REFERENCE="DEBUG=TRUE"

   S_Pretty_Current   : aliased constant S := "/CURRENT_DIRECTORY "        &
                                              "!-I-";
   --        /CURRENT_DIRECTORY (D)
   --
   --   Look for source files in the current working directory.
   --
   --        /NOCURRENT_DIRECTORY
   --   Do not look for source files in the current working directory.

   S_Pretty_Dico      : aliased constant S := "/DICTIONARY=*"              &
                                              "-D*";
   --        /DICTIONARY=(file_name, ...)
   --
   --   Use each specified file as a dictionary file that defines the casing
   --   for a set of specified names, thereby overriding the effect on these
   --   names by any explicit or implicit /NAME_CASING qualifier.
   --
   --   GNAT PRETTY implicitly uses a default dictionary file to define the
   --   casing for the Ada predefined names and the names declared in the GNAT
   --   libraries.
   --
   --   The structure of a dictionary file, and details on the conventions
   --   used in the default dictionary file, are defined in the GNAT User's
   --   Guide.

   S_Pretty_Encoding  : aliased constant S := "/RESULT_ENCODING="          &
                                              "BRACKETS "                  &
                                                 "-Wb "                    &
                                              "HEX "                       &
                                                 "-Wh "                    &
                                              "UPPER "                     &
                                                 "-Wu "                    &
                                              "SHIFT_JIS "                 &
                                                 "-Ws "                    &
                                              "EUC "                       &
                                                 "-We "                    &
                                              "UTF8 "                      &
                                                 "-W8";
   --        /RESULT_ENCODING[=encoding-type]
   --
   --   Specify the wide character encoding method used when writing the
   --   reformatted code in the result file. 'encoding-type' is one of the
   --   following:
   --
   --      BRACKETS (D)      Brackets encoding.
   --
   --      HEX               Hex ESC encoding.
   --
   --      UPPER             Upper half encoding.
   --
   --      SHIFT_JIS         Shift-JIS encoding.
   --
   --      EUC               EUC Encoding.
   --
   --      UTF8              UTF-8 encoding.
   --
   --   See 'HELP GNAT COMPILE /WIDE_CHARACTER_ENCODING' for an explanation
   --   about the different character encoding methods.

   S_Pretty_Files     : aliased constant S := "/FILES=@"                   &
                                                 "-files=@";
   --      /FILES=filename
   --
   --   Take as arguments the files that are listed in the specified
   --   text file.

   S_Pretty_Follow : aliased constant S := "/FOLLOW_LINKS_FOR_FILES "      &
                                             "-eL";
   --        /NOFOLLOW_LINKS_FOR_FILES (D)
   --        /FOLLOW_LINKS_FOR_FILES
   --
   --    Follow links when parsing project files

   S_Pretty_Forced    : aliased constant S := "/FORCED_OUTPUT=@"           &
                                                 "-of@";
   --        /FORCED_OUTPUT=file
   --
   --   Write the output into the specified file, overriding any possibly
   --   existing file.

   S_Pretty_Formfeed  : aliased constant S := "/FORM_FEED_AFTER_PRAGMA_PAGE " &
                                              "-ff";
   --        /FORM_FEED_AFTER_PRAGMA_PAGE
   --
   --   When there is a pragma Page in the source, insert a Form Feed
   --   character immediately after the semicolon that follows the pragma
   --   Page.

   S_Pretty_Indent    : aliased constant S := "/INDENTATION_LEVEL=#"       &
                                                "-i#";
   --        /INDENTATION_LEVEL=nnn
   --
   --   Specify the number of spaces to add for each indentation level.
   --   nnn must be between 1 and 9. The default is 3.

   S_Pretty_Keyword   : aliased constant S := "/KEYWORD_CASING="           &
                                              "LOWER_CASE "                &
                                                 "-kL "                    &
                                              "UPPER_CASE "                &
                                                 "-kU";
   --        /KEYWORD_CASING[=keyword-option]
   --
   --   Specify the case of Ada keywords. The default is keywords in lower
   --   case.
   --
   --   keyword-option may be one of the following:
   --
   --      LOWER_CASE (D)
   --      UPPER_CASE

   S_Pretty_Maxlen    : aliased constant S := "/LINE_LENGTH_MAX=#"         &
                                                 "-M#";
   --        /LINE_LENGTH_MAX=nnn
   --
   --   Set the maximum line length, nnn from 32 ..256. The default is 79.

   S_Pretty_Maxind    : aliased constant S := "/MAX_INDENT=#"              &
                                                 "-T#";
   --        /MAX_INDENT=nnn
   --
   --   Do not use an additional indentation level for case alternatives
   --   and variants if their number is nnn or more. The default is 10.
   --   If nnn is zero, an additional indentation level is used for any
   --   number of case alternatives and variants.

   S_Pretty_Mess      : aliased constant S := "/MESSAGES_PROJECT_FILE="    &
                                            "DEFAULT "                     &
                                               "-vP0 "                     &
                                            "MEDIUM "                      &
                                               "-vP1 "                     &
                                            "HIGH "                        &
                                               "-vP2";
   --        /MESSAGES_PROJECT_FILE[=messages-option]
   --
   --   Specifies the "verbosity" of the parsing of project files.
   --   messages-option may be one of the following:
   --
   --      DEFAULT (D)  No messages are output if there is no error or warning.
   --
   --      MEDIUM       A small number of messages are output.
   --
   --      HIGH         A great number of messages are output, most of them not
   --                   being useful for the user.

   S_Pretty_Names     : aliased constant S := "/NAME_CASING="              &
                                              "AS_DECLARED "               &
                                                 "-nD "                    &
                                              "LOWER_CASE "                &
                                                 "-nL "                    &
                                              "UPPER_CASE "                &
                                                 "-nU "                    &
                                              "MIXED_CASE "                &
                                                 "-nM";
   --        /NAME_CASING[=name-option]
   --
   --   Specify the casing of names.
   --   'name-option' may be one of:
   --
   --      AS_DECLARED (D)   Name casing for defining occurrences are as they
   --                        appear in the source file.
   --
   --      LOWER_CASE        Names are in lower case.
   --
   --      UPPER_CASE        Names are in upper case.
   --
   --      MIXED_CASE        Names are in mixed case.

   S_Pretty_Replace_No_Backup : aliased constant S := "/REPLACE_NO_BACKUP " &
                                                 "-rnb";
   --        /REPLACE_NO_BACKUP
   --
   --   Replace the argument source with the pretty-printed source without
   --   creating any backup copy of the argument source.

   S_Pretty_No_Labels : aliased constant S := "/NO_MISSED_LABELS "         &
                                                 "-e";
   --        /NO_MISSED_LABELS
   --
   --   Do not insert missing end/exit labels. The end label is the name of
   --   a construct that may optionally appear at the end of the construct.
   --   This includes the names of packages and subprograms.
   --   Similarly, the exit label is the name of a loop that may appear as the
   --   argument of an exit statement within the loop. By default, GNAT PRETTY
   --   inserts these end/exit labels when they are absent in the original
   --   source. This qualifier /NO_MISSED_LABELS suppresses this insertion,
   --   so that the formatted source reflects the original.

   S_Pretty_Notabs    : aliased constant S := "/NOTABS "                   &
                                                 "-notabs";
   --        /NOTABS
   --
   --   Replace all tabulations in comments with spaces.

   S_Pretty_Output    : aliased constant S := "/OUTPUT=@"                  &
                                              "-o@";
   --        /OUTPUT=file
   --
   --   Write the output to the specified file. If the file already exists,
   --   an error is reported.

   S_Pretty_Override  : aliased constant S := "/OVERRIDING_REPLACE "       &
                                                 "-rf";
   --        /NOOVERRIDING_REPLACE (D)
   --        /OVERRIDING_REPLACE
   --
   --   Replace the argument source with the pretty-printed source and copy the
   --   argument source into filename.NPP, overriding any existing file if
   --   needed.

   S_Pretty_Pragma    : aliased constant S := "/PRAGMA_CASING="            &
                                              "MIXED_CASE "                &
                                                 "-pM "                    &
                                              "LOWER_CASE "                &
                                                 "-pL "                    &
                                              "UPPER_CASE "                &
                                                 "-pU";
   --        /PRAGMA_CASING[=pragma-option]
   --
   --   Set the case of pragma identifiers. The default is Mixed case.
   --   pragma-option may be one of the following:
   --
   --      MIXED_CASE (D)
   --      LOWER_CASE
   --      UPPER_CASE

   S_Pretty_Project   : aliased constant S := "/PROJECT_FILE=<"            &
                                                "-P>";
   --        /PROJECT_FILE=filename
   --
   --   Specifies the main project file to be used. The project files rooted
   --   at the main project file will be parsed before any other processing to
   --   set the building environment.

   S_Pretty_Replace   : aliased constant S := "/REPLACE "                  &
                                                 "-r";
   --        /NOREPLACE (D)
   --        /REPLACE
   --
   --   Replace the argument source with the pretty-printed source and copy the
   --   argument source into filename.NPP. If filename.NPP already exists,
   --   report an error and exit.

   S_Pretty_RTS       : aliased constant S := "/RUNTIME_SYSTEM=|"          &
                                               "--RTS=|";
   --        /RUNTIME_SYSTEM=xxx
   --
   --    Compile against an alternate runtime system named xxx or RTS-xxx.

   S_Pretty_Search    : aliased constant S := "/SEARCH=*"                  &
                                              "-I*";
   --        /SEARCH=(directory[,...])
   --
   --    When looking for source files also look in directories specified.

   S_Pretty_Specific  : aliased constant S := "/SPECIFIC_CASING "          &
                                              "-D-";
   --        /SPECIFIC_CASING
   --
   --   Do not use the default dictionary file; instead, use the casing
   --   defined by a qualifier /NAME_CASING and/or any explicit dictionary
   --   file specified by a qualifier /DICTIONARY.

   S_Pretty_Standard  : aliased constant S := "/STANDARD_OUTPUT "          &
                                              "-pipe";
   --        /NOSTANDARD_OUTPUT (D)
   --        /STANDARD_OUTPUT
   --
   --   Redirect the output to the standard output.

   S_Pretty_Subdirs : aliased constant S := "/SUBDIRS=<"                   &
                                               "--subdirs=>";
   --        /SUBDIRS=dir
   --
   --   The actual directories (object, exec, library, ...) are subdirectories
   --   of the directory specified in the project file. If the subdirectory
   --   does not exist, it is created automatically.

   S_Pretty_Verbose   : aliased constant S := "/VERBOSE "                  &
                                              "-v";
   --        /NOVERBOSE (D)
   --        /VERBOSE
   --
   --   Verbose mode; GNAT PRETTY generates version information and then a
   --   trace of the actions it takes to produce or obtain the ASIS tree.

   S_Pretty_Warnings  : aliased constant S := "/WARNINGS "                 &
                                              "-w";
   --        /NOWARNINGS (D)
   --        /WARNINGS
   --
   --   Issue a warning to the standard error stream if it is not possible
   --   to provide the required layout in the result source.
   --   By default such warnings are not activated.

   Pretty_Switches : aliased constant Switches :=
                       (S_Pretty_Add              'Access,
                        S_Pretty_Align            'Access,
                        S_Pretty_All_Prjs         'Access,
                        S_Pretty_Attrib           'Access,
                        S_Pretty_Comments         'Access,
                        S_Pretty_Compact_Is       'Access,
                        S_Pretty_Config           'Access,
                        S_Pretty_Constr           'Access,
                        S_Pretty_Comind           'Access,
                        S_Pretty_Current          'Access,
                        S_Pretty_Dico             'Access,
                        S_Pretty_Eol              'Access,
                        S_Pretty_Ext              'Access,
                        S_Pretty_Encoding         'Access,
                        S_Pretty_Files            'Access,
                        S_Pretty_Follow           'Access,
                        S_Pretty_Forced           'Access,
                        S_Pretty_Formfeed         'Access,
                        S_Pretty_Indent           'Access,
                        S_Pretty_Keyword          'Access,
                        S_Pretty_Maxlen           'Access,
                        S_Pretty_Maxind           'Access,
                        S_Pretty_Mess             'Access,
                        S_Pretty_Names            'Access,
                        S_Pretty_No_Labels        'Access,
                        S_Pretty_Notabs           'Access,
                        S_Pretty_Output           'Access,
                        S_Pretty_Override         'Access,
                        S_Pretty_Pragma           'Access,
                        S_Pretty_Replace          'Access,
                        S_Pretty_Replace_No_Backup'Access,
                        S_Pretty_Project          'Access,
                        S_Pretty_RTS              'Access,
                        S_Pretty_Search           'Access,
                        S_Pretty_Sep_Label        'Access,
                        S_Pretty_Sep_Loop_Then    'Access,
                        S_Pretty_N_Sep_Loop_Then  'Access,
                        S_Pretty_Subdirs          'Access,
                        S_Pretty_Use_On_New_Line  'Access,
                        S_Pretty_Stnm_On_Nw_Line  'Access,
                        S_Pretty_Specific         'Access,
                        S_Pretty_Standard         'Access,
                        S_Pretty_Verbose          'Access,
                        S_Pretty_Warnings         'Access);

   ------------------------------
   -- Switches for GNAT SHARED --
   ------------------------------

   S_Shared_Debug   : aliased constant S := "/DEBUG="                      &
                                            "ALL "                         &
                                               "-g3 "                      &
                                            "NONE "                        &
                                               "-g0 "                      &
                                            "TRACEBACK "                   &
                                               "-g1 "                      &
                                            "NOTRACEBACK "                 &
                                               "-g0";
   --        /DEBUG[=debug-option]
   --        /NODEBUG
   --
   --   Specifies the amount of debugging information included. 'debug-option'
   --   is one of the following:
   --
   --        ALL (D)      Include full debugging information.
   --
   --        NONE         Provide no debugging information. Same as /NODEBUG.
   --
   --        TRACEBACK    Provide sufficient debug information for a traceback.
   --
   --        NOTRACEBACK  Same as NONE.

   S_Shared_Image  : aliased constant S := "/IMAGE=@"                      &
                                            "-o@";
   --        /IMAGE=image-name
   --
   --   'image-name' specifies the name for the generated shared library.

   S_Shared_Ident   : aliased constant S := "/IDENTIFICATION=" & '"'       &
                                            "--for-linker=IDENT="          &
                                            '"';
   --        /IDENTIFICATION="<string>"
   --
   --   "<string>" specifies the string to be stored in the image file ident-
   --   ification field in the image header. It overrides any pragma Ident
   --   specified string.

   S_Shared_Nofiles : aliased constant S := "/NOSTART_FILES "              &
                                            "-nostartfiles";
   --        /NOSTART_FILES
   --
   --   Link in default image initialization and startup functions.

   S_Shared_Noinhib : aliased constant S := "/NOINHIBIT-IMAGE "            &
                                            "--for-linker=--noinhibit-exec";
   --        /NOINHIBIT-IMAGE
   --
   --   Delete image if there are errors or warnings.

   S_Shared_Verb    : aliased constant S := "/VERBOSE "                    &
                                            "-v";
   --        /NOVERBOSE (D)
   --        /VERBOSE
   --
   --   Causes additional information to be output, including a full list of
   --   the included object files. This switch option is most useful when you
   --   want to see what set of object files are being used in the link step.

   S_Shared_ZZZZZ   : aliased constant S := "/<other> "                    &
                                            "--for-linker=";
   --        /<other>
   --
   --   Any other switch transmitted to the underlying linker.

   Shared_Switches : aliased constant Switches :=
                       (S_Shared_Debug   'Access,
                        S_Shared_Image   'Access,
                        S_Shared_Ident   'Access,
                        S_Shared_Nofiles 'Access,
                        S_Shared_Noinhib 'Access,
                        S_Shared_Verb    'Access,
                        S_Shared_ZZZZZ   'Access);

   -----------------------------
   -- Switches for GNAT STACK --
   -----------------------------

   S_Stack_Add        : aliased constant S := "/ADD_PROJECT_SEARCH_DIR=*"  &
                                                "-aP*";
   --        /ADD_PROJECT_SEARCH_PATH=(directory[,...])
   --
   --   Add directories to the project search path.

   S_Stack_All        : aliased constant S := "/ALL_SUBPROGRAMS "          &
                                                "-a";
   --        /NOALL_SUBPROGRAMS (D)
   --        /ALL_SUBPROGRAMS
   --
   --   Consider all subprograms as entry points.

   S_Stack_All_Cycles : aliased constant S := "/ALL_CYCLES "               &
                                                "-ca";
   --        /NOALL_CYCLES (D)
   --        /ALL_CYCLES
   --
   --   Extract all possible cycles in the call graph.

   S_Stack_All_Prjs   : aliased constant S := "/ALL_PROJECTS "             &
                                                "-U";
   --        /NOALL_PROJECTS (D)
   --        /ALL_PROJECTS
   --
   --   When GNAT STACK is used with a Project File and no source is
   --   specified, the underlying tool gnatstack is called for all the
   --   units of all the Project Files in the project tree.

   S_Stack_Debug      : aliased constant S := "/DEBUG "                    &
                                                "-g";
   --        /NODEBUG (D)
   --        /DEBUG
   --
   --   Generate internal debug information.

   S_Stack_Directory  : aliased constant S := "/DIRECTORY=*"               &
                                                "-aO*";
   --        /DIRECTORY=(direc[,...])
   --
   --   When looking for .ci files look also in directories specified.

   S_Stack_Entries    : aliased constant S := "/ENTRIES=*"                 &
                                                "-e*";
   --
   --        /ENTRY=(entry_point[,...])
   --
   --   Name of symbol to be used as entry point for the analysis.

   S_Stack_Files      : aliased constant S := "/FILES=@"                   &
                                                "-files=@";
   --      /FILES=filename
   --
   --   Take as arguments the files that are listed in the specified
   --   text file.

   S_Stack_Follow : aliased constant S := "/FOLLOW_LINKS_FOR_FILES "       &
                                            "-eL";
   --        /NOFOLLOW_LINKS_FOR_FILES (D)
   --        /FOLLOW_LINKS_FOR_FILES
   --
   --    Follow links when parsing project files

   S_Stack_Help       : aliased constant S := "/HELP "                     &
                                                "-h";
   --        /NOHELP (D)
   --        /HELP
   --
   --   Output a message explaining the usage of gnatstack.

   S_Stack_List       : aliased constant S := "/LIST=#"                    &
                                                "-l#";
   --        /LIST=nnn
   --
   --   Print the nnn subprograms requiring the biggest local stack usage. By
   --   default none will be displayed.

   S_Stack_Order      : aliased constant S := "/ORDER="                    &
                                              "STACK "                     &
                                                 "-os "                    &
                                              "ALPHABETICAL "              &
                                                 "-oa";
   --        /ORDER[=order-option]
   --
   --   Specifies the order for displaying the different call graphs.
   --   order-option may be one of the following:
   --
   --      STACK (D)    Select stack usage order
   --
   --      ALPHABETICAL Select alphabetical order

   S_Stack_Path       : aliased constant S := "/PATH "                     &
                                                "-p";
   --        /NOPATH (D)
   --        /PATH
   --
   --   Print all the subprograms that make up the worst-case path for every
   --   entry point.

   S_Stack_Project    : aliased constant S := "/PROJECT_FILE=<"            &
                                                "-P>";
   --        /PROJECT_FILE=filename
   --
   --   Specifies the main project file to be used. The project files rooted
   --   at the main project file will be parsed before the invocation of
   --   gnatstack.

   S_Stack_Output     : aliased constant S := "/OUTPUT=@"                  &
                                                "-f@";
   --        /OUTPUT=filename
   --
   --   Name of the file containing the generated graph (VCG format).

   S_Stack_Regexp     : aliased constant S := "/EXPRESSION=|"              &
                                                "-r|";
   --
   --        /EXPRESSION=regular-expression
   --
   --   Any symbol matching the regular expression will be considered as a
   --   potential entry point for the analysis.

   S_Stack_Subdirs : aliased constant S := "/SUBDIRS=<"                    &
                                              "--subdirs=>";
   --        /SUBDIRS=dir
   --
   --   The actual directories (object, exec, library, ...) are subdirectories
   --   of the directory specified in the project file. If the subdirectory
   --   does not exist, it is created automatically.

   S_Stack_Unbounded  : aliased constant S := "/UNBOUNDED=#"               &
                                                "-d#";
   --        /UNBOUNDED=nnn
   --
   --   Default stack size to be used for unbounded (dynamic) frames.

   S_Stack_Unknown    : aliased constant S := "/UNKNOWN=#"                 &
                                                "-u#";
   --        /UNKNOWN=nnn
   --
   --   Default stack size to be used for unknown (external) calls.

   S_Stack_Verbose    : aliased constant S := "/VERBOSE "                  &
                                                "-v";
   --        /NOVERBOSE (D)
   --        /VERBOSE
   --
   --   Specifies the amount of information to be displayed about the
   --   different subprograms. In verbose mode the full location of the
   --   subprogram will be part of the output, as well as detailed information
   --   about inaccurate data.

   S_Stack_Warnings   : aliased constant S := "/WARNINGS="                 &
                                              "ALL "                       &
                                                 "-Wa "                    &
                                              "CYCLES "                    &
                                                 "-Wc "                    &
                                              "UNBOUNDED "                 &
                                                 "-Wu "                    &
                                              "EXTERNAL "                  &
                                                 "-We "                    &
                                              "INDIRECT "                  &
                                                 "-Wi";
   --        /WARNINGS[=(keyword[,...])]
   --
   --    The following keywords are supported:
   --
   --        ALL        Turn on all optional warnings
   --
   --        CYCLES     Turn on warnings for cycles
   --
   --        UNBOUNDED  Turn on warnings for unbounded frames
   --
   --        EXTERNAL   Turn on warnings for external calls
   --
   --        INDIRECT   Turn on warnings for indirect calls

   Stack_Switches : aliased constant Switches :=
                      (S_Stack_Add        'Access,
                       S_Stack_All        'Access,
                       S_Stack_All_Cycles 'Access,
                       S_Stack_All_Prjs   'Access,
                       S_Stack_Debug      'Access,
                       S_Stack_Directory  'Access,
                       S_Stack_Entries    'Access,
                       S_Stack_Files      'Access,
                       S_Stack_Follow     'Access,
                       S_Stack_Help       'Access,
                       S_Stack_List       'Access,
                       S_Stack_Order      'Access,
                       S_Stack_Path       'Access,
                       S_Stack_Project    'Access,
                       S_Stack_Output     'Access,
                       S_Stack_Regexp     'Access,
                       S_Stack_Subdirs    'Access,
                       S_Stack_Unbounded  'Access,
                       S_Stack_Unknown    'Access,
                       S_Stack_Verbose    'Access,
                       S_Stack_Warnings   'Access);

   ----------------------------
   -- Switches for GNAT STUB --
   ----------------------------

   S_Stub_Add     : aliased constant S := "/ADD_PROJECT_SEARCH_DIR=*"      &
                                            "-aP*";
   --        /ADD_PROJECT_SEARCH_PATH=(directory[,...])
   --
   --   Add directories to the project search path.

   S_Stub_Config  : aliased constant S := "/CONFIGURATION_PRAGMAS_FILE=<"  &
                                            "-gnatec>";
   --        /CONFIGURATION_PRAGMAS_FILE=filespec
   --
   --   Specifies a configuration pragmas file that must be taken into account
   --   when compiling.

   S_Stub_Current : aliased constant S := "/CURRENT_DIRECTORY "            &
                                            "!-I-";
   --        /CURRENT_DIRECTORY (D)
   --        /NOCURRENT_DIRECTORY
   --
   --   Look for source, library or object files in the default directory.

   S_Stub_Ext     : aliased constant S := "/EXTERNAL_REFERENCE=" & '"'     &
                                            "-X" & '"';
   --        /EXTERNAL_REFERENCE="name=val"
   --
   --   Specifies an external reference to the project manager. Useful only if
   --   /PROJECT_FILE is used.
   --
   --   Example:
   --      /EXTERNAL_REFERENCE="DEBUG=TRUE"

   S_Stub_Follow  : aliased constant S := "/FOLLOW_LINKS_FOR_FILES "       &
                                            "-eL";
   --        /NOFOLLOW_LINKS_FOR_FILES (D)
   --        /FOLLOW_LINKS_FOR_FILES
   --
   --    Follow links when parsing project files

   S_Stub_Full    : aliased constant S := "/FULL "                         &
                                            "-f";
   --        /NOFULL (D)
   --        /FULL
   --
   --   If the destination directory already contains a file with the name of
   --   the body file for the argument file spec, replace it with the generated
   --   body stub. If /FULL is not used and there is already a body file, this
   --   existing body file is not replaced.

   S_Stub_Header  : aliased constant S := "/HEADER="                       &
                                            "GENERAL "                     &
                                               "-hg "                      &
                                            "SPEC "                        &
                                               "-hs";
   --        /HEADER[=header-option]
   --
   --   Specifies the form of the comment header above the generated body stub.
   --   If no /HEADER qualifier is specified, there is no comment header.
   --   header-option is one of the following:
   --
   --
   --      GENERAL (D)  Put a sample comment header into the body stub.
   --
   --      SPEC         Put the comment header (i.e., all the comments
   --                   preceding the compilation unit) from the source of the
   --                   library unit declaration into the body stub.

   S_Stub_Header_File : aliased constant S := "/FROM_HEADER_FILE=<" &
                                                "--header-file=>";

   --        /FROM_HEADER_FILE==filename
   --
   --   Use the content of the file as the comment header for a generated body
   --   stub.

   S_Stub_Indent  : aliased constant S := "/INDENTATION=#"                 &
                                            "-i#";
   --        /INDENTATION=nnn
   --
   --   (nnn is a non-negative integer). Set the indentation level in the
   --   generated body stub to nnn. nnn=0 means "no indentation".
   --   Default indentation is 3.

   S_Stub_Keep    : aliased constant S := "/KEEP "                         &
                                            "-k";
   --        /NOKEEP (D)
   --        /KEEP
   --
   --   Do not delete the tree file (i.e., the snapshot of the compiler
   --   internal structures used by gnatstub) after creating the body stub.

   S_Stub_Length  : aliased constant S := "/LINE_LENGTH=#"                 &
                                            "-l#";
   --        /LINE_LENGTH=nnn
   --
   --   (n is a non-negative integer). Set the maximum line length in the body
   --   stub to nnn. Default is 78.

   S_Stub_Mess    : aliased constant S := "/MESSAGES_PROJECT_FILE="        &
                                            "DEFAULT "                     &
                                               "-vP0 "                     &
                                            "MEDIUM "                      &
                                               "-vP1 "                     &
                                            "HIGH "                        &
                                               "-vP2";
   --        /MESSAGES_PROJECT_FILE[=messages-option]
   --
   --   Specifies the "verbosity" of the parsing of project files.
   --   messages-option may be one of the following:
   --
   --      DEFAULT (D)  No messages are output if there is no error or warning.
   --
   --      MEDIUM       A small number of messages are output.
   --
   --      HIGH         A great number of messages are output, most of them not
   --                   being useful for the user.

   S_Stub_No_Exc  : aliased constant S := "/NO_EXCEPTION "                 &
                                          "--no-exception";
   --        /NONO_EXCEPTION (D)
   --        /NO_EXCEPTION
   --
   --  Avoid raising PROGRAM_ERROR in the generated program unit stubs.

   S_Stub_No_Head : aliased constant S := "/NO_LOCAL_HEADER "             &
                                          "--no-local-header";
   --        /NONO_LOCAL_HEADER (D)
   --        /NO_LOCAL_HEADER
   --
   --  Do not put local comment header before body stub for local program unit.

   S_Stub_Output  : aliased constant S := "/OUTPUT=@"                      &
                                            "-o@";
   --        /OUTPUT=filespec
   --
   --   Body file name. This should be set if the argument file name does not
   --   follow the GNAT file naming conventions. If this switch is omitted,
   --   the default name for the body will be obtained from the argument file
   --   name according to the GNAT file naming conventions.

   S_Stub_Project : aliased constant S := "/PROJECT_FILE=<"                &
                                            "-P>";
   --        /PROJECT_FILE=filename
   --
   --   Specifies the main project file to be used. The project files rooted
   --   at the main project file will be parsed before any other processing.
   --   The source and object directories to be searched will be communicated
   --   to gnatstub through logical names ADA_PRJ_INCLUDE_FILE and
   --   ADA_PRJ_OBJECTS_FILE.

   S_Stub_Quiet   : aliased constant S := "/QUIET "                        &
                                            "-q";
   --        /NOQUIET (D)
   --        /QUIET
   --
   --   Quiet mode: do not generate a confirmation when a body is successfully
   --   created, and do not generate a message when a body is not required for
   --   an argument unit.

   S_Stub_Search  : aliased constant S := "/SEARCH=*"                      &
                                            "-I*";
   --        /SEARCH=(directory[,...])
   --
   --    When looking for source files also look in directories specified.

   S_Stub_Subdirs : aliased constant S := "/SUBDIRS=<"                     &
                                             "--subdirs=>";
   --        /SUBDIRS=dir
   --
   --   The actual directories (object, exec, library, ...) are subdirectories
   --   of the directory specified in the project file. If the subdirectory
   --   does not exist, it is created automatically.

   S_Stub_Tree    : aliased constant S := "/TREE_FILE="                    &
                                            "OVERWRITE "                   &
                                               "-t "                       &
                                            "SAVE "                        &
                                               "-k "                       &
                                            "REUSE "                       &
                                               "-r";
   --        /TREE_FILE[=treefile-option]
   --
   --   Specify what to do with the tree file.
   --   treefile-option is one of the following:
   --
   --      OVERWRITE (D)  Overwrite the existing tree file. If the current
   --                     directory already contains the file which, according
   --                     to the GNAT file naming rules should be considered
   --                     as a tree file for the argument source file, gnatstub
   --                     will refuse to create the tree file needed to create
   --                     a sample body unless this option is chosen.
   --
   --      SAVE           Do not remove the tree file (i.e., the snapshot
   --                     of the compiler internal structures used by gnatstub)
   --                     after creating the body stub.
   --
   --      REUSE          Reuse the tree file (if it exists) instead of
   --                     creating it.
   --                     Instead of creating the tree file for the library
   --                     unit declaration, gnatstub tries to find it in the
   --                     current directory and use it for creating a body.
   --                     If the tree file is not found, no body is created.
   --                     This option also implies `SAVE', whether or not the
   --                     latter is set explicitly.

   S_Stub_Verbose : aliased constant S := "/VERBOSE "                      &
                                            "-v";
   --        /NOVERBOSE (D)
   --        /VERBOSE
   --
   --   Verbose mode: generate version information.

   Stub_Switches : aliased constant Switches :=
                     (S_Stub_Add        'Access,
                      S_Stub_Config     'Access,
                      S_Stub_Current    'Access,
                      S_Stub_Ext        'Access,
                      S_Stub_Follow     'Access,
                      S_Stub_Full       'Access,
                      S_Stub_Header     'Access,
                      S_Stub_Header_File'Access,
                      S_Stub_Indent     'Access,
                      S_Stub_Keep       'Access,
                      S_Stub_Length     'Access,
                      S_Stub_Mess       'Access,
                      S_Stub_Output     'Access,
                      S_Stub_Project    'Access,
                      S_Stub_No_Exc     'Access,
                      S_Stub_No_Head    'Access,
                      S_Stub_Quiet      'Access,
                      S_Stub_Search     'Access,
                      S_Stub_Subdirs    'Access,
                      S_Stub_Tree       'Access,
                      S_Stub_Verbose    'Access);

   ----------------------------
   -- Switches for GNAT SYNC --
   ----------------------------

   S_Sync_Add    : aliased constant S := "/ADD_PROJECT_SEARCH_DIR=*"       &
                                            "-aP*";
   --        /ADD_PROJECT_SEARCH_PATH=(directory[,...])
   --
   --   Add directories to the project search path.

   S_Sync_All    : aliased constant S := "/ALL "                           &
                                            "-a";
   --        /NOALL (D)
   --        /ALL
   --
   --   Also check the components of the GNAT run time and process the needed
   --  components of the GNAT RTL when building and analyzing the global
   --  structure for checking the global rules.

   S_Sync_Allproj : aliased constant S := "/ALL_PROJECTS "                 &
                                            "-U";
   --        /NOALL_PROJECTS (D)
   --        /ALL_PROJECTS
   --
   --   When GNAT SYNC is used with a Project File and no source is
   --   specified, the underlying tool gnatsync is called for all the
   --   sources of all the Project Files in the project tree.

   S_Sync_Ext     : aliased constant S := "/EXTERNAL_REFERENCE=" & '"'     &
                                             "-X" & '"';
   --       /EXTERNAL_REFERENCE="name=val"
   --
   --   Specifies an external reference to the project manager. Useful only if
   --   /PROJECT_FILE is used.
   --
   --   Example:
   --      /EXTERNAL_REFERENCE="DEBUG=TRUE"

   S_Sync_Files  : aliased constant S := "/FILES=@"                        &
                                             "-files=@";
   --      /FILES=filename
   --
   --   Take as arguments the files that are listed in the specified
   --   text file.

   S_Sync_Follow  : aliased constant S := "/FOLLOW_LINKS_FOR_FILES "       &
                                            "-eL";
   --        /NOFOLLOW_LINKS_FOR_FILES (D)
   --        /FOLLOW_LINKS_FOR_FILES
   --
   --    Follow links when parsing project files

   S_Sync_Main    : aliased constant S := "/MAIN_SUBPROGRAM=@"             &
                                            "-main=@";
   --        /MAIN_SUBPROGRAM=filename
   --
   --   Specify the name of the file containing the main subprogram

   S_Sync_Mess    : aliased constant S := "/MESSAGES_PROJECT_FILE="        &
                                             "DEFAULT "                    &
                                                "-vP0 "                    &
                                             "MEDIUM "                     &
                                                "-vP1 "                    &
                                             "HIGH "                       &
                                                "-vP2";
   --        /MESSAGES_PROJECT_FILE[=messages-option]
   --
   --   Specifies the "verbosity" of the parsing of project files.
   --   messages-option may be one of the following:
   --
   --      DEFAULT (D)  No messages are output if there is no error or warning.
   --
   --      MEDIUM       A small number of messages are output.
   --
   --      HIGH         A great number of messages are output, most of them not
   --                   being useful for the user.

   S_Sync_Project : aliased constant S := "/PROJECT_FILE=<"                &
                                             "-P>";
   --        /PROJECT_FILE=filename
   --
   --   Specifies the main project file to be used. The project files rooted
   --   at the main project file will be parsed before the invocation of the
   --   gnatcheck. The source directories to be searched will be communicated
   --   to gnatcheck through logical name ADA_PRJ_INCLUDE_FILE.

   S_Sync_Quiet  : aliased constant S := "/QUIET "                         &
                                            "-q";
   --        /NOQUIET (D)
   --        /QUIET
   --
   --   Work quietly, only output warnings and errors.

   S_Sync_Subdirs : aliased constant S := "/SUBDIRS=<"                     &
                                             "--subdirs=>";
   --        /SUBDIRS=dir
   --
   --   The actual directories (object, exec, library, ...) are subdirectories
   --   of the directory specified in the project file. If the subdirectory
   --   does not exist, it is created automatically.

   S_Sync_Verb   : aliased constant S := "/VERBOSE "                       &
                                            "-v";
   --        /NOVERBOSE (D)
   --        /VERBOSE
   --
   --   The version number and copyright notice are output, as well as exact
   --   copies of the gnat1 commands spawned to obtain the chop control
   --   information.

   S_Sync_Exec   : aliased constant S := "/EXECUTION_TIME "                &
                                            "-t";
   --        /NOEXECUTION_TIME (D)
   --        /EXECUTION_TIME
   --
   --   Output the execution time

   S_Sync_Details : aliased constant S := "/DETAILS="                      &
                                             "MEDIUM "                     &
                                               "-om "                      &
                                             "SHORT "                      &
                                               "-os "                      &
                                             "FULL "                       &
                                               "-of";
   --         /DETAILS[=options]
   --
   --   Specifies the details of the output.
   --   Options may be one of the following:
   --
   --       MEDIUM (D)
   --       SHORT
   --       FULL

   S_Sync_Warnoff : aliased constant S := "/WARNINGS_OFF "                 &
                                             "-wq";
   --
   --         /WARNINGS_OFF
   --
   --   Turn warnings off

   S_Sync_Output  : aliased constant S := "/OUTPUT_FILE=<"                 &
                                             "-out_file=>";
   --
   --        /OUTPUT_FILE=filename
   --
   --   Redirect output to a text file

   Sync_Switches : aliased constant Switches :=
                      (S_Sync_Add      'Access,
                       S_Sync_All      'Access,
                       S_Sync_Allproj  'Access,
                       S_Sync_Ext      'Access,
                       S_Sync_Follow   'Access,
                       S_Sync_Files    'Access,
                       S_Sync_Main     'Access,
                       S_Sync_Mess     'Access,
                       S_Sync_Project  'Access,
                       S_Sync_Quiet    'Access,
                       S_Sync_Subdirs  'Access,
                       S_Sync_Verb     'Access,
                       S_Sync_Exec     'Access,
                       S_Sync_Details  'Access,
                       S_Sync_Warnoff  'Access,
                       S_Sync_Output   'Access);

   ----------------------------
   -- Switches for GNAT XREF --
   ----------------------------

   S_Xref_Add     : aliased constant S := "/ADD_PROJECT_SEARCH_DIR=*"      &
                                            "-aP*";
   --        /ADD_PROJECT_SEARCH_PATH=(directory[,...])
   --
   --   Add directories to the project search path.

   S_Xref_All     : aliased constant S := "/ALL_FILES "                    &
                                            "-a";
   --        /NOALL_FILES (D)
   --        /ALL_FILES
   --
   --   If this switch is present, FIND and XREF will parse the read-only
   --   files found in the library search path. Otherwise, these files will
   --   be ignored. This option can be used to protect Gnat sources or your
   --   own libraries from being parsed, thus making FIND and XREF much
   --   faster, and their output much smaller.

   S_Xref_Deriv   : aliased constant S := "/DERIVED_TYPES "                &
                                            "-d";
   --        /NODERIVED_TYPES (D)
   --        /DERIVED_TYPES
   --
   --   Output the parent type reference for each matching derived types.

   S_Xref_Ext     : aliased constant S := "/EXTERNAL_REFERENCE=" & '"'     &
                                            "-X" & '"';
   --        /EXTERNAL_REFERENCE="name=val"
   --
   --   Specifies an external reference to the project manager. Useful only if
   --   /PROJECT_FILE is used.
   --
   --   Example:
   --      /EXTERNAL_REFERENCE="DEBUG=TRUE"

   S_Xref_Follow  : aliased constant S := "/FOLLOW_LINKS_FOR_FILES "       &
                                            "-eL";
   --        /NOFOLLOW_LINKS_FOR_FILES (D)
   --        /FOLLOW_LINKS_FOR_FILES
   --
   --    Follow links when parsing project files

   S_Xref_Full    : aliased constant S := "/FULL_PATHNAME "                &
                                            "-f";
   --        /NOFULL_PATHNAME (D)
   --        /FULL_PATHNAME
   --
   --   If this switch is set, the output file names will be preceded by their
   --   directory (if the file was found in the search path). If this switch
   --   is not set, the directory will not be printed.

   S_Xref_Global  : aliased constant S := "/IGNORE_LOCALS "                &
                                            "-g";
   --        /NOIGNORE_LOCALS (D)
   --        /IGNORE_LOCALS
   --
   --   If this switch is set, information is output only for library-level
   --   entities, ignoring local entities. The use of this switch may
   --   accelerate FIND and XREF.

   S_Xref_Mess    : aliased constant S := "/MESSAGES_PROJECT_FILE="        &
                                            "DEFAULT "                     &
                                               "-vP0 "                     &
                                            "MEDIUM "                      &
                                               "-vP1 "                     &
                                            "HIGH "                        &
                                               "-vP2";
   --        /MESSAGES_PROJECT_FILE[=messages-option]
   --
   --   Specifies the "verbosity" of the parsing of project files.
   --   messages-option may be one of the following:
   --
   --      DEFAULT (D)  No messages are output if there is no error or warning.
   --
   --      MEDIUM       A small number of messages are output.
   --
   --      HIGH         A great number of messages are output, most of them not
   --                   being useful for the user.

   S_Xref_Nostinc : aliased constant S := "/NOSTD_INCLUDES "               &
                                            "-nostdinc";
   --        /NOSTD_INCLUDES
   --
   --   Do not look for sources in the system default directory.

   S_Xref_Nostlib : aliased constant S := "/NOSTD_LIBRARIES "              &
                                            "-nostdlib";
   --        /NOSTD_LIBRARIES
   --
   --   Do not look for library files in the system default directory.

   S_Xref_Object  : aliased constant S := "/OBJECT_SEARCH=*"               &
                                            "-aO*";
   --        /OBJECT_SEARCH=(directory,...)
   --
   --   When searching for library and object files, look in the specified
   --   directories. The order in which library files are searched is the same
   --   as for MAKE.

   S_Xref_Project : aliased constant S := "/PROJECT=@"                     &
                                            "-p@";
   --        /PROJECT=file
   --
   --   Specify a project file to use. By default, FIND and XREF will try to
   --   locate a project file in the current directory.
   --
   --   If a project file is either specified or found by the tools, then the
   --   content of the source directory and object directory lines are added
   --   as if they had been specified respectively by /SOURCE_SEARCH and
   --   /OBJECT_SEARCH.

   S_Xref_Prj     : aliased constant S := "/PROJECT_FILE=<"                &
                                            "-P>";
   --        /PROJECT_FILE=filename
   --
   --   Specifies the main project file to be used. The project files rooted
   --   at the main project file will be parsed before doing any processing.
   --   The source and object directories to be searched will be communicated
   --   to gnatxref through logical names ADA_PRJ_INCLUDE_FILE and
   --   ADA_PRJ_OBJECTS_FILE.

   S_Xref_Search  : aliased constant S := "/SEARCH=*"                      &
                                            "-I*";
   --        /SEARCH=(directory,...)
   --
   --   Equivalent to:
   --           /OBJECT_SEARCH=(directory,...) /SOURCE_SEARCH=(directory,...)

   S_Xref_Source  : aliased constant S := "/SOURCE_SEARCH=*"               &
                                            "-aI*";
   --        /SOURCE_SEARCH=(directory,...)
   --
   --   When looking for source files also look in the specified directories.
   --   The order in which source file search is undertaken is the same as for
   --   MAKE.

   S_Xref_Subdirs : aliased constant S := "/SUBDIRS=<"                     &
                                             "--subdirs=>";
   --        /SUBDIRS=dir
   --
   --   The actual directories (object, exec, library, ...) are subdirectories
   --   of the directory specified in the project file. If the subdirectory
   --   does not exist, it is created automatically.

   S_Xref_Output  : aliased constant S := "/UNUSED "                       &
                                            "-u";
   --        /SOURCE_SEARCH=(directory,...)
   --
   --   When looking for source files also look in the specified directories.
   --   The order in which source file search is undertaken is the same as for
   --   MAKE.

   S_Xref_Tags    : aliased constant S := "/TAGS "                         &
                                            "-v";
   --        /NOTAGS (D)
   --        /TAGS
   --
   --   Print a 'tags' file for vi.

   Xref_Switches : aliased constant Switches :=
                     (S_Xref_Add     'Access,
                      S_Xref_All     'Access,
                      S_Xref_Deriv   'Access,
                      S_Xref_Ext     'Access,
                      S_Xref_Follow  'Access,
                      S_Xref_Full    'Access,
                      S_Xref_Global  'Access,
                      S_Xref_Mess    'Access,
                      S_Xref_Nostinc 'Access,
                      S_Xref_Nostlib 'Access,
                      S_Xref_Object  'Access,
                      S_Xref_Project 'Access,
                      S_Xref_Prj     'Access,
                      S_Xref_Search  'Access,
                      S_Xref_Source  'Access,
                      S_Xref_Subdirs 'Access,
                      S_Xref_Output  'Access,
                      S_Xref_Tags    'Access);

end VMS_Data;<|MERGE_RESOLUTION|>--- conflicted
+++ resolved
@@ -6,11 +6,7 @@
 --                                                                          --
 --                                 S p e c                                  --
 --                                                                          --
-<<<<<<< HEAD
---          Copyright (C) 1996-2009, Free Software Foundation, Inc.         --
-=======
 --          Copyright (C) 1996-2011, Free Software Foundation, Inc.         --
->>>>>>> 3082eeb7
 --                                                                          --
 -- GNAT is free software;  you can  redistribute it  and/or modify it under --
 -- terms of the  GNU General Public License as published  by the Free Soft- --
@@ -862,40 +858,6 @@
    --        /LOG
    --
    --   Duplicate all the output sent to Stderr into a log file.
-<<<<<<< HEAD
-
-   S_Check_Sections : aliased constant S := "/SECTIONS="                   &
-                                            "DEFAULT "                     &
-                                               "-s123 "                    &
-                                            "COMPILER_STYLE "              &
-                                               "-s1 "                      &
-                                            "BY_RULES "                    &
-                                               "-s2 "                      &
-                                            "BY_FILES_BY_RULES "           &
-                                               "-s3";
-   --        /SECTIONS[=section-option, section-option, ...]
-   --
-   --   Specify what sections should be included into the report file.
-   --   By default, all three section (diagnoses in the format corresponding
-   --   to compiler error and warning messages, diagnoses grouped by rules and
-   --   then - by files, diagnoses grouped by files and then - by rules) are
-   --   included in the report file.
-   --
-   --   section-option may be one of the following:
-   --
-   --      COMPILER_STYLE      Include diagnostics in compile-style format
-   --                          (diagnoses are grouped by files, for each file
-   --                          they are ordered according to the references
-   --                          into the source)
-   --      BY_RULES            Include diagnostics grouped first by rules and
-   --                          then by files
-   --      BY_FILES_BY_RULES   Include diagnostics grouped first by files and
-   --                          then by rules
-   --
-   --   If one of these options is specified, then the report file contains
-   --   only sections set by these options
-=======
->>>>>>> 3082eeb7
 
    S_Check_Short  : aliased constant S := "/SHORT "                        &
                                             "-s";
@@ -942,26 +904,6 @@
    --   Specify the name of the output file.
 
    Check_Switches : aliased constant Switches :=
-<<<<<<< HEAD
-                      (S_Check_Add      'Access,
-                       S_Check_All      'Access,
-                       S_Diagnosis      'Access,
-                       S_Check_Ext      'Access,
-                       S_Check_Files    'Access,
-                       S_Check_Follow   'Access,
-                       S_Check_Help     'Access,
-                       S_Check_Locs     'Access,
-                       S_Check_Mess     'Access,
-                       S_Check_Project  'Access,
-                       S_Check_Quiet    'Access,
-                       S_Check_Time     'Access,
-                       S_Check_Log      'Access,
-                       S_Check_Sections 'Access,
-                       S_Check_Short    'Access,
-                       S_Check_Subdirs  'Access,
-                       S_Check_Verb     'Access,
-                       S_Check_Out      'Access);
-=======
                       (S_Check_Add     'Access,
                        S_Check_All     'Access,
                        S_Diagnosis     'Access,
@@ -981,7 +923,6 @@
                        S_Check_Template'Access,
                        S_Check_Verb    'Access,
                        S_Check_Out     'Access);
->>>>>>> 3082eeb7
 
    ----------------------------
    -- Switches for GNAT CHOP --
@@ -1359,8 +1300,6 @@
    --   be sure that they are valid, and code is generated to allow for this
    --   possibility. The use of /ASSUME_VALID will improve the code.
 
-<<<<<<< HEAD
-=======
    S_GCC_CategW  : aliased constant S := "/CATEGORIZATION_WARNINGS "  &
                                              "-gnateP";
    --        /NO_CATEGORIZATION_WARNINGS (D)
@@ -1374,7 +1313,6 @@
    --   some specialized circumstances such as the temporary use of special
    --   test software.
 
->>>>>>> 3082eeb7
    S_GCC_Checks  : aliased constant S := "/CHECKS="                        &
                                              "FULL "                       &
                                                 "-gnato,!-gnatE,!-gnatp "  &
@@ -2379,8 +2317,6 @@
                                                "-gnaty-A "                 &
                                             "BLANKS "                      &
                                                "-gnatyb "                  &
-                                            "BOOLEAN_OPERATORS "           &
-                                               "-gnatyB "                  &
                                             "NOBLANKS "                    &
                                                "-gnaty-b "                 &
                                             "BOOLEAN_OPERATORS "           &
@@ -3610,10 +3546,7 @@
                      S_GCC_Add     'Access,
                      S_GCC_Asm     'Access,
                      S_GCC_AValid  'Access,
-<<<<<<< HEAD
-=======
                      S_GCC_CategW  'Access,
->>>>>>> 3082eeb7
                      S_GCC_Checks  'Access,
                      S_GCC_ChecksX 'Access,
                      S_GCC_Compres 'Access,
@@ -3628,10 +3561,7 @@
                      S_GCC_ErrorX  'Access,
                      S_GCC_Expand  'Access,
                      S_GCC_Lexpand 'Access,
-<<<<<<< HEAD
-=======
                      S_GCC_Except  'Access,
->>>>>>> 3082eeb7
                      S_GCC_Extend  'Access,
                      S_GCC_Ext     'Access,
                      S_GCC_File    'Access,
@@ -5482,26 +5412,6 @@
    S_Metric_Coupling : aliased constant S := "/COUPLING_METRICS="             &
                                            "ALL "                             &
                                            "--coupling-all "                  &
-<<<<<<< HEAD
-                                           "NONE "                            &
-                                           "--no-coupling-all "               &
-                                           "PACKAGE_EFFERENT "                &
-                                           "--package-efferent-coupling "     &
-                                           "NOPACKAGE_EFFERENT "              &
-                                           "--no-package-efferent-coupling "  &
-                                           "PACKAGE_AFFERENT "                &
-                                           "--package-afferent-coupling "     &
-                                           "NOPACKAGE_AFFERENT "              &
-                                           "--no-package-afferent-coupling "  &
-                                           "CATEGORY_EFFERENT "               &
-                                           "--category-efferent-coupling "    &
-                                           "NOCATEGORY_EFFERENT "             &
-                                           "--no-category-efferent-coupling " &
-                                           "CATEGORY_AFFERENT "               &
-                                           "--category-afferent-coupling "    &
-                                           "NOCATEGORY_AFFERENT "             &
-                                           "--no-category-afferent-coupling";
-=======
                                            "TAGGED_OUT "                      &
                                            "--tagged-coupling-out "           &
                                            "TAGGED_IN "                       &
@@ -5518,7 +5428,6 @@
                                            "--control-coupling-out "          &
                                            "CONTROL_IN "                      &
                                            "--control-coupling-in";
->>>>>>> 3082eeb7
 
    --      /COUPLING_METRICS=(option, option ...)
 
@@ -5526,18 +5435,6 @@
    --
    --   option may be one of the following:
    --
-<<<<<<< HEAD
-   --     ALL                   All the coupling metrics are computed
-   --     NONE (D)              None of coupling metrics is computed
-   --     PACKAGE_EFFERENT      Compute package efferent coupling
-   --     NOPACKAGE_EFFERENT    Do not compute package efferent coupling
-   --     PACKAGE_AFFERENT      Compute package afferent coupling
-   --     NOPACKAGE_AFFERENT    Do not compute package afferent coupling
-   --     CATEGORY_EFFERENT     Compute category efferent coupling
-   --     NOCATEGORY_EFFERENT   Do not compute category efferent coupling
-   --     CATEGORY_AFFERENT     Compute category afferent coupling
-   --     NOCATEGORY_AFFERENT   Do not compute category afferent coupling
-=======
    --     ALL            All the coupling metrics are computed
    --     NOALL (D)      None of coupling metrics is computed
    --     TAGGED_OUT     Compute tagged (class) far-out coupling
@@ -5549,7 +5446,6 @@
    --     CONTROL_OUT    Compute control far-out coupling
    --     CONTROL_IN     Compute control far-in coupling
 
->>>>>>> 3082eeb7
    --
    --   All combinations of coupling metrics options are allowed.
 
