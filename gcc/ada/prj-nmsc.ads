------------------------------------------------------------------------------
--                                                                          --
--                         GNAT COMPILER COMPONENTS                         --
--                                                                          --
--                             P R J . N M S C                              --
--                                                                          --
--                                 S p e c                                  --
--                                                                          --
<<<<<<< HEAD
--          Copyright (C) 2000-2009, Free Software Foundation, Inc.         --
=======
--          Copyright (C) 2000-2011, Free Software Foundation, Inc.         --
>>>>>>> 3082eeb7
--                                                                          --
-- GNAT is free software;  you can  redistribute it  and/or modify it under --
-- terms of the  GNU General Public License as published  by the Free Soft- --
-- ware  Foundation;  either version 3,  or (at your option) any later ver- --
-- sion.  GNAT is distributed in the hope that it will be useful, but WITH- --
-- OUT ANY WARRANTY;  without even the  implied warranty of MERCHANTABILITY --
-- or FITNESS FOR A PARTICULAR PURPOSE.  See the GNU General Public License --
-- for  more details.  You should have  received  a copy of the GNU General --
-- Public License  distributed with GNAT; see file COPYING3.  If not, go to --
-- http://www.gnu.org/licenses for a complete copy of the license.          --
--                                                                          --
-- GNAT was originally developed  by the GNAT team at  New York University. --
-- Extensive contributions were provided by Ada Core Technologies Inc.      --
--                                                                          --
------------------------------------------------------------------------------

--  Find source dirs and source files for a project
<<<<<<< HEAD
=======

with Prj.Tree;
>>>>>>> 3082eeb7

private package Prj.Nmsc is

   procedure Process_Naming_Scheme
     (Tree         : Project_Tree_Ref;
      Root_Project : Project_Id;
<<<<<<< HEAD
=======
      Node_Tree    : Prj.Tree.Project_Node_Tree_Ref;
>>>>>>> 3082eeb7
      Flags        : Processing_Flags);
   --  Perform consistency and semantic checks on all the projects in the tree.
   --  This procedure interprets the various case statements in the project
   --  based on the current external references. After checking the validity of
   --  the naming scheme, it searches for all the source files of the project.
   --  The result of this procedure is a filled-in data structure for
   --  Project_Id which contains all the information about the project. This
   --  information is only valid while the external references are preserved.
<<<<<<< HEAD
=======

   procedure Process_Aggregated_Projects
     (Tree      : Project_Tree_Ref;
      Project   : Project_Id;
      Node_Tree : Prj.Tree.Project_Node_Tree_Ref;
      Flags     : Processing_Flags);
   --  Assuming Project is an aggregate project, find out (based on the
   --  current external references) what are the projects it aggregates.
   --  This has to be done in phase 1 of the processing, so that we know the
   --  full list of languages required for root_project and its aggregated
   --  projects. As a result, it cannot be done as part of
   --  Process_Naming_Scheme.
>>>>>>> 3082eeb7

end Prj.Nmsc;<|MERGE_RESOLUTION|>--- conflicted
+++ resolved
@@ -6,11 +6,7 @@
 --                                                                          --
 --                                 S p e c                                  --
 --                                                                          --
-<<<<<<< HEAD
---          Copyright (C) 2000-2009, Free Software Foundation, Inc.         --
-=======
 --          Copyright (C) 2000-2011, Free Software Foundation, Inc.         --
->>>>>>> 3082eeb7
 --                                                                          --
 -- GNAT is free software;  you can  redistribute it  and/or modify it under --
 -- terms of the  GNU General Public License as published  by the Free Soft- --
@@ -28,21 +24,15 @@
 ------------------------------------------------------------------------------
 
 --  Find source dirs and source files for a project
-<<<<<<< HEAD
-=======
 
 with Prj.Tree;
->>>>>>> 3082eeb7
 
 private package Prj.Nmsc is
 
    procedure Process_Naming_Scheme
      (Tree         : Project_Tree_Ref;
       Root_Project : Project_Id;
-<<<<<<< HEAD
-=======
       Node_Tree    : Prj.Tree.Project_Node_Tree_Ref;
->>>>>>> 3082eeb7
       Flags        : Processing_Flags);
    --  Perform consistency and semantic checks on all the projects in the tree.
    --  This procedure interprets the various case statements in the project
@@ -51,8 +41,6 @@
    --  The result of this procedure is a filled-in data structure for
    --  Project_Id which contains all the information about the project. This
    --  information is only valid while the external references are preserved.
-<<<<<<< HEAD
-=======
 
    procedure Process_Aggregated_Projects
      (Tree      : Project_Tree_Ref;
@@ -65,6 +53,5 @@
    --  full list of languages required for root_project and its aggregated
    --  projects. As a result, it cannot be done as part of
    --  Process_Naming_Scheme.
->>>>>>> 3082eeb7
 
 end Prj.Nmsc;