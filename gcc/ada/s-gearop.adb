--- conflicted
+++ resolved
@@ -33,17 +33,15 @@
 
 package body System.Generic_Array_Operations is
 
-   --  The local function Check_Unit_Last computes the index of the last
-   --  element returned by Unit_Vector or Unit_Matrix. A separate function is
-   --  needed to allow raising Constraint_Error before declaring the function
-   --  result variable. The result variable needs to be declared first, to
-   --  allow front-end inlining.
-
    function Check_Unit_Last
      (Index : Integer;
       Order : Positive;
       First : Integer) return Integer;
    pragma Inline_Always (Check_Unit_Last);
+   --  Compute index of last element returned by Unit_Vector or Unit_Matrix.
+   --  A separate function is needed to allow raising Constraint_Error before
+   --  declaring the function result variable. The result variable needs to be
+   --  declared first, to allow front-end inlining.
 
    --------------
    -- Diagonal --
@@ -51,14 +49,12 @@
 
    function Diagonal (A : Matrix) return Vector is
       N : constant Natural := Natural'Min (A'Length (1), A'Length (2));
-      R : Vector (A'First (1) .. A'First (1) + N - 1);
-
-   begin
-      for J in 0 .. N - 1 loop
-         R (R'First + J) := A (A'First (1) + J, A'First (2) + J);
-      end loop;
-
-      return R;
+   begin
+      return R : Vector (A'First (1) .. A'First (1) + N - 1) do
+         for J in 0 .. N - 1 loop
+            R (R'First + J) := A (A'First (1) + J, A'First (2) + J);
+         end loop;
+      end return;
    end Diagonal;
 
    --------------------------
@@ -69,9 +65,9 @@
    begin
       if A'Length (1) /= A'Length (2) then
          raise Constraint_Error with "matrix is not square";
+      else
+         return A'Length (1);
       end if;
-
-      return A'Length (1);
    end Square_Matrix_Length;
 
    ---------------------
@@ -112,6 +108,10 @@
          Factor : Scalar);
       --  Elementary row operation that subtracts Factor * M (Source, <>) from
       --  M (Target, <>)
+
+      -------------
+      -- Sub_Row --
+      -------------
 
       procedure Sub_Row
         (M      : in out Matrix;
@@ -256,6 +256,10 @@
       is
          procedure Swap (X, Y : in out Scalar);
          --  Exchange the values of X and Y
+
+         ----------
+         -- Swap --
+         ----------
 
          procedure Swap (X, Y : in out Scalar) is
             T : constant Scalar := X;
@@ -386,16 +390,14 @@
    ----------------------------------
 
    function Matrix_Elementwise_Operation (X : X_Matrix) return Result_Matrix is
-      R : Result_Matrix (X'Range (1), X'Range (2));
-
-   begin
-      for J in R'Range (1) loop
-         for K in R'Range (2) loop
-            R (J, K) := Operation (X (J, K));
-         end loop;
-      end loop;
-
-      return R;
+   begin
+      return R : Result_Matrix (X'Range (1), X'Range (2)) do
+         for J in R'Range (1) loop
+            for K in R'Range (2) loop
+               R (J, K) := Operation (X (J, K));
+            end loop;
+         end loop;
+      end return;
    end Matrix_Elementwise_Operation;
 
    ----------------------------------
@@ -403,14 +405,12 @@
    ----------------------------------
 
    function Vector_Elementwise_Operation (X : X_Vector) return Result_Vector is
-      R : Result_Vector (X'Range);
-
-   begin
-      for J in R'Range loop
-         R (J) := Operation (X (J));
-      end loop;
-
-      return R;
+   begin
+      return R : Result_Vector (X'Range) do
+         for J in R'Range loop
+            R (J) := Operation (X (J));
+         end loop;
+      end return;
    end Vector_Elementwise_Operation;
 
    -----------------------------------------
@@ -421,29 +421,27 @@
      (Left  : Left_Matrix;
       Right : Right_Matrix) return Result_Matrix
    is
-      R : Result_Matrix (Left'Range (1), Left'Range (2));
-
-   begin
-      if Left'Length (1) /= Right'Length (1)
-           or else
-         Left'Length (2) /= Right'Length (2)
-      then
-         raise Constraint_Error with
-           "matrices are of different dimension in elementwise operation";
-      end if;
-
-      for J in R'Range (1) loop
-         for K in R'Range (2) loop
-            R (J, K) :=
-              Operation
-                (Left (J, K),
-                 Right
-                   (J - R'First (1) + Right'First (1),
-                    K - R'First (2) + Right'First (2)));
-         end loop;
-      end loop;
-
-      return R;
+   begin
+      return R : Result_Matrix (Left'Range (1), Left'Range (2)) do
+         if Left'Length (1) /= Right'Length (1)
+              or else
+            Left'Length (2) /= Right'Length (2)
+         then
+            raise Constraint_Error with
+              "matrices are of different dimension in elementwise operation";
+         end if;
+
+         for J in R'Range (1) loop
+            for K in R'Range (2) loop
+               R (J, K) :=
+                 Operation
+                   (Left (J, K),
+                    Right
+                      (J - R'First (1) + Right'First (1),
+                       K - R'First (2) + Right'First (2)));
+            end loop;
+         end loop;
+      end return;
    end Matrix_Matrix_Elementwise_Operation;
 
    ------------------------------------------------
@@ -451,33 +449,31 @@
    ------------------------------------------------
 
    function Matrix_Matrix_Scalar_Elementwise_Operation
-     (X    : X_Matrix;
-      Y    : Y_Matrix;
-      Z    : Z_Scalar) return Result_Matrix
-   is
-      R : Result_Matrix (X'Range (1), X'Range (2));
-
-   begin
-      if X'Length (1) /= Y'Length (1)
-           or else
-         X'Length (2) /= Y'Length (2)
-      then
-         raise Constraint_Error with
-           "matrices are of different dimension in elementwise operation";
-      end if;
-
-      for J in R'Range (1) loop
-         for K in R'Range (2) loop
-            R (J, K) :=
-              Operation
-                (X (J, K),
-                 Y (J - R'First (1) + Y'First (1),
-                    K - R'First (2) + Y'First (2)),
-                 Z);
-         end loop;
-      end loop;
-
-      return R;
+     (X : X_Matrix;
+      Y : Y_Matrix;
+      Z : Z_Scalar) return Result_Matrix
+   is
+   begin
+      return R : Result_Matrix (X'Range (1), X'Range (2)) do
+         if X'Length (1) /= Y'Length (1)
+              or else
+            X'Length (2) /= Y'Length (2)
+         then
+            raise Constraint_Error with
+              "matrices are of different dimension in elementwise operation";
+         end if;
+
+         for J in R'Range (1) loop
+            for K in R'Range (2) loop
+               R (J, K) :=
+                 Operation
+                   (X (J, K),
+                    Y (J - R'First (1) + Y'First (1),
+                       K - R'First (2) + Y'First (2)),
+                    Z);
+            end loop;
+         end loop;
+      end return;
    end Matrix_Matrix_Scalar_Elementwise_Operation;
 
    -----------------------------------------
@@ -488,19 +484,17 @@
      (Left  : Left_Vector;
       Right : Right_Vector) return Result_Vector
    is
-      R : Result_Vector (Left'Range);
-
-   begin
-      if Left'Length /= Right'Length then
-         raise Constraint_Error with
-           "vectors are of different length in elementwise operation";
-      end if;
-
-      for J in R'Range loop
-         R (J) := Operation (Left (J), Right (J - R'First + Right'First));
-      end loop;
-
-      return R;
+   begin
+      return R : Result_Vector (Left'Range) do
+         if Left'Length /= Right'Length then
+            raise Constraint_Error with
+              "vectors are of different length in elementwise operation";
+         end if;
+
+         for J in R'Range loop
+            R (J) := Operation (Left (J), Right (J - R'First + Right'First));
+         end loop;
+      end return;
    end Vector_Vector_Elementwise_Operation;
 
    ------------------------------------------------
@@ -510,21 +504,18 @@
    function Vector_Vector_Scalar_Elementwise_Operation
      (X : X_Vector;
       Y : Y_Vector;
-      Z : Z_Scalar) return Result_Vector
-   is
-      R : Result_Vector (X'Range);
-
-   begin
-      if X'Length /= Y'Length then
-         raise Constraint_Error with
-           "vectors are of different length in elementwise operation";
-      end if;
-
-      for J in R'Range loop
-         R (J) := Operation (X (J), Y (J - X'First + Y'First), Z);
-      end loop;
-
-      return R;
+      Z : Z_Scalar) return Result_Vector is
+   begin
+      return R : Result_Vector (X'Range) do
+         if X'Length /= Y'Length then
+            raise Constraint_Error with
+              "vectors are of different length in elementwise operation";
+         end if;
+
+         for J in R'Range loop
+            R (J) := Operation (X (J), Y (J - X'First + Y'First), Z);
+         end loop;
+      end return;
    end Vector_Vector_Scalar_Elementwise_Operation;
 
    -----------------------------------------
@@ -535,16 +526,14 @@
      (Left  : Left_Matrix;
       Right : Right_Scalar) return Result_Matrix
    is
-      R : Result_Matrix (Left'Range (1), Left'Range (2));
-
-   begin
-      for J in R'Range (1) loop
-         for K in R'Range (2) loop
-            R (J, K) := Operation (Left (J, K), Right);
-         end loop;
-      end loop;
-
-      return R;
+   begin
+      return R : Result_Matrix (Left'Range (1), Left'Range (2)) do
+         for J in R'Range (1) loop
+            for K in R'Range (2) loop
+               R (J, K) := Operation (Left (J, K), Right);
+            end loop;
+         end loop;
+      end return;
    end Matrix_Scalar_Elementwise_Operation;
 
    -----------------------------------------
@@ -555,14 +544,12 @@
      (Left  : Left_Vector;
       Right : Right_Scalar) return Result_Vector
    is
-      R : Result_Vector (Left'Range);
-
-   begin
-      for J in R'Range loop
-         R (J) := Operation (Left (J), Right);
-      end loop;
-
-      return R;
+   begin
+      return R : Result_Vector (Left'Range) do
+         for J in R'Range loop
+            R (J) := Operation (Left (J), Right);
+         end loop;
+      end return;
    end Vector_Scalar_Elementwise_Operation;
 
    -----------------------------------------
@@ -573,16 +560,14 @@
      (Left  : Left_Scalar;
       Right : Right_Matrix) return Result_Matrix
    is
-      R : Result_Matrix (Right'Range (1), Right'Range (2));
-
-   begin
-      for J in R'Range (1) loop
-         for K in R'Range (2) loop
-            R (J, K) := Operation (Left, Right (J, K));
-         end loop;
-      end loop;
-
-      return R;
+   begin
+      return R : Result_Matrix (Right'Range (1), Right'Range (2)) do
+         for J in R'Range (1) loop
+            for K in R'Range (2) loop
+               R (J, K) := Operation (Left, Right (J, K));
+            end loop;
+         end loop;
+      end return;
    end Scalar_Matrix_Elementwise_Operation;
 
    -----------------------------------------
@@ -593,14 +578,12 @@
      (Left  : Left_Scalar;
       Right : Right_Vector) return Result_Vector
    is
-      R : Result_Vector (Right'Range);
-
-   begin
-      for J in R'Range loop
-         R (J) := Operation (Left, Right (J));
-      end loop;
-
-      return R;
+   begin
+      return R : Result_Vector (Right'Range) do
+         for J in R'Range loop
+            R (J) := Operation (Left, Right (J));
+         end loop;
+      end return;
    end Scalar_Vector_Elementwise_Operation;
 
    ----------
@@ -662,31 +645,30 @@
      (Left  : Left_Matrix;
       Right : Right_Matrix) return Result_Matrix
    is
-      R : Result_Matrix (Left'Range (1), Right'Range (2));
-
-   begin
-      if Left'Length (2) /= Right'Length (1) then
-         raise Constraint_Error with
-           "incompatible dimensions in matrix multiplication";
-      end if;
-
-      for J in R'Range (1) loop
-         for K in R'Range (2) loop
-            declare
-               S : Result_Scalar := Zero;
-
-            begin
-               for M in Left'Range (2) loop
-                  S := S + Left (J, M) *
-                             Right (M - Left'First (2) + Right'First (1), K);
-               end loop;
-
-               R (J, K) := S;
-            end;
-         end loop;
-      end loop;
-
-      return R;
+   begin
+      return R : Result_Matrix (Left'Range (1), Right'Range (2)) do
+         if Left'Length (2) /= Right'Length (1) then
+            raise Constraint_Error with
+              "incompatible dimensions in matrix multiplication";
+         end if;
+
+         for J in R'Range (1) loop
+            for K in R'Range (2) loop
+               declare
+                  S : Result_Scalar := Zero;
+
+               begin
+                  for M in Left'Range (2) loop
+                     S := S + Left (J, M) *
+                                Right
+                                  (M - Left'First (2) + Right'First (1), K);
+                  end loop;
+
+                  R (J, K) := S;
+               end;
+            end loop;
+         end loop;
+      end return;
    end  Matrix_Matrix_Product;
 
    ----------------------------
@@ -766,28 +748,27 @@
      (Left  : Matrix;
       Right : Right_Vector) return Result_Vector
    is
-      R : Result_Vector (Left'Range (1));
-
-   begin
-      if Left'Length (2) /= Right'Length then
-         raise Constraint_Error with
-            "incompatible dimensions in matrix-vector multiplication";
-      end if;
-
-      for J in Left'Range (1) loop
-         declare
-            S : Result_Scalar := Zero;
-
-         begin
-            for K in Left'Range (2) loop
-               S := S + Left (J, K) * Right (K - Left'First (2) + Right'First);
-            end loop;
-
-            R (J) := S;
-         end;
-      end loop;
-
-      return R;
+   begin
+      return R : Result_Vector (Left'Range (1)) do
+         if Left'Length (2) /= Right'Length then
+            raise Constraint_Error with
+              "incompatible dimensions in matrix-vector multiplication";
+         end if;
+
+         for J in Left'Range (1) loop
+            declare
+               S : Result_Scalar := Zero;
+
+            begin
+               for K in Left'Range (2) loop
+                  S := S + Left (J, K)
+                         * Right (K - Left'First (2) + Right'First);
+               end loop;
+
+               R (J) := S;
+            end;
+         end loop;
+      end return;
    end Matrix_Vector_Product;
 
    -------------------
@@ -798,16 +779,14 @@
      (Left  : Left_Vector;
       Right : Right_Vector) return Matrix
    is
-      R : Matrix (Left'Range, Right'Range);
-
-   begin
-      for J in R'Range (1) loop
-         for K in R'Range (2) loop
-            R (J, K) := Left (J) * Right (K);
-         end loop;
-      end loop;
-
-      return R;
+   begin
+      return R : Matrix (Left'Range, Right'Range) do
+         for J in R'Range (1) loop
+            for K in R'Range (2) loop
+               R (J, K) := Left (J) * Right (K);
+            end loop;
+         end loop;
+      end return;
    end Outer_Product;
 
    -----------------
@@ -845,7 +824,8 @@
    procedure Update_Matrix_With_Matrix (X : in out X_Matrix; Y : Y_Matrix) is
    begin
       if X'Length (1) /= Y'Length (1)
-        or else X'Length (2) /= Y'Length (2)
+           or else
+         X'Length (2) /= Y'Length (2)
       then
          raise Constraint_Error with
            "matrices are of different dimension in update operation";
@@ -884,17 +864,16 @@
       First_1 : Integer := 1;
       First_2 : Integer := 1) return Matrix
    is
-      R : Matrix (First_1 .. Check_Unit_Last (First_1, Order, First_1),
-                  First_2 .. Check_Unit_Last (First_2, Order, First_2));
-
-   begin
-      R := (others => (others => Zero));
-
-      for J in 0 .. Order - 1 loop
-         R (First_1 + J, First_2 + J) := One;
-      end loop;
-
-      return R;
+   begin
+      return R : Matrix (First_1 .. Check_Unit_Last (First_1, Order, First_1),
+                         First_2 .. Check_Unit_Last (First_2, Order, First_2))
+      do
+         R := (others => (others => Zero));
+
+         for J in 0 .. Order - 1 loop
+            R (First_1 + J, First_2 + J) := One;
+         end loop;
+      end return;
    end Unit_Matrix;
 
    -----------------
@@ -906,11 +885,11 @@
       Order : Positive;
       First : Integer := 1) return Vector
    is
-      R : Vector (First .. Check_Unit_Last (Index, Order, First));
-   begin
-      R := (others => Zero);
-      R (Index) := One;
-      return R;
+   begin
+      return R : Vector (First .. Check_Unit_Last (Index, Order, First)) do
+         R := (others => Zero);
+         R (Index) := One;
+      end return;
    end Unit_Vector;
 
    ---------------------------
@@ -921,44 +900,27 @@
      (Left  : Left_Vector;
       Right : Matrix) return Result_Vector
    is
-      R : Result_Vector (Right'Range (2));
-
-   begin
-<<<<<<< HEAD
-      if Left'Length /= Right'Length (2) then
-         raise Constraint_Error with
-           "incompatible dimensions in vector-matrix multiplication";
-      end if;
-=======
+   begin
       return R : Result_Vector (Right'Range (2)) do
          if Left'Length /= Right'Length (1) then
             raise Constraint_Error with
               "incompatible dimensions in vector-matrix multiplication";
          end if;
->>>>>>> 747e4b8f
-
-      for J in Right'Range (2) loop
-         declare
-            S : Result_Scalar := Zero;
-
-<<<<<<< HEAD
-         begin
-            for K in Right'Range (1) loop
-               S := S + Left (J - Right'First (1) + Left'First) * Right (K, J);
-            end loop;
-=======
+
+         for J in Right'Range (2) loop
+            declare
+               S : Result_Scalar := Zero;
+
             begin
                for K in Right'Range (1) loop
                   S := S + Left (K - Right'First (1)
                                    + Left'First) * Right (K, J);
                end loop;
->>>>>>> 747e4b8f
-
-            R (J) := S;
-         end;
-      end loop;
-
-      return R;
+
+               R (J) := S;
+            end;
+         end loop;
+      end return;
    end Vector_Matrix_Product;
 
 end System.Generic_Array_Operations;