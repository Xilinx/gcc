--- conflicted
+++ resolved
@@ -175,27 +175,6 @@
    --  do not allow a size clause if the size would not otherwise be known at
    --  compile time in any case.
 
-<<<<<<< HEAD
-   function  Is_Atomic_Aggregate
-     (E   : Entity_Id;
-      Typ : Entity_Id) return Boolean;
-
-   --  If an atomic object is initialized with an aggregate or is assigned
-   --  an aggregate, we have to prevent a piecemeal access or assignment
-   --  to the object, even if the aggregate is to be expanded. We create
-   --  a temporary for the aggregate, and assign the temporary instead,
-   --  so that the back end can generate an atomic move for it. This is
-   --  only done in the context of an object declaration or an assignment.
-   --  Function is a noop and returns false in other contexts.
-
-   function Freeze_Entity (E : Entity_Id; Loc : Source_Ptr) return List_Id;
-   --  Freeze an entity, and return Freeze nodes, to be inserted at the
-   --  point of call. Loc is a source location which corresponds to the
-   --  freeze point. This is used in placing warning messages in the
-   --  situation where it appears that a type has been frozen too early,
-   --  e.g. when a primitive operation is declared after the freezing
-   --  point of its tagged type. Returns No_List if no freeze nodes needed.
-=======
    function Is_Atomic_Aggregate
      (E   : Entity_Id;
       Typ : Entity_Id) return Boolean;
@@ -215,7 +194,6 @@
    --  it appears that a type has been frozen too early, e.g. when a primitive
    --  operation is declared after the freezing point of its tagged type.
    --  Returns No_List if no freeze nodes needed.
->>>>>>> b56a5220
 
    procedure Freeze_All (From : Entity_Id; After : in out Node_Id);
    --  Before a non-instance body, or at the end of a declarative part
