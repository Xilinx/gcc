--- conflicted
+++ resolved
@@ -31,11 +31,7 @@
 --                                                                          --
 ------------------------------------------------------------------------------
 
-<<<<<<< HEAD
---  This package implaments the SHA-1 secure hash function as decsribed in
-=======
 --  This package implements the SHA-1 secure hash function as described in
->>>>>>> b56a5220
 --  FIPS PUB 180-3. The complete text of FIPS PUB 180-3 can be found at:
 --    http://csrc.nist.gov/publications/fips/fips180-3/fips180-3_final.pdf
 
