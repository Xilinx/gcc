--- conflicted
+++ resolved
@@ -1410,10 +1410,7 @@
    begin
       return Nkind_In (Nkind (N), V1, V2, V3, V4, V5, V6, V7, V8, V9);
    end Nkind_In;
-<<<<<<< HEAD
-=======
-
->>>>>>> b56a5220
+
    --------
    -- No --
    --------
