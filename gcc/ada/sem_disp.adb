------------------------------------------------------------------------------
--                                                                          --
--                         GNAT COMPILER COMPONENTS                         --
--                                                                          --
--                             S E M _ D I S P                              --
--                                                                          --
--                                 B o d y                                  --
--                                                                          --
<<<<<<< HEAD
--          Copyright (C) 1992-2009, Free Software Foundation, Inc.         --
=======
--          Copyright (C) 1992-2010, Free Software Foundation, Inc.         --
>>>>>>> b56a5220
--                                                                          --
-- GNAT is free software;  you can  redistribute it  and/or modify it under --
-- terms of the  GNU General Public License as published  by the Free Soft- --
-- ware  Foundation;  either version 3,  or (at your option) any later ver- --
-- sion.  GNAT is distributed in the hope that it will be useful, but WITH- --
-- OUT ANY WARRANTY;  without even the  implied warranty of MERCHANTABILITY --
-- or FITNESS FOR A PARTICULAR PURPOSE.  See the GNU General Public License --
-- for  more details.  You should have  received  a copy of the GNU General --
-- Public License  distributed with GNAT; see file COPYING3.  If not, go to --
-- http://www.gnu.org/licenses for a complete copy of the license.          --
--                                                                          --
-- GNAT was originally developed  by the GNAT team at  New York University. --
-- Extensive contributions were provided by Ada Core Technologies Inc.      --
--                                                                          --
------------------------------------------------------------------------------

with Atree;    use Atree;
with Debug;    use Debug;
with Elists;   use Elists;
with Einfo;    use Einfo;
with Exp_Disp; use Exp_Disp;
with Exp_Util; use Exp_Util;
with Exp_Ch7;  use Exp_Ch7;
with Exp_Tss;  use Exp_Tss;
with Errout;   use Errout;
with Lib.Xref; use Lib.Xref;
with Namet;    use Namet;
with Nlists;   use Nlists;
with Nmake;    use Nmake;
with Opt;      use Opt;
with Output;   use Output;
with Restrict; use Restrict;
with Rident;   use Rident;
with Sem;      use Sem;
with Sem_Aux;  use Sem_Aux;
with Sem_Ch3;  use Sem_Ch3;
with Sem_Ch6;  use Sem_Ch6;
with Sem_Eval; use Sem_Eval;
with Sem_Type; use Sem_Type;
with Sem_Util; use Sem_Util;
with Snames;   use Snames;
with Sinfo;    use Sinfo;
with Tbuild;   use Tbuild;
with Uintp;    use Uintp;

package body Sem_Disp is

   -----------------------
   -- Local Subprograms --
   -----------------------

   procedure Add_Dispatching_Operation
     (Tagged_Type : Entity_Id;
      New_Op      : Entity_Id);
   --  Add New_Op in the list of primitive operations of Tagged_Type

   function Check_Controlling_Type
     (T    : Entity_Id;
      Subp : Entity_Id) return Entity_Id;
   --  T is the tagged type of a formal parameter or the result of Subp.
   --  If the subprogram has a controlling parameter or result that matches
   --  the type, then returns the tagged type of that parameter or result
   --  (returning the designated tagged type in the case of an access
   --  parameter); otherwise returns empty.

   function Find_Hidden_Overridden_Primitive (S : Entity_Id) return Entity_Id;
   --  [Ada 2012:AI-0125] Find an inherited hidden primitive of the dispatching
   --  type of S that has the same name of S, a type-conformant profile, an
   --  original corresponding operation O that is a primitive of a visible
   --  ancestor of the dispatching type of S and O is visible at the point of
   --  of declaration of S. If the entity is found the Alias of S is set to the
   --  original corresponding operation S and its Overridden_Operation is set
   --  to the found entity; otherwise return Empty.
   --
   --  This routine does not search for non-hidden primitives since they are
   --  covered by the normal Ada 2005 rules.

   -------------------------------
   -- Add_Dispatching_Operation --
   -------------------------------

   procedure Add_Dispatching_Operation
     (Tagged_Type : Entity_Id;
      New_Op      : Entity_Id)
   is
      List : constant Elist_Id := Primitive_Operations (Tagged_Type);

   begin
      --  The dispatching operation may already be on the list, if it is the
      --  wrapper for an inherited function of a null extension (see Exp_Ch3
      --  for the construction of function wrappers). The list of primitive
      --  operations must not contain duplicates.

      Append_Unique_Elmt (New_Op, List);
   end Add_Dispatching_Operation;

   ---------------------------
   -- Covers_Some_Interface --
   ---------------------------

   function Covers_Some_Interface (Prim : Entity_Id) return Boolean is
      Tagged_Type : constant Entity_Id := Find_Dispatching_Type (Prim);
      Elmt        : Elmt_Id;
      E           : Entity_Id;

   begin
      pragma Assert (Is_Dispatching_Operation (Prim));

      --  Although this is a dispatching primitive we must check if its
      --  dispatching type is available because it may be the primitive
      --  of a private type not defined as tagged in its partial view.

      if Present (Tagged_Type) and then Has_Interfaces (Tagged_Type) then

         --  If the tagged type is frozen then the internal entities associated
         --  with interfaces are available in the list of primitives of the
         --  tagged type and can be used to speed up this search.

         if Is_Frozen (Tagged_Type) then
            Elmt := First_Elmt (Primitive_Operations (Tagged_Type));
            while Present (Elmt) loop
               E := Node (Elmt);

               if Present (Interface_Alias (E))
                 and then Alias (E) = Prim
               then
                  return True;
               end if;

               Next_Elmt (Elmt);
            end loop;

         --  Otherwise we must collect all the interface primitives and check
         --  if the Prim will override some interface primitive.

         else
            declare
               Ifaces_List : Elist_Id;
               Iface_Elmt  : Elmt_Id;
               Iface       : Entity_Id;
               Iface_Prim  : Entity_Id;

            begin
               Collect_Interfaces (Tagged_Type, Ifaces_List);
               Iface_Elmt := First_Elmt (Ifaces_List);
               while Present (Iface_Elmt) loop
                  Iface := Node (Iface_Elmt);

                  Elmt := First_Elmt (Primitive_Operations (Iface));
                  while Present (Elmt) loop
                     Iface_Prim := Node (Elmt);

                     if Chars (E) = Chars (Prim)
                       and then Is_Interface_Conformant
                                  (Tagged_Type, Iface_Prim, Prim)
                     then
                        return True;
                     end if;

                     Next_Elmt (Elmt);
                  end loop;

                  Next_Elmt (Iface_Elmt);
               end loop;
            end;
         end if;
      end if;

      return False;
   end Covers_Some_Interface;

   -------------------------------
   -- Check_Controlling_Formals --
   -------------------------------

   procedure Check_Controlling_Formals
     (Typ  : Entity_Id;
      Subp : Entity_Id)
   is
      Formal    : Entity_Id;
      Ctrl_Type : Entity_Id;

   begin
      Formal := First_Formal (Subp);
      while Present (Formal) loop
         Ctrl_Type := Check_Controlling_Type (Etype (Formal), Subp);

         if Present (Ctrl_Type) then

            --  When controlling type is concurrent and declared within a
            --  generic or inside an instance use corresponding record type.

            if Is_Concurrent_Type (Ctrl_Type)
              and then Present (Corresponding_Record_Type (Ctrl_Type))
            then
               Ctrl_Type := Corresponding_Record_Type (Ctrl_Type);
            end if;

            if Ctrl_Type = Typ then
               Set_Is_Controlling_Formal (Formal);

               --  Ada 2005 (AI-231): Anonymous access types that are used in
               --  controlling parameters exclude null because it is necessary
               --  to read the tag to dispatch, and null has no tag.

               if Ekind (Etype (Formal)) = E_Anonymous_Access_Type then
                  Set_Can_Never_Be_Null (Etype (Formal));
                  Set_Is_Known_Non_Null (Etype (Formal));
               end if;

               --  Check that the parameter's nominal subtype statically
               --  matches the first subtype.

               if Ekind (Etype (Formal)) = E_Anonymous_Access_Type then
                  if not Subtypes_Statically_Match
                           (Typ, Designated_Type (Etype (Formal)))
                  then
                     Error_Msg_N
                       ("parameter subtype does not match controlling type",
                        Formal);
                  end if;

               elsif not Subtypes_Statically_Match (Typ, Etype (Formal)) then
                  Error_Msg_N
                    ("parameter subtype does not match controlling type",
                     Formal);
               end if;

               if Present (Default_Value (Formal)) then

                  --  In Ada 2005, access parameters can have defaults

                  if Ekind (Etype (Formal)) = E_Anonymous_Access_Type
                    and then Ada_Version < Ada_2005
                  then
                     Error_Msg_N
                       ("default not allowed for controlling access parameter",
                        Default_Value (Formal));

                  elsif not Is_Tag_Indeterminate (Default_Value (Formal)) then
                     Error_Msg_N
                       ("default expression must be a tag indeterminate" &
                        " function call", Default_Value (Formal));
                  end if;
               end if;

            elsif Comes_From_Source (Subp) then
               Error_Msg_N
                 ("operation can be dispatching in only one type", Subp);
            end if;
         end if;

         Next_Formal (Formal);
      end loop;

<<<<<<< HEAD
      if Ekind (Subp) = E_Function
           or else
         Ekind (Subp) = E_Generic_Function
      then
=======
      if Ekind_In (Subp, E_Function, E_Generic_Function) then
>>>>>>> b56a5220
         Ctrl_Type := Check_Controlling_Type (Etype (Subp), Subp);

         if Present (Ctrl_Type) then
            if Ctrl_Type = Typ then
               Set_Has_Controlling_Result (Subp);

               --  Check that result subtype statically matches first subtype
               --  (Ada 2005): Subp may have a controlling access result.

               if Subtypes_Statically_Match (Typ, Etype (Subp))
                 or else (Ekind (Etype (Subp)) = E_Anonymous_Access_Type
                            and then
                              Subtypes_Statically_Match
                                (Typ, Designated_Type (Etype (Subp))))
               then
                  null;

               else
                  Error_Msg_N
                    ("result subtype does not match controlling type", Subp);
               end if;

            elsif Comes_From_Source (Subp) then
               Error_Msg_N
                 ("operation can be dispatching in only one type", Subp);
            end if;
         end if;
      end if;
   end Check_Controlling_Formals;

   ----------------------------
   -- Check_Controlling_Type --
   ----------------------------

   function Check_Controlling_Type
     (T    : Entity_Id;
      Subp : Entity_Id) return Entity_Id
   is
      Tagged_Type : Entity_Id := Empty;

   begin
      if Is_Tagged_Type (T) then
         if Is_First_Subtype (T) then
            Tagged_Type := T;
         else
            Tagged_Type := Base_Type (T);
         end if;

      elsif Ekind (T) = E_Anonymous_Access_Type
        and then Is_Tagged_Type (Designated_Type (T))
      then
         if Ekind (Designated_Type (T)) /= E_Incomplete_Type then
            if Is_First_Subtype (Designated_Type (T)) then
               Tagged_Type := Designated_Type (T);
            else
               Tagged_Type := Base_Type (Designated_Type (T));
            end if;

         --  Ada 2005: an incomplete type can be tagged. An operation with an
         --  access parameter of the type is dispatching.

         elsif Scope (Designated_Type (T)) = Current_Scope then
            Tagged_Type := Designated_Type (T);

         --  Ada 2005 (AI-50217)

         elsif From_With_Type (Designated_Type (T))
           and then Present (Non_Limited_View (Designated_Type (T)))
         then
            if Is_First_Subtype (Non_Limited_View (Designated_Type (T))) then
               Tagged_Type := Non_Limited_View (Designated_Type (T));
            else
               Tagged_Type := Base_Type (Non_Limited_View
                                         (Designated_Type (T)));
            end if;
         end if;
      end if;

      if No (Tagged_Type) or else Is_Class_Wide_Type (Tagged_Type) then
         return Empty;

      --  The dispatching type and the primitive operation must be defined in
      --  the same scope, except in the case of internal operations and formal
      --  abstract subprograms.

      elsif ((Scope (Subp) = Scope (Tagged_Type) or else Is_Internal (Subp))
               and then (not Is_Generic_Type (Tagged_Type)
                          or else not Comes_From_Source (Subp)))
        or else
          (Is_Formal_Subprogram (Subp) and then Is_Abstract_Subprogram (Subp))
        or else
          (Nkind (Parent (Parent (Subp))) = N_Subprogram_Renaming_Declaration
            and then
              Present (Corresponding_Formal_Spec (Parent (Parent (Subp))))
            and then
              Is_Abstract_Subprogram (Subp))
      then
         return Tagged_Type;

      else
         return Empty;
      end if;
   end Check_Controlling_Type;

   ----------------------------
   -- Check_Dispatching_Call --
   ----------------------------

   procedure Check_Dispatching_Call (N : Node_Id) is
      Loc                    : constant Source_Ptr := Sloc (N);
      Actual                 : Node_Id;
      Formal                 : Entity_Id;
      Control                : Node_Id := Empty;
      Func                   : Entity_Id;
      Subp_Entity            : Entity_Id;
      Indeterm_Ancestor_Call : Boolean := False;
      Indeterm_Ctrl_Type     : Entity_Id;

      Static_Tag : Node_Id := Empty;
      --  If a controlling formal has a statically tagged actual, the tag of
      --  this actual is to be used for any tag-indeterminate actual.

      procedure Check_Direct_Call;
      --  In the case when the controlling actual is a class-wide type whose
      --  root type's completion is a task or protected type, the call is in
      --  fact direct. This routine detects the above case and modifies the
      --  call accordingly.

      procedure Check_Dispatching_Context;
      --  If the call is tag-indeterminate and the entity being called is
      --  abstract, verify that the context is a call that will eventually
      --  provide a tag for dispatching, or has provided one already.

      -----------------------
      -- Check_Direct_Call --
      -----------------------

      procedure Check_Direct_Call is
         Typ : Entity_Id := Etype (Control);

         function Is_User_Defined_Equality (Id : Entity_Id) return Boolean;
         --  Determine whether an entity denotes a user-defined equality

         ------------------------------
         -- Is_User_Defined_Equality --
         ------------------------------

         function Is_User_Defined_Equality (Id : Entity_Id) return Boolean is
         begin
            return
              Ekind (Id) = E_Function
                and then Chars (Id) = Name_Op_Eq
                and then Comes_From_Source (Id)

               --  Internally generated equalities have a full type declaration
               --  as their parent.

                and then Nkind (Parent (Id)) = N_Function_Specification;
         end Is_User_Defined_Equality;

      --  Start of processing for Check_Direct_Call

      begin
         --  Predefined primitives do not receive wrappers since they are built
         --  from scratch for the corresponding record of synchronized types.
         --  Equality is in general predefined, but is excluded from the check
         --  when it is user-defined.

         if Is_Predefined_Dispatching_Operation (Subp_Entity)
           and then not Is_User_Defined_Equality (Subp_Entity)
         then
            return;
         end if;

         if Is_Class_Wide_Type (Typ) then
            Typ := Root_Type (Typ);
         end if;

         if Is_Private_Type (Typ) and then Present (Full_View (Typ)) then
            Typ := Full_View (Typ);
         end if;

         if Is_Concurrent_Type (Typ)
              and then
            Present (Corresponding_Record_Type (Typ))
         then
            Typ := Corresponding_Record_Type (Typ);

            --  The concurrent record's list of primitives should contain a
            --  wrapper for the entity of the call, retrieve it.

            declare
               Prim          : Entity_Id;
               Prim_Elmt     : Elmt_Id;
               Wrapper_Found : Boolean := False;

            begin
               Prim_Elmt := First_Elmt (Primitive_Operations (Typ));
               while Present (Prim_Elmt) loop
                  Prim := Node (Prim_Elmt);

                  if Is_Primitive_Wrapper (Prim)
                    and then Wrapped_Entity (Prim) = Subp_Entity
                  then
                     Wrapper_Found := True;
                     exit;
                  end if;

                  Next_Elmt (Prim_Elmt);
               end loop;

               --  A primitive declared between two views should have a
               --  corresponding wrapper.

               pragma Assert (Wrapper_Found);

               --  Modify the call by setting the proper entity

               Set_Entity (Name (N), Prim);
            end;
         end if;
      end Check_Direct_Call;

      -------------------------------
      -- Check_Dispatching_Context --
      -------------------------------

      procedure Check_Dispatching_Context is
         Subp : constant Entity_Id := Entity (Name (N));
         Par  : Node_Id;

      begin
         if Is_Abstract_Subprogram (Subp)
           and then No (Controlling_Argument (N))
         then
            if Present (Alias (Subp))
              and then not Is_Abstract_Subprogram (Alias (Subp))
              and then No (DTC_Entity (Subp))
            then
               --  Private overriding of inherited abstract operation, call is
               --  legal.

               Set_Entity (Name (N), Alias (Subp));
               return;

            else
               Par := Parent (N);
               while Present (Par) loop
                  if Nkind_In (Par, N_Function_Call,
                                    N_Procedure_Call_Statement,
                                    N_Assignment_Statement,
                                    N_Op_Eq,
                                    N_Op_Ne)
                    and then Is_Tagged_Type (Etype (Subp))
                  then
                     return;

                  elsif Nkind (Par) = N_Qualified_Expression
                    or else Nkind (Par) = N_Unchecked_Type_Conversion
                  then
                     Par := Parent (Par);

                  else
                     if Ekind (Subp) = E_Function then
                        Error_Msg_N
                          ("call to abstract function must be dispatching", N);

                     --  This error can occur for a procedure in the case of a
                     --  call to an abstract formal procedure with a statically
                     --  tagged operand.

                     else
                        Error_Msg_N
                          ("call to abstract procedure must be dispatching",
                           N);
                     end if;

                     return;
                  end if;
               end loop;
            end if;
         end if;
      end Check_Dispatching_Context;

   --  Start of processing for Check_Dispatching_Call

   begin
      --  Find a controlling argument, if any

      if Present (Parameter_Associations (N)) then
         Subp_Entity := Entity (Name (N));

         Actual := First_Actual (N);
         Formal := First_Formal (Subp_Entity);
         while Present (Actual) loop
            Control := Find_Controlling_Arg (Actual);
            exit when Present (Control);

            --  Check for the case where the actual is a tag-indeterminate call
            --  whose result type is different than the tagged type associated
            --  with the containing call, but is an ancestor of the type.

            if Is_Controlling_Formal (Formal)
              and then Is_Tag_Indeterminate (Actual)
              and then Base_Type (Etype (Actual)) /= Base_Type (Etype (Formal))
              and then Is_Ancestor (Etype (Actual), Etype (Formal))
            then
               Indeterm_Ancestor_Call := True;
               Indeterm_Ctrl_Type     := Etype (Formal);

            --  If the formal is controlling but the actual is not, the type
            --  of the actual is statically known, and may be used as the
            --  controlling tag for some other tag-indeterminate actual.

            elsif Is_Controlling_Formal (Formal)
              and then Is_Entity_Name (Actual)
              and then Is_Tagged_Type (Etype (Actual))
            then
               Static_Tag := Actual;
            end if;

            Next_Actual (Actual);
            Next_Formal (Formal);
         end loop;

         --  If the call doesn't have a controlling actual but does have an
         --  indeterminate actual that requires dispatching treatment, then an
         --  object is needed that will serve as the controlling argument for a
         --  dispatching call on the indeterminate actual. This can only occur
         --  in the unusual situation of a default actual given by a
         --  tag-indeterminate call and where the type of the call is an
         --  ancestor of the type associated with a containing call to an
         --  inherited operation (see AI-239).

         --  Rather than create an object of the tagged type, which would be
         --  problematic for various reasons (default initialization,
         --  discriminants), the tag of the containing call's associated tagged
         --  type is directly used to control the dispatching.

         if No (Control)
           and then Indeterm_Ancestor_Call
           and then No (Static_Tag)
         then
            Control :=
              Make_Attribute_Reference (Loc,
                Prefix         => New_Occurrence_Of (Indeterm_Ctrl_Type, Loc),
                Attribute_Name => Name_Tag);

            Analyze (Control);
         end if;

         if Present (Control) then

            --  Verify that no controlling arguments are statically tagged

            if Debug_Flag_E then
               Write_Str ("Found Dispatching call");
               Write_Int (Int (N));
               Write_Eol;
            end if;

            Actual := First_Actual (N);
            while Present (Actual) loop
               if Actual /= Control then

                  if not Is_Controlling_Actual (Actual) then
                     null; -- Can be anything

                  elsif Is_Dynamically_Tagged (Actual) then
                     null; -- Valid parameter

                  elsif Is_Tag_Indeterminate (Actual) then

                     --  The tag is inherited from the enclosing call (the node
                     --  we are currently analyzing). Explicitly expand the
                     --  actual, since the previous call to Expand (from
                     --  Resolve_Call) had no way of knowing about the required
                     --  dispatching.

                     Propagate_Tag (Control, Actual);

                  else
                     Error_Msg_N
                       ("controlling argument is not dynamically tagged",
                        Actual);
                     return;
                  end if;
               end if;

               Next_Actual (Actual);
            end loop;

            --  Mark call as a dispatching call

            Set_Controlling_Argument (N, Control);
            Check_Restriction (No_Dispatching_Calls, N);

            --  The dispatching call may need to be converted into a direct
            --  call in certain cases.

            Check_Direct_Call;

         --  If there is a statically tagged actual and a tag-indeterminate
         --  call to a function of the ancestor (such as that provided by a
         --  default), then treat this as a dispatching call and propagate
         --  the tag to the tag-indeterminate call(s).

         elsif Present (Static_Tag) and then Indeterm_Ancestor_Call then
            Control :=
              Make_Attribute_Reference (Loc,
                Prefix         =>
                  New_Occurrence_Of (Etype (Static_Tag), Loc),
                Attribute_Name => Name_Tag);

            Analyze (Control);

            Actual := First_Actual (N);
            Formal := First_Formal (Subp_Entity);
            while Present (Actual) loop
               if Is_Tag_Indeterminate (Actual)
                 and then Is_Controlling_Formal (Formal)
               then
                  Propagate_Tag (Control, Actual);
               end if;

               Next_Actual (Actual);
               Next_Formal (Formal);
            end loop;

            Check_Dispatching_Context;

         else
            --  The call is not dispatching, so check that there aren't any
            --  tag-indeterminate abstract calls left.

            Actual := First_Actual (N);
            while Present (Actual) loop
               if Is_Tag_Indeterminate (Actual) then

                  --  Function call case

                  if Nkind (Original_Node (Actual)) = N_Function_Call then
                     Func := Entity (Name (Original_Node (Actual)));

                  --  If the actual is an attribute then it can't be abstract
                  --  (the only current case of a tag-indeterminate attribute
                  --  is the stream Input attribute).

                  elsif
                    Nkind (Original_Node (Actual)) = N_Attribute_Reference
                  then
                     Func := Empty;

                  --  Only other possibility is a qualified expression whose
                  --  constituent expression is itself a call.

                  else
                     Func :=
                       Entity (Name
                         (Original_Node
                           (Expression (Original_Node (Actual)))));
                  end if;

                  if Present (Func) and then Is_Abstract_Subprogram (Func) then
                     Error_Msg_N
                       ("call to abstract function must be dispatching", N);
                  end if;
               end if;

               Next_Actual (Actual);
            end loop;

            Check_Dispatching_Context;
         end if;

      else
         --  If dispatching on result, the enclosing call, if any, will
         --  determine the controlling argument. Otherwise this is the
         --  primitive operation of the root type.

         Check_Dispatching_Context;
      end if;
   end Check_Dispatching_Call;

   ---------------------------------
   -- Check_Dispatching_Operation --
   ---------------------------------

   procedure Check_Dispatching_Operation (Subp, Old_Subp : Entity_Id) is
      Tagged_Type            : Entity_Id;
<<<<<<< HEAD
      Has_Dispatching_Parent : Boolean := False;
      Body_Is_Last_Primitive : Boolean := False;
=======
      Has_Dispatching_Parent : Boolean   := False;
      Body_Is_Last_Primitive : Boolean   := False;
      Ovr_Subp               : Entity_Id := Empty;
>>>>>>> b56a5220

   begin
      if not Ekind_In (Subp, E_Procedure, E_Function) then
         return;
      end if;

      Set_Is_Dispatching_Operation (Subp, False);
      Tagged_Type := Find_Dispatching_Type (Subp);

      --  Ada 2005 (AI-345): Use the corresponding record (if available).
      --  Required because primitives of concurrent types are be attached
      --  to the corresponding record (not to the concurrent type).

      if Ada_Version >= Ada_2005
        and then Present (Tagged_Type)
        and then Is_Concurrent_Type (Tagged_Type)
        and then Present (Corresponding_Record_Type (Tagged_Type))
      then
         Tagged_Type := Corresponding_Record_Type (Tagged_Type);
      end if;

      --  (AI-345): The task body procedure is not a primitive of the tagged
      --  type

      if Present (Tagged_Type)
        and then Is_Concurrent_Record_Type (Tagged_Type)
        and then Present (Corresponding_Concurrent_Type (Tagged_Type))
        and then Is_Task_Type (Corresponding_Concurrent_Type (Tagged_Type))
        and then Subp = Get_Task_Body_Procedure
                          (Corresponding_Concurrent_Type (Tagged_Type))
      then
         return;
      end if;

      --  If Subp is derived from a dispatching operation then it should
      --  always be treated as dispatching. In this case various checks
      --  below will be bypassed. Makes sure that late declarations for
      --  inherited private subprograms are treated as dispatching, even
      --  if the associated tagged type is already frozen.

      Has_Dispatching_Parent :=
         Present (Alias (Subp))
           and then Is_Dispatching_Operation (Alias (Subp));

      if No (Tagged_Type) then

         --  Ada 2005 (AI-251): Check that Subp is not a primitive associated
         --  with an abstract interface type unless the interface acts as a
         --  parent type in a derivation. If the interface type is a formal
         --  type then the operation is not primitive and therefore legal.

         declare
            E   : Entity_Id;
            Typ : Entity_Id;

         begin
            E := First_Entity (Subp);
            while Present (E) loop

               --  For an access parameter, check designated type

               if Ekind (Etype (E)) = E_Anonymous_Access_Type then
                  Typ := Designated_Type (Etype (E));
               else
                  Typ := Etype (E);
               end if;

               if Comes_From_Source (Subp)
                 and then Is_Interface (Typ)
                 and then not Is_Class_Wide_Type (Typ)
                 and then not Is_Derived_Type (Typ)
                 and then not Is_Generic_Type (Typ)
                 and then not In_Instance
               then
                  Error_Msg_N ("?declaration of& is too late!", Subp);
                  Error_Msg_NE -- CODEFIX??
                    ("\spec should appear immediately after declaration of &!",
                     Subp, Typ);
                  exit;
               end if;

               Next_Entity (E);
            end loop;

            --  In case of functions check also the result type

            if Ekind (Subp) = E_Function then
               if Is_Access_Type (Etype (Subp)) then
                  Typ := Designated_Type (Etype (Subp));
               else
                  Typ := Etype (Subp);
               end if;

               if not Is_Class_Wide_Type (Typ)
                 and then Is_Interface (Typ)
                 and then not Is_Derived_Type (Typ)
               then
                  Error_Msg_N ("?declaration of& is too late!", Subp);
                  Error_Msg_NE
                    ("\spec should appear immediately after declaration of &!",
                     Subp, Typ);
               end if;
            end if;
         end;

         return;

      --  The subprograms build internally after the freezing point (such as
      --  init procs, interface thunks, type support subprograms, and Offset
      --  to top functions for accessing interface components in variable
      --  size tagged types) are not primitives.

      elsif Is_Frozen (Tagged_Type)
        and then not Comes_From_Source (Subp)
        and then not Has_Dispatching_Parent
      then
         --  Complete decoration of internally built subprograms that override
         --  a dispatching primitive. These entities correspond with the
         --  following cases:

         --  1. Ada 2005 (AI-391): Wrapper functions built by the expander
         --     to override functions of nonabstract null extensions. These
         --     primitives were added to the list of primitives of the tagged
         --     type by Make_Controlling_Function_Wrappers. However, attribute
         --     Is_Dispatching_Operation must be set to true.

         --  2. Ada 2005 (AI-251): Wrapper procedures of null interface
         --     primitives.

         --  3. Subprograms associated with stream attributes (built by
         --     New_Stream_Subprogram)

         if Present (Old_Subp)
           and then Present (Overridden_Operation (Subp))
           and then Is_Dispatching_Operation (Old_Subp)
         then
            pragma Assert
             ((Ekind (Subp) = E_Function
                and then Is_Dispatching_Operation (Old_Subp)
                and then Is_Null_Extension (Base_Type (Etype (Subp))))
               or else
                (Ekind (Subp) = E_Procedure
                  and then Is_Dispatching_Operation (Old_Subp)
                  and then Present (Alias (Old_Subp))
                  and then Is_Null_Interface_Primitive
                             (Ultimate_Alias (Old_Subp)))
               or else Get_TSS_Name (Subp) = TSS_Stream_Read
               or else Get_TSS_Name (Subp) = TSS_Stream_Write);

            Check_Controlling_Formals (Tagged_Type, Subp);
            Override_Dispatching_Operation (Tagged_Type, Old_Subp, Subp);
            Set_Is_Dispatching_Operation (Subp);
         end if;

         return;

      --  The operation may be a child unit, whose scope is the defining
      --  package, but which is not a primitive operation of the type.

      elsif Is_Child_Unit (Subp) then
         return;

      --  If the subprogram is not defined in a package spec, the only case
      --  where it can be a dispatching op is when it overrides an operation
      --  before the freezing point of the type.

      elsif ((not Is_Package_Or_Generic_Package (Scope (Subp)))
               or else In_Package_Body (Scope (Subp)))
        and then not Has_Dispatching_Parent
      then
         if not Comes_From_Source (Subp)
           or else (Present (Old_Subp) and then not Is_Frozen (Tagged_Type))
         then
            null;

         --  If the type is already frozen, the overriding is not allowed
         --  except when Old_Subp is not a dispatching operation (which can
         --  occur when Old_Subp was inherited by an untagged type). However,
         --  a body with no previous spec freezes the type *after* its
         --  declaration, and therefore is a legal overriding (unless the type
         --  has already been frozen). Only the first such body is legal.

         elsif Present (Old_Subp)
           and then Is_Dispatching_Operation (Old_Subp)
         then
            if Comes_From_Source (Subp)
              and then
                (Nkind (Unit_Declaration_Node (Subp)) = N_Subprogram_Body
                  or else Nkind (Unit_Declaration_Node (Subp)) in N_Body_Stub)
            then
               declare
                  Subp_Body : constant Node_Id := Unit_Declaration_Node (Subp);
                  Decl_Item : Node_Id;

               begin
                  --  ??? The checks here for whether the type has been
                  --  frozen prior to the new body are not complete. It's
                  --  not simple to check frozenness at this point since
                  --  the body has already caused the type to be prematurely
                  --  frozen in Analyze_Declarations, but we're forced to
                  --  recheck this here because of the odd rule interpretation
                  --  that allows the overriding if the type wasn't frozen
                  --  prior to the body. The freezing action should probably
                  --  be delayed until after the spec is seen, but that's
                  --  a tricky change to the delicate freezing code.

                  --  Look at each declaration following the type up until the
                  --  new subprogram body. If any of the declarations is a body
                  --  then the type has been frozen already so the overriding
                  --  primitive is illegal.

                  Decl_Item := Next (Parent (Tagged_Type));
                  while Present (Decl_Item)
                    and then (Decl_Item /= Subp_Body)
                  loop
                     if Comes_From_Source (Decl_Item)
                       and then (Nkind (Decl_Item) in N_Proper_Body
                                  or else Nkind (Decl_Item) in N_Body_Stub)
                     then
                        Error_Msg_N ("overriding of& is too late!", Subp);
                        Error_Msg_N
                          ("\spec should appear immediately after the type!",
                           Subp);
                        exit;
                     end if;

                     Next (Decl_Item);
                  end loop;

                  --  If the subprogram doesn't follow in the list of
                  --  declarations including the type then the type has
                  --  definitely been frozen already and the body is illegal.

                  if No (Decl_Item) then
                     Error_Msg_N ("overriding of& is too late!", Subp);
                     Error_Msg_N
                       ("\spec should appear immediately after the type!",
                        Subp);

                  elsif Is_Frozen (Subp) then

                     --  The subprogram body declares a primitive operation.
                     --  if the subprogram is already frozen, we must update
                     --  its dispatching information explicitly here. The
                     --  information is taken from the overridden subprogram.
                     --  We must also generate a cross-reference entry because
                     --  references to other primitives were already created
                     --  when type was frozen.

                     Body_Is_Last_Primitive := True;

                     if Present (DTC_Entity (Old_Subp)) then
                        Set_DTC_Entity (Subp, DTC_Entity (Old_Subp));
                        Set_DT_Position (Subp, DT_Position (Old_Subp));

                        if not Restriction_Active (No_Dispatching_Calls) then
                           if Building_Static_DT (Tagged_Type) then

                              --  If the static dispatch table has not been
                              --  built then there is nothing else to do now;
                              --  otherwise we notify that we cannot build the
                              --  static dispatch table.

                              if Has_Dispatch_Table (Tagged_Type) then
                                 Error_Msg_N
                                   ("overriding of& is too late for building" &
                                    " static dispatch tables!", Subp);
                                 Error_Msg_N
                                   ("\spec should appear immediately after" &
                                    " the type!", Subp);
                              end if;

                           else
                              Insert_Actions_After (Subp_Body,
                                Register_Primitive (Sloc (Subp_Body),
                                Prim    => Subp));
                           end if;

                           --  Indicate that this is an overriding operation,
<<<<<<< HEAD
                           --  and replace the overriden entry in the list of
=======
                           --  and replace the overridden entry in the list of
>>>>>>> b56a5220
                           --  primitive operations, which is used for xref
                           --  generation subsequently.

                           Generate_Reference (Tagged_Type, Subp, 'P', False);
                           Override_Dispatching_Operation
                             (Tagged_Type, Old_Subp, Subp);
                        end if;
                     end if;
                  end if;
               end;

            else
               Error_Msg_N ("overriding of& is too late!", Subp);
               Error_Msg_N
                 ("\subprogram spec should appear immediately after the type!",
                  Subp);
            end if;

         --  If the type is not frozen yet and we are not in the overriding
         --  case it looks suspiciously like an attempt to define a primitive
         --  operation, which requires the declaration to be in a package spec
         --  (3.2.3(6)). Only report cases where the type and subprogram are
         --  in the same declaration list (by checking the enclosing parent
         --  declarations), to avoid spurious warnings on subprograms in
         --  instance bodies when the type is declared in the instance spec but
         --  hasn't been frozen by the instance body.

         elsif not Is_Frozen (Tagged_Type)
           and then In_Same_List (Parent (Tagged_Type), Parent (Parent (Subp)))
         then
            Error_Msg_N
              ("?not dispatching (must be defined in a package spec)", Subp);
            return;

         --  When the type is frozen, it is legitimate to define a new
         --  non-primitive operation.

         else
            return;
         end if;

      --  Now, we are sure that the scope is a package spec. If the subprogram
      --  is declared after the freezing point of the type that's an error

      elsif Is_Frozen (Tagged_Type) and then not Has_Dispatching_Parent then
         Error_Msg_N ("this primitive operation is declared too late", Subp);
         Error_Msg_NE
           ("?no primitive operations for& after this line",
            Freeze_Node (Tagged_Type),
            Tagged_Type);
         return;
      end if;

      Check_Controlling_Formals (Tagged_Type, Subp);

      Ovr_Subp := Old_Subp;

      --  [Ada 2012:AI-0125]: Search for inherited hidden primitive that may be
      --  overridden by Subp

      if No (Ovr_Subp)
        and then Ada_Version >= Ada_2012
      then
         Ovr_Subp := Find_Hidden_Overridden_Primitive (Subp);
      end if;

      --  Now it should be a correct primitive operation, put it in the list

      if Present (Ovr_Subp) then

         --  If the type has interfaces we complete this check after we set
         --  attribute Is_Dispatching_Operation.

         Check_Subtype_Conformant (Subp, Ovr_Subp);

         if (Chars (Subp) = Name_Initialize
           or else Chars (Subp) = Name_Adjust
           or else Chars (Subp) = Name_Finalize)
           and then Is_Controlled (Tagged_Type)
           and then not Is_Visibly_Controlled (Tagged_Type)
         then
<<<<<<< HEAD
            Set_Is_Overriding_Operation (Subp, False);
=======
            Set_Overridden_Operation (Subp, Empty);
>>>>>>> b56a5220

            --  If the subprogram specification carries an overriding
            --  indicator, no need for the warning: it is either redundant,
            --  or else an error will be reported.

            if Nkind (Parent (Subp)) = N_Procedure_Specification
              and then
                (Must_Override (Parent (Subp))
                  or else Must_Not_Override (Parent (Subp)))
            then
               null;

            --  Here we need the warning

            else
               Error_Msg_NE
                 ("operation does not override inherited&?", Subp, Subp);
            end if;

         else
            Override_Dispatching_Operation (Tagged_Type, Ovr_Subp, Subp);

            --  Ada 2005 (AI-251): In case of late overriding of a primitive
            --  that covers abstract interface subprograms we must register it
            --  in all the secondary dispatch tables associated with abstract
            --  interfaces. We do this now only if not building static tables.
            --  Otherwise the patch code is emitted after those tables are
            --  built, to prevent access_before_elaboration in gigi.

            if Body_Is_Last_Primitive then
               declare
                  Subp_Body : constant Node_Id := Unit_Declaration_Node (Subp);
                  Elmt      : Elmt_Id;
                  Prim      : Node_Id;

               begin
                  Elmt := First_Elmt (Primitive_Operations (Tagged_Type));
                  while Present (Elmt) loop
                     Prim := Node (Elmt);

                     if Present (Alias (Prim))
                       and then Present (Interface_Alias (Prim))
                       and then Alias (Prim) = Subp
                       and then not Building_Static_DT (Tagged_Type)
                     then
                        Insert_Actions_After (Subp_Body,
                          Register_Primitive (Sloc (Subp_Body), Prim => Prim));
                     end if;

                     Next_Elmt (Elmt);
                  end loop;

                  --  Redisplay the contents of the updated dispatch table

                  if Debug_Flag_ZZ then
                     Write_Str ("Late overriding: ");
                     Write_DT (Tagged_Type);
                  end if;
               end;
            end if;
         end if;

      --  If the tagged type is a concurrent type then we must be compiling
      --  with no code generation (we are either compiling a generic unit or
      --  compiling under -gnatc mode) because we have previously tested that
      --  no serious errors has been reported. In this case we do not add the
      --  primitive to the list of primitives of Tagged_Type but we leave the
      --  primitive decorated as a dispatching operation to be able to analyze
      --  and report errors associated with the Object.Operation notation.

      elsif Is_Concurrent_Type (Tagged_Type) then
         pragma Assert (not Expander_Active);
         null;

      --  If no old subprogram, then we add this as a dispatching operation,
      --  but we avoid doing this if an error was posted, to prevent annoying
      --  cascaded errors.

      elsif not Error_Posted (Subp) then
         Add_Dispatching_Operation (Tagged_Type, Subp);
      end if;

      Set_Is_Dispatching_Operation (Subp, True);

      --  Ada 2005 (AI-251): If the type implements interfaces we must check
      --  subtype conformance against all the interfaces covered by this
      --  primitive.

      if Present (Ovr_Subp)
        and then Has_Interfaces (Tagged_Type)
      then
         declare
            Ifaces_List     : Elist_Id;
            Iface_Elmt      : Elmt_Id;
            Iface_Prim_Elmt : Elmt_Id;
            Iface_Prim      : Entity_Id;
            Ret_Typ         : Entity_Id;

         begin
            Collect_Interfaces (Tagged_Type, Ifaces_List);

            Iface_Elmt := First_Elmt (Ifaces_List);
            while Present (Iface_Elmt) loop
               if not Is_Ancestor (Node (Iface_Elmt), Tagged_Type) then
                  Iface_Prim_Elmt :=
                    First_Elmt (Primitive_Operations (Node (Iface_Elmt)));
                  while Present (Iface_Prim_Elmt) loop
                     Iface_Prim := Node (Iface_Prim_Elmt);

                     if Is_Interface_Conformant
                          (Tagged_Type, Iface_Prim, Subp)
                     then
                        --  Handle procedures, functions whose return type
                        --  matches, or functions not returning interfaces

                        if Ekind (Subp) = E_Procedure
                          or else Etype (Iface_Prim) = Etype (Subp)
                          or else not Is_Interface (Etype (Iface_Prim))
                        then
                           Check_Subtype_Conformant
                             (New_Id  => Subp,
                              Old_Id  => Iface_Prim,
                              Err_Loc => Subp,
                              Skip_Controlling_Formals => True);

                        --  Handle functions returning interfaces

                        elsif Implements_Interface
                                (Etype (Subp), Etype (Iface_Prim))
                        then
                           --  Temporarily force both entities to return the
                           --  same type. Required because Subtype_Conformant
                           --  does not handle this case.

                           Ret_Typ := Etype (Iface_Prim);
                           Set_Etype (Iface_Prim, Etype (Subp));

                           Check_Subtype_Conformant
                             (New_Id  => Subp,
                              Old_Id  => Iface_Prim,
                              Err_Loc => Subp,
                              Skip_Controlling_Formals => True);

                           Set_Etype (Iface_Prim, Ret_Typ);
                        end if;
                     end if;

                     Next_Elmt (Iface_Prim_Elmt);
                  end loop;
               end if;

               Next_Elmt (Iface_Elmt);
            end loop;
         end;
      end if;

      if not Body_Is_Last_Primitive then
         Set_DT_Position (Subp, No_Uint);

      elsif Has_Controlled_Component (Tagged_Type)
        and then
         (Chars (Subp) = Name_Initialize
            or else
          Chars (Subp) = Name_Adjust
            or else
          Chars (Subp) = Name_Finalize)
      then
         declare
            F_Node   : constant Node_Id := Freeze_Node (Tagged_Type);
            Decl     : Node_Id;
            Old_P    : Entity_Id;
            Old_Bod  : Node_Id;
            Old_Spec : Entity_Id;

            C_Names : constant array (1 .. 3) of Name_Id :=
                        (Name_Initialize,
                         Name_Adjust,
                         Name_Finalize);

            D_Names : constant array (1 .. 3) of TSS_Name_Type :=
                        (TSS_Deep_Initialize,
                         TSS_Deep_Adjust,
                         TSS_Deep_Finalize);

         begin
            --  Remove previous controlled function which was constructed and
            --  analyzed when the type was frozen. This requires removing the
            --  body of the redefined primitive, as well as its specification
            --  if needed (there is no spec created for Deep_Initialize, see
            --  exp_ch3.adb). We must also dismantle the exception information
            --  that may have been generated for it when front end zero-cost
            --  tables are enabled.

            for J in D_Names'Range loop
               Old_P := TSS (Tagged_Type, D_Names (J));

               if Present (Old_P)
                and then Chars (Subp) = C_Names (J)
               then
                  Old_Bod := Unit_Declaration_Node (Old_P);
                  Remove (Old_Bod);
                  Set_Is_Eliminated (Old_P);
                  Set_Scope (Old_P,  Scope (Current_Scope));

                  if Nkind (Old_Bod) = N_Subprogram_Body
                    and then Present (Corresponding_Spec (Old_Bod))
                  then
                     Old_Spec := Corresponding_Spec (Old_Bod);
                     Set_Has_Completion             (Old_Spec, False);
                  end if;
               end if;
            end loop;

            Build_Late_Proc (Tagged_Type, Chars (Subp));

            --  The new operation is added to the actions of the freeze node
            --  for the type, but this node has already been analyzed, so we
            --  must retrieve and analyze explicitly the new body.

            if Present (F_Node)
              and then Present (Actions (F_Node))
            then
               Decl := Last (Actions (F_Node));
               Analyze (Decl);
            end if;
         end;
      end if;
   end Check_Dispatching_Operation;

   ------------------------------------------
   -- Check_Operation_From_Incomplete_Type --
   ------------------------------------------

   procedure Check_Operation_From_Incomplete_Type
     (Subp : Entity_Id;
      Typ  : Entity_Id)
   is
      Full       : constant Entity_Id := Full_View (Typ);
      Parent_Typ : constant Entity_Id := Etype (Full);
      Old_Prim   : constant Elist_Id  := Primitive_Operations (Parent_Typ);
      New_Prim   : constant Elist_Id  := Primitive_Operations (Full);
      Op1, Op2   : Elmt_Id;
      Prev       : Elmt_Id := No_Elmt;

      function Derives_From (Proc : Entity_Id) return Boolean;
      --  Check that Subp has the signature of an operation derived from Proc.
      --  Subp has an access parameter that designates Typ.

      ------------------
      -- Derives_From --
      ------------------

      function Derives_From (Proc : Entity_Id) return Boolean is
         F1, F2 : Entity_Id;

      begin
         if Chars (Proc) /= Chars (Subp) then
            return False;
         end if;

         F1 := First_Formal (Proc);
         F2 := First_Formal (Subp);
         while Present (F1) and then Present (F2) loop
            if Ekind (Etype (F1)) = E_Anonymous_Access_Type then
               if Ekind (Etype (F2)) /= E_Anonymous_Access_Type then
                  return False;
               elsif Designated_Type (Etype (F1)) = Parent_Typ
                 and then Designated_Type (Etype (F2)) /= Full
               then
                  return False;
               end if;

            elsif Ekind (Etype (F2)) = E_Anonymous_Access_Type then
               return False;

            elsif Etype (F1) /= Etype (F2) then
               return False;
            end if;

            Next_Formal (F1);
            Next_Formal (F2);
         end loop;

         return No (F1) and then No (F2);
      end Derives_From;

   --  Start of processing for Check_Operation_From_Incomplete_Type

   begin
      --  The operation may override an inherited one, or may be a new one
      --  altogether. The inherited operation will have been hidden by the
      --  current one at the point of the type derivation, so it does not
      --  appear in the list of primitive operations of the type. We have to
      --  find the proper place of insertion in the list of primitive opera-
      --  tions by iterating over the list for the parent type.

      Op1 := First_Elmt (Old_Prim);
      Op2 := First_Elmt (New_Prim);
      while Present (Op1) and then Present (Op2) loop
         if Derives_From (Node (Op1)) then
            if No (Prev) then

               --  Avoid adding it to the list of primitives if already there!

               if Node (Op2) /= Subp then
                  Prepend_Elmt (Subp, New_Prim);
               end if;

            else
               Insert_Elmt_After (Subp, Prev);
            end if;

            return;
         end if;

         Prev := Op2;
         Next_Elmt (Op1);
         Next_Elmt (Op2);
      end loop;

      --  Operation is a new primitive

      Append_Elmt (Subp, New_Prim);
   end Check_Operation_From_Incomplete_Type;

   ---------------------------------------
   -- Check_Operation_From_Private_View --
   ---------------------------------------

   procedure Check_Operation_From_Private_View (Subp, Old_Subp : Entity_Id) is
      Tagged_Type : Entity_Id;

   begin
      if Is_Dispatching_Operation (Alias (Subp)) then
         Set_Scope (Subp, Current_Scope);
         Tagged_Type := Find_Dispatching_Type (Subp);

         --  Add Old_Subp to primitive operations if not already present

         if Present (Tagged_Type) and then Is_Tagged_Type (Tagged_Type) then
            Append_Unique_Elmt (Old_Subp, Primitive_Operations (Tagged_Type));

            --  If Old_Subp isn't already marked as dispatching then
            --  this is the case of an operation of an untagged private
            --  type fulfilled by a tagged type that overrides an
            --  inherited dispatching operation, so we set the necessary
            --  dispatching attributes here.

            if not Is_Dispatching_Operation (Old_Subp) then

               --  If the untagged type has no discriminants, and the full
               --  view is constrained, there will be a spurious mismatch
               --  of subtypes on the controlling arguments, because the tagged
               --  type is the internal base type introduced in the derivation.
               --  Use the original type to verify conformance, rather than the
               --  base type.

               if not Comes_From_Source (Tagged_Type)
                 and then Has_Discriminants (Tagged_Type)
               then
                  declare
                     Formal : Entity_Id;

                  begin
                     Formal := First_Formal (Old_Subp);
                     while Present (Formal) loop
                        if Tagged_Type = Base_Type (Etype (Formal)) then
                           Tagged_Type := Etype (Formal);
                        end if;

                        Next_Formal (Formal);
                     end loop;
                  end;

                  if Tagged_Type = Base_Type (Etype (Old_Subp)) then
                     Tagged_Type := Etype (Old_Subp);
                  end if;
               end if;

               Check_Controlling_Formals (Tagged_Type, Old_Subp);
               Set_Is_Dispatching_Operation (Old_Subp, True);
               Set_DT_Position (Old_Subp, No_Uint);
            end if;

            --  If the old subprogram is an explicit renaming of some other
            --  entity, it is not overridden by the inherited subprogram.
            --  Otherwise, update its alias and other attributes.

            if Present (Alias (Old_Subp))
              and then Nkind (Unit_Declaration_Node (Old_Subp)) /=
                                        N_Subprogram_Renaming_Declaration
            then
               Set_Alias (Old_Subp, Alias (Subp));

               --  The derived subprogram should inherit the abstractness
               --  of the parent subprogram (except in the case of a function
               --  returning the type). This sets the abstractness properly
               --  for cases where a private extension may have inherited
               --  an abstract operation, but the full type is derived from
               --  a descendant type and inherits a nonabstract version.

               if Etype (Subp) /= Tagged_Type then
                  Set_Is_Abstract_Subprogram
                    (Old_Subp, Is_Abstract_Subprogram (Alias (Subp)));
               end if;
            end if;
         end if;
      end if;
   end Check_Operation_From_Private_View;

   --------------------------
   -- Find_Controlling_Arg --
   --------------------------

   function Find_Controlling_Arg (N : Node_Id) return Node_Id is
      Orig_Node : constant Node_Id := Original_Node (N);
      Typ       : Entity_Id;

   begin
      if Nkind (Orig_Node) = N_Qualified_Expression then
         return Find_Controlling_Arg (Expression (Orig_Node));
      end if;

      --  Dispatching on result case. If expansion is disabled, the node still
      --  has the structure of a function call. However, if the function name
      --  is an operator and the call was given in infix form, the original
      --  node has no controlling result and we must examine the current node.

      if Nkind (N) = N_Function_Call
        and then Present (Controlling_Argument (N))
        and then Has_Controlling_Result (Entity (Name (N)))
      then
         return Controlling_Argument (N);

      --  If expansion is enabled, the call may have been transformed into
      --  an indirect call, and we need to recover the original node.

      elsif Nkind (Orig_Node) = N_Function_Call
        and then Present (Controlling_Argument (Orig_Node))
        and then Has_Controlling_Result (Entity (Name (Orig_Node)))
      then
         return Controlling_Argument (Orig_Node);

      --  Normal case

      elsif Is_Controlling_Actual (N)
        or else
         (Nkind (Parent (N)) = N_Qualified_Expression
           and then Is_Controlling_Actual (Parent (N)))
      then
         Typ := Etype (N);

         if Is_Access_Type (Typ) then

            --  In the case of an Access attribute, use the type of the prefix,
            --  since in the case of an actual for an access parameter, the
            --  attribute's type may be of a specific designated type, even
            --  though the prefix type is class-wide.

            if Nkind (N) = N_Attribute_Reference then
               Typ := Etype (Prefix (N));

            --  An allocator is dispatching if the type of qualified expression
            --  is class_wide, in which case this is the controlling type.

            elsif Nkind (Orig_Node) = N_Allocator
               and then Nkind (Expression (Orig_Node)) = N_Qualified_Expression
            then
               Typ := Etype (Expression (Orig_Node));
            else
               Typ := Designated_Type (Typ);
            end if;
         end if;

         if Is_Class_Wide_Type (Typ)
           or else
             (Nkind (Parent (N)) = N_Qualified_Expression
               and then Is_Access_Type (Etype (N))
               and then Is_Class_Wide_Type (Designated_Type (Etype (N))))
         then
            return N;
         end if;
      end if;

      return Empty;
   end Find_Controlling_Arg;

   ---------------------------
   -- Find_Dispatching_Type --
   ---------------------------

   function Find_Dispatching_Type (Subp : Entity_Id) return Entity_Id is
      A_Formal  : Entity_Id;
      Formal    : Entity_Id;
      Ctrl_Type : Entity_Id;

   begin
      if Present (DTC_Entity (Subp)) then
         return Scope (DTC_Entity (Subp));

      --  For subprograms internally generated by derivations of tagged types
      --  use the alias subprogram as a reference to locate the dispatching
      --  type of Subp.

      elsif not Comes_From_Source (Subp)
        and then Present (Alias (Subp))
        and then Is_Dispatching_Operation (Alias (Subp))
      then
         if Ekind (Alias (Subp)) = E_Function
           and then Has_Controlling_Result (Alias (Subp))
         then
            return Check_Controlling_Type (Etype (Subp), Subp);

         else
            Formal   := First_Formal (Subp);
            A_Formal := First_Formal (Alias (Subp));
            while Present (A_Formal) loop
               if Is_Controlling_Formal (A_Formal) then
                  return Check_Controlling_Type (Etype (Formal), Subp);
               end if;

               Next_Formal (Formal);
               Next_Formal (A_Formal);
            end loop;

            pragma Assert (False);
            return Empty;
         end if;

      --  General case

      else
         Formal := First_Formal (Subp);
         while Present (Formal) loop
            Ctrl_Type := Check_Controlling_Type (Etype (Formal), Subp);

            if Present (Ctrl_Type) then
               return Ctrl_Type;
            end if;

            Next_Formal (Formal);
         end loop;

         --  The subprogram may also be dispatching on result

         if Present (Etype (Subp)) then
            return Check_Controlling_Type (Etype (Subp), Subp);
         end if;
      end if;

      pragma Assert (not Is_Dispatching_Operation (Subp));
      return Empty;
   end Find_Dispatching_Type;

   --------------------------------------
   -- Find_Hidden_Overridden_Primitive --
   --------------------------------------

   function Find_Hidden_Overridden_Primitive (S : Entity_Id) return Entity_Id
   is
      Tag_Typ   : constant Entity_Id := Find_Dispatching_Type (S);
      Elmt      : Elmt_Id;
      Orig_Prim : Entity_Id;
      Prim      : Entity_Id;
      Vis_List  : Elist_Id;

   begin
      --  This Ada 2012 rule is valid only for type extensions or private
      --  extensions.

      if No (Tag_Typ)
        or else not Is_Record_Type (Tag_Typ)
        or else Etype (Tag_Typ) = Tag_Typ
      then
         return Empty;
      end if;

      --  Collect the list of visible ancestor of the tagged type

      Vis_List := Visible_Ancestors (Tag_Typ);

      Elmt := First_Elmt (Primitive_Operations (Tag_Typ));
      while Present (Elmt) loop
         Prim := Node (Elmt);

         --  Find an inherited hidden dispatching primitive with the name of S
         --  and a type-conformant profile.

         if Present (Alias (Prim))
           and then Is_Hidden (Alias (Prim))
           and then Find_Dispatching_Type (Alias (Prim)) /= Tag_Typ
           and then Primitive_Names_Match (S, Prim)
           and then Type_Conformant (S, Prim)
         then
            declare
               Vis_Ancestor : Elmt_Id;
               Elmt         : Elmt_Id;

            begin
               --  The original corresponding operation of Prim must be an
               --  operation of a visible ancestor of the dispatching type
               --  S, and the original corresponding operation of S2 must
               --  be visible.

               Orig_Prim := Original_Corresponding_Operation (Prim);

               if Orig_Prim /= Prim
                 and then Is_Immediately_Visible (Orig_Prim)
               then
                  Vis_Ancestor := First_Elmt (Vis_List);
                  while Present (Vis_Ancestor) loop
                     Elmt :=
                       First_Elmt (Primitive_Operations (Node (Vis_Ancestor)));
                     while Present (Elmt) loop
                        if Node (Elmt) = Orig_Prim then
                           Set_Overridden_Operation (S, Prim);
                           Set_Alias (Prim, Orig_Prim);
                           return Prim;
                        end if;

                        Next_Elmt (Elmt);
                     end loop;

                     Next_Elmt (Vis_Ancestor);
                  end loop;
               end if;
            end;
         end if;

         Next_Elmt (Elmt);
      end loop;

      return Empty;
   end Find_Hidden_Overridden_Primitive;

   ---------------------------------------
   -- Find_Primitive_Covering_Interface --
   ---------------------------------------

   function Find_Primitive_Covering_Interface
     (Tagged_Type : Entity_Id;
      Iface_Prim  : Entity_Id) return Entity_Id
   is
      E  : Entity_Id;
      El : Elmt_Id;

   begin
      pragma Assert (Is_Interface (Find_Dispatching_Type (Iface_Prim))
        or else (Present (Alias (Iface_Prim))
                  and then
                    Is_Interface
                      (Find_Dispatching_Type (Ultimate_Alias (Iface_Prim)))));

      --  Search in the homonym chain. Done to speed up locating visible
      --  entities and required to catch primitives associated with the partial
      --  view of private types when processing the corresponding full view.

      E := Current_Entity (Iface_Prim);
      while Present (E) loop
         if Is_Subprogram (E)
           and then Is_Dispatching_Operation (E)
           and then Is_Interface_Conformant (Tagged_Type, Iface_Prim, E)
         then
            return E;
         end if;

         E := Homonym (E);
      end loop;

      --  Search in the list of primitives of the type. Required to locate the
      --  covering primitive if the covering primitive is not visible (for
      --  example, non-visible inherited primitive of private type).

      El := First_Elmt (Primitive_Operations (Tagged_Type));
      while Present (El) loop
         E := Node (El);

         --  Keep separate the management of internal entities that link
         --  primitives with interface primitives from tagged type primitives.

         if No (Interface_Alias (E)) then
            if Present (Alias (E)) then

               --  This interface primitive has not been covered yet

               if Alias (E) = Iface_Prim then
                  return E;

               --  The covering primitive was inherited

               elsif Overridden_Operation (Ultimate_Alias (E))
                       = Iface_Prim
               then
                  return E;
               end if;
            end if;

            --  Check if E covers the interface primitive (includes case in
            --  which E is an inherited private primitive).

            if Is_Interface_Conformant (Tagged_Type, Iface_Prim, E) then
               return E;
            end if;

         --  Use the internal entity that links the interface primitive with
         --  the covering primitive to locate the entity.

         elsif Interface_Alias (E) = Iface_Prim then
            return Alias (E);
         end if;

         Next_Elmt (El);
      end loop;

      --  Not found

      return Empty;
   end Find_Primitive_Covering_Interface;

   ---------------------------
   -- Inherited_Subprograms --
   ---------------------------

   function Inherited_Subprograms (S : Entity_Id) return Subprogram_List is
      Result : Subprogram_List (1 .. 6000);
      --  6000 here is intended to be infinity. We could use an expandable
      --  table, but it would be awfully heavy, and there is no way that we
      --  could reasonably exceed this value.

      N : Int := 0;
      --  Number of entries in Result

      Parent_Op : Entity_Id;
      --  Traverses the Overridden_Operation chain

      procedure Store_IS (E : Entity_Id);
      --  Stores E in Result if not already stored

      --------------
      -- Store_IS --
      --------------

      procedure Store_IS (E : Entity_Id) is
      begin
         for J in 1 .. N loop
            if E = Result (J) then
               return;
            end if;
         end loop;

         N := N + 1;
         Result (N) := E;
      end Store_IS;

   --  Start of processing for Inherited_Subprograms

   begin
      if Present (S) and then Is_Dispatching_Operation (S) then

         --  Deal with direct inheritance

         Parent_Op := S;
         loop
            Parent_Op := Overridden_Operation (Parent_Op);
            exit when No (Parent_Op);

            if Is_Subprogram (Parent_Op)
              or else Is_Generic_Subprogram (Parent_Op)
            then
               Store_IS (Parent_Op);
            end if;
         end loop;

         --  Now deal with interfaces

         declare
            Tag_Typ : Entity_Id;
            Prim    : Entity_Id;
            Elmt    : Elmt_Id;

         begin
            Tag_Typ := Find_Dispatching_Type (S);

            if Is_Concurrent_Type (Tag_Typ) then
               Tag_Typ := Corresponding_Record_Type (Tag_Typ);
            end if;

            --  Search primitive operations of dispatching type

            if Present (Tag_Typ)
              and then Present (Primitive_Operations (Tag_Typ))
            then
               Elmt := First_Elmt (Primitive_Operations (Tag_Typ));
               while Present (Elmt) loop
                  Prim := Node (Elmt);

                  --  The following test eliminates some odd cases in which
                  --  Ekind (Prim) is Void, to be investigated further ???

                  if not (Is_Subprogram (Prim)
                            or else
                          Is_Generic_Subprogram (Prim))
                  then
                     null;

                     --  For [generic] subprogram, look at interface alias

                  elsif Present (Interface_Alias (Prim))
                    and then Alias (Prim) = S
                  then
                     --  We have found a primitive covered by S

                     Store_IS (Interface_Alias (Prim));
                  end if;

                  Next_Elmt (Elmt);
               end loop;
            end if;
         end;
      end if;

      return Result (1 .. N);
   end Inherited_Subprograms;

   ---------------------------
   -- Is_Dynamically_Tagged --
   ---------------------------

   function Is_Dynamically_Tagged (N : Node_Id) return Boolean is
   begin
      if Nkind (N) = N_Error then
         return False;
      else
         return Find_Controlling_Arg (N) /= Empty;
      end if;
   end Is_Dynamically_Tagged;

   ---------------------------------
   -- Is_Null_Interface_Primitive --
   ---------------------------------

   function Is_Null_Interface_Primitive (E : Entity_Id) return Boolean is
   begin
      return Comes_From_Source (E)
        and then Is_Dispatching_Operation (E)
        and then Ekind (E) = E_Procedure
        and then Null_Present (Parent (E))
        and then Is_Interface (Find_Dispatching_Type (E));
   end Is_Null_Interface_Primitive;

   --------------------------
   -- Is_Tag_Indeterminate --
   --------------------------

   function Is_Tag_Indeterminate (N : Node_Id) return Boolean is
      Nam       : Entity_Id;
      Actual    : Node_Id;
      Orig_Node : constant Node_Id := Original_Node (N);

   begin
      if Nkind (Orig_Node) = N_Function_Call
        and then Is_Entity_Name (Name (Orig_Node))
      then
         Nam := Entity (Name (Orig_Node));

         if not Has_Controlling_Result (Nam) then
            return False;

         --  An explicit dereference means that the call has already been
         --  expanded and there is no tag to propagate.

         elsif Nkind (N) = N_Explicit_Dereference then
            return False;

         --  If there are no actuals, the call is tag-indeterminate

         elsif No (Parameter_Associations (Orig_Node)) then
            return True;

         else
            Actual := First_Actual (Orig_Node);
            while Present (Actual) loop
               if Is_Controlling_Actual (Actual)
                 and then not Is_Tag_Indeterminate (Actual)
               then
                  return False; -- one operand is dispatching
               end if;

               Next_Actual (Actual);
            end loop;

            return True;
         end if;

      elsif Nkind (Orig_Node) = N_Qualified_Expression then
         return Is_Tag_Indeterminate (Expression (Orig_Node));

      --  Case of a call to the Input attribute (possibly rewritten), which is
      --  always tag-indeterminate except when its prefix is a Class attribute.

      elsif Nkind (Orig_Node) = N_Attribute_Reference
        and then
          Get_Attribute_Id (Attribute_Name (Orig_Node)) = Attribute_Input
        and then
          Nkind (Prefix (Orig_Node)) /= N_Attribute_Reference
      then
         return True;

      --  In Ada 2005 a function that returns an anonymous access type can
      --  dispatching, and the dereference of a call to such a function
      --  is also tag-indeterminate.

      elsif Nkind (Orig_Node) = N_Explicit_Dereference
        and then Ada_Version >= Ada_2005
      then
         return Is_Tag_Indeterminate (Prefix (Orig_Node));

      else
         return False;
      end if;
   end Is_Tag_Indeterminate;

   ------------------------------------
   -- Override_Dispatching_Operation --
   ------------------------------------

   procedure Override_Dispatching_Operation
     (Tagged_Type : Entity_Id;
      Prev_Op     : Entity_Id;
      New_Op      : Entity_Id)
   is
      Elmt : Elmt_Id;
      Prim : Node_Id;

   begin
      --  Diagnose failure to match No_Return in parent (Ada-2005, AI-414, but
      --  we do it unconditionally in Ada 95 now, since this is our pragma!)

      if No_Return (Prev_Op) and then not No_Return (New_Op) then
         Error_Msg_N ("procedure & must have No_Return pragma", New_Op);
         Error_Msg_N ("\since overridden procedure has No_Return", New_Op);
      end if;

      --  If there is no previous operation to override, the type declaration
      --  was malformed, and an error must have been emitted already.

      Elmt := First_Elmt (Primitive_Operations (Tagged_Type));
      while Present (Elmt)
        and then Node (Elmt) /= Prev_Op
      loop
         Next_Elmt (Elmt);
      end loop;

      if No (Elmt) then
         return;
      end if;

      --  The location of entities that come from source in the list of
      --  primitives of the tagged type must follow their order of occurrence
      --  in the sources to fulfill the C++ ABI. If the overridden entity is a
      --  primitive of an interface that is not an ancestor of this tagged
      --  type (that is, it is an entity added to the list of primitives by
      --  Derive_Interface_Progenitors), then we must append the new entity
      --  at the end of the list of primitives.

      if Present (Alias (Prev_Op))
        and then Is_Interface (Find_Dispatching_Type (Alias (Prev_Op)))
        and then not Is_Ancestor (Find_Dispatching_Type (Alias (Prev_Op)),
                                  Tagged_Type)
      then
         Remove_Elmt (Primitive_Operations (Tagged_Type), Elmt);
         Append_Elmt (New_Op, Primitive_Operations (Tagged_Type));

      --  The new primitive replaces the overridden entity. Required to ensure
      --  that overriding primitive is assigned the same dispatch table slot.

      else
         Replace_Elmt (Elmt, New_Op);
      end if;

      if Ada_Version >= Ada_2005
        and then Has_Interfaces (Tagged_Type)
      then
         --  Ada 2005 (AI-251): Update the attribute alias of all the aliased
         --  entities of the overridden primitive to reference New_Op, and also
         --  propagate the proper value of Is_Abstract_Subprogram. Verify
         --  that the new operation is subtype conformant with the interface
         --  operations that it implements (for operations inherited from the
         --  parent itself, this check is made when building the derived type).

         --  Note: This code is only executed in case of late overriding

         Elmt := First_Elmt (Primitive_Operations (Tagged_Type));
         while Present (Elmt) loop
            Prim := Node (Elmt);

            if Prim = New_Op then
               null;

            --  Note: The check on Is_Subprogram protects the frontend against
            --  reading attributes in entities that are not yet fully decorated

            elsif Is_Subprogram (Prim)
              and then Present (Interface_Alias (Prim))
              and then Alias (Prim) = Prev_Op
              and then Present (Etype (New_Op))
            then
               Set_Alias (Prim, New_Op);
               Check_Subtype_Conformant (New_Op, Prim);
               Set_Is_Abstract_Subprogram (Prim,
                 Is_Abstract_Subprogram (New_Op));

               --  Ensure that this entity will be expanded to fill the
               --  corresponding entry in its dispatch table.

               if not Is_Abstract_Subprogram (Prim) then
                  Set_Has_Delayed_Freeze (Prim);
               end if;
            end if;

            Next_Elmt (Elmt);
         end loop;
      end if;

      if (not Is_Package_Or_Generic_Package (Current_Scope))
        or else not In_Private_Part (Current_Scope)
      then
         --  Not a private primitive

         null;

      else pragma Assert (Is_Inherited_Operation (Prev_Op));

         --  Make the overriding operation into an alias of the implicit one.
         --  In this fashion a call from outside ends up calling the new body
<<<<<<< HEAD
         --  even if non-dispatching, and a call from inside calls the
         --  overriding operation because it hides the implicit one. To
         --  indicate that the body of Prev_Op is never called, set its
         --  dispatch table entity to Empty. If the overridden operation
         --  has a dispatching result, so does the overriding one.
=======
         --  even if non-dispatching, and a call from inside calls the over-
         --  riding operation because it hides the implicit one. To indicate
         --  that the body of Prev_Op is never called, set its dispatch table
         --  entity to Empty. If the overridden operation has a dispatching
         --  result, so does the overriding one.
>>>>>>> b56a5220

         Set_Alias (Prev_Op, New_Op);
         Set_DTC_Entity (Prev_Op, Empty);
         Set_Has_Controlling_Result (New_Op, Has_Controlling_Result (Prev_Op));
         return;
      end if;
   end Override_Dispatching_Operation;

   -------------------
   -- Propagate_Tag --
   -------------------

   procedure Propagate_Tag (Control : Node_Id; Actual : Node_Id) is
      Call_Node : Node_Id;
      Arg       : Node_Id;

   begin
      if Nkind (Actual) = N_Function_Call then
         Call_Node := Actual;

      elsif Nkind (Actual) = N_Identifier
        and then Nkind (Original_Node (Actual)) = N_Function_Call
      then
         --  Call rewritten as object declaration when stack-checking is
         --  enabled. Propagate tag to expression in declaration, which is
         --  original call.

         Call_Node := Expression (Parent (Entity (Actual)));

      --  Ada 2005: If this is a dereference of a call to a function with a
      --  dispatching access-result, the tag is propagated when the dereference
      --  itself is expanded (see exp_ch6.adb) and there is nothing else to do.

      elsif Nkind (Actual) = N_Explicit_Dereference
        and then Nkind (Original_Node (Prefix (Actual))) = N_Function_Call
      then
         return;

      --  Only other possibilities are parenthesized or qualified expression,
      --  or an expander-generated unchecked conversion of a function call to
      --  a stream Input attribute.

      else
         Call_Node := Expression (Actual);
      end if;

      --  Do not set the Controlling_Argument if already set. This happens in
      --  the special case of _Input (see Exp_Attr, case Input).

      if No (Controlling_Argument (Call_Node)) then
         Set_Controlling_Argument (Call_Node, Control);
      end if;

      Arg := First_Actual (Call_Node);
      while Present (Arg) loop
         if Is_Tag_Indeterminate (Arg) then
            Propagate_Tag (Control,  Arg);
         end if;

         Next_Actual (Arg);
      end loop;

      --  Expansion of dispatching calls is suppressed when VM_Target, because
      --  the VM back-ends directly handle the generation of dispatching calls
      --  and would have to undo any expansion to an indirect call.

      if Tagged_Type_Expansion then
<<<<<<< HEAD
         Expand_Dispatching_Call (Call_Node);
=======
         declare
            Call_Typ : constant Entity_Id := Etype (Call_Node);

         begin
            Expand_Dispatching_Call (Call_Node);

            --  If the controlling argument is an interface type and the type
            --  of Call_Node differs then we must add an implicit conversion to
            --  force displacement of the pointer to the object to reference
            --  the secondary dispatch table of the interface.

            if Is_Interface (Etype (Control))
              and then Etype (Control) /= Call_Typ
            then
               --  Cannot use Convert_To because the previous call to
               --  Expand_Dispatching_Call leaves decorated the Call_Node
               --  with the type of Control.

               Rewrite (Call_Node,
                 Make_Type_Conversion (Sloc (Call_Node),
                   Subtype_Mark =>
                     New_Occurrence_Of (Etype (Control), Sloc (Call_Node)),
                   Expression => Relocate_Node (Call_Node)));
               Set_Etype (Call_Node, Etype (Control));
               Set_Analyzed (Call_Node);

               Expand_Interface_Conversion (Call_Node, Is_Static => False);
            end if;
         end;
>>>>>>> b56a5220

      --  Expansion of a dispatching call results in an indirect call, which in
      --  turn causes current values to be killed (see Resolve_Call), so on VM
      --  targets we do the call here to ensure consistent warnings between VM
      --  and non-VM targets.

      else
         Kill_Current_Values;
      end if;
   end Propagate_Tag;

end Sem_Disp;<|MERGE_RESOLUTION|>--- conflicted
+++ resolved
@@ -6,11 +6,7 @@
 --                                                                          --
 --                                 B o d y                                  --
 --                                                                          --
-<<<<<<< HEAD
---          Copyright (C) 1992-2009, Free Software Foundation, Inc.         --
-=======
 --          Copyright (C) 1992-2010, Free Software Foundation, Inc.         --
->>>>>>> b56a5220
 --                                                                          --
 -- GNAT is free software;  you can  redistribute it  and/or modify it under --
 -- terms of the  GNU General Public License as published  by the Free Soft- --
@@ -266,14 +262,7 @@
          Next_Formal (Formal);
       end loop;
 
-<<<<<<< HEAD
-      if Ekind (Subp) = E_Function
-           or else
-         Ekind (Subp) = E_Generic_Function
-      then
-=======
       if Ekind_In (Subp, E_Function, E_Generic_Function) then
->>>>>>> b56a5220
          Ctrl_Type := Check_Controlling_Type (Etype (Subp), Subp);
 
          if Present (Ctrl_Type) then
@@ -764,14 +753,9 @@
 
    procedure Check_Dispatching_Operation (Subp, Old_Subp : Entity_Id) is
       Tagged_Type            : Entity_Id;
-<<<<<<< HEAD
-      Has_Dispatching_Parent : Boolean := False;
-      Body_Is_Last_Primitive : Boolean := False;
-=======
       Has_Dispatching_Parent : Boolean   := False;
       Body_Is_Last_Primitive : Boolean   := False;
       Ovr_Subp               : Entity_Id := Empty;
->>>>>>> b56a5220
 
    begin
       if not Ekind_In (Subp, E_Procedure, E_Function) then
@@ -1051,11 +1035,7 @@
                            end if;
 
                            --  Indicate that this is an overriding operation,
-<<<<<<< HEAD
-                           --  and replace the overriden entry in the list of
-=======
                            --  and replace the overridden entry in the list of
->>>>>>> b56a5220
                            --  primitive operations, which is used for xref
                            --  generation subsequently.
 
@@ -1137,11 +1117,7 @@
            and then Is_Controlled (Tagged_Type)
            and then not Is_Visibly_Controlled (Tagged_Type)
          then
-<<<<<<< HEAD
-            Set_Is_Overriding_Operation (Subp, False);
-=======
             Set_Overridden_Operation (Subp, Empty);
->>>>>>> b56a5220
 
             --  If the subprogram specification carries an overriding
             --  indicator, no need for the warning: it is either redundant,
@@ -2177,19 +2153,11 @@
 
          --  Make the overriding operation into an alias of the implicit one.
          --  In this fashion a call from outside ends up calling the new body
-<<<<<<< HEAD
-         --  even if non-dispatching, and a call from inside calls the
-         --  overriding operation because it hides the implicit one. To
-         --  indicate that the body of Prev_Op is never called, set its
-         --  dispatch table entity to Empty. If the overridden operation
-         --  has a dispatching result, so does the overriding one.
-=======
          --  even if non-dispatching, and a call from inside calls the over-
          --  riding operation because it hides the implicit one. To indicate
          --  that the body of Prev_Op is never called, set its dispatch table
          --  entity to Empty. If the overridden operation has a dispatching
          --  result, so does the overriding one.
->>>>>>> b56a5220
 
          Set_Alias (Prev_Op, New_Op);
          Set_DTC_Entity (Prev_Op, Empty);
@@ -2257,9 +2225,6 @@
       --  and would have to undo any expansion to an indirect call.
 
       if Tagged_Type_Expansion then
-<<<<<<< HEAD
-         Expand_Dispatching_Call (Call_Node);
-=======
          declare
             Call_Typ : constant Entity_Id := Etype (Call_Node);
 
@@ -2289,7 +2254,6 @@
                Expand_Interface_Conversion (Call_Node, Is_Static => False);
             end if;
          end;
->>>>>>> b56a5220
 
       --  Expansion of a dispatching call results in an indirect call, which in
       --  turn causes current values to be killed (see Resolve_Call), so on VM
