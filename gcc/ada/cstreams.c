--- conflicted
+++ resolved
@@ -6,11 +6,7 @@
  *                                                                          *
  *              Auxiliary C functions for Interfaces.C.Streams              *
  *                                                                          *
-<<<<<<< HEAD
- *          Copyright (C) 1992-2009, Free Software Foundation, Inc.         *
-=======
  *          Copyright (C) 1992-2011, Free Software Foundation, Inc.         *
->>>>>>> 3082eeb7
  *                                                                          *
  * GNAT is free software;  you can  redistribute it  and/or modify it under *
  * terms of the  GNU General Public License as published  by the Free Soft- *
@@ -115,20 +111,7 @@
 {
   int ret;
   GNAT_STRUCT_STAT statbuf;
-<<<<<<< HEAD
-
-#ifdef __EMX__
-  /* Programs using screen I/O may need to reset the FPU after
-     initialization of screen-handling related DLL's, so force
-     DLL initialization by doing a null-write and then reset the FPU */
-
-  DosWrite (0, &ret, 0, &ret);
-  __gnat_init_float();
-#endif
-
-=======
-
->>>>>>> 3082eeb7
+
   ret = GNAT_FSTAT (fd, &statbuf);
   return (!ret && S_ISREG (statbuf.st_mode));
 }
