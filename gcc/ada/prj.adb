------------------------------------------------------------------------------
--                                                                          --
--                         GNAT COMPILER COMPONENTS                         --
--                                                                          --
--                                  P R J                                   --
--                                                                          --
--                                 B o d y                                  --
--                                                                          --
--          Copyright (C) 2001-2010, Free Software Foundation, Inc.         --
--                                                                          --
-- GNAT is free software;  you can  redistribute it  and/or modify it under --
-- terms of the  GNU General Public License as published  by the Free Soft- --
-- ware  Foundation;  either version 3,  or (at your option) any later ver- --
-- sion.  GNAT is distributed in the hope that it will be useful, but WITH- --
-- OUT ANY WARRANTY;  without even the  implied warranty of MERCHANTABILITY --
-- or FITNESS FOR A PARTICULAR PURPOSE.  See the GNU General Public License --
-- for  more details.  You should have  received  a copy of the GNU General --
-- Public License  distributed with GNAT; see file COPYING3.  If not, go to --
-- http://www.gnu.org/licenses for a complete copy of the license.          --
--                                                                          --
-- GNAT was originally developed  by the GNAT team at  New York University. --
-- Extensive contributions were provided by Ada Core Technologies Inc.      --
--                                                                          --
------------------------------------------------------------------------------

with Debug;
with Osint;    use Osint;
with Output;   use Output;
with Prj.Attr;
with Prj.Err;  use Prj.Err;
with Snames;   use Snames;
with Uintp;    use Uintp;

with Ada.Characters.Handling;    use Ada.Characters.Handling;
with Ada.Unchecked_Deallocation;
<<<<<<< HEAD

with GNAT.Directory_Operations; use GNAT.Directory_Operations;
=======
>>>>>>> b56a5220

with GNAT.Case_Util;            use GNAT.Case_Util;
with GNAT.Directory_Operations; use GNAT.Directory_Operations;
with GNAT.HTable;

package body Prj is

   Object_Suffix : constant String := Get_Target_Object_Suffix.all;
   --  File suffix for object files

   Initial_Buffer_Size : constant := 100;
   --  Initial size for extensible buffer used in Add_To_Buffer

   The_Empty_String : Name_Id := No_Name;
<<<<<<< HEAD

   subtype Known_Casing is Casing_Type range All_Upper_Case .. Mixed_Case;

   type Cst_String_Access is access constant String;

   All_Lower_Case_Image : aliased constant String := "lowercase";
   All_Upper_Case_Image : aliased constant String := "UPPERCASE";
   Mixed_Case_Image     : aliased constant String := "MixedCase";

=======

   type Cst_String_Access is access constant String;

   All_Lower_Case_Image : aliased constant String := "lowercase";
   All_Upper_Case_Image : aliased constant String := "UPPERCASE";
   Mixed_Case_Image     : aliased constant String := "MixedCase";

>>>>>>> b56a5220
   The_Casing_Images : constant array (Known_Casing) of Cst_String_Access :=
                         (All_Lower_Case => All_Lower_Case_Image'Access,
                          All_Upper_Case => All_Upper_Case_Image'Access,
                          Mixed_Case     => Mixed_Case_Image'Access);

   Project_Empty : constant Project_Data :=
                     (Qualifier                      => Unspecified,
                      Externally_Built               => False,
                      Config                         => Default_Project_Config,
                      Name                           => No_Name,
                      Display_Name                   => No_Name,
                      Path                           => No_Path_Information,
                      Virtual                        => False,
                      Location                       => No_Location,
                      Mains                          => Nil_String,
                      Directory                      => No_Path_Information,
                      Library                        => False,
                      Library_Dir                    => No_Path_Information,
                      Library_Src_Dir                => No_Path_Information,
                      Library_ALI_Dir                => No_Path_Information,
                      Library_Name                   => No_Name,
                      Library_Kind                   => Static,
                      Lib_Internal_Name              => No_Name,
                      Standalone_Library             => False,
                      Lib_Interface_ALIs             => Nil_String,
                      Lib_Auto_Init                  => False,
                      Libgnarl_Needed                => Unknown,
                      Symbol_Data                    => No_Symbols,
                      Interfaces_Defined             => False,
                      Source_Dirs                    => Nil_String,
                      Source_Dir_Ranks               => No_Number_List,
                      Object_Directory               => No_Path_Information,
                      Library_TS                     => Empty_Time_Stamp,
                      Exec_Directory                 => No_Path_Information,
                      Extends                        => No_Project,
                      Extended_By                    => No_Project,
                      Languages                      => No_Language_Index,
                      Decl                           => No_Declarations,
                      Imported_Projects              => null,
                      Include_Path_File              => No_Path,
                      All_Imported_Projects          => null,
                      Ada_Include_Path               => null,
                      Ada_Objects_Path               => null,
                      Objects_Path                   => null,
                      Objects_Path_File_With_Libs    => No_Path,
                      Objects_Path_File_Without_Libs => No_Path,
                      Config_File_Name               => No_Path,
                      Config_File_Temp               => False,
                      Config_Checked                 => False,
                      Need_To_Build_Lib              => False,
                      Has_Multi_Unit_Sources         => False,
                      Depth                          => 0,
                      Unkept_Comments                => False);

   procedure Free (Project : in out Project_Id);
   --  Free memory allocated for Project

   procedure Free_List (Languages : in out Language_Ptr);
   procedure Free_List (Source : in out Source_Id);
   procedure Free_List (Languages : in out Language_List);
   --  Free memory allocated for the list of languages or sources

   procedure Free_Units (Table : in out Units_Htable.Instance);
   --  Free memory allocated for unit information in the project

   procedure Language_Changed (Iter : in out Source_Iterator);
   procedure Project_Changed (Iter : in out Source_Iterator);
   --  Called when a new project or language was selected for this iterator

   function Contains_ALI_Files (Dir : Path_Name_Type) return Boolean;
   --  Return True if there is at least one ALI file in the directory Dir

   -------------------
   -- Add_To_Buffer --
   -------------------

   procedure Add_To_Buffer
     (S    : String;
      To   : in out String_Access;
      Last : in out Natural)
   is
   begin
      if To = null then
         To := new String (1 .. Initial_Buffer_Size);
         Last := 0;
      end if;

      --  If Buffer is too small, double its size

      while Last + S'Length > To'Last loop
         declare
            New_Buffer : constant  String_Access :=
                           new String (1 .. 2 * Last);

         begin
            New_Buffer (1 .. Last) := To (1 .. Last);
            Free (To);
            To := New_Buffer;
         end;
      end loop;

      To (Last + 1 .. Last + S'Length) := S;
      Last := Last + S'Length;
   end Add_To_Buffer;

   ---------------------------
   -- Delete_Temporary_File --
   ---------------------------

   procedure Delete_Temporary_File
     (Tree : Project_Tree_Ref;
      Path : Path_Name_Type)
   is
      Dont_Care : Boolean;
      pragma Warnings (Off, Dont_Care);

   begin
      if not Debug.Debug_Flag_N then
         if Current_Verbosity = High then
            Write_Line ("Removing temp file: " & Get_Name_String (Path));
         end if;

         Delete_File (Get_Name_String (Path), Dont_Care);

         for Index in
           1 .. Temp_Files_Table.Last (Tree.Private_Part.Temp_Files)
         loop
            if Tree.Private_Part.Temp_Files.Table (Index) = Path then
               Tree.Private_Part.Temp_Files.Table (Index) := No_Path;
            end if;
         end loop;
      end if;
   end Delete_Temporary_File;

   ---------------------------
   -- Delete_All_Temp_Files --
   ---------------------------

   procedure Delete_All_Temp_Files (Tree : Project_Tree_Ref) is
      Dont_Care : Boolean;
      pragma Warnings (Off, Dont_Care);

      Path : Path_Name_Type;

   begin
      if not Debug.Debug_Flag_N then
         for Index in
           1 .. Temp_Files_Table.Last (Tree.Private_Part.Temp_Files)
         loop
            Path := Tree.Private_Part.Temp_Files.Table (Index);

            if Path /= No_Path then
               if Current_Verbosity = High then
                  Write_Line ("Removing temp file: "
                              & Get_Name_String (Path));
               end if;

               Delete_File (Get_Name_String (Path), Dont_Care);
            end if;
         end loop;

         Temp_Files_Table.Free (Tree.Private_Part.Temp_Files);
         Temp_Files_Table.Init (Tree.Private_Part.Temp_Files);
      end if;

      --  If any of the environment variables ADA_PRJ_INCLUDE_FILE or
      --  ADA_PRJ_OBJECTS_FILE has been set, then reset their value to
      --  the empty string. On VMS, this has the effect of deassigning
      --  the logical names.

      if Tree.Private_Part.Current_Source_Path_File /= No_Path then
         Setenv (Project_Include_Path_File, "");
      end if;

      if Tree.Private_Part.Current_Object_Path_File /= No_Path then
         Setenv (Project_Objects_Path_File, "");
      end if;
   end Delete_All_Temp_Files;

   ---------------------
   -- Dependency_Name --
   ---------------------

   function Dependency_Name
     (Source_File_Name : File_Name_Type;
      Dependency       : Dependency_File_Kind) return File_Name_Type
   is
   begin
      case Dependency is
         when None =>
            return No_File;

         when Makefile =>
            return Extend_Name (Source_File_Name, Makefile_Dependency_Suffix);

         when ALI_File =>
            return Extend_Name (Source_File_Name, ALI_Dependency_Suffix);
      end case;
   end Dependency_Name;

   ----------------
   -- Empty_File --
   ----------------

   function Empty_File return File_Name_Type is
   begin
      return File_Name_Type (The_Empty_String);
   end Empty_File;

   -------------------
   -- Empty_Project --
   -------------------

   function Empty_Project return Project_Data is
   begin
      Prj.Initialize (Tree => No_Project_Tree);
      return Project_Empty;
   end Empty_Project;

   ------------------
   -- Empty_String --
   ------------------

   function Empty_String return Name_Id is
   begin
      return The_Empty_String;
   end Empty_String;

   ------------
   -- Expect --
   ------------

   procedure Expect (The_Token : Token_Type; Token_Image : String) is
   begin
      if Token /= The_Token then
         --  ??? Should pass user flags here instead
         Error_Msg (Gnatmake_Flags, Token_Image & " expected", Token_Ptr);
      end if;
   end Expect;

   -----------------
   -- Extend_Name --
   -----------------

   function Extend_Name
     (File        : File_Name_Type;
      With_Suffix : String) return File_Name_Type
   is
      Last : Positive;

   begin
      Get_Name_String (File);
      Last := Name_Len + 1;

      while Name_Len /= 0 and then Name_Buffer (Name_Len) /= '.' loop
         Name_Len := Name_Len - 1;
      end loop;

      if Name_Len <= 1 then
         Name_Len := Last;
      end if;

      for J in With_Suffix'Range loop
         Name_Buffer (Name_Len) := With_Suffix (J);
         Name_Len := Name_Len + 1;
      end loop;

      Name_Len := Name_Len - 1;
      return Name_Find;

   end Extend_Name;

   ---------------------
   -- Project_Changed --
   ---------------------

   procedure Project_Changed (Iter : in out Source_Iterator) is
   begin
      Iter.Language := Iter.Project.Project.Languages;
      Language_Changed (Iter);
   end Project_Changed;

   ----------------------
   -- Language_Changed --
   ----------------------

   procedure Language_Changed (Iter : in out Source_Iterator) is
   begin
      Iter.Current  := No_Source;

      if Iter.Language_Name /= No_Name then
         while Iter.Language /= null
           and then Iter.Language.Name /= Iter.Language_Name
         loop
            Iter.Language := Iter.Language.Next;
         end loop;
      end if;

      --  If there is no matching language in this project, move to next

      if Iter.Language = No_Language_Index then
         if Iter.All_Projects then
            Iter.Project := Iter.Project.Next;

            if Iter.Project /= null then
               Project_Changed (Iter);
            end if;

         else
            Iter.Project := null;
         end if;

      else
         Iter.Current := Iter.Language.First_Source;

         if Iter.Current = No_Source then
            Iter.Language := Iter.Language.Next;
            Language_Changed (Iter);
         end if;
      end if;
   end Language_Changed;

   ---------------------
   -- For_Each_Source --
   ---------------------

   function For_Each_Source
     (In_Tree  : Project_Tree_Ref;
      Project  : Project_Id := No_Project;
      Language : Name_Id := No_Name) return Source_Iterator
   is
      Iter : Source_Iterator;
   begin
      Iter := Source_Iterator'
        (In_Tree       => In_Tree,
         Project       => In_Tree.Projects,
         All_Projects  => Project = No_Project,
         Language_Name => Language,
         Language      => No_Language_Index,
         Current       => No_Source);

      if Project /= null then
         while Iter.Project /= null
           and then Iter.Project.Project /= Project
         loop
            Iter.Project := Iter.Project.Next;
         end loop;
      end if;

      Project_Changed (Iter);

      return Iter;
   end For_Each_Source;

   -------------
   -- Element --
   -------------

   function Element (Iter : Source_Iterator) return Source_Id is
   begin
      return Iter.Current;
   end Element;

   ----------
   -- Next --
   ----------

   procedure Next (Iter : in out Source_Iterator) is
   begin
      Iter.Current := Iter.Current.Next_In_Lang;
      if Iter.Current = No_Source then
         Iter.Language := Iter.Language.Next;
         Language_Changed (Iter);
      end if;
   end Next;

   --------------------------------
   -- For_Every_Project_Imported --
   --------------------------------

   procedure For_Every_Project_Imported
     (By             : Project_Id;
      With_State     : in out State;
      Imported_First : Boolean := False)
   is
      use Project_Boolean_Htable;
      Seen : Project_Boolean_Htable.Instance := Project_Boolean_Htable.Nil;

      procedure Recursive_Check (Project : Project_Id);
      --  Check if a project has already been seen. If not seen, mark it as
      --  Seen, Call Action, and check all its imported projects.

      ---------------------
      -- Recursive_Check --
      ---------------------

      procedure Recursive_Check (Project : Project_Id) is
         List : Project_List;

      begin
         if not Get (Seen, Project) then
            Set (Seen, Project, True);

            if not Imported_First then
               Action (Project, With_State);
            end if;

            --  Visited all extended projects

            if Project.Extends /= No_Project then
               Recursive_Check (Project.Extends);
            end if;

            --  Visited all imported projects

            List := Project.Imported_Projects;
            while List /= null loop
               Recursive_Check (List.Project);
               List := List.Next;
            end loop;

            if Imported_First then
               Action (Project, With_State);
            end if;
         end if;
      end Recursive_Check;

   --  Start of processing for For_Every_Project_Imported

   begin
      Recursive_Check (Project => By);
      Reset (Seen);
   end For_Every_Project_Imported;

   -----------------
   -- Find_Source --
   -----------------

   function Find_Source
     (In_Tree          : Project_Tree_Ref;
      Project          : Project_Id;
      In_Imported_Only : Boolean := False;
      In_Extended_Only : Boolean := False;
      Base_Name        : File_Name_Type) return Source_Id
   is
      Result : Source_Id  := No_Source;

      procedure Look_For_Sources (Proj : Project_Id; Src : in out Source_Id);
      --  Look for Base_Name in the sources of Proj

      ----------------------
      -- Look_For_Sources --
      ----------------------

      procedure Look_For_Sources (Proj : Project_Id; Src : in out Source_Id) is
         Iterator : Source_Iterator;

      begin
         Iterator := For_Each_Source (In_Tree => In_Tree, Project => Proj);
         while Element (Iterator) /= No_Source loop
            if Element (Iterator).File = Base_Name then
               Src := Element (Iterator);
               return;
            end if;

            Next (Iterator);
         end loop;
      end Look_For_Sources;

      procedure For_Imported_Projects is new For_Every_Project_Imported
        (State => Source_Id, Action => Look_For_Sources);

      Proj : Project_Id;

   --  Start of processing for Find_Source

   begin
      if In_Extended_Only then
         Proj := Project;
         while Proj /= No_Project loop
            Look_For_Sources (Proj, Result);
            exit when Result /= No_Source;

            Proj := Proj.Extends;
         end loop;

      elsif In_Imported_Only then
         Look_For_Sources (Project, Result);

         if Result = No_Source then
            For_Imported_Projects
              (By         => Project,
               With_State => Result);
         end if;
      else
         Look_For_Sources (No_Project, Result);
      end if;

      return Result;
   end Find_Source;

   ----------
   -- Hash --
   ----------

   function Hash is new GNAT.HTable.Hash (Header_Num => Header_Num);
   --  Used in implementation of other functions Hash below

   function Hash (Name : File_Name_Type) return Header_Num is
   begin
      return Hash (Get_Name_String (Name));
   end Hash;

   function Hash (Name : Name_Id) return Header_Num is
   begin
      return Hash (Get_Name_String (Name));
   end Hash;

   function Hash (Name : Path_Name_Type) return Header_Num is
   begin
      return Hash (Get_Name_String (Name));
   end Hash;

   function Hash (Project : Project_Id) return Header_Num is
   begin
      if Project = No_Project then
         return Header_Num'First;
      else
         return Hash (Get_Name_String (Project.Name));
      end if;
   end Hash;

   -----------
   -- Image --
   -----------

   function Image (The_Casing : Casing_Type) return String is
   begin
      return The_Casing_Images (The_Casing).all;
   end Image;

   -----------------------------
   -- Is_Standard_GNAT_Naming --
   -----------------------------

   function Is_Standard_GNAT_Naming
     (Naming : Lang_Naming_Data) return Boolean
   is
   begin
      return Get_Name_String (Naming.Spec_Suffix) = ".ads"
        and then Get_Name_String (Naming.Body_Suffix) = ".adb"
        and then Get_Name_String (Naming.Dot_Replacement) = "-";
   end Is_Standard_GNAT_Naming;

   ----------------
   -- Initialize --
   ----------------

   procedure Initialize (Tree : Project_Tree_Ref) is
   begin
      if The_Empty_String = No_Name then
         Uintp.Initialize;
         Name_Len := 0;
         The_Empty_String := Name_Find;

         Prj.Attr.Initialize;

         Set_Name_Table_Byte
           (Name_Project,          Token_Type'Pos (Tok_Project));
         Set_Name_Table_Byte
           (Name_Extends,          Token_Type'Pos (Tok_Extends));
         Set_Name_Table_Byte
           (Name_External,         Token_Type'Pos (Tok_External));
         Set_Name_Table_Byte
           (Name_External_As_List, Token_Type'Pos (Tok_External_As_List));
      end if;

      if Tree /= No_Project_Tree then
         Reset (Tree);
      end if;
   end Initialize;

   ------------------
   -- Is_Extending --
   ------------------

   function Is_Extending
     (Extending : Project_Id;
      Extended  : Project_Id) return Boolean
   is
      Proj : Project_Id;

   begin
      Proj := Extending;
      while Proj /= No_Project loop
         if Proj = Extended then
            return True;
         end if;

         Proj := Proj.Extends;
      end loop;

      return False;
   end Is_Extending;

   -----------------
   -- Object_Name --
   -----------------

   function Object_Name
     (Source_File_Name   : File_Name_Type;
      Object_File_Suffix : Name_Id := No_Name) return File_Name_Type
   is
   begin
      if Object_File_Suffix = No_Name then
         return Extend_Name
           (Source_File_Name, Object_Suffix);
      else
         return Extend_Name
           (Source_File_Name, Get_Name_String (Object_File_Suffix));
      end if;
   end Object_Name;

   function Object_Name
     (Source_File_Name   : File_Name_Type;
      Source_Index       : Int;
      Index_Separator    : Character;
      Object_File_Suffix : Name_Id := No_Name) return File_Name_Type
   is
      Index_Img : constant String := Source_Index'Img;
      Last      : Natural;

   begin
      Get_Name_String (Source_File_Name);

      Last := Name_Len;
      while Last > 1 and then Name_Buffer (Last) /= '.' loop
         Last := Last - 1;
      end loop;

      if Last > 1 then
         Name_Len := Last - 1;
      end if;

      Add_Char_To_Name_Buffer (Index_Separator);
      Add_Str_To_Name_Buffer (Index_Img (2 .. Index_Img'Last));

      if Object_File_Suffix = No_Name then
         Add_Str_To_Name_Buffer (Object_Suffix);
      else
         Add_Str_To_Name_Buffer (Get_Name_String (Object_File_Suffix));
      end if;

      return Name_Find;
   end Object_Name;

   ----------------------
   -- Record_Temp_File --
   ----------------------

   procedure Record_Temp_File
     (Tree : Project_Tree_Ref;
      Path : Path_Name_Type)
   is
   begin
      Temp_Files_Table.Append (Tree.Private_Part.Temp_Files, Path);
   end Record_Temp_File;

   ----------
   -- Free --
   ----------

   procedure Free (Project : in out Project_Id) is
      procedure Unchecked_Free is new Ada.Unchecked_Deallocation
        (Project_Data, Project_Id);

   begin
      if Project /= null then
         Free (Project.Ada_Include_Path);
         Free (Project.Objects_Path);
         Free (Project.Ada_Objects_Path);
         Free_List (Project.Imported_Projects, Free_Project => False);
         Free_List (Project.All_Imported_Projects, Free_Project => False);
         Free_List (Project.Languages);

         Unchecked_Free (Project);
      end if;
   end Free;

   ---------------
   -- Free_List --
   ---------------

   procedure Free_List (Languages : in out Language_List) is
      procedure Unchecked_Free is new Ada.Unchecked_Deallocation
        (Language_List_Element, Language_List);
      Tmp : Language_List;
   begin
      while Languages /= null loop
         Tmp := Languages.Next;
         Unchecked_Free (Languages);
         Languages := Tmp;
      end loop;
   end Free_List;

   ---------------
   -- Free_List --
   ---------------

   procedure Free_List (Source : in out Source_Id) is
      procedure Unchecked_Free is new
        Ada.Unchecked_Deallocation (Source_Data, Source_Id);

      Tmp : Source_Id;

   begin
      while Source /= No_Source loop
         Tmp := Source.Next_In_Lang;
         Free_List (Source.Alternate_Languages);

         if Source.Unit /= null
           and then Source.Kind in Spec_Or_Body
         then
            Source.Unit.File_Names (Source.Kind) := null;
         end if;

         Unchecked_Free (Source);
         Source := Tmp;
      end loop;
   end Free_List;

   ---------------
   -- Free_List --
   ---------------

   procedure Free_List
     (List         : in out Project_List;
      Free_Project : Boolean)
   is
      procedure Unchecked_Free is new
        Ada.Unchecked_Deallocation (Project_List_Element, Project_List);

      Tmp : Project_List;

   begin
      while List /= null loop
         Tmp := List.Next;

         if Free_Project then
            Free (List.Project);
         end if;

         Unchecked_Free (List);
         List := Tmp;
      end loop;
   end Free_List;

   ---------------
   -- Free_List --
   ---------------

   procedure Free_List (Languages : in out Language_Ptr) is
      procedure Unchecked_Free is new
        Ada.Unchecked_Deallocation (Language_Data, Language_Ptr);

      Tmp : Language_Ptr;

   begin
      while Languages /= null loop
         Tmp := Languages.Next;
         Free_List (Languages.First_Source);
         Unchecked_Free (Languages);
         Languages := Tmp;
      end loop;
   end Free_List;

   ----------------
   -- Free_Units --
   ----------------

   procedure Free_Units (Table : in out Units_Htable.Instance) is
      procedure Unchecked_Free is new
        Ada.Unchecked_Deallocation (Unit_Data, Unit_Index);

      Unit : Unit_Index;

   begin
      Unit := Units_Htable.Get_First (Table);
      while Unit /= No_Unit_Index loop
         if Unit.File_Names (Spec) /= null then
            Unit.File_Names (Spec).Unit := No_Unit_Index;
         end if;

         if Unit.File_Names (Impl) /= null then
            Unit.File_Names (Impl).Unit := No_Unit_Index;
         end if;

         Unchecked_Free (Unit);
         Unit := Units_Htable.Get_Next (Table);
      end loop;

      Units_Htable.Reset (Table);
   end Free_Units;

   ----------
   -- Free --
   ----------

   procedure Free (Tree : in out Project_Tree_Ref) is
      procedure Unchecked_Free is new
        Ada.Unchecked_Deallocation (Project_Tree_Data, Project_Tree_Ref);

   begin
      if Tree /= null then
         Name_List_Table.Free (Tree.Name_Lists);
         Number_List_Table.Free (Tree.Number_Lists);
         String_Element_Table.Free (Tree.String_Elements);
         Variable_Element_Table.Free (Tree.Variable_Elements);
         Array_Element_Table.Free (Tree.Array_Elements);
         Array_Table.Free (Tree.Arrays);
         Package_Table.Free (Tree.Packages);
         Source_Paths_Htable.Reset (Tree.Source_Paths_HT);
<<<<<<< HEAD
=======
         Source_Files_Htable.Reset (Tree.Source_Files_HT);
>>>>>>> b56a5220

         Free_List (Tree.Projects, Free_Project => True);
         Free_Units (Tree.Units_HT);

         --  Private part

         Temp_Files_Table.Free  (Tree.Private_Part.Temp_Files);

         Unchecked_Free (Tree);
      end if;
   end Free;

   -----------
   -- Reset --
   -----------

   procedure Reset (Tree : Project_Tree_Ref) is
   begin
      --  Visible tables

      Name_List_Table.Init          (Tree.Name_Lists);
      Number_List_Table.Init        (Tree.Number_Lists);
      String_Element_Table.Init     (Tree.String_Elements);
      Variable_Element_Table.Init   (Tree.Variable_Elements);
      Array_Element_Table.Init      (Tree.Array_Elements);
      Array_Table.Init              (Tree.Arrays);
      Package_Table.Init            (Tree.Packages);
      Source_Paths_Htable.Reset     (Tree.Source_Paths_HT);
<<<<<<< HEAD
=======
      Source_Files_Htable.Reset     (Tree.Source_Files_HT);
      Replaced_Source_HTable.Reset  (Tree.Replaced_Sources);

      Tree.Replaced_Source_Number := 0;
>>>>>>> b56a5220

      Free_List (Tree.Projects, Free_Project => True);
      Free_Units (Tree.Units_HT);

      --  Private part table

      Temp_Files_Table.Init       (Tree.Private_Part.Temp_Files);

      Tree.Private_Part.Current_Source_Path_File := No_Path;
      Tree.Private_Part.Current_Object_Path_File := No_Path;
   end Reset;

   -------------------
   -- Switches_Name --
   -------------------

   function Switches_Name
     (Source_File_Name : File_Name_Type) return File_Name_Type
   is
   begin
      return Extend_Name (Source_File_Name, Switches_Dependency_Suffix);
   end Switches_Name;

   -----------
   -- Value --
   -----------

   function Value (Image : String) return Casing_Type is
   begin
      for Casing in The_Casing_Images'Range loop
         if To_Lower (Image) = To_Lower (The_Casing_Images (Casing).all) then
            return Casing;
         end if;
      end loop;

      raise Constraint_Error;
   end Value;

   ---------------------
   -- Has_Ada_Sources --
   ---------------------

   function Has_Ada_Sources (Data : Project_Id) return Boolean is
      Lang : Language_Ptr;

   begin
      Lang := Data.Languages;
      while Lang /= No_Language_Index loop
         if Lang.Name = Name_Ada then
            return Lang.First_Source /= No_Source;
         end if;
         Lang := Lang.Next;
      end loop;

      return False;
   end Has_Ada_Sources;

   ------------------------
   -- Contains_ALI_Files --
   ------------------------

   function Contains_ALI_Files (Dir : Path_Name_Type) return Boolean is
      Dir_Name : constant String := Get_Name_String (Dir);
      Direct   : Dir_Type;
      Name     : String (1 .. 1_000);
      Last     : Natural;
      Result   : Boolean := False;

   begin
      Open (Direct, Dir_Name);

      --  For each file in the directory, check if it is an ALI file

      loop
         Read (Direct, Name, Last);
         exit when Last = 0;
         Canonical_Case_File_Name (Name (1 .. Last));
         Result := Last >= 5 and then Name (Last - 3 .. Last) = ".ali";
         exit when Result;
      end loop;

      Close (Direct);
      return Result;

   exception
      --  If there is any problem, close the directory if open and return True.
      --  The library directory will be added to the path.

      when others =>
         if Is_Open (Direct) then
            Close (Direct);
         end if;

         return True;
   end Contains_ALI_Files;

   --------------------------
   -- Get_Object_Directory --
   --------------------------

   function Get_Object_Directory
     (Project             : Project_Id;
      Including_Libraries : Boolean;
      Only_If_Ada         : Boolean := False) return Path_Name_Type
   is
   begin
      if (Project.Library and then Including_Libraries)
        or else
          (Project.Object_Directory /= No_Path_Information
            and then (not Including_Libraries or else not Project.Library))
      then
         --  For a library project, add the library ALI directory if there is
         --  no object directory or if the library ALI directory contains ALI
         --  files; otherwise add the object directory.

         if Project.Library then
            if Project.Object_Directory = No_Path_Information
<<<<<<< HEAD
              or else Contains_ALI_Files (Project.Library_ALI_Dir.Name)
            then
               return Project.Library_ALI_Dir.Name;
            else
               return Project.Object_Directory.Name;
=======
              or else Contains_ALI_Files (Project.Library_ALI_Dir.Display_Name)
            then
               return Project.Library_ALI_Dir.Display_Name;
            else
               return Project.Object_Directory.Display_Name;
>>>>>>> b56a5220
            end if;

            --  For a non-library project, add object directory if it is not a
            --  virtual project, and if there are Ada sources in the project or
            --  one of the projects it extends. If there are no Ada sources,
            --  adding the object directory could disrupt the order of the
            --  object dirs in the path.

         elsif not Project.Virtual then
            declare
               Add_Object_Dir : Boolean;
               Prj            : Project_Id;

            begin
               Add_Object_Dir := not Only_If_Ada;
               Prj := Project;
               while not Add_Object_Dir and then Prj /= No_Project loop
                  if Has_Ada_Sources (Prj) then
                     Add_Object_Dir := True;
                  else
                     Prj := Prj.Extends;
                  end if;
               end loop;

               if Add_Object_Dir then
<<<<<<< HEAD
                  return Project.Object_Directory.Name;
=======
                  return Project.Object_Directory.Display_Name;
>>>>>>> b56a5220
               end if;
            end;
         end if;
      end if;

      return No_Path;
   end Get_Object_Directory;

   -----------------------------------
   -- Ultimate_Extending_Project_Of --
   -----------------------------------

   function Ultimate_Extending_Project_Of
     (Proj : Project_Id) return Project_Id
   is
      Prj : Project_Id;

   begin
      Prj := Proj;
      while Prj /= null and then Prj.Extended_By /= No_Project loop
         Prj := Prj.Extended_By;
      end loop;

      return Prj;
   end Ultimate_Extending_Project_Of;

   -----------------------------------
   -- Compute_All_Imported_Projects --
   -----------------------------------

   procedure Compute_All_Imported_Projects (Tree : Project_Tree_Ref) is
      Project : Project_Id;

      procedure Recursive_Add (Prj : Project_Id; Dummy : in out Boolean);
      --  Recursively add the projects imported by project Project, but not
      --  those that are extended.

      -------------------
      -- Recursive_Add --
      -------------------

      procedure Recursive_Add (Prj : Project_Id; Dummy : in out Boolean) is
         pragma Unreferenced (Dummy);
         List    : Project_List;
         Prj2    : Project_Id;

      begin
         --  A project is not importing itself

         Prj2 := Ultimate_Extending_Project_Of (Prj);

         if Project /= Prj2 then

            --  Check that the project is not already in the list. We know the
            --  one passed to Recursive_Add have never been visited before, but
            --  the one passed it are the extended projects.

            List := Project.All_Imported_Projects;
            while List /= null loop
               if List.Project = Prj2 then
                  return;
               end if;

               List := List.Next;
            end loop;

            --  Add it to the list

            Project.All_Imported_Projects :=
              new Project_List_Element'
                (Project => Prj2,
                 Next    => Project.All_Imported_Projects);
         end if;
      end Recursive_Add;

      procedure For_All_Projects is
        new For_Every_Project_Imported (Boolean, Recursive_Add);

      Dummy : Boolean := False;
      List  : Project_List;

   begin
      List := Tree.Projects;
      while List /= null loop
         Project := List.Project;
         Free_List (Project.All_Imported_Projects, Free_Project => False);
         For_All_Projects (Project, Dummy);
         List := List.Next;
      end loop;
   end Compute_All_Imported_Projects;

   -------------------
   -- Is_Compilable --
   -------------------

   function Is_Compilable (Source : Source_Id) return Boolean is
   begin
<<<<<<< HEAD
      return Source.Language.Config.Compiler_Driver /= No_File
        and then Length_Of_Name (Source.Language.Config.Compiler_Driver) /= 0
        and then not Source.Locally_Removed;
=======
      case Source.Compilable is
         when Unknown =>
            if Source.Language.Config.Compiler_Driver /= No_File
              and then
                Length_Of_Name (Source.Language.Config.Compiler_Driver) /= 0
              and then not Source.Locally_Removed
              and then (Source.Language.Config.Kind /= File_Based
                         or else Source.Kind /= Spec)
            then
               --  Do not modify Source.Compilable before the source record
               --  has been initialized.

               if Source.Source_TS /= Empty_Time_Stamp then
                  Source.Compilable := Yes;
               end if;

               return True;

            else
               if Source.Source_TS /= Empty_Time_Stamp then
                  Source.Compilable := No;
               end if;

               return False;
            end if;

         when Yes =>
            return True;

         when No =>
            return False;
      end case;
>>>>>>> b56a5220
   end Is_Compilable;

   ------------------------------
   -- Object_To_Global_Archive --
   ------------------------------

   function Object_To_Global_Archive (Source : Source_Id) return Boolean is
   begin
      return Source.Language.Config.Kind = File_Based
        and then Source.Kind = Impl
        and then Source.Language.Config.Objects_Linked
        and then Is_Compilable (Source)
        and then Source.Language.Config.Object_Generated;
   end Object_To_Global_Archive;

   ----------------------------
   -- Get_Language_From_Name --
   ----------------------------

   function Get_Language_From_Name
     (Project : Project_Id;
      Name    : String) return Language_Ptr
   is
      N      : Name_Id;
      Result : Language_Ptr;

   begin
      Name_Len := Name'Length;
      Name_Buffer (1 .. Name_Len) := Name;
      To_Lower (Name_Buffer (1 .. Name_Len));
      N := Name_Find;

      Result := Project.Languages;
      while Result /= No_Language_Index loop
         if Result.Name = N then
            return Result;
         end if;

         Result := Result.Next;
      end loop;

      return No_Language_Index;
   end Get_Language_From_Name;

   ----------------
   -- Other_Part --
   ----------------

   function Other_Part (Source : Source_Id) return Source_Id is
   begin
      if Source.Unit /= No_Unit_Index then
         case Source.Kind is
            when Impl =>
               return Source.Unit.File_Names (Spec);
            when Spec =>
               return Source.Unit.File_Names (Impl);
            when Sep =>
               return No_Source;
         end case;
      else
         return No_Source;
      end if;
   end Other_Part;

   ------------------
   -- Create_Flags --
   ------------------

   function Create_Flags
     (Report_Error               : Error_Handler;
      When_No_Sources            : Error_Warning;
<<<<<<< HEAD
      Require_Sources_Other_Lang : Boolean := True;
      Allow_Duplicate_Basenames  : Boolean := True;
      Compiler_Driver_Mandatory  : Boolean := False;
      Error_On_Unknown_Language  : Boolean := True;
      Require_Obj_Dirs           : Error_Warning := Error)
=======
      Require_Sources_Other_Lang : Boolean       := True;
      Allow_Duplicate_Basenames  : Boolean       := True;
      Compiler_Driver_Mandatory  : Boolean       := False;
      Error_On_Unknown_Language  : Boolean       := True;
      Require_Obj_Dirs           : Error_Warning := Error;
      Allow_Invalid_External     : Error_Warning := Error;
      Missing_Source_Files       : Error_Warning := Error)
>>>>>>> b56a5220
      return Processing_Flags
   is
   begin
      return Processing_Flags'
        (Report_Error               => Report_Error,
         When_No_Sources            => When_No_Sources,
         Require_Sources_Other_Lang => Require_Sources_Other_Lang,
         Allow_Duplicate_Basenames  => Allow_Duplicate_Basenames,
         Error_On_Unknown_Language  => Error_On_Unknown_Language,
         Compiler_Driver_Mandatory  => Compiler_Driver_Mandatory,
<<<<<<< HEAD
         Require_Obj_Dirs           => Require_Obj_Dirs);
=======
         Require_Obj_Dirs           => Require_Obj_Dirs,
         Allow_Invalid_External     => Allow_Invalid_External,
         Missing_Source_Files       => Missing_Source_Files);
>>>>>>> b56a5220
   end Create_Flags;

   ------------
   -- Length --
   ------------

   function Length
     (Table : Name_List_Table.Instance;
      List  : Name_List_Index) return Natural
   is
      Count : Natural := 0;
      Tmp   : Name_List_Index;

   begin
      Tmp := List;
      while Tmp /= No_Name_List loop
         Count := Count + 1;
         Tmp := Table.Table (Tmp).Next;
      end loop;

      return Count;
   end Length;

begin
   --  Make sure that the standard config and user project file extensions are
   --  compatible with canonical case file naming.

   Canonical_Case_File_Name (Config_Project_File_Extension);
   Canonical_Case_File_Name (Project_File_Extension);
end Prj;<|MERGE_RESOLUTION|>--- conflicted
+++ resolved
@@ -33,11 +33,6 @@
 
 with Ada.Characters.Handling;    use Ada.Characters.Handling;
 with Ada.Unchecked_Deallocation;
-<<<<<<< HEAD
-
-with GNAT.Directory_Operations; use GNAT.Directory_Operations;
-=======
->>>>>>> b56a5220
 
 with GNAT.Case_Util;            use GNAT.Case_Util;
 with GNAT.Directory_Operations; use GNAT.Directory_Operations;
@@ -52,9 +47,6 @@
    --  Initial size for extensible buffer used in Add_To_Buffer
 
    The_Empty_String : Name_Id := No_Name;
-<<<<<<< HEAD
-
-   subtype Known_Casing is Casing_Type range All_Upper_Case .. Mixed_Case;
 
    type Cst_String_Access is access constant String;
 
@@ -62,15 +54,6 @@
    All_Upper_Case_Image : aliased constant String := "UPPERCASE";
    Mixed_Case_Image     : aliased constant String := "MixedCase";
 
-=======
-
-   type Cst_String_Access is access constant String;
-
-   All_Lower_Case_Image : aliased constant String := "lowercase";
-   All_Upper_Case_Image : aliased constant String := "UPPERCASE";
-   Mixed_Case_Image     : aliased constant String := "MixedCase";
-
->>>>>>> b56a5220
    The_Casing_Images : constant array (Known_Casing) of Cst_String_Access :=
                          (All_Lower_Case => All_Lower_Case_Image'Access,
                           All_Upper_Case => All_Upper_Case_Image'Access,
@@ -893,10 +876,7 @@
          Array_Table.Free (Tree.Arrays);
          Package_Table.Free (Tree.Packages);
          Source_Paths_Htable.Reset (Tree.Source_Paths_HT);
-<<<<<<< HEAD
-=======
          Source_Files_Htable.Reset (Tree.Source_Files_HT);
->>>>>>> b56a5220
 
          Free_List (Tree.Projects, Free_Project => True);
          Free_Units (Tree.Units_HT);
@@ -925,13 +905,10 @@
       Array_Table.Init              (Tree.Arrays);
       Package_Table.Init            (Tree.Packages);
       Source_Paths_Htable.Reset     (Tree.Source_Paths_HT);
-<<<<<<< HEAD
-=======
       Source_Files_Htable.Reset     (Tree.Source_Files_HT);
       Replaced_Source_HTable.Reset  (Tree.Replaced_Sources);
 
       Tree.Replaced_Source_Number := 0;
->>>>>>> b56a5220
 
       Free_List (Tree.Projects, Free_Project => True);
       Free_Units (Tree.Units_HT);
@@ -1049,19 +1026,11 @@
 
          if Project.Library then
             if Project.Object_Directory = No_Path_Information
-<<<<<<< HEAD
-              or else Contains_ALI_Files (Project.Library_ALI_Dir.Name)
-            then
-               return Project.Library_ALI_Dir.Name;
-            else
-               return Project.Object_Directory.Name;
-=======
               or else Contains_ALI_Files (Project.Library_ALI_Dir.Display_Name)
             then
                return Project.Library_ALI_Dir.Display_Name;
             else
                return Project.Object_Directory.Display_Name;
->>>>>>> b56a5220
             end if;
 
             --  For a non-library project, add object directory if it is not a
@@ -1087,11 +1056,7 @@
                end loop;
 
                if Add_Object_Dir then
-<<<<<<< HEAD
-                  return Project.Object_Directory.Name;
-=======
                   return Project.Object_Directory.Display_Name;
->>>>>>> b56a5220
                end if;
             end;
          end if;
@@ -1189,11 +1154,6 @@
 
    function Is_Compilable (Source : Source_Id) return Boolean is
    begin
-<<<<<<< HEAD
-      return Source.Language.Config.Compiler_Driver /= No_File
-        and then Length_Of_Name (Source.Language.Config.Compiler_Driver) /= 0
-        and then not Source.Locally_Removed;
-=======
       case Source.Compilable is
          when Unknown =>
             if Source.Language.Config.Compiler_Driver /= No_File
@@ -1226,7 +1186,6 @@
          when No =>
             return False;
       end case;
->>>>>>> b56a5220
    end Is_Compilable;
 
    ------------------------------
@@ -1298,13 +1257,6 @@
    function Create_Flags
      (Report_Error               : Error_Handler;
       When_No_Sources            : Error_Warning;
-<<<<<<< HEAD
-      Require_Sources_Other_Lang : Boolean := True;
-      Allow_Duplicate_Basenames  : Boolean := True;
-      Compiler_Driver_Mandatory  : Boolean := False;
-      Error_On_Unknown_Language  : Boolean := True;
-      Require_Obj_Dirs           : Error_Warning := Error)
-=======
       Require_Sources_Other_Lang : Boolean       := True;
       Allow_Duplicate_Basenames  : Boolean       := True;
       Compiler_Driver_Mandatory  : Boolean       := False;
@@ -1312,7 +1264,6 @@
       Require_Obj_Dirs           : Error_Warning := Error;
       Allow_Invalid_External     : Error_Warning := Error;
       Missing_Source_Files       : Error_Warning := Error)
->>>>>>> b56a5220
       return Processing_Flags
    is
    begin
@@ -1323,13 +1274,9 @@
          Allow_Duplicate_Basenames  => Allow_Duplicate_Basenames,
          Error_On_Unknown_Language  => Error_On_Unknown_Language,
          Compiler_Driver_Mandatory  => Compiler_Driver_Mandatory,
-<<<<<<< HEAD
-         Require_Obj_Dirs           => Require_Obj_Dirs);
-=======
          Require_Obj_Dirs           => Require_Obj_Dirs,
          Allow_Invalid_External     => Allow_Invalid_External,
          Missing_Source_Files       => Missing_Source_Files);
->>>>>>> b56a5220
    end Create_Flags;
 
    ------------
