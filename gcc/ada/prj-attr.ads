------------------------------------------------------------------------------
--                                                                          --
--                         GNAT COMPILER COMPONENTS                         --
--                                                                          --
--                             P R J . A T T R                              --
--                                                                          --
--                                 S p e c                                  --
--                                                                          --
<<<<<<< HEAD
--          Copyright (C) 2001-2009, Free Software Foundation, Inc.         --
=======
--          Copyright (C) 2001-2010, Free Software Foundation, Inc.         --
>>>>>>> b56a5220
--                                                                          --
-- GNAT is free software;  you can  redistribute it  and/or modify it under --
-- terms of the  GNU General Public License as published  by the Free Soft- --
-- ware  Foundation;  either version 3,  or (at your option) any later ver- --
-- sion.  GNAT is distributed in the hope that it will be useful, but WITH- --
-- OUT ANY WARRANTY;  without even the  implied warranty of MERCHANTABILITY --
-- or FITNESS FOR A PARTICULAR PURPOSE.  See the GNU General Public License --
-- for  more details.  You should have  received  a copy of the GNU General --
-- Public License  distributed with GNAT; see file COPYING3.  If not, go to --
-- http://www.gnu.org/licenses for a complete copy of the license.          --
--                                                                          --
-- GNAT was originally developed  by the GNAT team at  New York University. --
-- Extensive contributions were provided by Ada Core Technologies Inc.      --
--                                                                          --
------------------------------------------------------------------------------

--  This package defines packages and attributes in GNAT project files.
--  There are predefined packages and attributes.

--  It is also possible to define new packages with their attributes

with Table;

with GNAT.Strings;

package Prj.Attr is

   function Package_Name_List return GNAT.Strings.String_List;
   --  Returns the list of valid package names, including those added by
   --  procedures Register_New_Package below. The String_Access components of
   --  the returned String_List should never be freed.

   procedure Initialize;
   --  Initialize the predefined project level attributes and the predefined
   --  packages and their attribute. This procedure should be called by
   --  Prj.Initialize.

<<<<<<< HEAD
   type Attribute_Kind is
     (Unknown,
=======
   type Attribute_Kind is (
      Unknown,
>>>>>>> b56a5220
      --  The attribute does not exist

      Single,
      --  Single variable attribute (not an associative array)

      Associative_Array,
      --  Associative array attribute with a case sensitive index

      Optional_Index_Associative_Array,
      --  Associative array attribute with a case sensitive index and an
      --  optional source index.

      Case_Insensitive_Associative_Array,
      --  Associative array attribute with a case insensitive index

<<<<<<< HEAD
      Optional_Index_Case_Insensitive_Associative_Array);
      --  Associative array attribute with a case insensitive index and an
      --  optional source index.
=======
      Optional_Index_Case_Insensitive_Associative_Array
      --  Associative array attribute with a case insensitive index and an
      --  optional source index.
   );
>>>>>>> b56a5220
   --  Characteristics of an attribute. Optional_Index indicates that there
   --  may be an optional index in the index of the associative array, as in
   --     for Switches ("files.ada" at 2) use ...

   subtype Defined_Attribute_Kind is Attribute_Kind
     range Single .. Optional_Index_Case_Insensitive_Associative_Array;
   --  Subset of Attribute_Kinds that may be used for the attributes that is
   --  used when defining a new package.

   subtype All_Case_Insensitive_Associative_Array is Attribute_Kind range
     Case_Insensitive_Associative_Array ..
     Optional_Index_Case_Insensitive_Associative_Array;
   --  Subtype including both cases of Case_Insensitive_Associative_Array

   Max_Attribute_Name_Length : constant := 64;
   --  The maximum length of attribute names

   subtype Attribute_Name_Length is
     Positive range 1 .. Max_Attribute_Name_Length;

   type Attribute_Data (Name_Length : Attribute_Name_Length := 1) is record
      Name : String (1 .. Name_Length);
      --  The name of the attribute

      Attr_Kind  : Defined_Attribute_Kind;
      --  The type of the attribute

      Index_Is_File_Name : Boolean;
      --  For associative arrays, indicate if the index is a file name, so
      --  that the attribute kind may be modified depending on the case
      --  sensitivity of file names. This is only taken into account when
      --  Attr_Kind is Associative_Array or Optional_Index_Associative_Array.

      Opt_Index : Boolean;
      --  True if there may be an optional index in the value of the index,
      --  as in:
      --    "file.ada" at 2
      --    ("main.adb", "file.ada" at 1)

      Var_Kind : Defined_Variable_Kind;
      --  The attribute value kind: single or list

   end record;
   --  Name and characteristics of an attribute in a package registered
   --  explicitly with Register_New_Package (see below).

   type Attribute_Data_Array is array (Positive range <>) of Attribute_Data;
   --  A list of attribute name/characteristics to be used as parameter of
   --  procedure Register_New_Package below.

   --  In the subprograms below, when it is specified that the subprogram
   --  "fails", procedure Prj.Com.Fail is called. Unless it is specified
   --  otherwise, if Prj.Com.Fail returns, exception Prj.Prj_Error is raised.

   procedure Register_New_Package
     (Name       : String;
      Attributes : Attribute_Data_Array);
   --  Add a new package with its attributes. This procedure can only be
   --  called after Initialize, but before any other call to a service of
   --  the Project Manager. Fail if the name of the package is empty or not
   --  unique, or if the names of the attributes are not different.

   ----------------
   -- Attributes --
   ----------------

   type Attribute_Node_Id is private;
   --  The type to refers to an attribute, self-initialized

   Empty_Attribute : constant Attribute_Node_Id;
   --  Indicates no attribute. Default value of Attribute_Node_Id objects

   Attribute_First : constant Attribute_Node_Id;
   --  First attribute node id of project level attributes

   function Attribute_Node_Id_Of
     (Name        : Name_Id;
      Starting_At : Attribute_Node_Id) return Attribute_Node_Id;
   --  Returns the node id of an attribute at the project level or in
   --  a package. Starting_At indicates the first known attribute node where
   --  to start the search. Returns Empty_Attribute if the attribute cannot
   --  be found.

   function Attribute_Kind_Of
     (Attribute : Attribute_Node_Id) return Attribute_Kind;
   --  Returns the attribute kind of a known attribute. Returns Unknown if
   --  Attribute is Empty_Attribute.

   procedure Set_Attribute_Kind_Of
     (Attribute : Attribute_Node_Id;
      To        : Attribute_Kind);
   --  Set the attribute kind of a known attribute. Does nothing if
   --  Attribute is Empty_Attribute.

   function Attribute_Name_Of (Attribute : Attribute_Node_Id) return Name_Id;
   --  Returns the name of a known attribute. Returns No_Name if Attribute is
   --  Empty_Attribute.

   function Variable_Kind_Of
     (Attribute : Attribute_Node_Id) return Variable_Kind;
   --  Returns the variable kind of a known attribute. Returns Undefined if
   --  Attribute is Empty_Attribute.

   procedure Set_Variable_Kind_Of
     (Attribute : Attribute_Node_Id;
      To        : Variable_Kind);
   --  Set the variable kind of a known attribute. Does nothing if Attribute is
   --  Empty_Attribute.

   function Optional_Index_Of (Attribute : Attribute_Node_Id) return Boolean;
   --  Returns True if Attribute is a known attribute and may have an
   --  optional index. Returns False otherwise.

   function Is_Read_Only (Attribute : Attribute_Node_Id) return Boolean;

   function Next_Attribute
     (After : Attribute_Node_Id) return Attribute_Node_Id;
   --  Returns the attribute that follow After in the list of project level
   --  attributes or the list of attributes in a package.
   --  Returns Empty_Attribute if After is either Empty_Attribute or is the
   --  last of the list.

   function Others_Allowed_For (Attribute : Attribute_Node_Id) return Boolean;
   --  True iff the index for an associative array attributes may be others

   --------------
   -- Packages --
   --------------

   type Package_Node_Id is private;
   --  Type to refer to a package, self initialized

   Empty_Package : constant Package_Node_Id;
   --  Default value of Package_Node_Id objects

   Unknown_Package : constant Package_Node_Id;
   --  Value of an unknown package that has been found but is unknown

   procedure Register_New_Package (Name : String; Id : out Package_Node_Id);
   --  Add a new package. Fails if Name (the package name) is empty or is
   --  already the name of a package, and set Id to Empty_Package,
   --  if Prj.Com.Fail returns. Initially, the new package has no attributes.
   --  Id may be used to add attributes using procedure Register_New_Attribute
   --  below.

   procedure Register_New_Attribute
     (Name               : String;
      In_Package         : Package_Node_Id;
      Attr_Kind          : Defined_Attribute_Kind;
      Var_Kind           : Defined_Variable_Kind;
      Index_Is_File_Name : Boolean := False;
      Opt_Index          : Boolean := False);
   --  Add a new attribute to registered package In_Package. Fails if Name
   --  (the attribute name) is empty, if In_Package is Empty_Package or if
   --  the attribute name has a duplicate name. See definition of type
   --  Attribute_Data above for the meaning of parameters Attr_Kind, Var_Kind,
   --  Index_Is_File_Name and Opt_Index.

   function Package_Node_Id_Of (Name : Name_Id) return Package_Node_Id;
   --  Returns the package node id of the package with name Name. Returns
   --  Empty_Package if there is no package with this name.

   function First_Attribute_Of
     (Pkg : Package_Node_Id) return Attribute_Node_Id;
   --  Returns the first attribute in the list of attributes of package Pkg.
   --  Returns Empty_Attribute if Pkg is Empty_Package.

private
   ----------------
   -- Attributes --
   ----------------

   Attributes_Initial   : constant := 50;
   Attributes_Increment : constant := 100;

   Attribute_Node_Low_Bound  : constant := 0;
   Attribute_Node_High_Bound : constant := 099_999_999;

   type Attr_Node_Id is
     range Attribute_Node_Low_Bound .. Attribute_Node_High_Bound;
   --  Index type for table Attrs in the body

   type Attribute_Node_Id is record
      Value : Attr_Node_Id := Attribute_Node_Low_Bound;
   end record;
   --  Full declaration of self-initialized private type

   Empty_Attr : constant Attr_Node_Id := Attribute_Node_Low_Bound;

   Empty_Attribute : constant Attribute_Node_Id := (Value => Empty_Attr);

   First_Attribute : constant Attr_Node_Id := Attribute_Node_Low_Bound + 1;

   First_Attribute_Node_Id : constant Attribute_Node_Id :=
                               (Value => First_Attribute);

   Attribute_First : constant Attribute_Node_Id := First_Attribute_Node_Id;

   --------------
   -- Packages --
   --------------

   Packages_Initial   : constant := 10;
   Packages_Increment : constant := 100;

   Package_Node_Low_Bound  : constant := 0;
   Package_Node_High_Bound : constant := 099_999_999;

   type Pkg_Node_Id is
     range Package_Node_Low_Bound .. Package_Node_High_Bound;
   --  Index type for table Package_Attributes in the body

   type Package_Node_Id is record
      Value : Pkg_Node_Id := Package_Node_Low_Bound;
   end record;
   --  Full declaration of self-initialized private type

   Empty_Pkg       : constant Pkg_Node_Id     := Package_Node_Low_Bound;
   Empty_Package   : constant Package_Node_Id := (Value => Empty_Pkg);
   Unknown_Pkg     : constant Pkg_Node_Id     := Package_Node_High_Bound;
   Unknown_Package : constant Package_Node_Id := (Value => Unknown_Pkg);
   First_Package   : constant Pkg_Node_Id     := Package_Node_Low_Bound + 1;

   First_Package_Node_Id  : constant Package_Node_Id :=
                              (Value => First_Package);

   Package_First : constant Package_Node_Id := First_Package_Node_Id;

   ----------------
   -- Attributes --
   ----------------

   type Attribute_Record is record
      Name           : Name_Id;
      Var_Kind       : Variable_Kind;
      Optional_Index : Boolean;
      Attr_Kind      : Attribute_Kind;
      Read_Only      : Boolean;
      Others_Allowed : Boolean;
      Next           : Attr_Node_Id;
   end record;
   --  Data for an attribute

   package Attrs is
      new Table.Table (Table_Component_Type => Attribute_Record,
                       Table_Index_Type     => Attr_Node_Id,
                       Table_Low_Bound      => First_Attribute,
                       Table_Initial        => Attributes_Initial,
                       Table_Increment      => Attributes_Increment,
                       Table_Name           => "Prj.Attr.Attrs");
   --  The table of the attributes

   --------------
   -- Packages --
   --------------

   type Package_Record is record
      Name             : Name_Id;
      Known            : Boolean := True;
      First_Attribute  : Attr_Node_Id;
   end record;
   --  Data for a package

   package Package_Attributes is
      new Table.Table (Table_Component_Type => Package_Record,
                       Table_Index_Type     => Pkg_Node_Id,
                       Table_Low_Bound      => First_Package,
                       Table_Initial        => Packages_Initial,
                       Table_Increment      => Packages_Increment,
                       Table_Name           => "Prj.Attr.Packages");
   --  The table of the packages

end Prj.Attr;<|MERGE_RESOLUTION|>--- conflicted
+++ resolved
@@ -6,11 +6,7 @@
 --                                                                          --
 --                                 S p e c                                  --
 --                                                                          --
-<<<<<<< HEAD
---          Copyright (C) 2001-2009, Free Software Foundation, Inc.         --
-=======
 --          Copyright (C) 2001-2010, Free Software Foundation, Inc.         --
->>>>>>> b56a5220
 --                                                                          --
 -- GNAT is free software;  you can  redistribute it  and/or modify it under --
 -- terms of the  GNU General Public License as published  by the Free Soft- --
@@ -48,13 +44,8 @@
    --  packages and their attribute. This procedure should be called by
    --  Prj.Initialize.
 
-<<<<<<< HEAD
-   type Attribute_Kind is
-     (Unknown,
-=======
    type Attribute_Kind is (
       Unknown,
->>>>>>> b56a5220
       --  The attribute does not exist
 
       Single,
@@ -70,16 +61,10 @@
       Case_Insensitive_Associative_Array,
       --  Associative array attribute with a case insensitive index
 
-<<<<<<< HEAD
-      Optional_Index_Case_Insensitive_Associative_Array);
-      --  Associative array attribute with a case insensitive index and an
-      --  optional source index.
-=======
       Optional_Index_Case_Insensitive_Associative_Array
       --  Associative array attribute with a case insensitive index and an
       --  optional source index.
    );
->>>>>>> b56a5220
    --  Characteristics of an attribute. Optional_Index indicates that there
    --  may be an optional index in the index of the associative array, as in
    --     for Switches ("files.ada" at 2) use ...
