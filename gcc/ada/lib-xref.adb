------------------------------------------------------------------------------
--                                                                          --
--                         GNAT COMPILER COMPONENTS                         --
--                                                                          --
--                             L I B . X R E F                              --
--                                                                          --
--                                 B o d y                                  --
--                                                                          --
<<<<<<< HEAD
--          Copyright (C) 1998-2009, Free Software Foundation, Inc.         --
=======
--          Copyright (C) 1998-2010, Free Software Foundation, Inc.         --
>>>>>>> b56a5220
--                                                                          --
-- GNAT is free software;  you can  redistribute it  and/or modify it under --
-- terms of the  GNU General Public License as published  by the Free Soft- --
-- ware  Foundation;  either version 3,  or (at your option) any later ver- --
-- sion.  GNAT is distributed in the hope that it will be useful, but WITH- --
-- OUT ANY WARRANTY;  without even the  implied warranty of MERCHANTABILITY --
-- or FITNESS FOR A PARTICULAR PURPOSE.  See the GNU General Public License --
-- for  more details.  You should have  received  a copy of the GNU General --
-- Public License  distributed with GNAT; see file COPYING3.  If not, go to --
-- http://www.gnu.org/licenses for a complete copy of the license.          --
--                                                                          --
-- GNAT was originally developed  by the GNAT team at  New York University. --
-- Extensive contributions were provided by Ada Core Technologies Inc.      --
--                                                                          --
------------------------------------------------------------------------------

with Atree;    use Atree;
with Csets;    use Csets;
with Elists;   use Elists;
with Errout;   use Errout;
with Lib.Util; use Lib.Util;
with Nlists;   use Nlists;
with Opt;      use Opt;
with Restrict; use Restrict;
with Rident;   use Rident;
with Sem;      use Sem;
with Sem_Aux;  use Sem_Aux;
with Sem_Prag; use Sem_Prag;
with Sem_Util; use Sem_Util;
with Sem_Warn; use Sem_Warn;
with Sinfo;    use Sinfo;
with Sinput;   use Sinput;
with Snames;   use Snames;
with Stringt;  use Stringt;
with Stand;    use Stand;
with Table;    use Table;
with Widechar; use Widechar;

with GNAT.Heap_Sort_G;

package body Lib.Xref is

   ------------------
   -- Declarations --
   ------------------

   --  The Xref table is used to record references. The Loc field is set
   --  to No_Location for a definition entry.

   subtype Xref_Entry_Number is Int;

   type Xref_Entry is record
      Ent : Entity_Id;
      --  Entity referenced (E parameter to Generate_Reference)

      Def : Source_Ptr;
      --  Original source location for entity being referenced. Note that these
      --  values are used only during the output process, they are not set when
      --  the entries are originally built. This is because private entities
      --  can be swapped when the initial call is made.

      Loc : Source_Ptr;
      --  Location of reference (Original_Location (Sloc field of N parameter
      --  to Generate_Reference). Set to No_Location for the case of a
      --  defining occurrence.

      Typ : Character;
      --  Reference type (Typ param to Generate_Reference)

      Eun : Unit_Number_Type;
      --  Unit number corresponding to Ent

      Lun : Unit_Number_Type;
      --  Unit number corresponding to Loc. Value is undefined and not
      --  referenced if Loc is set to No_Location.

   end record;

   package Xrefs is new Table.Table (
     Table_Component_Type => Xref_Entry,
     Table_Index_Type     => Xref_Entry_Number,
     Table_Low_Bound      => 1,
     Table_Initial        => Alloc.Xrefs_Initial,
     Table_Increment      => Alloc.Xrefs_Increment,
     Table_Name           => "Xrefs");

   ------------------------
   --  Local Subprograms --
   ------------------------

   procedure Generate_Prim_Op_References (Typ : Entity_Id);
   --  For a tagged type, generate implicit references to its primitive
   --  operations, for source navigation. This is done right before emitting
   --  cross-reference information rather than at the freeze point of the type
   --  in order to handle late bodies that are primitive operations.

   -------------------------
   -- Generate_Definition --
   -------------------------

   procedure Generate_Definition (E : Entity_Id) is
      Loc  : Source_Ptr;
      Indx : Nat;

   begin
      pragma Assert (Nkind (E) in N_Entity);

      --  Note that we do not test Xref_Entity_Letters here. It is too early
      --  to do so, since we are often called before the entity is fully
      --  constructed, so that the Ekind is still E_Void.

      if Opt.Xref_Active

         --  Definition must come from source

         --  We make an exception for subprogram child units that have no spec.
         --  For these we generate a subprogram declaration for library use,
         --  and the corresponding entity does not come from source.
         --  Nevertheless, all references will be attached to it and we have
         --  to treat is as coming from user code.

         and then (Comes_From_Source (E) or else Is_Child_Unit (E))

         --  And must have a reasonable source location that is not
         --  within an instance (all entities in instances are ignored)

         and then Sloc (E) > No_Location
         and then Instantiation_Location (Sloc (E)) = No_Location

         --  And must be a non-internal name from the main source unit

         and then In_Extended_Main_Source_Unit (E)
         and then not Is_Internal_Name (Chars (E))
      then
         Xrefs.Increment_Last;
         Indx := Xrefs.Last;
         Loc  := Original_Location (Sloc (E));

         Xrefs.Table (Indx).Ent := E;
         Xrefs.Table (Indx).Def := No_Location;
         Xrefs.Table (Indx).Loc := No_Location;
         Xrefs.Table (Indx).Typ := ' ';
         Xrefs.Table (Indx).Eun := Get_Source_Unit (Loc);
         Xrefs.Table (Indx).Lun := No_Unit;
         Set_Has_Xref_Entry (E);

         if In_Inlined_Body then
            Set_Referenced (E);
         end if;
      end if;
   end Generate_Definition;

   ---------------------------------
   -- Generate_Operator_Reference --
   ---------------------------------

   procedure Generate_Operator_Reference
     (N : Node_Id;
      T : Entity_Id)
   is
   begin
      if not In_Extended_Main_Source_Unit (N) then
         return;
      end if;

      --  If the operator is not a Standard operator, then we generate a real
      --  reference to the user defined operator.

      if Sloc (Entity (N)) /= Standard_Location then
         Generate_Reference (Entity (N), N);

         --  A reference to an implicit inequality operator is also a reference
         --  to the user-defined equality.

         if Nkind (N) = N_Op_Ne
           and then not Comes_From_Source (Entity (N))
           and then Present (Corresponding_Equality (Entity (N)))
         then
            Generate_Reference (Corresponding_Equality (Entity (N)), N);
         end if;

      --  For the case of Standard operators, we mark the result type as
      --  referenced. This ensures that in the case where we are using a
      --  derived operator, we mark an entity of the unit that implicitly
      --  defines this operator as used. Otherwise we may think that no entity
      --  of the unit is used. The actual entity marked as referenced is the
      --  first subtype, which is the relevant user defined entity.

      --  Note: we only do this for operators that come from source. The
      --  generated code sometimes reaches for entities that do not need to be
      --  explicitly visible (for example, when we expand the code for
      --  comparing two record objects, the fields of the record may not be
      --  visible).

      elsif Comes_From_Source (N) then
         Set_Referenced (First_Subtype (T));
      end if;
   end Generate_Operator_Reference;

   ---------------------------------
   -- Generate_Prim_Op_References --
   ---------------------------------

   procedure Generate_Prim_Op_References (Typ : Entity_Id) is
      Base_T    : Entity_Id;
      Prim      : Elmt_Id;
      Prim_List : Elist_Id;
<<<<<<< HEAD
      Ent       : Entity_Id;
=======
>>>>>>> b56a5220

   begin
      --  Handle subtypes of synchronized types

      if Ekind (Typ) = E_Protected_Subtype
        or else Ekind (Typ) = E_Task_Subtype
      then
         Base_T := Etype (Typ);
      else
         Base_T := Typ;
      end if;

      --  References to primitive operations are only relevant for tagged types

      if not Is_Tagged_Type (Base_T)
        or else Is_Class_Wide_Type (Base_T)
      then
         return;
      end if;

      --  Ada 2005 (AI-345): For synchronized types generate reference
      --  to the wrapper that allow us to dispatch calls through their
      --  implemented abstract interface types.

      --  The check for Present here is to protect against previously
      --  reported critical errors.

<<<<<<< HEAD
      if Is_Concurrent_Type (Base_T)
        and then Present (Corresponding_Record_Type (Base_T))
      then
         Prim_List := Primitive_Operations
                       (Corresponding_Record_Type (Base_T));
      else
         Prim_List := Primitive_Operations (Base_T);
      end if;
=======
      Prim_List := Primitive_Operations (Base_T);
>>>>>>> b56a5220

      if No (Prim_List) then
         return;
      end if;

      Prim := First_Elmt (Prim_List);
      while Present (Prim) loop

         --  If the operation is derived, get the original for cross-reference
         --  reference purposes (it is the original for which we want the xref
         --  and for which the comes_from_source test must be performed).

<<<<<<< HEAD
         Ent := Node (Prim);
         while Present (Alias (Ent)) loop
            Ent := Alias (Ent);
         end loop;

         Generate_Reference (Typ, Ent, 'p', Set_Ref => False);
=======
         Generate_Reference
           (Typ, Ultimate_Alias (Node (Prim)), 'p', Set_Ref => False);
>>>>>>> b56a5220
         Next_Elmt (Prim);
      end loop;
   end Generate_Prim_Op_References;

   ------------------------
   -- Generate_Reference --
   ------------------------

   procedure Generate_Reference
     (E       : Entity_Id;
      N       : Node_Id;
      Typ     : Character := 'r';
      Set_Ref : Boolean   := True;
      Force   : Boolean   := False)
   is
      Indx : Nat;
      Nod  : Node_Id;
      Ref  : Source_Ptr;
      Def  : Source_Ptr;
      Ent  : Entity_Id;

      Call   : Node_Id;
      Formal : Entity_Id;
      --  Used for call to Find_Actual

      Kind : Entity_Kind;
      --  If Formal is non-Empty, then its Ekind, otherwise E_Void

      function Is_On_LHS (Node : Node_Id) return Boolean;
      --  Used to check if a node is on the left hand side of an assignment.
      --  The following cases are handled:
      --
      --   Variable    Node is a direct descendant of left hand side of an
      --               assignment statement.
      --
      --   Prefix      Of an indexed or selected component that is present in
      --               a subtree rooted by an assignment statement. There is
      --               no restriction of nesting of components, thus cases
      --               such as A.B (C).D are handled properly. However a prefix
      --               of a dereference (either implicit or explicit) is never
      --               considered as on a LHS.
      --
      --   Out param   Same as above cases, but OUT parameter

      function OK_To_Set_Referenced return Boolean;
      --  Returns True if the Referenced flag can be set. There are a few
      --  exceptions where we do not want to set this flag, see body for
      --  details of these exceptional cases.

      ---------------
      -- Is_On_LHS --
      ---------------

      --  ??? There are several routines here and there that perform a similar
      --      (but subtly different) computation, which should be factored:

      --      Sem_Util.May_Be_Lvalue
      --      Sem_Util.Known_To_Be_Assigned
      --      Exp_Ch2.Expand_Entry_Parameter.In_Assignment_Context
      --      Exp_Smem.Is_Out_Actual

      function Is_On_LHS (Node : Node_Id) return Boolean is
         N : Node_Id;
         P : Node_Id;
         K : Node_Kind;

      begin
         --  Only identifiers are considered, is this necessary???

         if Nkind (Node) /= N_Identifier then
            return False;
         end if;

         --  Immediate return if appeared as OUT parameter

         if Kind = E_Out_Parameter then
            return True;
         end if;

         --  Search for assignment statement subtree root

         N := Node;
         loop
            P := Parent (N);
            K := Nkind (P);

            if K = N_Assignment_Statement then
               return Name (P) = N;

            --  Check whether the parent is a component and the current node is
            --  its prefix, but return False if the current node has an access
            --  type, as in that case the selected or indexed component is an
            --  implicit dereference, and the LHS is the designated object, not
            --  the access object.

            --  ??? case of a slice assignment?

            --  ??? Note that in some cases this is called too early
            --  (see comments in Sem_Ch8.Find_Direct_Name), at a point where
            --  the tree is not fully typed yet. In that case we may lack
            --  an Etype for N, and we must disable the check for an implicit
            --  dereference. If the dereference is on an LHS, this causes a
            --  false positive.

            elsif (K = N_Selected_Component or else K = N_Indexed_Component)
              and then Prefix (P) = N
              and then not (Present (Etype (N))
                              and then
                            Is_Access_Type (Etype (N)))
            then
               N := P;

            --  All other cases, definitely not on left side

            else
               return False;
            end if;
         end loop;
      end Is_On_LHS;

      ---------------------------
      -- OK_To_Set_Referenced --
      ---------------------------

      function OK_To_Set_Referenced return Boolean is
         P : Node_Id;

      begin
         --  A reference from a pragma Unreferenced or pragma Unmodified or
         --  pragma Warnings does not cause the Referenced flag to be set.
         --  This avoids silly warnings about things being referenced and
         --  not assigned when the only reference is from the pragma.

         if Nkind (N) = N_Identifier then
            P := Parent (N);

            if Nkind (P) = N_Pragma_Argument_Association then
               P := Parent (P);

               if Nkind (P) = N_Pragma then
                  if Pragma_Name (P) = Name_Warnings
                       or else
                     Pragma_Name (P) = Name_Unmodified
                       or else
                     Pragma_Name (P) = Name_Unreferenced
                  then
                     return False;
                  end if;
               end if;
            end if;
         end if;

         return True;
      end OK_To_Set_Referenced;

   --  Start of processing for Generate_Reference

   begin
      pragma Assert (Nkind (E) in N_Entity);
      Find_Actual (N, Formal, Call);

      if Present (Formal) then
         Kind := Ekind (Formal);
      else
         Kind := E_Void;
      end if;

      --  Check for obsolescent reference to package ASCII. GNAT treats this
      --  element of annex J specially since in practice, programs make a lot
      --  of use of this feature, so we don't include it in the set of features
      --  diagnosed when Warn_On_Obsolescent_Features mode is set. However we
      --  are required to note it as a violation of the RM defined restriction.

      if E = Standard_ASCII then
         Check_Restriction (No_Obsolescent_Features, N);
      end if;

      --  Check for reference to entity marked with Is_Obsolescent

      --  Note that we always allow obsolescent references in the compiler
      --  itself and the run time, since we assume that we know what we are
      --  doing in such cases. For example the calls in Ada.Characters.Handling
      --  to its own obsolescent subprograms are just fine.

      --  In any case we do not generate warnings within the extended source
      --  unit of the entity in question, since we assume the source unit
      --  itself knows what is going on (and for sure we do not want silly
      --  warnings, e.g. on the end line of an obsolescent procedure body).

      if Is_Obsolescent (E)
        and then not GNAT_Mode
        and then not In_Extended_Main_Source_Unit (E)
      then
         Check_Restriction (No_Obsolescent_Features, N);

         if Warn_On_Obsolescent_Feature then
            Output_Obsolescent_Entity_Warnings (N, E);
         end if;
      end if;

      --  Warn if reference to Ada 2005 entity not in Ada 2005 mode. We only
      --  detect real explicit references (modifications and references).

      if Comes_From_Source (N)
        and then Is_Ada_2005_Only (E)
        and then Ada_Version < Ada_2005
        and then Warn_On_Ada_2005_Compatibility
        and then (Typ = 'm' or else Typ = 'r' or else Typ = 's')
      then
         Error_Msg_NE ("& is only defined in Ada 2005?", N, E);
      end if;

      --  Warn if reference to Ada 2012 entity not in Ada 2012 mode. We only
      --  detect real explicit references (modifications and references).

      if Comes_From_Source (N)
        and then Is_Ada_2012_Only (E)
        and then Ada_Version < Ada_2012
        and then Warn_On_Ada_2012_Compatibility
        and then (Typ = 'm' or else Typ = 'r')
      then
         Error_Msg_NE ("& is only defined in Ada 2012?", N, E);
      end if;

      --  Never collect references if not in main source unit. However, we omit
      --  this test if Typ is 'e' or 'k', since these entries are structural,
      --  and it is useful to have them in units that reference packages as
      --  well as units that define packages. We also omit the test for the
      --  case of 'p' since we want to include inherited primitive operations
      --  from other packages.

      --  We also omit this test is this is a body reference for a subprogram
      --  instantiation. In this case the reference is to the generic body,
      --  which clearly need not be in the main unit containing the instance.
      --  For the same reason we accept an implicit reference generated for
      --  a default in an instance.

      if not In_Extended_Main_Source_Unit (N) then
         if Typ = 'e'
           or else Typ = 'p'
           or else Typ = 'i'
           or else Typ = 'k'
           or else (Typ = 'b' and then Is_Generic_Instance (E))
         then
            null;
         else
            return;
         end if;
      end if;

      --  For reference type p, the entity must be in main source unit

      if Typ = 'p' and then not In_Extended_Main_Source_Unit (E) then
         return;
      end if;

      --  Unless the reference is forced, we ignore references where the
      --  reference itself does not come from source.

      if not Force and then not Comes_From_Source (N) then
         return;
      end if;

      --  Deal with setting entity as referenced, unless suppressed. Note that
      --  we still do Set_Referenced on entities that do not come from source.
      --  This situation arises when we have a source reference to a derived
      --  operation, where the derived operation itself does not come from
      --  source, but we still want to mark it as referenced, since we really
      --  are referencing an entity in the corresponding package (this avoids
      --  wrong complaints that the package contains no referenced entities).

      if Set_Ref then

         --  Assignable object appearing on left side of assignment or as
         --  an out parameter.

         if Is_Assignable (E)
           and then Is_On_LHS (N)
           and then Ekind (E) /= E_In_Out_Parameter
         then
            --  For objects that are renamings, just set as simply referenced
            --  we do not try to do assignment type tracking in this case.

            if Present (Renamed_Object (E)) then
               Set_Referenced (E);

            --  Out parameter case

            elsif Kind = E_Out_Parameter then

               --  If warning mode for all out parameters is set, or this is
               --  the only warning parameter, then we want to mark this for
               --  later warning logic by setting Referenced_As_Out_Parameter

               if Warn_On_Modified_As_Out_Parameter (Formal) then
                  Set_Referenced_As_Out_Parameter (E, True);
                  Set_Referenced_As_LHS (E, False);

               --  For OUT parameter not covered by the above cases, we simply
               --  regard it as a normal reference (in this case we do not
               --  want any of the warning machinery for out parameters).

               else
                  Set_Referenced (E);
               end if;

            --  For the left hand of an assignment case, we do nothing here.
            --  The processing for Analyze_Assignment_Statement will set the
            --  Referenced_As_LHS flag.

            else
               null;
            end if;

         --  Check for a reference in a pragma that should not count as a
         --  making the variable referenced for warning purposes.

         elsif Is_Non_Significant_Pragma_Reference (N) then
            null;

         --  A reference in an attribute definition clause does not count as a
         --  reference except for the case of Address. The reason that 'Address
         --  is an exception is that it creates an alias through which the
         --  variable may be referenced.

         elsif Nkind (Parent (N)) = N_Attribute_Definition_Clause
           and then Chars (Parent (N)) /= Name_Address
           and then N = Name (Parent (N))
         then
            null;

         --  Constant completion does not count as a reference

         elsif Typ = 'c'
           and then Ekind (E) = E_Constant
         then
            null;

         --  Record representation clause does not count as a reference

         elsif Nkind (N) = N_Identifier
           and then Nkind (Parent (N)) = N_Record_Representation_Clause
         then
            null;

         --  Discriminants do not need to produce a reference to record type

         elsif Typ = 'd'
           and then Nkind (Parent (N)) = N_Discriminant_Specification
         then
            null;

         --  All other cases

         else
            --  Special processing for IN OUT parameters, where we have an
            --  implicit assignment to a simple variable.

            if Kind = E_In_Out_Parameter
              and then Is_Assignable (E)
            then
               --  For sure this counts as a normal read reference

               Set_Referenced (E);
               Set_Last_Assignment (E, Empty);

               --  We count it as being referenced as an out parameter if the
               --  option is set to warn on all out parameters, except that we
               --  have a special exclusion for an intrinsic subprogram, which
               --  is most likely an instantiation of Unchecked_Deallocation
               --  which we do not want to consider as an assignment since it
               --  generates false positives. We also exclude the case of an
               --  IN OUT parameter if the name of the procedure is Free,
               --  since we suspect similar semantics.

               if Warn_On_All_Unread_Out_Parameters
                 and then Is_Entity_Name (Name (Call))
                 and then not Is_Intrinsic_Subprogram (Entity (Name (Call)))
                 and then Chars (Name (Call)) /= Name_Free
               then
                  Set_Referenced_As_Out_Parameter (E, True);
                  Set_Referenced_As_LHS (E, False);
               end if;

            --  Don't count a recursive reference within a subprogram as a
            --  reference (that allows detection of a recursive subprogram
            --  whose only references are recursive calls as unreferenced).

            elsif Is_Subprogram (E)
              and then E = Nearest_Dynamic_Scope (Current_Scope)
            then
               null;

            --  Any other occurrence counts as referencing the entity

            elsif OK_To_Set_Referenced then
               Set_Referenced (E);

               --  If variable, this is an OK reference after an assignment
               --  so we can clear the Last_Assignment indication.

               if Is_Assignable (E) then
                  Set_Last_Assignment (E, Empty);
               end if;
            end if;
         end if;

         --  Check for pragma Unreferenced given and reference is within
         --  this source unit (occasion for possible warning to be issued).

         if Has_Unreferenced (E)
           and then In_Same_Extended_Unit (E, N)
         then
            --  A reference as a named parameter in a call does not count
            --  as a violation of pragma Unreferenced for this purpose...

            if Nkind (N) = N_Identifier
              and then Nkind (Parent (N)) = N_Parameter_Association
              and then Selector_Name (Parent (N)) = N
            then
               null;

            --  ... Neither does a reference to a variable on the left side
            --  of an assignment.

            elsif Is_On_LHS (N) then
               null;

            --  For entry formals, we want to place the warning message on the
            --  corresponding entity in the accept statement. The current scope
            --  is the body of the accept, so we find the formal whose name
            --  matches that of the entry formal (there is no link between the
            --  two entities, and the one in the accept statement is only used
            --  for conformance checking).

            elsif Ekind (Scope (E)) = E_Entry then
               declare
                  BE : Entity_Id;

               begin
                  BE := First_Entity (Current_Scope);
                  while Present (BE) loop
                     if Chars (BE) = Chars (E) then
                        Error_Msg_NE -- CODEFIX
                          ("?pragma Unreferenced given for&!", N, BE);
                        exit;
                     end if;

                     Next_Entity (BE);
                  end loop;
               end;

            --  Here we issue the warning, since this is a real reference

            else
               Error_Msg_NE -- CODEFIX
                 ("?pragma Unreferenced given for&!", N, E);
            end if;
         end if;

         --  If this is a subprogram instance, mark as well the internal
         --  subprogram in the wrapper package, which may be a visible
         --  compilation unit.

         if Is_Overloadable (E)
           and then Is_Generic_Instance (E)
           and then Present (Alias (E))
         then
            Set_Referenced (Alias (E));
         end if;
      end if;

      --  Generate reference if all conditions are met:

      if
         --  Cross referencing must be active

         Opt.Xref_Active

         --  The entity must be one for which we collect references

         and then Xref_Entity_Letters (Ekind (E)) /= ' '

         --  Both Sloc values must be set to something sensible

         and then Sloc (E) > No_Location
         and then Sloc (N) > No_Location

         --  We ignore references from within an instance, except for default
         --  subprograms, for which we generate an implicit reference.

         and then
           (Instantiation_Location (Sloc (N)) = No_Location or else Typ = 'i')

         --  Ignore dummy references

        and then Typ /= ' '
      then
         if Nkind (N) = N_Identifier
              or else
            Nkind (N) = N_Defining_Identifier
              or else
            Nkind (N) in N_Op
              or else
            Nkind (N) = N_Defining_Operator_Symbol
              or else
            Nkind (N) = N_Operator_Symbol
              or else
            (Nkind (N) = N_Character_Literal
              and then Sloc (Entity (N)) /= Standard_Location)
              or else
            Nkind (N) = N_Defining_Character_Literal
         then
            Nod := N;

         elsif Nkind (N) = N_Expanded_Name
                 or else
               Nkind (N) = N_Selected_Component
         then
            Nod := Selector_Name (N);

         else
            return;
         end if;

         --  Normal case of source entity comes from source

         if Comes_From_Source (E) then
            Ent := E;

         --  Entity does not come from source, but is a derived subprogram and
         --  the derived subprogram comes from source (after one or more
         --  derivations) in which case the reference is to parent subprogram.

         elsif Is_Overloadable (E)
           and then Present (Alias (E))
         then
            Ent := Alias (E);
            while not Comes_From_Source (Ent) loop
               if No (Alias (Ent)) then
                  return;
               end if;

               Ent := Alias (Ent);
            end loop;

         --  The internally created defining entity for a child subprogram
         --  that has no previous spec has valid references.

         elsif Is_Overloadable (E)
           and then Is_Child_Unit (E)
         then
            Ent := E;

         --  Record components of discriminated subtypes or derived types must
         --  be treated as references to the original component.

         elsif Ekind (E) = E_Component
           and then Comes_From_Source (Original_Record_Component (E))
         then
            Ent := Original_Record_Component (E);

         --  If this is an expanded reference to a discriminant, recover the
         --  original discriminant, which gets the reference.

         elsif Ekind (E) = E_In_Parameter
           and then  Present (Discriminal_Link (E))
         then
            Ent := Discriminal_Link (E);
            Set_Referenced (Ent);

         --  Ignore reference to any other entity that is not from source

         else
            return;
         end if;

         --  Record reference to entity

         Ref := Original_Location (Sloc (Nod));
         Def := Original_Location (Sloc (Ent));

         Xrefs.Increment_Last;
         Indx := Xrefs.Last;

         Xrefs.Table (Indx).Loc := Ref;

         --  Overriding operations are marked with 'P'

         if Typ = 'p'
           and then Is_Subprogram (N)
           and then Present (Overridden_Operation (N))
         then
            Xrefs.Table (Indx).Typ := 'P';
         else
            Xrefs.Table (Indx).Typ := Typ;
         end if;

         Xrefs.Table (Indx).Eun := Get_Source_Unit (Def);
         Xrefs.Table (Indx).Lun := Get_Source_Unit (Ref);
         Xrefs.Table (Indx).Ent := Ent;
         Set_Has_Xref_Entry (Ent);
      end if;
   end Generate_Reference;

   -----------------------------------
   -- Generate_Reference_To_Formals --
   -----------------------------------

   procedure Generate_Reference_To_Formals (E : Entity_Id) is
      Formal : Entity_Id;

   begin
      if Is_Generic_Subprogram (E) then
         Formal := First_Entity (E);

         while Present (Formal)
           and then not Is_Formal (Formal)
         loop
            Next_Entity (Formal);
         end loop;

      else
         Formal := First_Formal (E);
      end if;

      while Present (Formal) loop
         if Ekind (Formal) = E_In_Parameter then

            if Nkind (Parameter_Type (Parent (Formal)))
              = N_Access_Definition
            then
               Generate_Reference (E, Formal, '^', False);
            else
               Generate_Reference (E, Formal, '>', False);
            end if;

         elsif Ekind (Formal) = E_In_Out_Parameter then
            Generate_Reference (E, Formal, '=', False);

         else
            Generate_Reference (E, Formal, '<', False);
         end if;

         Next_Formal (Formal);
      end loop;
   end Generate_Reference_To_Formals;

   -------------------------------------------
   -- Generate_Reference_To_Generic_Formals --
   -------------------------------------------

   procedure Generate_Reference_To_Generic_Formals (E : Entity_Id) is
      Formal : Entity_Id;

   begin
      Formal := First_Entity (E);
      while Present (Formal) loop
         if Comes_From_Source (Formal) then
            Generate_Reference (E, Formal, 'z', False);
         end if;

         Next_Entity (Formal);
      end loop;
   end Generate_Reference_To_Generic_Formals;

   ----------------
   -- Initialize --
   ----------------

   procedure Initialize is
   begin
      Xrefs.Init;
   end Initialize;

   -----------------------
   -- Output_References --
   -----------------------

   procedure Output_References is

      procedure Get_Type_Reference
        (Ent   : Entity_Id;
         Tref  : out Entity_Id;
         Left  : out Character;
         Right : out Character);
      --  Given an Entity_Id Ent, determines whether a type reference is
      --  required. If so, Tref is set to the entity for the type reference
      --  and Left and Right are set to the left/right brackets to be output
      --  for the reference. If no type reference is required, then Tref is
      --  set to Empty, and Left/Right are set to space.

      procedure Output_Import_Export_Info (Ent : Entity_Id);
      --  Output language and external name information for an interfaced
      --  entity, using the format <language, external_name>,

      ------------------------
      -- Get_Type_Reference --
      ------------------------

      procedure Get_Type_Reference
        (Ent   : Entity_Id;
         Tref  : out Entity_Id;
         Left  : out Character;
         Right : out Character)
      is
         Sav : Entity_Id;

      begin
         --  See if we have a type reference

         Tref := Ent;
         Left := '{';
         Right := '}';

         loop
            Sav := Tref;

            --  Processing for types

            if Is_Type (Tref) then

               --  Case of base type

               if Base_Type (Tref) = Tref then

                  --  If derived, then get first subtype

                  if Tref /= Etype (Tref) then
                     Tref := First_Subtype (Etype (Tref));

                     --  Set brackets for derived type, but don't override
                     --  pointer case since the fact that something is a
                     --  pointer is more important.

                     if Left /= '(' then
                        Left := '<';
                        Right := '>';
                     end if;

                  --  If non-derived ptr, get directly designated type.
                  --  If the type has a full view, all references are on the
                  --  partial view, that is seen first.

                  elsif Is_Access_Type (Tref) then
                     Tref := Directly_Designated_Type (Tref);
                     Left := '(';
                     Right := ')';

                  elsif Is_Private_Type (Tref)
                    and then Present (Full_View (Tref))
                  then
                     if Is_Access_Type (Full_View (Tref)) then
                        Tref := Directly_Designated_Type (Full_View (Tref));
                        Left := '(';
                        Right := ')';

                     --  If the full view is an array type, we also retrieve
                     --  the corresponding component type, because the ali
                     --  entry already indicates that this is an array.

                     elsif Is_Array_Type (Full_View (Tref)) then
                        Tref := Component_Type (Full_View (Tref));
                        Left := '(';
                        Right := ')';
                     end if;

                  --  If non-derived array, get component type. Skip component
                  --  type for case of String or Wide_String, saves worthwhile
                  --  space.

                  elsif Is_Array_Type (Tref)
                    and then Tref /= Standard_String
                    and then Tref /= Standard_Wide_String
                  then
                     Tref := Component_Type (Tref);
                     Left := '(';
                     Right := ')';

                  --  For other non-derived base types, nothing

                  else
                     exit;
                  end if;

               --  For a subtype, go to ancestor subtype

               else
                  Tref := Ancestor_Subtype (Tref);

                  --  If no ancestor subtype, go to base type

                  if No (Tref) then
                     Tref := Base_Type (Sav);
                  end if;
               end if;

            --  For objects, functions, enum literals, just get type from
            --  Etype field.

            elsif Is_Object (Tref)
              or else Ekind (Tref) = E_Enumeration_Literal
              or else Ekind (Tref) = E_Function
              or else Ekind (Tref) = E_Operator
            then
               Tref := Etype (Tref);

            --  For anything else, exit

            else
               exit;
            end if;

            --  Exit if no type reference, or we are stuck in some loop trying
            --  to find the type reference, or if the type is standard void
            --  type (the latter is an implementation artifact that should not
            --  show up in the generated cross-references).

            exit when No (Tref)
              or else Tref = Sav
              or else Tref = Standard_Void_Type;

            --  If we have a usable type reference, return, otherwise keep
            --  looking for something useful (we are looking for something
            --  that either comes from source or standard)

            if Sloc (Tref) = Standard_Location
              or else Comes_From_Source (Tref)
            then
               --  If the reference is a subtype created for a generic actual,
               --  go actual directly, the inner subtype is not user visible.

               if Nkind (Parent (Tref)) = N_Subtype_Declaration
                 and then not Comes_From_Source (Parent (Tref))
                 and then
                  (Is_Wrapper_Package (Scope (Tref))
                     or else Is_Generic_Instance (Scope (Tref)))
               then
                  Tref := First_Subtype (Base_Type (Tref));
               end if;

               return;
            end if;
         end loop;

         --  If we fall through the loop, no type reference

         Tref := Empty;
         Left := ' ';
         Right := ' ';
      end Get_Type_Reference;

      -------------------------------
      -- Output_Import_Export_Info --
      -------------------------------

      procedure Output_Import_Export_Info (Ent : Entity_Id) is
         Language_Name : Name_Id;
         Conv          : constant Convention_Id := Convention (Ent);

      begin
         --  Generate language name from convention

         if Conv  = Convention_C then
            Language_Name := Name_C;

         elsif Conv = Convention_CPP then
            Language_Name := Name_CPP;

         elsif Conv = Convention_Ada then
            Language_Name := Name_Ada;

         else
            --  For the moment we ignore all other cases ???

            return;
         end if;

         Write_Info_Char ('<');
         Get_Unqualified_Name_String (Language_Name);

         for J in 1 .. Name_Len loop
            Write_Info_Char (Name_Buffer (J));
         end loop;

         if Present (Interface_Name (Ent)) then
            Write_Info_Char (',');
            String_To_Name_Buffer (Strval (Interface_Name (Ent)));

            for J in 1 .. Name_Len loop
               Write_Info_Char (Name_Buffer (J));
            end loop;
         end if;

         Write_Info_Char ('>');
      end Output_Import_Export_Info;

   --  Start of processing for Output_References

   begin
      if not Opt.Xref_Active then
         return;
      end if;

      --  First we add references to the primitive operations of tagged
      --  types declared in the main unit.

      Handle_Prim_Ops : declare
         Ent  : Entity_Id;

      begin
         for J in 1 .. Xrefs.Last loop
            Ent := Xrefs.Table (J).Ent;

            if Is_Type (Ent)
              and then Is_Tagged_Type (Ent)
<<<<<<< HEAD
              and then Ent = Base_Type (Ent)
=======
              and then Is_Base_Type (Ent)
>>>>>>> b56a5220
              and then In_Extended_Main_Source_Unit (Ent)
            then
               Generate_Prim_Op_References (Ent);
            end if;
         end loop;
      end Handle_Prim_Ops;

      --  Before we go ahead and output the references we have a problem
      --  that needs dealing with. So far we have captured things that are
      --  definitely referenced by the main unit, or defined in the main
      --  unit. That's because we don't want to clutter up the ali file
      --  for this unit with definition lines for entities in other units
      --  that are not referenced.

      --  But there is a glitch. We may reference an entity in another unit,
      --  and it may have a type reference to an entity that is not directly
      --  referenced in the main unit, which may mean that there is no xref
      --  entry for this entity yet in the list of references.

      --  If we don't do something about this, we will end with an orphan type
      --  reference, i.e. it will point to an entity that does not appear
      --  within the generated references in the ali file. That is not good for
      --  tools using the xref information.

      --  To fix this, we go through the references adding definition entries
      --  for any unreferenced entities that can be referenced in a type
      --  reference. There is a recursion problem here, and that is dealt with
      --  by making sure that this traversal also traverses any entries that
      --  get added by the traversal.

      Handle_Orphan_Type_References : declare
         J    : Nat;
         Tref : Entity_Id;
         Indx : Nat;
         Ent  : Entity_Id;
         Loc  : Source_Ptr;

         L, R : Character;
         pragma Warnings (Off, L);
         pragma Warnings (Off, R);

         procedure New_Entry (E : Entity_Id);
         --  Make an additional entry into the Xref table for a type entity
         --  that is related to the current entity (parent, type ancestor,
         --  progenitor, etc.).

         ----------------
         -- New_Entry --
         ----------------

         procedure New_Entry (E : Entity_Id) is
         begin
            if Present (E)
              and then not Has_Xref_Entry (E)
              and then Sloc (E) > No_Location
            then
               Xrefs.Increment_Last;
               Indx := Xrefs.Last;
               Loc  := Original_Location (Sloc (E));
               Xrefs.Table (Indx).Ent := E;
               Xrefs.Table (Indx).Loc := No_Location;
               Xrefs.Table (Indx).Eun := Get_Source_Unit (Loc);
               Xrefs.Table (Indx).Lun := No_Unit;
               Set_Has_Xref_Entry (E);
            end if;
         end New_Entry;

      --  Start of processing for Handle_Orphan_Type_References

      begin
         --  Note that this is not a for loop for a very good reason. The
         --  processing of items in the table can add new items to the table,
         --  and they must be processed as well.

         J := 1;
         while J <= Xrefs.Last loop
            Ent := Xrefs.Table (J).Ent;
            Get_Type_Reference (Ent, Tref, L, R);

            if Present (Tref)
              and then not Has_Xref_Entry (Tref)
              and then Sloc (Tref) > No_Location
            then
               New_Entry (Tref);

               if Is_Record_Type (Ent)
                 and then Present (Interfaces (Ent))
               then
                  --  Add an entry for each one of the given interfaces
                  --  implemented by type Ent.

                  declare
                     Elmt : Elmt_Id := First_Elmt (Interfaces (Ent));
                  begin
                     while Present (Elmt) loop
                        New_Entry (Node (Elmt));
                        Next_Elmt (Elmt);
                     end loop;
                  end;
               end if;
            end if;

            --  Collect inherited primitive operations that may be declared in
            --  another unit and have no visible reference in the current one.

            if Is_Type (Ent)
              and then Is_Tagged_Type (Ent)
              and then Is_Derived_Type (Ent)
              and then Is_Base_Type (Ent)
              and then In_Extended_Main_Source_Unit (Ent)
            then
               declare
                  Op_List : constant Elist_Id := Primitive_Operations (Ent);
                  Op      : Elmt_Id;
                  Prim    : Entity_Id;

                  function Parent_Op (E : Entity_Id) return Entity_Id;
                  --  Find original operation, which may be inherited through
                  --  several derivations.

                  function Parent_Op (E : Entity_Id) return Entity_Id is
                     Orig_Op : constant Entity_Id := Alias (E);

                  begin
                     if No (Orig_Op) then
                        return Empty;

                     elsif not Comes_From_Source (E)
                       and then not Has_Xref_Entry (Orig_Op)
                       and then Comes_From_Source (Orig_Op)
                     then
                        return Orig_Op;
                     else
                        return Parent_Op (Orig_Op);
                     end if;
                  end Parent_Op;

               begin
                  Op := First_Elmt (Op_List);
                  while Present (Op) loop
                     Prim := Parent_Op (Node (Op));

                     if Present (Prim) then
                        Xrefs.Increment_Last;
                        Indx := Xrefs.Last;
                        Loc  := Original_Location (Sloc (Prim));
                        Xrefs.Table (Indx).Ent := Prim;
                        Xrefs.Table (Indx).Loc := No_Location;
                        Xrefs.Table (Indx).Eun :=
                          Get_Source_Unit (Sloc (Prim));
                        Xrefs.Table (Indx).Lun := No_Unit;
                        Set_Has_Xref_Entry (Prim);
                     end if;

                     Next_Elmt (Op);
                  end loop;
               end;
            end if;

            J := J + 1;
         end loop;
      end Handle_Orphan_Type_References;

      --  Now we have all the references, including those for any embedded
      --  type references, so we can sort them, and output them.

      Output_Refs : declare

         Nrefs : Nat := Xrefs.Last;
         --  Number of references in table. This value may get reset (reduced)
         --  when we eliminate duplicate reference entries.

         Rnums : array (0 .. Nrefs) of Nat;
         --  This array contains numbers of references in the Xrefs table.
         --  This list is sorted in output order. The extra 0'th entry is
         --  convenient for the call to sort. When we sort the table, we
         --  move the entries in Rnums around, but we do not move the
         --  original table entries.

         Curxu : Unit_Number_Type;
         --  Current xref unit

         Curru : Unit_Number_Type;
         --  Current reference unit for one entity

         Cursrc : Source_Buffer_Ptr;
         --  Current xref unit source text

         Curent : Entity_Id;
         --  Current entity

         Curnam : String (1 .. Name_Buffer'Length);
         Curlen : Natural;
         --  Simple name and length of current entity

         Curdef : Source_Ptr;
         --  Original source location for current entity

         Crloc : Source_Ptr;
         --  Current reference location

         Ctyp : Character;
         --  Entity type character

         Tref : Entity_Id;
         --  Type reference

         Rref : Node_Id;
         --  Renaming reference

         Trunit : Unit_Number_Type;
         --  Unit number for type reference

         function Lt (Op1, Op2 : Natural) return Boolean;
         --  Comparison function for Sort call

         function Name_Change (X : Entity_Id) return Boolean;
         --  Determines if entity X has a different simple name from Curent

         procedure Move (From : Natural; To : Natural);
         --  Move procedure for Sort call

         package Sorting is new GNAT.Heap_Sort_G (Move, Lt);

         --------
         -- Lt --
         --------

         function Lt (Op1, Op2 : Natural) return Boolean is
            T1 : Xref_Entry renames Xrefs.Table (Rnums (Nat (Op1)));
            T2 : Xref_Entry renames Xrefs.Table (Rnums (Nat (Op2)));

         begin
            --  First test: if entity is in different unit, sort by unit

            if T1.Eun /= T2.Eun then
               return Dependency_Num (T1.Eun) < Dependency_Num (T2.Eun);

            --  Second test: within same unit, sort by entity Sloc

            elsif T1.Def /= T2.Def then
               return T1.Def < T2.Def;

            --  Third test: sort definitions ahead of references

            elsif T1.Loc = No_Location then
               return True;

            elsif T2.Loc = No_Location then
               return False;

            --  Fourth test: for same entity, sort by reference location unit

            elsif T1.Lun /= T2.Lun then
               return Dependency_Num (T1.Lun) < Dependency_Num (T2.Lun);

            --  Fifth test: order of location within referencing unit

            elsif T1.Loc /= T2.Loc then
               return T1.Loc < T2.Loc;

            --  Finally, for two locations at the same address, we prefer
            --  the one that does NOT have the type 'r' so that a modification
            --  or extension takes preference, when there are more than one
            --  reference at the same location.

            else
               return T2.Typ = 'r';
            end if;
         end Lt;

         ----------
         -- Move --
         ----------

         procedure Move (From : Natural; To : Natural) is
         begin
            Rnums (Nat (To)) := Rnums (Nat (From));
         end Move;

         -----------------
         -- Name_Change --
         -----------------

         --  Why a string comparison here??? Why not compare Name_Id values???

         function Name_Change (X : Entity_Id) return Boolean is
         begin
            Get_Unqualified_Name_String (Chars (X));

            if Name_Len /= Curlen then
               return True;
            else
               return Name_Buffer (1 .. Curlen) /= Curnam (1 .. Curlen);
            end if;
         end Name_Change;

      --  Start of processing for Output_Refs

      begin
         --  Capture the definition Sloc values. We delay doing this till now,
         --  since at the time the reference or definition is made, private
         --  types may be swapped, and the Sloc value may be incorrect. We
         --  also set up the pointer vector for the sort.

         for J in 1 .. Nrefs loop
            Rnums (J) := J;
            Xrefs.Table (J).Def :=
              Original_Location (Sloc (Xrefs.Table (J).Ent));
         end loop;

         --  Sort the references

         Sorting.Sort (Integer (Nrefs));

         --  Eliminate duplicate entries

         declare
            NR : constant Nat := Nrefs;

         begin
            --  We need this test for NR because if we force ALI file
            --  generation in case of errors detected, it may be the case
            --  that Nrefs is 0, so we should not reset it here

            if NR >= 2 then
               Nrefs := 1;

               for J in 2 .. NR loop
                  if Xrefs.Table (Rnums (J)) /=
                     Xrefs.Table (Rnums (Nrefs))
                  then
                     Nrefs := Nrefs + 1;
                     Rnums (Nrefs) := Rnums (J);
                  end if;
               end loop;
            end if;
         end;

         --  Initialize loop through references

         Curxu  := No_Unit;
         Curent := Empty;
         Curdef := No_Location;
         Curru  := No_Unit;
         Crloc  := No_Location;

         --  Loop to output references

         for Refno in 1 .. Nrefs loop
            Output_One_Ref : declare
               P2  : Source_Ptr;
               Ent : Entity_Id;

               WC  : Char_Code;
               Err : Boolean;
               pragma Warnings (Off, WC);
               pragma Warnings (Off, Err);

               XE : Xref_Entry renames Xrefs.Table (Rnums (Refno));
               --  The current entry to be accessed

               P : Source_Ptr;
               --  Used to index into source buffer to get entity name

               Left  : Character;
               Right : Character;
               --  Used for {} or <> or () for type reference

               procedure Check_Type_Reference
                 (Ent            : Entity_Id;
                  List_Interface : Boolean);
               --  Find whether there is a meaningful type reference for
               --  Ent, and display it accordingly. If List_Interface is
               --  true, then Ent is a progenitor interface of the current
               --  type entity being listed. In that case list it as is,
               --  without looking for a type reference for it.

               procedure Output_Instantiation_Refs (Loc : Source_Ptr);
               --  Recursive procedure to output instantiation references for
               --  the given source ptr in [file|line[...]] form. No output
               --  if the given location is not a generic template reference.

               procedure Output_Overridden_Op (Old_E : Entity_Id);
               --  For a subprogram that is overriding, display information
               --  about the inherited operation that it overrides.

               --------------------------
               -- Check_Type_Reference --
               --------------------------

               procedure Check_Type_Reference
                 (Ent            : Entity_Id;
                  List_Interface : Boolean)
               is
               begin
                  if List_Interface then

                     --  This is a progenitor interface of the type for which
                     --  xref information is being generated.

                     Tref  := Ent;
                     Left  := '<';
                     Right := '>';

                  else
                     Get_Type_Reference (Ent, Tref, Left, Right);
                  end if;

                  if Present (Tref) then

                     --  Case of standard entity, output name

                     if Sloc (Tref) = Standard_Location then
                        Write_Info_Char (Left);
                        Write_Info_Name (Chars (Tref));
                        Write_Info_Char (Right);

                     --  Case of source entity, output location

                     else
                        Write_Info_Char (Left);
                        Trunit := Get_Source_Unit (Sloc (Tref));

                        if Trunit /= Curxu then
                           Write_Info_Nat (Dependency_Num (Trunit));
                           Write_Info_Char ('|');
                        end if;

                        Write_Info_Nat
                          (Int (Get_Logical_Line_Number (Sloc (Tref))));

                        declare
                           Ent  : Entity_Id;
                           Ctyp : Character;

                        begin
                           Ent := Tref;
                           Ctyp := Xref_Entity_Letters (Ekind (Ent));

                           if Ctyp = '+'
                             and then Present (Full_View (Ent))
                           then
                              Ent := Underlying_Type (Ent);

                              if Present (Ent) then
                                 Ctyp := Xref_Entity_Letters (Ekind (Ent));
                              end if;
                           end if;

                           Write_Info_Char (Ctyp);
                        end;

                        Write_Info_Nat
                          (Int (Get_Column_Number (Sloc (Tref))));

                        --  If the type comes from an instantiation, add the
                        --  corresponding info.

                        Output_Instantiation_Refs (Sloc (Tref));
                        Write_Info_Char (Right);
                     end if;
                  end if;
               end Check_Type_Reference;

               -------------------------------
               -- Output_Instantiation_Refs --
               -------------------------------

               procedure Output_Instantiation_Refs (Loc : Source_Ptr) is
                  Iloc : constant Source_Ptr := Instantiation_Location (Loc);
                  Lun  : Unit_Number_Type;
                  Cu   : constant Unit_Number_Type := Curru;

               begin
                  --  Nothing to do if this is not an instantiation

                  if Iloc = No_Location then
                     return;
                  end if;

                  --  Output instantiation reference

                  Write_Info_Char ('[');
                  Lun := Get_Source_Unit (Iloc);

                  if Lun /= Curru then
                     Curru := Lun;
                     Write_Info_Nat (Dependency_Num (Curru));
                     Write_Info_Char ('|');
                  end if;

                  Write_Info_Nat (Int (Get_Logical_Line_Number (Iloc)));

                  --  Recursive call to get nested instantiations

                  Output_Instantiation_Refs (Iloc);

                  --  Output final ] after call to get proper nesting

                  Write_Info_Char (']');
                  Curru := Cu;
                  return;
               end Output_Instantiation_Refs;

               --------------------------
               -- Output_Overridden_Op --
               --------------------------

               procedure Output_Overridden_Op (Old_E : Entity_Id) is
                  Op : Entity_Id;

               begin
                  --  The overridden operation has an implicit declaration
                  --  at the point of derivation. What we want to display
                  --  is the original operation, which has the actual body
                  --  (or abstract declaration) that is being overridden.
                  --  The overridden operation is not always set, e.g. when
                  --  it is a predefined operator.

                  if No (Old_E) then
                     return;

                  --  Follow alias chain if one is present

                  elsif Present (Alias (Old_E)) then

                     --  The subprogram may have been implicitly inherited
                     --  through several levels of derivation, so find the
                     --  ultimate (source) ancestor.

<<<<<<< HEAD
                     Op := Alias (Old_E);
                     while Present (Alias (Op)) loop
                        Op := Alias (Op);
                     end loop;
=======
                     Op := Ultimate_Alias (Old_E);
>>>>>>> b56a5220

                  --  Normal case of no alias present

                  else
                     Op := Old_E;
                  end if;

                  if Present (Op)
                    and then Sloc (Op) /= Standard_Location
                  then
                     declare
                        Loc      : constant Source_Ptr := Sloc (Op);
                        Par_Unit : constant Unit_Number_Type :=
                                     Get_Source_Unit (Loc);

                     begin
                        Write_Info_Char ('<');

                        if Par_Unit /= Curxu then
                           Write_Info_Nat (Dependency_Num (Par_Unit));
                           Write_Info_Char ('|');
                        end if;

                        Write_Info_Nat (Int (Get_Logical_Line_Number (Loc)));
                        Write_Info_Char ('p');
                        Write_Info_Nat (Int (Get_Column_Number (Loc)));
                        Write_Info_Char ('>');
                     end;
                  end if;
               end Output_Overridden_Op;

            --  Start of processing for Output_One_Ref

            begin
               Ent := XE.Ent;
               Ctyp := Xref_Entity_Letters (Ekind (Ent));

               --  Skip reference if it is the only reference to an entity,
               --  and it is an END line reference, and the entity is not in
               --  the current extended source. This prevents junk entries
               --  consisting only of packages with END lines, where no
               --  entity from the package is actually referenced.

               if XE.Typ = 'e'
                 and then Ent /= Curent
                 and then (Refno = Nrefs or else
                             Ent /= Xrefs.Table (Rnums (Refno + 1)).Ent)
                 and then
                   not In_Extended_Main_Source_Unit (Ent)
               then
                  goto Continue;
               end if;

               --  For private type, get full view type

               if Ctyp = '+'
                 and then Present (Full_View (XE.Ent))
               then
                  Ent := Underlying_Type (Ent);

                  if Present (Ent) then
                     Ctyp := Xref_Entity_Letters (Ekind (Ent));
                  end if;
               end if;

               --  Special exception for Boolean

               if Ctyp = 'E' and then Is_Boolean_Type (Ent) then
                  Ctyp := 'B';
               end if;

               --  For variable reference, get corresponding type

               if Ctyp = '*' then
                  Ent := Etype (XE.Ent);
                  Ctyp := Fold_Lower (Xref_Entity_Letters (Ekind (Ent)));

                  --  If variable is private type, get full view type

                  if Ctyp = '+'
                    and then Present (Full_View (Etype (XE.Ent)))
                  then
                     Ent := Underlying_Type (Etype (XE.Ent));

                     if Present (Ent) then
                        Ctyp := Fold_Lower (Xref_Entity_Letters (Ekind (Ent)));
                     end if;

                  elsif Is_Generic_Type (Ent) then

                     --  If the type of the entity is a generic private type,
                     --  there is no usable full view, so retain the indication
                     --  that this is an object.

                     Ctyp := '*';
                  end if;

                  --  Special handling for access parameters and objects of
                  --  an anonymous access type.

                  if Ekind_In (Etype (XE.Ent),
                               E_Anonymous_Access_Type,
                               E_Anonymous_Access_Subprogram_Type,
                               E_Anonymous_Access_Protected_Subprogram_Type)
                  then
                     if Is_Formal (XE.Ent)
                       or else Ekind_In (XE.Ent, E_Variable, E_Constant)
                     then
                        Ctyp := 'p';
                     end if;

                     --  Special handling for Boolean

                  elsif Ctyp = 'e' and then Is_Boolean_Type (Ent) then
                     Ctyp := 'b';
                  end if;
               end if;

               --  Special handling for abstract types and operations

               if Is_Overloadable (XE.Ent)
                 and then Is_Abstract_Subprogram (XE.Ent)
               then
                  if Ctyp = 'U' then
                     Ctyp := 'x';            --  Abstract procedure

                  elsif Ctyp = 'V' then
                     Ctyp := 'y';            --  Abstract function
                  end if;

               elsif Is_Type (XE.Ent)
                 and then Is_Abstract_Type (XE.Ent)
               then
                  if Is_Interface (XE.Ent) then
                     Ctyp := 'h';

                  elsif Ctyp = 'R' then
                     Ctyp := 'H';            --  Abstract type
                  end if;
               end if;

               --  Only output reference if interesting type of entity, and
               --  suppress self references, except for bodies that act as
               --  specs. Also suppress definitions of body formals (we only
               --  treat these as references, and the references were
               --  separately recorded).

               if Ctyp = ' '
                 or else (XE.Loc = XE.Def
                            and then
                              (XE.Typ /= 'b'
                                or else not Is_Subprogram (XE.Ent)))
                 or else (Is_Formal (XE.Ent)
                            and then Present (Spec_Entity (XE.Ent)))
               then
                  null;

               else
                  --  Start new Xref section if new xref unit

                  if XE.Eun /= Curxu then
                     if Write_Info_Col > 1 then
                        Write_Info_EOL;
                     end if;

                     Curxu := XE.Eun;
                     Cursrc := Source_Text (Source_Index (Curxu));

                     Write_Info_Initiate ('X');
                     Write_Info_Char (' ');
                     Write_Info_Nat (Dependency_Num (XE.Eun));
                     Write_Info_Char (' ');
                     Write_Info_Name (Reference_Name (Source_Index (XE.Eun)));
                  end if;

                  --  Start new Entity line if new entity. Note that we
                  --  consider two entities the same if they have the same
                  --  name and source location. This causes entities in
                  --  instantiations to be treated as though they referred
                  --  to the template.

                  if No (Curent)
                    or else
                      (XE.Ent /= Curent
                         and then
                           (Name_Change (XE.Ent) or else XE.Def /= Curdef))
                  then
                     Curent := XE.Ent;
                     Curdef := XE.Def;

                     Get_Unqualified_Name_String (Chars (XE.Ent));
                     Curlen := Name_Len;
                     Curnam (1 .. Curlen) := Name_Buffer (1 .. Curlen);

                     if Write_Info_Col > 1 then
                        Write_Info_EOL;
                     end if;

                     --  Write column number information

                     Write_Info_Nat (Int (Get_Logical_Line_Number (XE.Def)));
                     Write_Info_Char (Ctyp);
                     Write_Info_Nat (Int (Get_Column_Number (XE.Def)));

                     --  Write level information

                     Write_Level_Info : declare
                        function Is_Visible_Generic_Entity
                          (E : Entity_Id) return Boolean;
                        --  Check whether E is declared in the visible part
                        --  of a generic package. For source navigation
                        --  purposes, treat this as a visible entity.

                        function Is_Private_Record_Component
                          (E : Entity_Id) return Boolean;
                        --  Check whether E is a non-inherited component of a
                        --  private extension. Even if the enclosing record is
                        --  public, we want to treat the component as private
                        --  for navigation purposes.

                        ---------------------------------
                        -- Is_Private_Record_Component --
                        ---------------------------------

                        function Is_Private_Record_Component
                          (E : Entity_Id) return Boolean
                        is
                           S : constant Entity_Id := Scope (E);
                        begin
                           return
                             Ekind (E) = E_Component
                               and then Nkind (Declaration_Node (S)) =
                                 N_Private_Extension_Declaration
                               and then Original_Record_Component (E) = E;
                        end Is_Private_Record_Component;

                        -------------------------------
                        -- Is_Visible_Generic_Entity --
                        -------------------------------

                        function Is_Visible_Generic_Entity
                          (E : Entity_Id) return Boolean
                        is
                           Par : Node_Id;

                        begin
                           --  The Present check here is an error defense

                           if Present (Scope (E))
                             and then Ekind (Scope (E)) /= E_Generic_Package
                           then
                              return False;
                           end if;

                           Par := Parent (E);
                           while Present (Par) loop
                              if
                                Nkind (Par) = N_Generic_Package_Declaration
                              then
                                 --  Entity is a generic formal

                                 return False;

                              elsif
                                Nkind (Parent (Par)) = N_Package_Specification
                              then
                                 return
                                   Is_List_Member (Par)
                                     and then List_Containing (Par) =
                                       Visible_Declarations (Parent (Par));
                              else
                                 Par := Parent (Par);
                              end if;
                           end loop;

                           return False;
                        end Is_Visible_Generic_Entity;

                     --  Start of processing for Write_Level_Info

                     begin
                        if Is_Hidden (Curent)
                          or else Is_Private_Record_Component (Curent)
                        then
                           Write_Info_Char (' ');

                        elsif
                           Is_Public (Curent)
                             or else Is_Visible_Generic_Entity (Curent)
                        then
                           Write_Info_Char ('*');

                        else
                           Write_Info_Char (' ');
                        end if;
                     end Write_Level_Info;

                     --  Output entity name. We use the occurrence from the
                     --  actual source program at the definition point.

                     P := Original_Location (Sloc (XE.Ent));

                     --  Entity is character literal

                     if Cursrc (P) = ''' then
                        Write_Info_Char (Cursrc (P));
                        Write_Info_Char (Cursrc (P + 1));
                        Write_Info_Char (Cursrc (P + 2));

                     --  Entity is operator symbol

                     elsif Cursrc (P) = '"' or else Cursrc (P) = '%' then
                        Write_Info_Char (Cursrc (P));

                        P2 := P;
                        loop
                           P2 := P2 + 1;
                           Write_Info_Char (Cursrc (P2));
                           exit when Cursrc (P2) = Cursrc (P);
                        end loop;

                     --  Entity is identifier

                     else
                        loop
                           if Is_Start_Of_Wide_Char (Cursrc, P) then
                              Scan_Wide (Cursrc, P, WC, Err);
                           elsif not Identifier_Char (Cursrc (P)) then
                              exit;
                           else
                              P := P + 1;
                           end if;
                        end loop;

                        --  Write out the identifier by copying the exact
                        --  source characters used in its declaration. Note
                        --  that this means wide characters will be in their
                        --  original encoded form.

                        for J in
                          Original_Location (Sloc (XE.Ent)) .. P - 1
                        loop
                           Write_Info_Char (Cursrc (J));
                        end loop;
                     end if;

                     --  See if we have a renaming reference

                     if Is_Object (XE.Ent)
                       and then Present (Renamed_Object (XE.Ent))
                     then
                        Rref := Renamed_Object (XE.Ent);

                     elsif Is_Overloadable (XE.Ent)
                       and then Nkind (Parent (Declaration_Node (XE.Ent))) =
                                            N_Subprogram_Renaming_Declaration
                     then
                        Rref := Name (Parent (Declaration_Node (XE.Ent)));

                     elsif Ekind (XE.Ent) = E_Package
                       and then Nkind (Declaration_Node (XE.Ent)) =
                                         N_Package_Renaming_Declaration
                     then
                        Rref := Name (Declaration_Node (XE.Ent));

                     else
                        Rref := Empty;
                     end if;

                     if Present (Rref) then
                        if Nkind (Rref) = N_Expanded_Name then
                           Rref := Selector_Name (Rref);
                        end if;

                        if Nkind (Rref) = N_Identifier
                          or else Nkind (Rref) = N_Operator_Symbol
                        then
                           null;

                        --  For renamed array components, use the array name
                        --  for the renamed entity, which reflect the fact that
                        --  in general the whole array is aliased.

                        elsif Nkind (Rref) = N_Indexed_Component then
                           if Nkind (Prefix (Rref)) = N_Identifier then
                              Rref := Prefix (Rref);
                           elsif Nkind (Prefix (Rref)) = N_Expanded_Name then
                              Rref := Selector_Name (Prefix (Rref));
                           else
                              Rref := Empty;
                           end if;

                        else
                           Rref := Empty;
                        end if;
                     end if;

                     --  Write out renaming reference if we have one

                     if Present (Rref) then
                        Write_Info_Char ('=');
                        Write_Info_Nat
                          (Int (Get_Logical_Line_Number (Sloc (Rref))));
                        Write_Info_Char (':');
                        Write_Info_Nat
                          (Int (Get_Column_Number (Sloc (Rref))));
                     end if;

                     --  Indicate that the entity is in the unit of the current
                     --  xref section.

                     Curru := Curxu;

                     --  Write out information about generic parent, if entity
                     --  is an instance.

                     if  Is_Generic_Instance (XE.Ent) then
                        declare
                           Gen_Par : constant Entity_Id :=
                                       Generic_Parent
                                         (Specification
                                            (Unit_Declaration_Node (XE.Ent)));
                           Loc     : constant Source_Ptr := Sloc (Gen_Par);
                           Gen_U   : constant Unit_Number_Type :=
                                       Get_Source_Unit (Loc);

                        begin
                           Write_Info_Char ('[');

                           if Curru /= Gen_U then
                              Write_Info_Nat (Dependency_Num (Gen_U));
                              Write_Info_Char ('|');
                           end if;

                           Write_Info_Nat
                             (Int (Get_Logical_Line_Number (Loc)));
                           Write_Info_Char (']');
                        end;
                     end if;

                     --  See if we have a type reference and if so output

                     Check_Type_Reference (XE.Ent, False);

                     --  Additional information for types with progenitors

                     if Is_Record_Type (XE.Ent)
                       and then Present (Interfaces (XE.Ent))
                     then
                        declare
                           Elmt : Elmt_Id := First_Elmt (Interfaces (XE.Ent));
                        begin
                           while Present (Elmt) loop
                              Check_Type_Reference (Node (Elmt), True);
                              Next_Elmt (Elmt);
                           end loop;
                        end;

                     --  For array types, list index types as well. (This is
                     --  not C, indexes have distinct types).

                     elsif Is_Array_Type (XE.Ent) then
                        declare
                           Indx : Node_Id;
                        begin
                           Indx := First_Index (XE.Ent);
                           while Present (Indx) loop
                              Check_Type_Reference
                                (First_Subtype (Etype (Indx)), True);
                              Next_Index (Indx);
                           end loop;
                        end;
                     end if;

                     --  If the entity is an overriding operation, write info
                     --  on operation that was overridden.

                     if Is_Subprogram (XE.Ent)
                       and then Present (Overridden_Operation (XE.Ent))
                     then
                        Output_Overridden_Op (Overridden_Operation (XE.Ent));
                     end if;

                     --  End of processing for entity output

                     Crloc := No_Location;
                  end if;

                  --  Output the reference

                  if XE.Loc /= No_Location
                     and then XE.Loc /= Crloc
                  then
                     Crloc := XE.Loc;

                     --  Start continuation if line full, else blank

                     if Write_Info_Col > 72 then
                        Write_Info_EOL;
                        Write_Info_Initiate ('.');
                     end if;

                     Write_Info_Char (' ');

                     --  Output file number if changed

                     if XE.Lun /= Curru then
                        Curru := XE.Lun;
                        Write_Info_Nat (Dependency_Num (Curru));
                        Write_Info_Char ('|');
                     end if;

                     Write_Info_Nat  (Int (Get_Logical_Line_Number (XE.Loc)));
                     Write_Info_Char (XE.Typ);

                     if Is_Overloadable (XE.Ent)
                       and then Is_Imported (XE.Ent)
                       and then XE.Typ = 'b'
                     then
                        Output_Import_Export_Info (XE.Ent);
                     end if;

                     Write_Info_Nat (Int (Get_Column_Number (XE.Loc)));

                     Output_Instantiation_Refs (Sloc (XE.Ent));
                  end if;
               end if;
            end Output_One_Ref;

         <<Continue>>
            null;
         end loop;

         Write_Info_EOL;
      end Output_Refs;
   end Output_References;

end Lib.Xref;<|MERGE_RESOLUTION|>--- conflicted
+++ resolved
@@ -6,11 +6,7 @@
 --                                                                          --
 --                                 B o d y                                  --
 --                                                                          --
-<<<<<<< HEAD
---          Copyright (C) 1998-2009, Free Software Foundation, Inc.         --
-=======
 --          Copyright (C) 1998-2010, Free Software Foundation, Inc.         --
->>>>>>> b56a5220
 --                                                                          --
 -- GNAT is free software;  you can  redistribute it  and/or modify it under --
 -- terms of the  GNU General Public License as published  by the Free Soft- --
@@ -218,10 +214,6 @@
       Base_T    : Entity_Id;
       Prim      : Elmt_Id;
       Prim_List : Elist_Id;
-<<<<<<< HEAD
-      Ent       : Entity_Id;
-=======
->>>>>>> b56a5220
 
    begin
       --  Handle subtypes of synchronized types
@@ -249,18 +241,7 @@
       --  The check for Present here is to protect against previously
       --  reported critical errors.
 
-<<<<<<< HEAD
-      if Is_Concurrent_Type (Base_T)
-        and then Present (Corresponding_Record_Type (Base_T))
-      then
-         Prim_List := Primitive_Operations
-                       (Corresponding_Record_Type (Base_T));
-      else
-         Prim_List := Primitive_Operations (Base_T);
-      end if;
-=======
       Prim_List := Primitive_Operations (Base_T);
->>>>>>> b56a5220
 
       if No (Prim_List) then
          return;
@@ -273,17 +254,8 @@
          --  reference purposes (it is the original for which we want the xref
          --  and for which the comes_from_source test must be performed).
 
-<<<<<<< HEAD
-         Ent := Node (Prim);
-         while Present (Alias (Ent)) loop
-            Ent := Alias (Ent);
-         end loop;
-
-         Generate_Reference (Typ, Ent, 'p', Set_Ref => False);
-=======
          Generate_Reference
            (Typ, Ultimate_Alias (Node (Prim)), 'p', Set_Ref => False);
->>>>>>> b56a5220
          Next_Elmt (Prim);
       end loop;
    end Generate_Prim_Op_References;
@@ -1200,11 +1172,7 @@
 
             if Is_Type (Ent)
               and then Is_Tagged_Type (Ent)
-<<<<<<< HEAD
-              and then Ent = Base_Type (Ent)
-=======
               and then Is_Base_Type (Ent)
->>>>>>> b56a5220
               and then In_Extended_Main_Source_Unit (Ent)
             then
                Generate_Prim_Op_References (Ent);
@@ -1736,14 +1704,7 @@
                      --  through several levels of derivation, so find the
                      --  ultimate (source) ancestor.
 
-<<<<<<< HEAD
-                     Op := Alias (Old_E);
-                     while Present (Alias (Op)) loop
-                        Op := Alias (Op);
-                     end loop;
-=======
                      Op := Ultimate_Alias (Old_E);
->>>>>>> b56a5220
 
                   --  Normal case of no alias present
 
