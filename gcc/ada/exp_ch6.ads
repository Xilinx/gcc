------------------------------------------------------------------------------
--                                                                          --
--                         GNAT COMPILER COMPONENTS                         --
--                                                                          --
--                              E X P _ C H 6                               --
--                                                                          --
--                                 S p e c                                  --
--                                                                          --
--          Copyright (C) 1992-2011, Free Software Foundation, Inc.         --
--                                                                          --
-- GNAT is free software;  you can  redistribute it  and/or modify it under --
-- terms of the  GNU General Public License as published  by the Free Soft- --
-- ware  Foundation;  either version 3,  or (at your option) any later ver- --
-- sion.  GNAT is distributed in the hope that it will be useful, but WITH- --
-- OUT ANY WARRANTY;  without even the  implied warranty of MERCHANTABILITY --
-- or FITNESS FOR A PARTICULAR PURPOSE.  See the GNU General Public License --
-- for  more details.  You should have  received  a copy of the GNU General --
-- Public License  distributed with GNAT; see file COPYING3.  If not, go to --
-- http://www.gnu.org/licenses for a complete copy of the license.          --
--                                                                          --
-- GNAT was originally developed  by the GNAT team at  New York University. --
-- Extensive contributions were provided by Ada Core Technologies Inc.      --
--                                                                          --
------------------------------------------------------------------------------

--  Expand routines for chapter 6 constructs

with Types; use Types;

package Exp_Ch6 is

   procedure Expand_N_Extended_Return_Statement (N : Node_Id);
   procedure Expand_N_Function_Call             (N : Node_Id);
   procedure Expand_N_Procedure_Call_Statement  (N : Node_Id);
   procedure Expand_N_Simple_Return_Statement   (N : Node_Id);
   procedure Expand_N_Subprogram_Body           (N : Node_Id);
   procedure Expand_N_Subprogram_Body_Stub      (N : Node_Id);
   procedure Expand_N_Subprogram_Declaration    (N : Node_Id);

   procedure Expand_Actuals (N : Node_Id; Subp : Entity_Id);
   --  For each actual of an in-out or out parameter which is a numeric
   --  (view) conversion of the form T (A), where A denotes a variable,
   --  we insert the declaration:
   --
   --    Temp : T[ := T (A)];
   --
   --  prior to the call. Then we replace the actual with a reference to Temp,
   --  and append the assignment:
   --
   --    A := TypeA (Temp);
   --
   --  after the call. Here TypeA is the actual type of variable A. For out
   --  parameters, the initial declaration has no expression. If A is not an
   --  entity name, we generate instead:
   --
   --    Var  : TypeA renames A;
   --    Temp : T := Var;       --  omitting expression for out parameter.
   --    ...
   --    Var := TypeA (Temp);
   --
   --  For other in-out parameters, we emit the required constraint checks
   --  before and/or after the call.
   --
   --  For all parameter modes, actuals that denote components and slices of
   --  packed arrays are expanded into suitable temporaries.
   --
   --  For non-scalar objects that are possibly unaligned, add call by copy
   --  code (copy in for IN and IN OUT, copy out for OUT and IN OUT).

   procedure Expand_Call (N : Node_Id);
   --  This procedure contains common processing for Expand_N_Function_Call,
   --  Expand_N_Procedure_Statement, and Expand_N_Entry_Call.

   procedure Freeze_Subprogram (N : Node_Id);
   --  generate the appropriate expansions related to Subprogram freeze
   --  nodes (e.g. the filling of the corresponding Dispatch Table for
   --  Primitive Operations)

   --  The following type defines the various forms of allocation used for the
   --  results of build-in-place function calls.

   type BIP_Allocation_Form is
     (Unspecified,
      Caller_Allocation,
      Secondary_Stack,
      Global_Heap,
      User_Storage_Pool);

   type BIP_Formal_Kind is
   --  Ada 2005 (AI-318-02): This type defines the kinds of implicit extra
   --  formals created for build-in-place functions. The order of the above
   --  enumeration literals matches the order in which the formals are
   --  declared. See Sem_Ch6.Create_Extra_Formals.

     (BIP_Alloc_Form,
      --  Present if result subtype is unconstrained, or if the result type
      --  is tagged. Indicates whether the return object is allocated by the
      --  caller or callee, and if the callee, whether to use the secondary
      --  stack or the heap. See Create_Extra_Formals.

      BIP_Finalization_Master,
      --  Present if result type needs finalization. Pointer to caller's
      --  finalization master.

      BIP_Master,
      --  Present if result type contains tasks. Master associated with
      --  calling context.

      BIP_Activation_Chain,
      --  Present if result type contains tasks. Caller's activation chain

      BIP_Object_Access);
      --  Present for all build-in-place functions. Address at which to place
      --  the return object, or null if BIP_Alloc_Form indicates allocated by
      --  callee.
      --
      --  ??? We also need to be able to pass in some way to access a user-
      --  defined storage pool at some point. And perhaps a constrained flag.

   function BIP_Formal_Suffix (Kind : BIP_Formal_Kind) return String;
   --  Ada 2005 (AI-318-02): Returns a string to be used as the suffix of names
   --  for build-in-place formal parameters of the given kind.

   function Build_In_Place_Formal
     (Func : Entity_Id;
      Kind : BIP_Formal_Kind) return Entity_Id;
   --  Ada 2005 (AI-318-02): Locates and returns the entity for the implicit
   --  build-in-place formal parameter of the given kind associated with the
   --  function Func, and returns its Entity_Id. It is a bug if not found; the
   --  caller should ensure this is called only when the extra formal exists.

   function Is_Build_In_Place_Function (E : Entity_Id) return Boolean;
   --  Ada 2005 (AI-318-02): Returns True if E denotes a function, generic
   --  function, or access-to-function type whose result must be built in
   --  place; otherwise returns False. For Ada 2005, this is currently
   --  restricted to the set of functions whose result subtype is an inherently
   --  limited type. In Ada 95, this must be False for inherently limited
   --  result types (but currently returns False for all Ada 95 functions).
   --  Eventually we plan to support build-in-place for nonlimited types.
   --  Build-in-place is usually more efficient for large things, and less
   --  efficient for small things. However, we never use build-in-place if the
   --  convention is other than Ada, because that would disturb mixed-language
   --  programs. Note that for the non-inherently-limited cases, we must make
   --  the same decision for Ada 95 and 2005, so that mixed-dialect programs
   --  will work.

   function Is_Build_In_Place_Function_Call (N : Node_Id) return Boolean;
   --  Ada 2005 (AI-318-02): Returns True if N denotes a call to a function
   --  that requires handling as a build-in-place call or is a qualified
   --  expression applied to such a call; otherwise returns False.

<<<<<<< HEAD
=======
   function Is_Null_Procedure (Subp : Entity_Id) return Boolean;
   --  Predicate to recognize stubbed procedures and null procedures, which
   --  can be inlined unconditionally in all cases.

>>>>>>> 3082eeb7
   procedure Make_Build_In_Place_Call_In_Allocator
     (Allocator     : Node_Id;
      Function_Call : Node_Id);
   --  Ada 2005 (AI-318-02): Handle a call to a build-in-place function that
   --  occurs as the expression initializing an allocator, by passing access
   --  to the allocated object as an additional parameter of the function call.
   --  A new access object is declared that is initialized to the result of the
   --  allocator, passed to the function, and the allocator is rewritten to
   --  refer to that access object. Function_Call must denote either an
   --  N_Function_Call node for which Is_Build_In_Place_Call is True, or else
   --  an N_Qualified_Expression node applied to such a function call.

   procedure Make_Build_In_Place_Call_In_Anonymous_Context
     (Function_Call : Node_Id);
   --  Ada 2005 (AI-318-02): Handle a call to a build-in-place function that
   --  occurs in a context that does not provide a separate object. A temporary
   --  object is created to act as the return object and an access to the
   --  temporary is passed as an additional parameter of the call. This occurs
   --  in contexts such as subprogram call actuals and object renamings.
   --  Function_Call must denote either an N_Function_Call node for which
   --  Is_Build_In_Place_Call is True, or else an N_Qualified_Expression node
   --  applied to such a function call.

   procedure Make_Build_In_Place_Call_In_Assignment
     (Assign        : Node_Id;
      Function_Call : Node_Id);
   --  Ada 2005 (AI-318-02): Handle a call to a build-in-place function that
   --  occurs as the right-hand side of an assignment statement by passing
   --  access to the left-hand side as an additional parameter of the function
   --  call. Assign must denote a N_Assignment_Statement. Function_Call must
   --  denote either an N_Function_Call node for which Is_Build_In_Place_Call
   --  is True, or an N_Qualified_Expression node applied to such a function
   --  call.

   procedure Make_Build_In_Place_Call_In_Object_Declaration
     (Object_Decl   : Node_Id;
      Function_Call : Node_Id);
   --  Ada 2005 (AI-318-02): Handle a call to a build-in-place function that
   --  occurs as the expression initializing an object declaration by
   --  passing access to the declared object as an additional parameter of the
   --  function call. Function_Call must denote either an N_Function_Call node
   --  for which Is_Build_In_Place_Call is True, or an N_Qualified_Expression
   --  node applied to such a function call.

   function Needs_BIP_Finalization_Master (Func_Id : Entity_Id) return Boolean;
   --  Ada 2005 (AI-318-02): Return True if the function needs an implicit
   --  finalization master implicit parameter.

   function Needs_BIP_Alloc_Form (Func_Id : Entity_Id) return Boolean;
   --  Ada 2005 (AI-318-02): Return True if the function needs an implicit
   --  BIP_Alloc_Form parameter (see type BIP_Formal_Kind).

   function Needs_Result_Accessibility_Level
     (Func_Id : Entity_Id) return Boolean;
   --  Ada 2012 (AI05-0234): Return True if the function needs an implicit
   --  parameter to identify the accessibility level of the function result
   --  "determined by the point of call".

   procedure Add_Extra_Actual_To_Call
     (Subprogram_Call : Node_Id;
      Extra_Formal    : Entity_Id;
      Extra_Actual    : Node_Id);
   --  Adds Extra_Actual as a named parameter association for the formal
   --  Extra_Formal in Subprogram_Call.

end Exp_Ch6;<|MERGE_RESOLUTION|>--- conflicted
+++ resolved
@@ -149,13 +149,10 @@
    --  that requires handling as a build-in-place call or is a qualified
    --  expression applied to such a call; otherwise returns False.
 
-<<<<<<< HEAD
-=======
    function Is_Null_Procedure (Subp : Entity_Id) return Boolean;
    --  Predicate to recognize stubbed procedures and null procedures, which
    --  can be inlined unconditionally in all cases.
 
->>>>>>> 3082eeb7
    procedure Make_Build_In_Place_Call_In_Allocator
      (Allocator     : Node_Id;
       Function_Call : Node_Id);
