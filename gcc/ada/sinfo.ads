------------------------------------------------------------------------------
--                                                                          --
--                         GNAT COMPILER COMPONENTS                         --
--                                                                          --
--                                S I N F O                                 --
--                                                                          --
--                                 S p e c                                  --
--                                                                          --
<<<<<<< HEAD
--          Copyright (C) 1992-2009, Free Software Foundation, Inc.         --
=======
--          Copyright (C) 1992-2011, Free Software Foundation, Inc.         --
>>>>>>> 3082eeb7
--                                                                          --
-- GNAT is free software;  you can  redistribute it  and/or modify it under --
-- terms of the  GNU General Public License as published  by the Free Soft- --
-- ware  Foundation;  either version 3,  or (at your option) any later ver- --
-- sion.  GNAT is distributed in the hope that it will be useful, but WITH- --
-- OUT ANY WARRANTY;  without even the  implied warranty of MERCHANTABILITY --
-- or FITNESS FOR A PARTICULAR PURPOSE.                                     --
--                                                                          --
-- As a special exception under Section 7 of GPL version 3, you are granted --
-- additional permissions described in the GCC Runtime Library Exception,   --
-- version 3.1, as published by the Free Software Foundation.               --
--                                                                          --
-- You should have received a copy of the GNU General Public License and    --
-- a copy of the GCC Runtime Library Exception along with this program;     --
-- see the files COPYING3 and COPYING.RUNTIME respectively.  If not, see    --
-- <http://www.gnu.org/licenses/>.                                          --
--                                                                          --
-- GNAT was originally developed  by the GNAT team at  New York University. --
-- Extensive contributions were provided by Ada Core Technologies Inc.      --
--                                                                          --
------------------------------------------------------------------------------

--  This package defines the structure of the abstract syntax tree. The Tree
--  package provides a basic tree structure. Sinfo describes how this structure
--  is used to represent the syntax of an Ada program.

--  The grammar in the RM is followed very closely in the tree design, and is
--  repeated as part of this source file.

--  The tree contains not only the full syntactic representation of the
--  program, but also the results of semantic analysis. In particular, the
--  nodes for defining identifiers, defining character literals and defining
--  operator symbols, collectively referred to as entities, represent what
--  would normally be regarded as the symbol table information. In addition a
--  number of the tree nodes contain semantic information.

--  WARNING: Several files are automatically generated from this package.
--  See below for details.

with Namet;  use Namet;
with Types;  use Types;
with Uintp;  use Uintp;
with Urealp; use Urealp;

package Sinfo is

   ---------------------------------
   -- Making Changes to This File --
   ---------------------------------

   --  If changes are made to this file, a number of related steps must be
   --  carried out to ensure consistency. First, if a field access function is
   --  added, it appears in these places:

   --    In sinfo.ads:
   --      The documentation associated with the field (if semantic)
   --      The documentation associated with the node
   --      The spec of the access function
   --      The spec of the set procedure
   --      The entries in Is_Syntactic_Field
   --      The pragma Inline for the access function
   --      The pragma Inline for the set procedure
   --    In sinfo.adb:
   --      The body of the access function
   --      The body of the set procedure

   --  The field chosen must be consistent in all places, and, for a node that
   --  is a subexpression, must not overlap any of the standard expression
   --  fields.

   --  In addition, if any of the standard expression fields is changed, then
   --  the utility program which creates the Treeprs spec (in file treeprs.ads)
   --  must be updated appropriately, since it special cases expression fields.

   --  If a new tree node is added, then the following changes are made

   --    Add it to the documentation in the appropriate place
   --    Add its fields to this documentation section
   --    Define it in the appropriate classification in Node_Kind
   --    In the body (sinfo), add entries to the access functions for all
   --     its fields (except standard expression fields) to include the new
   --     node in the checks.
   --    Add an appropriate section to the case statement in sprint.adb
   --    Add an appropriate section to the case statement in sem.adb
   --    Add an appropriate section to the case statement in exp_util.adb
   --     (Insert_Actions procedure)
   --    For a subexpression, add an appropriate section to the case
   --     statement in sem_eval.adb
   --    For a subexpression, add an appropriate section to the case
   --     statement in sem_res.adb

   --  Finally, four utility programs must be run:

   --    (Optional.) Run CSinfo to check that you have made the changes
   --     consistently. It checks most of the rules given above. This utility
   --     reads sinfo.ads and sinfo.adb and generates a report to standard
   --     output. This step is optional because XSinfo runs CSinfo.

   --    Run XSinfo to create sinfo.h, the corresponding C header. This
   --     utility reads sinfo.ads and generates sinfo.h. Note that it does
   --     not need to read sinfo.adb, since the contents of the body are
   --     algorithmically determinable from the spec.

   --    Run XTreeprs to create treeprs.ads, an updated version of the module
   --     that is used to drive the tree print routine. This utility reads (but
   --     does not modify) treeprs.adt, the template that provides the basic
   --     structure of the file, and then fills in the data from the comments
   --     in sinfo.ads.

   --    Run XNmake to create nmake.ads and nmake.adb, the package body and
   --     spec of the Nmake package which contains functions for constructing
   --     nodes.

   --  The above steps are done automatically by the build scripts when you do
   --  a full bootstrap.

   --  Note: sometime we could write a utility that actually generated the body
   --  of sinfo from the spec instead of simply checking it, since, as noted
   --  above, the contents of the body can be determined from the spec.

   --------------------------------
   -- Implicit Nodes in the Tree --
   --------------------------------

   --  Generally the structure of the tree very closely follows the grammar as
   --  defined in the RM. However, certain nodes are omitted to save space and
   --  simplify semantic processing. Two general classes of such omitted nodes
   --  are as follows:

   --   If the only possibilities for a non-terminal are one or more other
   --   non-terminals (i.e. the rule is a "skinny" rule), then usually the
   --   corresponding node is omitted from the tree, and the target construct
   --   appears directly. For example, a real type definition is either
   --   floating point definition or a fixed point definition. No explicit node
   --   appears for real type definition. Instead either the floating point
   --   definition or fixed point definition appears directly.

   --   If a non-terminal corresponds to a list of some other non-terminal
   --   (possibly with separating punctuation), then usually it is omitted from
   --   the tree, and a list of components appears instead. For example,
   --   sequence of statements does not appear explicitly in the tree. Instead
   --   a list of statements appears directly.

   --  Some additional cases of omitted nodes occur and are documented
   --  individually. In particular, many nodes are omitted in the tree
   --  generated for an expression.

   -------------------------------------------
   -- Handling of Defining Identifier Lists --
   -------------------------------------------

   --  In several declarative forms in the syntax, lists of defining
   --  identifiers appear (object declarations, component declarations, number
   --  declarations etc.)

   --  The semantics of such statements are equivalent to a series of identical
   --  declarations of single defining identifiers (except that conformance
   --  checks require the same grouping of identifiers in the parameter case).

   --  To simplify semantic processing, the parser breaks down such multiple
   --  declaration cases into sequences of single declarations, duplicating
   --  type and initialization information as required. The flags More_Ids and
   --  Prev_Ids are used to record the original form of the source in the case
   --  where the original source used a list of names, More_Ids being set on
   --  all but the last name and Prev_Ids being set on all but the first name.
   --  These flags are used to reconstruct the original source (e.g. in the
   --  Sprint package), and also are included in the conformance checks, but
   --  otherwise have no semantic significance.

   --  Note: the reason that we use More_Ids and Prev_Ids rather than
   --  First_Name and Last_Name flags is so that the flags are off in the
   --  normal one identifier case, which minimizes tree print output.

   -----------------------
   -- Use of Node Lists --
   -----------------------

   --  With a few exceptions, if a construction of the form {non-terminal}
   --  appears in the tree, lists are used in the corresponding tree node (see
   --  package Nlists for handling of node lists). In this case a field of the
   --  parent node points to a list of nodes for the non-terminal. The field
   --  name for such fields has a plural name which always ends in "s". For
   --  example, a case statement has a field Alternatives pointing to list of
   --  case statement alternative nodes.

   --  Only fields pointing to lists have names ending in "s", so generally the
   --  structure is strongly typed, fields not ending in s point to single
   --  nodes, and fields ending in s point to lists.

   --  The following example shows how a traversal of a list is written. We
   --  suppose here that Stmt points to a N_Case_Statement node which has a
   --  list field called Alternatives:

   --   Alt := First (Alternatives (Stmt));
   --   while Present (Alt) loop
   --      ..
   --      -- processing for case statement alternative Alt
   --      ..
   --      Alt := Next (Alt);
   --   end loop;

   --  The Present function tests for Empty, which in this case signals the end
   --  of the list. First returns Empty immediately if the list is empty.
   --  Present is defined in Atree, First and Next are defined in Nlists.

   --  The exceptions to this rule occur with {DEFINING_IDENTIFIERS} in all
   --  contexts, which is handled as described in the previous section, and
   --  with {,library_unit_NAME} in the N_With_Clause mode, which is handled
   --  using the First_Name and Last_Name flags, as further detailed in the
   --  description of the N_With_Clause node.

   -------------
   -- Pragmas --
   -------------

   --  Pragmas can appear in many different context, but are not included in
   --  the grammar. Still they must appear in the tree, so they can be properly
   --  processed.

   --  Two approaches are used. In some cases, an extra field is defined in an
   --  appropriate node that contains a list of pragmas appearing in the
   --  expected context. For example pragmas can appear before an
   --  Accept_Alternative in a Selective_Accept_Statement, and these pragmas
   --  appear in the Pragmas_Before field of the N_Accept_Alternative node.

   --  The other approach is to simply allow pragmas to appear in syntactic
   --  lists where the grammar (of course) does not include the possibility.
   --  For example, the Variants field of an N_Variant_Part node points to a
   --  list that can contain both N_Pragma and N_Variant nodes.

   --  To make processing easier in the latter case, the Nlists package
   --  provides a set of routines (First_Non_Pragma, Last_Non_Pragma,
   --  Next_Non_Pragma, Prev_Non_Pragma) that allow such lists to be handled
   --  ignoring all pragmas.

   --  In the case of the variants list, we can either write:

   --      Variant := First (Variants (N));
   --      while Present (Variant) loop
   --         ...
   --         Variant := Next (Variant);
   --      end loop;

   --  or

   --      Variant := First_Non_Pragma (Variants (N));
   --      while Present (Variant) loop
   --         ...
   --         Variant := Next_Non_Pragma (Variant);
   --      end loop;

   --  In the first form of the loop, Variant can either be an N_Pragma or an
   --  N_Variant node. In the second form, Variant can only be N_Variant since
   --  all pragmas are skipped.

   ---------------------
   -- Optional Fields --
   ---------------------

   --  Fields which correspond to a section of the syntax enclosed in square
   --  brackets are generally omitted (and the corresponding field set to Empty
   --  for a node, or No_List for a list). The documentation of such fields
   --  notes these cases. One exception to this rule occurs in the case of
   --  possibly empty statement sequences (such as the sequence of statements
   --  in an entry call alternative). Such cases appear in the syntax rules as
   --  [SEQUENCE_OF_STATEMENTS] and the fields corresponding to such optional
   --  statement sequences always contain an empty list (not No_List) if no
   --  statements are present.

   --  Note: the utility program that constructs the body and spec of the Nmake
   --  package relies on the format of the comments to determine if a field
   --  should have a default value in the corresponding make routine. The rule
   --  is that if the first line of the description of the field contains the
   --  string "(set to xxx if", then a default value of xxx is provided for
   --  this field in the corresponding Make_yyy routine.

   -----------------------------------
   -- Note on Body/Spec Terminology --
   -----------------------------------

   --  In informal discussions about Ada, it is customary to refer to package
   --  and subprogram specs and bodies. However, this is not technically
   --  correct, what is normally referred to as a spec or specification is in
   --  fact a package declaration or subprogram declaration. We are careful in
   --  GNAT to use the correct terminology and in particular, the full word
   --  specification is never used as an incorrect substitute for declaration.
   --  The structure and terminology used in the tree also reflects the grammar
   --  and thus uses declaration and specification in the technically correct
   --  manner.

   --  However, there are contexts in which the informal terminology is useful.
   --  We have the word "body" to refer to the Interp_Etype declared by the
   --  declaration of a unit body, and in some contexts we need similar term to
   --  refer to the entity declared by the package or subprogram declaration,
   --  and simply using declaration can be confusing since the body also has a
   --  declaration.

   --  An example of such a context is the link between the package body and
   --  its declaration. With_Declaration is confusing, since the package body
   --  itself is a declaration.

   --  To deal with this problem, we reserve the informal term Spec, i.e. the
   --  popular abbreviation used in this context, to refer to the entity
   --  declared by the package or subprogram declaration. So in the above
   --  example case, the field in the body is called With_Spec.

   --  Another important context for the use of the word Spec is in error
   --  messages, where a hyper-correct use of declaration would be confusing to
   --  a typical Ada programmer, and even for an expert programmer can cause
   --  confusion since the body has a declaration as well.

   --  So, to summarize:

   --     Declaration    always refers to the syntactic entity that is called
   --                    a declaration. In particular, subprogram declaration
   --                    and package declaration are used to describe the
   --                    syntactic entity that includes the semicolon.

   --     Specification  always refers to the syntactic entity that is called
   --                    a specification. In particular, the terms procedure
   --                    specification, function specification, package
   --                    specification, subprogram specification always refer
   --                    to the syntactic entity that has no semicolon.

   --     Spec           is an informal term, used to refer to the entity
   --                    that is declared by a task declaration, protected
   --                    declaration, generic declaration, subprogram
   --                    declaration or package declaration.

   --  This convention is followed throughout the GNAT documentation
   --  both internal and external, and in all error message text.

   ------------------------
   -- Internal Use Nodes --
   ------------------------

   --  These are Node_Kind settings used in the internal implementation which
   --  are not logically part of the specification.

   --  N_Unused_At_Start
   --  Completely unused entry at the start of the enumeration type. This
   --  is inserted so that no legitimate value is zero, which helps to get
   --  better debugging behavior, since zero is a likely uninitialized value).

   --  N_Unused_At_End
   --  Completely unused entry at the end of the enumeration type. This is
   --  handy so that arrays with Node_Kind as the index type have an extra
   --  entry at the end (see for example the use of the Pchar_Pos_Array in
   --  Treepr, where the extra entry provides the limit value when dealing with
   --  the last used entry in the array).

   -----------------------------------------
   -- Note on the settings of Sloc fields --
   -----------------------------------------

   --  The Sloc field of nodes that come from the source is set by the parser.
   --  For internal nodes, and nodes generated during expansion the Sloc is
   --  usually set in the call to the constructor for the node. In general the
   --  Sloc value chosen for an internal node is the Sloc of the source node
   --  whose processing is responsible for the expansion. For example, the Sloc
   --  of an inherited primitive operation is the Sloc of the corresponding
   --  derived type declaration.

   --  For the nodes of a generic instantiation, the Sloc value is encoded to
   --  represent both the original Sloc in the generic unit, and the Sloc of
   --  the instantiation itself. See Sinput.ads for details.

   --  Subprogram instances create two callable entities: one is the visible
   --  subprogram instance, and the other is an anonymous subprogram nested
   --  within a wrapper package that contains the renamings for the actuals.
   --  Both of these entities have the Sloc of the defining entity in the
   --  instantiation node. This simplifies some ASIS queries.

   -----------------------
   -- Field Definitions --
   -----------------------

   --  In the following node definitions, all fields, both syntactic and
   --  semantic, are documented. The one exception is in the case of entities
   --  (defining identifiers, character literals and operator symbols), where
   --  the usage of the fields depends on the entity kind. Entity fields are
   --  fully documented in the separate package Einfo.

   --  In the node definitions, three common sets of fields are abbreviated to
   --  save both space in the documentation, and also space in the string
   --  (defined in Tree_Print_Strings) used to print trees. The following
   --  abbreviations are used:

   --  Note: the utility program that creates the Treeprs spec (in the file
   --  xtreeprs.adb) knows about the special fields here, so it must be
   --  modified if any change is made to these fields.

   --    "plus fields for binary operator"
   --       Chars                    (Name1)      Name_Id for the operator
   --       Left_Opnd                (Node2)      left operand expression
   --       Right_Opnd               (Node3)      right operand expression
   --       Entity                   (Node4-Sem)  defining entity for operator
   --       Associated_Node          (Node4-Sem)  for generic processing
   --       Do_Overflow_Check        (Flag17-Sem) set if overflow check needed
   --       Has_Private_View         (Flag11-Sem) set in generic units.

   --    "plus fields for unary operator"
   --       Chars                    (Name1)      Name_Id for the operator
   --       Right_Opnd               (Node3)      right operand expression
   --       Entity                   (Node4-Sem)  defining entity for operator
   --       Associated_Node          (Node4-Sem)  for generic processing
   --       Do_Overflow_Check        (Flag17-Sem) set if overflow check needed
   --       Has_Private_View         (Flag11-Sem) set in generic units.

   --    "plus fields for expression"
   --       Paren_Count                           number of parentheses levels
   --       Etype                    (Node5-Sem)  type of the expression
   --       Is_Overloaded            (Flag5-Sem)  >1 type interpretation exists
   --       Is_Static_Expression     (Flag6-Sem)  set for static expression
   --       Raises_Constraint_Error  (Flag7-Sem)  evaluation raises CE
   --       Must_Not_Freeze          (Flag8-Sem)  set if must not freeze
   --       Do_Range_Check           (Flag9-Sem)  set if a range check needed
   --       Has_Dynamic_Length_Check (Flag10-Sem) set if length check inserted
   --       Has_Dynamic_Range_Check  (Flag12-Sem) set if range check inserted
   --       Assignment_OK            (Flag15-Sem) set if modification is OK
   --       Is_Controlling_Actual    (Flag16-Sem) set for controlling argument

   --  Note: see under (EXPRESSION) for further details on the use of
   --  the Paren_Count field to record the number of parentheses levels.

   --  Node_Kind is the type used in the Nkind field to indicate the node kind.
   --  The actual definition of this type is given later (the reason for this
   --  is that we want the descriptions ordered by logical chapter in the RM,
   --  but the type definition is reordered to facilitate the definition of
   --  some subtype ranges. The individual descriptions of the nodes show how
   --  the various fields are used in each node kind, as well as providing
   --  logical names for the fields. Functions and procedures are provided for
   --  accessing and setting these fields using these logical names.

   -----------------------
   -- Gigi Restrictions --
   -----------------------

   --  The tree passed to Gigi is more restricted than the general tree form.
   --  For example, as a result of expansion, most of the tasking nodes can
   --  never appear. For each node to which either a complete or partial
   --  restriction applies, a note entitled "Gigi restriction" appears which
   --  documents the restriction.

   --  Note that most of these restrictions apply only to trees generated when
   --  code is being generated, since they involved expander actions that
   --  destroy the tree.

   ------------------------
   -- Common Flag Fields --
   ------------------------

   --  The following flag fields appear in all nodes

   --  Analyzed
   --    This flag is used to indicate that a node (and all its children have
   --    been analyzed. It is used to avoid reanalysis of a node that has
   --    already been analyzed, both for efficiency and functional correctness
   --    reasons.

<<<<<<< HEAD
   --  Comes_From_Source (Flag2)
=======
   --  Comes_From_Source
>>>>>>> 3082eeb7
   --    This flag is set if the node comes directly from an explicit construct
   --    in the source. It is normally on for any nodes built by the scanner or
   --    parser from the source program, with the exception that in a few cases
   --    the parser adds nodes to normalize the representation (in particular
   --    a null statement is added to a package body if there is no begin/end
   --    initialization section.
   --
   --    Most nodes inserted by the analyzer or expander are not considered
   --    as coming from source, so the flag is off for such nodes. In a few
   --    cases, the expander constructs nodes closely equivalent to nodes
   --    from the source program (e.g. the allocator built for build-in-place
   --    case), and the Comes_From_Source flag is deliberately set.

   --  Error_Posted
   --    This flag is used to avoid multiple error messages being posted on or
   --    referring to the same node. This flag is set if an error message
   --    refers to a node or is posted on its source location, and has the
   --    effect of inhibiting further messages involving this same node.

   ------------------------------------
   -- Description of Semantic Fields --
   ------------------------------------

   --  The meaning of the syntactic fields is generally clear from their names
   --  without any further description, since the names are chosen to
   --  correspond very closely to the syntax in the reference manual. This
   --  section describes the usage of the semantic fields, which are used to
   --  contain additional information determined during semantic analysis.

   --  ABE_Is_Certain (Flag18-Sem)
   --    This flag is set in an instantiation node or a call node is determined
   --    to be sure to raise an ABE. This is used to trigger special handling
   --    of such cases, particularly in the instantiation case where we avoid
   --    instantiating the body if this flag is set. This flag is also present
   --    in an N_Formal_Package_Declaration_Node since formal package
   --    declarations are treated like instantiations, but it is always set to
   --    False in this context.

   --  Accept_Handler_Records (List5-Sem)
   --    This field is present only in an N_Accept_Alternative node. It is used
   --    to temporarily hold the exception handler records from an accept
   --    statement in a selective accept. These exception handlers will
   --    eventually be placed in the Handler_Records list of the procedure
   --    built for this accept (see Expand_N_Selective_Accept procedure in
   --    Exp_Ch9 for further details).

   --  Access_Types_To_Process (Elist2-Sem)
   --    Present in N_Freeze_Entity nodes for Incomplete or private types.
   --    Contains the list of access types which may require specific treatment
   --    when the nature of the type completion is completely known. An example
   --    of such treatment is the generation of the associated_final_chain.

   --  Actions (List1-Sem)
   --    This field contains a sequence of actions that are associated with the
   --    node holding the field. See the individual node types for details of
   --    how this field is used, as well as the description of the specific use
   --    for a particular node type.

   --  Activation_Chain_Entity (Node3-Sem)
   --    This is used in tree nodes representing task activators (blocks,
   --    subprogram bodies, package declarations, and task bodies). It is
   --    initially Empty, and then gets set to point to the entity for the
   --    declared Activation_Chain variable when the first task is declared.
   --    When tasks are declared in the corresponding declarative region this
   --    entity is located by name (its name is always _Chain) and the declared
   --    tasks are added to the chain. Note that N_Extended_Return_Statement
   --    does not have this attribute, although it does have an activation
   --    chain. This chain is used to store the tasks temporarily, and is not
   --    used for activating them. On successful completion of the return
   --    statement, the tasks are moved to the caller's chain, and the caller
   --    activates them.

   --  Acts_As_Spec (Flag4-Sem)
   --    A flag set in the N_Subprogram_Body node for a subprogram body which
   --    is acting as its own spec, except in the case of a library level
   --    subprogram, in which case the flag is set on the parent compilation
   --    unit node instead (see further description in spec of Lib package).
   --    ??? Above note about Lib is dubious since lib.ads does not mention
   --    Acts_As_Spec at all.

   --  Actual_Designated_Subtype (Node4-Sem)
   --    Present in N_Free_Statement and N_Explicit_Dereference nodes. If gigi
   --    needs to known the dynamic constrained subtype of the designated
   --    object, this attribute is set to that type. This is done for
   --    N_Free_Statements for access-to-classwide types and access to
   --    unconstrained packed array types, and for N_Explicit_Dereference when
   --    the designated type is an unconstrained packed array and the
   --    dereference is the prefix of a 'Size attribute reference.

   --  Address_Warning_Posted (Flag18-Sem)
   --    Present in N_Attribute_Definition nodes. Set to indicate that we have
   --    posted a warning for the address clause regarding size or alignment
   --    issues. Used to inhibit multiple redundant messages.

   --  Aggregate_Bounds (Node3-Sem)
   --    Present in array N_Aggregate nodes. If the bounds of the aggregate are
   --    known at compile time, this field points to an N_Range node with those
   --    bounds. Otherwise Empty.

   --  All_Others (Flag11-Sem)
   --    Present in an N_Others_Choice node. This flag is set for an others
   --    exception where all exceptions are to be caught, even those that are
   --    not normally handled (in particular the tasking abort signal). This
   --    is used for translation of the at end handler into a normal exception
   --    handler.

   --  Aspect_Rep_Item (Node2-Sem)
   --    Present in N_Aspect_Specification nodes. Points to the corresponding
   --    pragma/attribute definition node used to process the aspect.

   --  Assignment_OK (Flag15-Sem)
   --    This flag is set in a subexpression node for an object, indicating
   --    that the associated object can be modified, even if this would not
   --    normally be permissible (either by direct assignment, or by being
   --    passed as an out or in-out parameter). This is used by the expander
   --    for a number of purposes, including initialization of constants and
   --    limited type objects (such as tasks), setting discriminant fields,
   --    setting tag values, etc. N_Object_Declaration nodes also have this
   --    flag defined. Here it is used to indicate that an initialization
   --    expression is valid, even where it would normally not be allowed
   --    (e.g. where the type involved is limited).

   --  Associated_Node (Node4-Sem)
   --    Present in nodes that can denote an entity: identifiers, character
   --    literals, operator symbols, expanded names, operator nodes, and
   --    attribute reference nodes (all these nodes have an Entity field).
   --    This field is also present in N_Aggregate, N_Selected_Component, and
   --    N_Extension_Aggregate nodes. This field is used in generic processing
   --    to create links between the generic template and the generic copy.
   --    See Sem_Ch12.Get_Associated_Node for full details. Note that this
   --    field overlaps Entity, which is fine, since, as explained in Sem_Ch12,
   --    the normal function of Entity is not required at the point where the
   --    Associated_Node is set. Note also, that in generic templates, this
   --    means that the Entity field does not necessarily point to an Entity.
   --    Since the back end is expected to ignore generic templates, this is
   --    harmless.

   --  At_End_Proc (Node1)
   --    This field is present in an N_Handled_Sequence_Of_Statements node.
   --    It contains an identifier reference for the cleanup procedure to be
   --    called. See description of this node for further details.

   --  Backwards_OK (Flag6-Sem)
   --    A flag present in the N_Assignment_Statement node. It is used only
   --    if the type being assigned is an array type, and is set if analysis
   --    determines that it is definitely safe to do the copy backwards, i.e.
   --    starting at the highest addressed element. This is the case if either
   --    the operands do not overlap, or they may overlap, but if they do,
   --    then the left operand is at a higher address than the right operand.
   --
   --    Note: If neither of the flags Forwards_OK or Backwards_OK is set, it
   --    means that the front end could not determine that either direction is
   --    definitely safe, and a runtime check may be required if the backend
   --    cannot figure it out. If both flags Forwards_OK and Backwards_OK are
   --    set, it means that the front end can assure no overlap of operands.

   --  Body_To_Inline (Node3-Sem)
   --    present in subprogram declarations. Denotes analyzed but unexpanded
   --    body of subprogram, to be used when inlining calls. Present when the
   --    subprogram has an Inline pragma and inlining is enabled. If the
   --    declaration is completed by a renaming_as_body, and the renamed en-
   --    tity is a subprogram, the Body_To_Inline is the name of that entity,
   --    which is used directly in later calls to the original subprogram.

   --  Body_Required (Flag13-Sem)
   --    A flag that appears in the N_Compilation_Unit node indicating that
   --    the corresponding unit requires a body. For the package case, this
   --    indicates that a completion is required. In Ada 95, if the flag is not
   --    set for the package case, then a body may not be present. In Ada 83,
   --    if the flag is not set for the package case, then body is optional.
   --    For a subprogram declaration, the flag is set except in the case where
   --    a pragma Import or Interface applies, in which case no body is
   --    permitted (in Ada 83 or Ada 95).

   --  By_Ref (Flag5-Sem)
   --    Present in N_Simple_Return_Statement and N_Extended_Return_Statement,
   --    this flag is set when the returned expression is already allocated on
   --    the secondary stack and thus the result is passed by reference rather
   --    than copied another time.

   --  Check_Address_Alignment (Flag11-Sem)
   --    A flag present in N_Attribute_Definition clause for a 'Address
   --    attribute definition. This flag is set if a dynamic check should be
   --    generated at the freeze point for the entity to which this address
   --    clause applies. The reason that we need this flag is that we want to
   --    check for range checks being suppressed at the point where the
   --    attribute definition clause is given, rather than testing this at the
   --    freeze point.

   --  Comes_From_Extended_Return_Statement (Flag18-Sem)
   --    Present in N_Simple_Return_Statement nodes. True if this node was
   --    constructed as part of the N_Extended_Return_Statement expansion.

   --  Compile_Time_Known_Aggregate (Flag18-Sem)
   --    Present in N_Aggregate nodes. Set for aggregates which can be fully
   --    evaluated at compile time without raising constraint error. Such
   --    aggregates can be passed as is to Gigi without any expansion. See
   --    Sem_Aggr for the specific conditions under which an aggregate has this
   --    flag set. See also the flag Static_Processing_OK.

   --  Componentwise_Assignment (Flag14-Sem)
   --    Present in N_Assignment_Statement nodes. Set for a record assignment
   --    where all that needs doing is to expand it into component-by-component
   --    assignments. This is used internally for the case of tagged types with
   --    rep clauses, where we need to avoid recursion (we don't want to try to
   --    generate a call to the primitive operation, because this is the case
   --    where we are compiling the primitive operation). Note that when we are
   --    expanding component assignments in this case, we never assign the _tag
   --    field, but we recursively assign components of the parent type.

   --  Condition_Actions (List3-Sem)
   --    This field appears in else-if nodes and in the iteration scheme node
   --    for while loops. This field is only used during semantic processing to
   --    temporarily hold actions inserted into the tree. In the tree passed
   --    to gigi, the condition actions field is always set to No_List. For
   --    details on how this field is used, see the routine Insert_Actions in
   --    package Exp_Util, and also the expansion routines for the relevant
   --    nodes.

   --  Context_Pending (Flag16-Sem)
   --    This field appears in Compilation_Unit nodes, to indicate that the
   --    context of the unit is being compiled. Used to detect circularities
   --    that are not otherwise detected by the loading mechanism. Such
   --    circularities can occur in the presence of limited and non-limited
   --    with_clauses that mention the same units.

   --  Controlling_Argument (Node1-Sem)
   --    This field is set in procedure and function call nodes if the call
   --    is a dispatching call (it is Empty for a non-dispatching call). It
   --    indicates the source of the call's controlling tag. For procedure
   --    calls, the Controlling_Argument is one of the actuals. For function
   --    that has a dispatching result, it is an entity in the context of the
   --    call that can provide a tag, or else it is the tag of the root type
   --    of the class. It can also specify a tag directly rather than being a
   --    tagged object. The latter is needed by the implementations of AI-239
   --    and AI-260.

   --  Conversion_OK (Flag14-Sem)
   --    A flag set on type conversion nodes to indicate that the conversion
   --    is to be considered as being valid, even though it is the case that
   --    the conversion is not valid Ada. This is used for attributes Enum_Rep,
   --    Fixed_Value and Integer_Value, for internal conversions done for
   --    fixed-point operations, and for certain conversions for calls to
   --    initialization procedures. If Conversion_OK is set, then Etype must be
   --    set (the analyzer assumes that Etype has been set). For the case of
   --    fixed-point operands, it also indicates that the conversion is to be
   --    direct conversion of the underlying integer result, with no regard to
   --    the small operand.

   --  Corresponding_Aspect (Node3-Sem)
   --    Present in N_Pragma node. Used to point back to the source aspect from
   --    the corresponding pragma. This field is Empty for source pragmas.

   --  Corresponding_Body (Node5-Sem)
   --    This field is set in subprogram declarations, package declarations,
   --    entry declarations of protected types, and in generic units. It points
   --    to the defining entity for the corresponding body (NOT the node for
   --    the body itself).

   --  Corresponding_Formal_Spec (Node3-Sem)
   --    This field is set in subprogram renaming declarations, where it points
   --    to the defining entity for a formal subprogram in the case where the
   --    renaming corresponds to a generic formal subprogram association in an
   --    instantiation. The field is Empty if the renaming does not correspond
   --    to such a formal association.

   --  Corresponding_Generic_Association (Node5-Sem)
   --    This field is defined for object declarations and object renaming
   --    declarations. It is set for the declarations within an instance that
   --    map generic formals to their actuals. If set, the field points to
   --    a generic_association which is the original parent of the expression
   --    or name appearing in the declaration. This simplifies ASIS queries.

   --  Corresponding_Integer_Value (Uint4-Sem)
   --    This field is set in real literals of fixed-point types (it is not
   --    used for floating-point types). It contains the integer value used
   --    to represent the fixed-point value. It is also set on the universal
   --    real literals used to represent bounds of fixed-point base types
   --    and their first named subtypes.

   --  Corresponding_Spec (Node5-Sem)
   --    This field is set in subprogram, package, task, and protected body
   --    nodes, where it points to the defining entity in the corresponding
   --    spec. The attribute is also set in N_With_Clause nodes where it points
   --    to the defining entity for the with'ed spec, and in a subprogram
   --    renaming declaration when it is a Renaming_As_Body. The field is Empty
   --    if there is no corresponding spec, as in the case of a subprogram body
   --    that serves as its own spec.

   --  Corresponding_Stub (Node3-Sem)
   --    This field is present in an N_Subunit node. It holds the node in
   --    the parent unit that is the stub declaration for the subunit. It is
   --    set when analysis of the stub forces loading of the proper body. If
   --    expansion of the proper body creates new declarative nodes, they are
   --    inserted at the point of the corresponding_stub.

   --  Dcheck_Function (Node5-Sem)
   --    This field is present in an N_Variant node, It references the entity
   --    for the discriminant checking function for the variant.

   --  Default_Expression (Node5-Sem)
   --    This field is Empty if there is no default expression. If there is a
   --    simple default expression (one with no side effects), then this field
   --    simply contains a copy of the Expression field (both point to the tree
   --    for the default expression). Default_Expression is used for
   --    conformance checking.

   --  Default_Storage_Pool (Node3-Sem)
   --    This field is present in N_Compilation_Unit_Aux nodes. It is set to a
   --    copy of Opt.Default_Pool at the end of the compilation unit. See
   --    package Opt for details. This is used for inheriting the
   --    Default_Storage_Pool in child units.

   --  Discr_Check_Funcs_Built (Flag11-Sem)
   --    This flag is present in N_Full_Type_Declaration nodes. It is set when
   --    discriminant checking functions are constructed. The purpose is to
   --    avoid attempting to set these functions more than once.

   --  Do_Accessibility_Check (Flag13-Sem)
   --    This flag is set on N_Parameter_Specification nodes to indicate
   --    that an accessibility check is required for the parameter. It is
   --    not yet decided who takes care of this check (TBD ???).

   --  Do_Discriminant_Check (Flag13-Sem)
   --    This flag is set on N_Selected_Component nodes to indicate that a
   --    discriminant check is required using the discriminant check routine
   --    associated with the selector. The actual check is generated by the
   --    expander when processing selected components.

   --  Do_Division_Check (Flag13-Sem)
   --    This flag is set on a division operator (/ mod rem) to indicate
   --    that a zero divide check is required. The actual check is dealt
   --    with by the backend (all the front end does is to set the flag).

   --  Do_Length_Check (Flag4-Sem)
   --    This flag is set in an N_Assignment_Statement, N_Op_And, N_Op_Or,
   --    N_Op_Xor, or N_Type_Conversion node to indicate that a length check
   --    is required. It is not determined who deals with this flag (???).

   --  Do_Overflow_Check (Flag17-Sem)
   --    This flag is set on an operator where an overflow check is required on
   --    the operation. The actual check is dealt with by the backend (all the
   --    front end does is to set the flag). The other cases where this flag is
   --    used is on a Type_Conversion node and for attribute reference nodes.
   --    For a type conversion, it means that the conversion is from one base
   --    type to another, and the value may not fit in the target base type.
   --    See also the description of Do_Range_Check for this case. The only
   --    attribute references which use this flag are Pred and Succ, where it
   --    means that the result should be checked for going outside the base
   --    range. Note that this flag is not set for modular types.

   --  Do_Range_Check (Flag9-Sem)
   --    This flag is set on an expression which appears in a context where a
   --    range check is required. The target type is clear from the context.
   --    The contexts in which this flag can appear are the following:

   --      Right side of an assignment. In this case the target type is
   --      taken from the left side of the assignment, which is referenced
   --      by the Name of the N_Assignment_Statement node.

   --      Subscript expressions in an indexed component. In this case the
   --      target type is determined from the type of the array, which is
   --      referenced by the Prefix of the N_Indexed_Component node.

   --      Argument expression for a parameter, appearing either directly in
   --      the Parameter_Associations list of a call or as the Expression of an
   --      N_Parameter_Association node that appears in this list. In either
   --      case, the check is against the type of the formal. Note that the
   --      flag is relevant only in IN and IN OUT parameters, and will be
   --      ignored for OUT parameters, where no check is required in the call,
   --      and if a check is required on the return, it is generated explicitly
   --      with a type conversion.

   --      Initialization expression for the initial value in an object
   --      declaration. In this case the Do_Range_Check flag is set on
   --      the initialization expression, and the check is against the
   --      range of the type of the object being declared.

   --      The expression of a type conversion. In this case the range check is
   --      against the target type of the conversion. See also the use of
   --      Do_Overflow_Check on a type conversion. The distinction is that the
   --      overflow check protects against a value that is outside the range of
   --      the target base type, whereas a range check checks that the
   --      resulting value (which is a value of the base type of the target
   --      type), satisfies the range constraint of the target type.

   --    Note: when a range check is required in contexts other than those
   --    listed above (e.g. in a return statement), an additional type
   --    conversion node is introduced to represent the required check.

   --  Do_Storage_Check (Flag17-Sem)
   --    This flag is set in an N_Allocator node to indicate that a storage
   --    check is required for the allocation, or in an N_Subprogram_Body node
   --    to indicate that a stack check is required in the subprogram prolog.
   --    The N_Allocator case is handled by the routine that expands the call
   --    to the runtime routine. The N_Subprogram_Body case is handled by the
   --    backend, and all the semantics does is set the flag.

   --  Do_Tag_Check (Flag13-Sem)
   --    This flag is set on an N_Assignment_Statement, N_Function_Call,
   --    N_Procedure_Call_Statement, N_Type_Conversion,
   --    N_Simple_Return_Statement, or N_Extended_Return_Statement
   --    node to indicate that the tag check can be suppressed. It is not
   --    yet decided how this flag is used (TBD ???).

   --  Elaborate_Present (Flag4-Sem)
   --    This flag is set in the N_With_Clause node to indicate that pragma
   --    Elaborate pragma appears for the with'ed units.

   --  Elaborate_All_Desirable (Flag9-Sem)
   --    This flag is set in the N_With_Clause mode to indicate that the static
   --    elaboration processing has determined that an Elaborate_All pragma is
   --    desirable for correct elaboration for this unit.

   --  Elaborate_All_Present (Flag14-Sem)
   --    This flag is set in the N_With_Clause node to indicate that a
   --    pragma Elaborate_All pragma appears for the with'ed units.

   --  Elaborate_Desirable (Flag11-Sem)
   --    This flag is set in the N_With_Clause mode to indicate that the static
   --    elaboration processing has determined that an Elaborate pragma is
   --    desirable for correct elaboration for this unit.

   --  Elaboration_Boolean (Node2-Sem)
   --    This field is present in function and procedure specification nodes.
   --    If set, it points to the entity for a Boolean flag that must be tested
   --    for certain calls to check for access before elaboration. See body of
   --    Sem_Elab for further details. This field is Empty if no elaboration
   --    boolean is required.

   --  Else_Actions (List3-Sem)
   --    This field is present in conditional expression nodes. During code
   --    expansion we use the Insert_Actions procedure (in Exp_Util) to insert
   --    actions at an appropriate place in the tree to get elaborated at the
   --    right time. For conditional expressions, we have to be sure that the
   --    actions for the Else branch are only elaborated if the condition is
   --    False. The Else_Actions field is used as a temporary parking place for
   --    these actions. The final tree is always rewritten to eliminate the
   --    need for this field, so in the tree passed to Gigi, this field is
   --    always set to No_List.

   --  Enclosing_Variant (Node2-Sem)
   --    This field is present in the N_Variant node and identifies the Node_Id
   --    corresponding to the immediately enclosing variant when the variant is
   --    nested, and N_Empty otherwise. Set during semantic processing of the
   --    variant part of a record type.

   --  Entity (Node4-Sem)
   --    Appears in all direct names (identifiers, character literals, and
   --    operator symbols), as well as expanded names, and attributes that
   --    denote entities, such as 'Class. Points to entity for corresponding
   --    defining occurrence. Set after name resolution. For identifiers in a
   --    WITH list, the corresponding defining occurrence is in a separately
   --    compiled file, and Entity must be set by the library Load procedure.
   --
   --    Note: During name resolution, the value in Entity may be temporarily
   --    incorrect (e.g. during overload resolution, Entity is initially set to
   --    the first possible correct interpretation, and then later modified if
   --    necessary to contain the correct value after resolution).
   --
   --    Note: This field overlaps Associated_Node, which is used during
   --    generic processing (see Sem_Ch12 for details). Note also that in
   --    generic templates, this means that the Entity field does not always
   --    point to an Entity. Since the back end is expected to ignore generic
   --    templates, this is harmless.
   --
   --    Note: This field also appears in N_Attribute_Definition_Clause nodes.
   --    It is used only for stream attributes definition clauses. In this
   --    case, it denotes a (possibly dummy) subprogram entity that is declared
   --    conceptually at the point of the clause. Thus the visibility of the
   --    attribute definition clause (in the sense of 8.3(23) as amended by
   --    AI-195) can be checked by testing the visibility of that subprogram.
   --
   --    Note: Normally the Entity field of an identifier points to the entity
   --    for the corresponding defining identifier, and hence the Chars field
   --    of an identifier will match the Chars field of the entity. However,
   --    there is no requirement that these match, and there are obscure cases
   --    of generated code where they do not match.

   --    Note: Ada 2012 aspect specifications require additional links between
   --    identifiers and various attributes. These attributes can be of
   --    arbitrary types, and the entity field of identifiers that denote
   --    aspects must be used to store arbitrary expressions for later semantic
   --    checks. See section on aspect specifications for details.

   --  Entity_Or_Associated_Node (Node4-Sem)
   --    A synonym for both Entity and Associated_Node. Used by convention in
   --    the code when referencing this field in cases where it is not known
   --    whether the field contains an Entity or an Associated_Node.

   --  Etype (Node5-Sem)
   --    Appears in all expression nodes, all direct names, and all entities.
   --    Points to the entity for the related type. Set after type resolution.
   --    Normally this is the actual subtype of the expression. However, in
   --    certain contexts such as the right side of an assignment, subscripts,
   --    arguments to calls, returned value in a function, initial value etc.
   --    it is the desired target type. In the event that this is different
   --    from the actual type, the Do_Range_Check flag will be set if a range
   --    check is required. Note: if the Is_Overloaded flag is set, then Etype
   --    points to an essentially arbitrary choice from the possible set of
   --    types.

   --  Exception_Junk (Flag8-Sem)
   --    This flag is set in a various nodes appearing in a statement sequence
   --    to indicate that the corresponding node is an artifact of the
   --    generated code for exception handling, and should be ignored when
   --    analyzing the control flow of the relevant sequence of statements
   --    (e.g. to check that it does not end with a bad return statement).

   --  Exception_Label (Node5-Sem)
   --    Appears in N_Push_xxx_Label nodes. Points to the entity of the label
   --    to be used for transforming the corresponding exception into a goto,
   --    or contains Empty, if this exception is not to be transformed. Also
   --    appears in N_Exception_Handler nodes, where, if set, it indicates
   --    that there may be a local raise for the handler, so that expansion
   --    to allow a goto is required (and this field contains the label for
   --    this goto). See Exp_Ch11.Expand_Local_Exception_Handlers for details.

   --  Expansion_Delayed (Flag11-Sem)
   --    Set on aggregates and extension aggregates that need a top-down rather
   --    than bottom-up expansion. Typically aggregate expansion happens bottom
   --    up. For nested aggregates the expansion is delayed until the enclosing
   --    aggregate itself is expanded, e.g. in the context of a declaration. To
   --    delay it we set this flag. This is done to avoid creating a temporary
   --    for each level of a nested aggregates, and also to prevent the
   --    premature generation of constraint checks. This is also a requirement
   --    if we want to generate the proper attachment to the internal
   --    finalization lists (for record with controlled components). Top down
   --    expansion of aggregates is also used for in-place array aggregate
   --    assignment or initialization. When the full context is known, the
   --    target of the assignment or initialization is used to generate the
   --    left-hand side of individual assignment to each sub-component.

   --  First_Inlined_Subprogram (Node3-Sem)
   --    Present in the N_Compilation_Unit node for the main program. Points
   --    to a chain of entities for subprograms that are to be inlined. The
   --    Next_Inlined_Subprogram field of these entities is used as a link
   --    pointer with Empty marking the end of the list. This field is Empty
   --    if there are no inlined subprograms or inlining is not active.

   --  First_Named_Actual (Node4-Sem)
   --    Present in procedure call statement and function call nodes, and also
   --    in Intrinsic nodes. Set during semantic analysis to point to the first
   --    named parameter where parameters are ordered by declaration order (as
   --    opposed to the actual order in the call which may be different due to
   --    named associations). Note: this field points to the explicit actual
   --    parameter itself, not the N_Parameter_Association node (its parent).

   --  First_Real_Statement (Node2-Sem)
   --    Present in N_Handled_Sequence_Of_Statements node. Normally set to
   --    Empty. Used only when declarations are moved into the statement part
   --    of a construct as a result of wrapping an AT END handler that is
   --    required to cover the declarations. In this case, this field is used
   --    to remember the location in the statements list of the first real
   --    statement, i.e. the statement that used to be first in the statement
   --    list before the declarations were prepended.

   --  First_Subtype_Link (Node5-Sem)
   --    Present in N_Freeze_Entity node for an anonymous base type that is
   --    implicitly created by the declaration of a first subtype. It points
   --    to the entity for the first subtype.

   --  Float_Truncate (Flag11-Sem)
   --    A flag present in type conversion nodes. This is used for float to
   --    integer conversions where truncation is required rather than rounding.
   --    Note that Gigi does not handle type conversions from real to integer
   --    with rounding (see Expand_N_Type_Conversion).

   --  Forwards_OK (Flag5-Sem)
   --    A flag present in the N_Assignment_Statement node. It is used only
   --    if the type being assigned is an array type, and is set if analysis
   --    determines that it is definitely safe to do the copy forwards, i.e.
   --    starting at the lowest addressed element. This is the case if either
   --    the operands do not overlap, or they may overlap, but if they do,
   --    then the left operand is at a lower address than the right operand.
   --
   --    Note: If neither of the flags Forwards_OK or Backwards_OK is set, it
   --    means that the front end could not determine that either direction is
   --    definitely safe, and a runtime check may be required if the backend
   --    cannot figure it out. If both flags Forwards_OK and Backwards_OK are
   --    set, it means that the front end can assure no overlap of operands.
<<<<<<< HEAD
=======

   --  From_Aspect_Specification (Flag13-Sem)
   --    Processing of aspect specifications typically results in insertion in
   --    the tree of corresponding pragma or attribute definition clause nodes.
   --    These generated nodes have the From_Aspect_Specification flag set to
   --    indicate that they came from aspect specifications originally.
>>>>>>> 3082eeb7

   --  From_At_End (Flag4-Sem)
   --    This flag is set on an N_Raise_Statement node if it corresponds to
   --    the reraise statement generated as the last statement of an AT END
   --    handler when SJLJ exception handling is active. It is used to stop
   --    a bogus violation of restriction (No_Exception_Propagation), bogus
   --    because if the restriction is set, the reraise is not generated.

   --  From_At_Mod (Flag4-Sem)
   --    This flag is set on the attribute definition clause node that is
   --    generated by a transformation of an at mod phrase in a record
   --    representation clause. This is used to give slightly different (Ada 83
   --    compatible) semantics to such a clause, namely it is used to specify a
   --    minimum acceptable alignment for the base type and all subtypes. In
   --    Ada 95 terms, the actual alignment of the base type and all subtypes
   --    must be a multiple of the given value, and the representation clause
   --    is considered to be type specific instead of subtype specific.

   --  From_Default (Flag6-Sem)
   --    This flag is set on the subprogram renaming declaration created in an
   --    instance for a formal subprogram, when the formal is declared with a
   --    box, and there is no explicit actual. If the flag is present, the
   --    declaration is treated as an implicit reference to the formal in the
   --    ali file.

   --  Generic_Parent (Node5-Sem)
   --    Generic_Parent is defined on declaration nodes that are instances. The
   --    value of Generic_Parent is the generic entity from which the instance
   --    is obtained. Generic_Parent is also defined for the renaming
   --    declarations and object declarations created for the actuals in an
   --    instantiation. The generic parent of such a declaration is the
   --    corresponding generic association in the Instantiation node.

   --  Generic_Parent_Type (Node4-Sem)
   --    Generic_Parent_Type is defined on Subtype_Declaration nodes for the
   --    actuals of formal private and derived types. Within the instance, the
   --    operations on the actual are those inherited from the parent. For a
   --    formal private type, the parent type is the generic type itself. The
   --    Generic_Parent_Type is also used in an instance to determine whether a
   --    private operation overrides an inherited one.

   --  Handler_List_Entry (Node2-Sem)
   --    This field is present in N_Object_Declaration nodes. It is set only
   --    for the Handler_Record entry generated for an exception in zero cost
   --    exception handling mode. It references the corresponding item in the
   --    handler list, and is used to delete this entry if the corresponding
   --    handler is deleted during optimization. For further details on why
   --    this is required, see Exp_Ch11.Remove_Handler_Entries.

   --  Has_Dynamic_Length_Check (Flag10-Sem)
   --    This flag is present in all expression nodes. It is set to indicate
   --    that one of the routines in unit Checks has generated a length check
   --    action which has been inserted at the flagged node. This is used to
   --    avoid the generation of duplicate checks.

   --  Has_Dynamic_Range_Check (Flag12-Sem)
   --    This flag is present in N_Subtype_Declaration nodes and on all
   --    expression nodes. It is set to indicate that one of the routines in
   --    unit Checks has generated a range check action which has been inserted
   --    at the flagged node. This is used to avoid the generation of duplicate
   --    checks. Why does this occur on N_Subtype_Declaration nodes, what does
   --    it mean in that context???

   --  Has_Local_Raise (Flag8-Sem)
   --    Present in exception handler nodes. Set if the handler can be entered
   --    via a local raise that gets transformed to a goto statement. This will
   --    always be set if Local_Raise_Statements is non-empty, but can also be
   --    set as a result of generation of N_Raise_xxx nodes, or flags set in
   --    nodes requiring generation of back end checks.

   --  Has_No_Elaboration_Code (Flag17-Sem)
   --    A flag that appears in the N_Compilation_Unit node to indicate whether
   --    or not elaboration code is present for this unit. It is initially set
   --    true for subprogram specs and bodies and for all generic units and
   --    false for non-generic package specs and bodies. Gigi may set the flag
   --    in the non-generic package case if it determines that no elaboration
   --    code is generated. Note that this flag is not related to the
   --    Is_Preelaborated status, there can be preelaborated packages that
   --    generate elaboration code, and non-preelaborated packages which do
   --    not generate elaboration code.

   --  Has_Pragma_CPU (Flag14-Sem)
   --    A flag present in N_Subprogram_Body and N_Task_Definition nodes to
   --    flag the presence of a CPU pragma in the declaration sequence (public
   --    or private in the task case).

   --  Has_Pragma_Dispatching_Domain (Flag15-Sem)
   --    A flag present in N_Task_Definition nodes to flag the presence of a
   --    Dispatching_Domain pragma in the declaration sequence (public or
   --    private in the task case).

   --  Has_Pragma_Suppress_All (Flag14-Sem)
   --    This flag is set in an N_Compilation_Unit node if the Suppress_All
   --    pragma appears anywhere in the unit. This accommodates the rather
   --    strange placement rules of other compilers (DEC permits it at the
   --    end of a unit, and Rational allows it as a program unit pragma). We
   --    allow it anywhere at all, and consider it equivalent to a pragma
   --    Suppress (All_Checks) appearing at the start of the configuration
   --    pragmas for the unit.

   --  Has_Pragma_Priority (Flag6-Sem)
   --    A flag present in N_Subprogram_Body, N_Task_Definition and
   --    N_Protected_Definition nodes to flag the presence of either a Priority
   --    or Interrupt_Priority pragma in the declaration sequence (public or
   --    private in the task and protected cases)

   --  Has_Private_View (Flag11-Sem)
   --    A flag present in generic nodes that have an entity, to indicate that
   --    the node has a private type. Used to exchange private and full
   --    declarations if the visibility at instantiation is different from the
   --    visibility at generic definition.

   --  Has_Relative_Deadline_Pragma (Flag9-Sem)
   --    A flag present in N_Subprogram_Body and N_Task_Definition nodes to
   --    flag the presence of a pragma Relative_Deadline.

   --  Has_Self_Reference (Flag13-Sem)
   --    Present in N_Aggregate and N_Extension_Aggregate. Indicates that one
   --    of the expressions contains an access attribute reference to the
   --    enclosing type. Such a self-reference can only appear in default-
   --    initialized aggregate for a record type.

   --  Has_Storage_Size_Pragma (Flag5-Sem)
   --    A flag present in an N_Task_Definition node to flag the presence of a
   --    Storage_Size pragma.

   --  Has_Task_Info_Pragma (Flag7-Sem)
   --    A flag present in an N_Task_Definition node to flag the presence of a
   --    Task_Info pragma. Used to detect duplicate pragmas.

   --  Has_Task_Name_Pragma (Flag8-Sem)
   --    A flag present in N_Task_Definition nodes to flag the presence of a
   --    Task_Name pragma in the declaration sequence for the task.

   --  Has_Wide_Character (Flag11-Sem)
   --    Present in string literals, set if any wide character (i.e. character
   --    code outside the Character range but within Wide_Character range)
   --    appears in the string. Used to implement pragma preference rules.

   --  Has_Wide_Wide_Character (Flag13-Sem)
   --    Present in string literals, set if any wide character (i.e. character
   --    code outside the Wide_Character range) appears in the string. Used to
   --    implement pragma preference rules.

   --  Hidden_By_Use_Clause (Elist4-Sem)
   --     An entity list present in use clauses that appear within
   --     instantiations. For the resolution of local entities, entities
   --     introduced by these use clauses have priority over global ones, and
   --     outer entities must be explicitly hidden/restored on exit.

   --  Implicit_With (Flag16-Sem)
   --    This flag is set in the N_With_Clause node that is implicitly
   --    generated for runtime units that are loaded by the expander, and also
   --    for package System, if it is loaded implicitly by a use of the
   --    'Address or 'Tag attribute. ???There are other implicit with clauses
   --    as well.
<<<<<<< HEAD
=======

   --  Import_Interface_Present (Flag16-Sem)
   --     This flag is set in an Interface or Import pragma if a matching
   --     pragma of the other kind is also present. This is used to avoid
   --     generating some unwanted error messages.
>>>>>>> 3082eeb7

   --  Includes_Infinities (Flag11-Sem)
   --    This flag is present in N_Range nodes. It is set for the range of
   --    unconstrained float types defined in Standard, which include not only
   --    the given range of values, but also legitimately can include infinite
   --    values. This flag is false for any float type for which an explicit
   --    range is given by the programmer, even if that range is identical to
   --    the range for Float.

   --  Inherited_Discriminant (Flag13-Sem)
   --    This flag is present in N_Component_Association nodes. It indicates
   --    that a given component association in an extension aggregate is the
   --    value obtained from a constraint on an ancestor. Used to prevent
   --    double expansion when the aggregate has expansion delayed.

   --  Instance_Spec (Node5-Sem)
   --    This field is present in generic instantiation nodes, and also in
   --    formal package declaration nodes (formal package declarations are
   --    treated in a manner very similar to package instantiations). It points
   --    to the node for the spec of the instance, inserted as part of the
   --    semantic processing for instantiations in Sem_Ch12.

   --  Is_Accessibility_Actual (Flag12-Sem)
   --    Present in N_Parameter_Association nodes. True if the parameter is
   --    an extra actual that carries the accessibility level of the actual
   --    for an access parameter, in a function that dispatches on result and
   --    is called in a dispatching context. Used to prevent a formal/actual
   --    mismatch when the call is rewritten as a dispatching call.

   --  Is_Asynchronous_Call_Block (Flag7-Sem)
   --    A flag set in a Block_Statement node to indicate that it is the
   --    expansion of an asynchronous entry call. Such a block needs cleanup
   --    handler to assure that the call is cancelled.

   --  Is_Boolean_Aspect (Flag16-Sem)
   --    Present in N_Aspect_Specification node. Set if the aspect is for a
   --    boolean aspect (i.e. Aspect_Id is in Boolean_Aspect subtype).

   --  Is_Component_Left_Opnd  (Flag13-Sem)
   --  Is_Component_Right_Opnd (Flag14-Sem)
   --    Present in concatenation nodes, to indicate that the corresponding
   --    operand is of the component type of the result. Used in resolving
   --    concatenation nodes in instances.

   --  Is_Delayed_Aspect (Flag14-Sem)
   --    Present in N_Pragma and N_Attribute_Definition_Clause nodes which
   --    come from aspect specifications, where the evaluation of the aspect
   --    must be delayed to the freeze point. This flag is also set True in
   --    the corresponding N_Aspect_Specification node.

   --  Is_Controlling_Actual (Flag16-Sem)
   --    This flag is set on in an expression that is a controlling argument in
   --    a dispatching call. It is off in all other cases. See Sem_Disp for
   --    details of its use.

   --  Is_Dynamic_Coextension (Flag18-Sem)
   --    Present in allocator nodes, to indicate that this is an allocator
   --    for an access discriminant of a dynamically allocated object. The
   --    coextension must be deallocated and finalized at the same time as
   --    the enclosing object.

   --  Is_Entry_Barrier_Function (Flag8-Sem)
   --    This flag is set in an N_Subprogram_Body node which is the expansion
   --    of an entry barrier from a protected entry body. It is used for the
   --    circuitry checking for incorrect use of Current_Task.

   --  Is_Expanded_Build_In_Place_Call (Flag11-Sem)
   --    This flag is set in an N_Function_Call node to indicate that the extra
   --    actuals to support a build-in-place style of call have been added to
   --    the call.

   --  Is_In_Discriminant_Check (Flag11-Sem)
   --    This flag is present in a selected component, and is used to indicate
   --    that the reference occurs within a discriminant check. The
   --    significance is that optimizations based on assuming that the
   --    discriminant check has a correct value cannot be performed in this
   --    case (or the discriminant check may be optimized away!)

   --  Is_Machine_Number (Flag11-Sem)
   --    This flag is set in an N_Real_Literal node to indicate that the value
   --    is a machine number. This avoids some unnecessary cases of converting
   --    real literals to machine numbers.

   --  Is_Null_Loop (Flag16-Sem)
   --    This flag is set in an N_Loop_Statement node if the corresponding loop
   --    can be determined to be null at compile time. This is used to remove
   --    the loop entirely at expansion time.

   --  Is_Overloaded (Flag5-Sem)
   --    A flag present in all expression nodes. Used temporarily during
   --    overloading determination. The setting of this flag is not relevant
   --    once overloading analysis is complete.

   --  Is_Power_Of_2_For_Shift (Flag13-Sem)
   --    A flag present only in N_Op_Expon nodes. It is set when the
   --    exponentiation is of the form 2 ** N, where the type of N is an
   --    unsigned integral subtype whose size does not exceed the size of
   --    Standard_Integer (i.e. a type that can be safely converted to
   --    Natural), and the exponentiation appears as the right operand of an
   --    integer multiplication or an integer division where the dividend is
   --    unsigned. It is also required that overflow checking is off for both
   --    the exponentiation and the multiply/divide node. If this set of
   --    conditions holds, and the flag is set, then the division or
   --    multiplication can be (and is) converted to a shift.

   --  Is_Protected_Subprogram_Body (Flag7-Sem)
   --    A flag set in a Subprogram_Body block to indicate that it is the
   --    implementation of a protected subprogram. Such a body needs cleanup
   --    handler to make sure that the associated protected object is unlocked
   --    when the subprogram completes.

   --  Is_Static_Coextension (Flag14-Sem)
   --    Present in N_Allocator nodes. Set if the allocator is a coextension
   --    of an object allocated on the stack rather than the heap.

   --  Is_Static_Expression (Flag6-Sem)
   --    Indicates that an expression is a static expression (RM 4.9). See spec
   --    of package Sem_Eval for full details on the use of this flag.

   --  Is_Subprogram_Descriptor (Flag16-Sem)
   --    Present in N_Object_Declaration, and set only for the object
   --    declaration generated for a subprogram descriptor in fast exception
   --    mode. See Exp_Ch11 for details of use.

   --  Is_Task_Allocation_Block (Flag6-Sem)
   --    A flag set in a Block_Statement node to indicate that it is the
   --    expansion of a task allocator, or the allocator of an object
   --    containing tasks. Such a block requires a cleanup handler to call
   --    Expunge_Unactivated_Tasks to complete any tasks that have been
   --    allocated but not activated when the allocator completes abnormally.

   --  Is_Task_Master (Flag5-Sem)
   --    A flag set in a Subprogram_Body, Block_Statement or Task_Body node to
   --    indicate that the construct is a task master (i.e. has declared tasks
   --    or declares an access to a task type).

   --  Itype (Node1-Sem)
   --    Used in N_Itype_Reference node to reference an itype for which it is
   --    important to ensure that it is defined. See description of this node
   --    for further details.

   --  Kill_Range_Check (Flag11-Sem)
   --    Used in an N_Unchecked_Type_Conversion node to indicate that the
   --    result should not be subjected to range checks. This is used for the
   --    implementation of Normalize_Scalars.

   --  Label_Construct (Node2-Sem)
   --    Used in an N_Implicit_Label_Declaration node. Refers to an N_Label,
   --    N_Block_Statement or N_Loop_Statement node to which the label
   --    declaration applies. This is not currently used in the compiler
   --    itself, but it is useful in the implementation of ASIS queries.
   --    This field is left empty for the special labels generated as part
   --    of expanding raise statements with a local exception handler.

   --  Library_Unit (Node4-Sem)
   --    In a stub node, Library_Unit points to the compilation unit node of
   --    the corresponding subunit.
   --
   --    In a with clause node, Library_Unit points to the spec of the with'ed
   --    unit.
   --
   --    In a compilation unit node, the usage depends on the unit type:
   --
   --     For a library unit body, Library_Unit points to the compilation unit
   --     node of the corresponding spec, unless it's a subprogram body with
   --     Acts_As_Spec set, in which case it points to itself.
   --
   --     For a spec, Library_Unit points to the compilation unit node of the
   --     corresponding body, if present. The body will be present if the spec
   --     is or contains generics that we needed to instantiate. Similarly, the
   --     body will be present if we needed it for inlining purposes. Thus, if
   --     we have a spec/body pair, both of which are present, they point to
   --     each other via Library_Unit.
   --
   --     For a subunit, Library_Unit points to the compilation unit node of
   --     the parent body.
   --
   --    Note that this field is not used to hold the parent pointer for child
   --    unit (which might in any case need to use it for some other purpose as
   --    described above). Instead for a child unit, implicit with's are
   --    generated for all parents.

   --  Local_Raise_Statements (Elist1)
   --    This field is present in exception handler nodes. It is set to
   --    No_Elist in the normal case. If there is at least one raise statement
   --    which can potentially be handled as a local raise, then this field
   --    points to a list of raise nodes, which are calls to a routine to raise
   --    an exception. These are raise nodes which can be optimized into gotos
   --    if the handler turns out to meet the conditions which permit this
   --    transformation. Note that this does NOT include instances of the
   --    N_Raise_xxx_Error nodes since the transformation of these nodes is
   --    handled by the back end (using the N_Push/N_Pop mechanism).

   --  Loop_Actions (List2-Sem)
   --    A list present in Component_Association nodes in array aggregates.
   --    Used to collect actions that must be executed within the loop because
   --    they may need to be evaluated anew each time through.

   --  Limited_View_Installed (Flag18-Sem)
   --    Present in With_Clauses and in package specifications. If set on
   --    with_clause, it indicates that this clause has created the current
   --    limited view of the designated package. On a package specification, it
   --    indicates that the limited view has already been created because the
   --    package is mentioned in a limited_with_clause in the closure of the
   --    unit being compiled.

   --  Local_Raise_Not_OK (Flag7-Sem)
   --    Present in N_Exception_Handler nodes. Set if the handler contains
   --    a construct (reraise statement, or call to subprogram in package
   --    GNAT.Current_Exception) that makes the handler unsuitable as a target
   --    for a local raise (one that could otherwise be converted to a goto).

   --  Must_Be_Byte_Aligned (Flag14-Sem)
   --    This flag is present in N_Attribute_Reference nodes. It can be set
   --    only for the Address and Unrestricted_Access attributes. If set it
   --    means that the object for which the address/access is given must be on
   --    a byte (more accurately a storage unit) boundary. If necessary, a copy
   --    of the object is to be made before taking the address (this copy is in
   --    the current scope on the stack frame). This is used for certain cases
   --    of code generated by the expander that passes parameters by address.
   --
   --    The reason the copy is not made by the front end is that the back end
   --    has more information about type layout and may be able to (but is not
   --    guaranteed to) prevent making unnecessary copies.

   --  Must_Not_Freeze (Flag8-Sem)
   --    A flag present in all expression nodes. Normally expressions cause
   --    freezing as described in the RM. If this flag is set, then this is
   --    inhibited. This is used by the analyzer and expander to label nodes
   --    that are created by semantic analysis or expansion and which must not
   --    cause freezing even though they normally would. This flag is also
   --    present in an N_Subtype_Indication node, since we also use these in
   --    calls to Freeze_Expression.

   --  Next_Entity (Node2-Sem)
   --    Present in defining identifiers, defining character literals and
   --    defining operator symbols (i.e. in all entities). The entities of a
   --    scope are chained, and this field is used as the forward pointer for
   --    this list. See Einfo for further details.

<<<<<<< HEAD
=======
   --  Next_Exit_Statement (Node3-Sem)
   --    Present in N_Exit_Statement nodes. The exit statements for a loop are
   --    chained (in reverse order of appearance) from the First_Exit_Statement
   --    field of the E_Loop entity for the loop. Next_Exit_Statement points to
   --    the next entry on this chain (Empty = end of list).

>>>>>>> 3082eeb7
   --  Next_Implicit_With (Node3-Sem)
   --    Present in N_With_Clause. Part of a chain of with_clauses generated
   --    in rtsfind to indicate implicit dependencies on predefined units. Used
   --    to prevent multiple with_clauses for the same unit in a given context.
   --    A postorder traversal of the tree whose nodes are units and whose
   --    links are with_clauses defines the order in which Inspector must
   --    examine a compiled unit and its full context. This ordering ensures
<<<<<<< HEAD
   --    that any subprogram call is examined after the subprogram declartion
=======
   --    that any subprogram call is examined after the subprogram declaration
>>>>>>> 3082eeb7
   --    has been seen.

   --  Next_Named_Actual (Node4-Sem)
   --    Present in parameter association node. Set during semantic analysis to
   --    point to the next named parameter, where parameters are ordered by
   --    declaration order (as opposed to the actual order in the call, which
   --    may be different due to named associations). Not that this field
   --    points to the explicit actual parameter itself, not to the
   --    N_Parameter_Association node (its parent).

   --  Next_Pragma (Node1-Sem)
   --    Present in N_Pragma nodes. Used to create a linked list of pragma
   --    nodes. Currently used for two purposes:
   --
   --      Create a list of linked Check_Policy pragmas. The head of this list
   --      is stored in Opt.Check_Policy_List (which has further details).
   --
   --      Used by processing for Pre/Postcondition pragmas to store a list of
   --      pragmas associated with the spec of a subprogram (see Sem_Prag for
   --      details).

   --  Next_Rep_Item (Node5-Sem)
   --    Present in pragma nodes, attribute definition nodes, enumeration rep
   --    clauses, record rep clauses, aspect specification nodes. Used to link
   --    representation items that apply to an entity. See full description of
   --    First_Rep_Item field in Einfo for further details.

   --  Next_Use_Clause (Node3-Sem)
   --    While use clauses are active during semantic processing, they are
   --    chained from the scope stack entry, using Next_Use_Clause as a link
   --    pointer, with Empty marking the end of the list. The head pointer is
   --    in the scope stack entry (First_Use_Clause). At the end of semantic
   --    processing (i.e. when Gigi sees the tree, the contents of this field
   --    is undefined and should not be read).

   --  No_Ctrl_Actions (Flag7-Sem)
   --    Present in N_Assignment_Statement to indicate that no finalize nor
   --    adjust should take place on this assignment even though the rhs is
   --    controlled. This is used in init procs and aggregate expansions where
   --    the generated assignments are more initialisations than real
   --    assignments.

   --  No_Elaboration_Check (Flag14-Sem)
   --    Present in N_Function_Call and N_Procedure_Call_Statement. Indicates
   --    that no elaboration check is needed on the call, because it appears in
   --    the context of a local Suppress pragma. This is used on calls within
   --    task bodies, where the actual elaboration checks are applied after
   --    analysis, when the local scope stack is not present.

   --  No_Entities_Ref_In_Spec (Flag8-Sem)
   --    Present in N_With_Clause nodes. Set if the with clause is on the
   --    package or subprogram spec where the main unit is the corresponding
   --    body, and no entities of the with'ed unit are referenced by the spec
   --    (an entity may still be referenced in the body, so this flag is used
   --    to generate the proper message (see Sem_Util.Check_Unused_Withs for
   --    full details)

   --  No_Initialization (Flag13-Sem)
   --    Present in N_Object_Declaration and N_Allocator to indicate that the
   --    object must not be initialized (by Initialize or call to an init
   --    proc). This is needed for controlled aggregates. When the Object
   --    declaration has an expression, this flag means that this expression
   --    should not be taken into account (needed for in place initialization
   --    with aggregates).

   --  No_Truncation (Flag17-Sem)
   --    Present in N_Unchecked_Type_Conversion node. This flag has an effect
   --    only if the RM_Size of the source is greater than the RM_Size of the
   --    target for scalar operands. Normally in such a case we truncate some
   --    higher order bits of the source, and then sign/zero extend the result
   --    to form the output value. But if this flag is set, then we do not do
   --    any truncation, so for example, if an 8 bit input is converted to 5
   --    bit result which is in fact stored in 8 bits, then the high order
   --    three bits of the target result will be copied from the source. This
   --    is used for properly setting out of range values for use by pragmas
   --    Initialize_Scalars and Normalize_Scalars.

   --  Original_Discriminant (Node2-Sem)
   --    Present in identifiers. Used in references to discriminants that
   --    appear in generic units. Because the names of the discriminants may be
   --    different in an instance, we use this field to recover the position of
   --    the discriminant in the original type, and replace it with the
   --    discriminant at the same position in the instantiated type.

   --  Original_Entity (Node2-Sem)
   --    Present in numeric literals. Used to denote the named number that has
   --    been constant-folded into the given literal. If literal is from
   --    source, or the result of some other constant-folding operation, then
   --    Original_Entity is empty. This field is needed to handle properly
   --    named numbers in generic units, where the Associated_Node field
   --    interferes with the Entity field, making it impossible to preserve the
   --    original entity at the point of instantiation (ASIS problem).

   --  Others_Discrete_Choices (List1-Sem)
   --    When a case statement or variant is analyzed, the semantic checks
   --    determine the actual list of choices that correspond to an others
   --    choice. This list is materialized for later use by the expander and
   --    the Others_Discrete_Choices field of an N_Others_Choice node points to
   --    this materialized list of choices, which is in standard format for a
   --    list of discrete choices, except that of course it cannot contain an
   --    N_Others_Choice entry.

   --  Parameter_List_Truncated (Flag17-Sem)
   --    Present in N_Function_Call and N_Procedure_Call_Statement nodes. Set
   --    (for OpenVMS ports of GNAT only) if the parameter list is truncated as
   --    a result of a First_Optional_Parameter specification in an
   --    Import_Function, Import_Procedure, or Import_Valued_Procedure pragma.
   --    The truncation is done by the expander by removing trailing parameters
   --    from the argument list, in accordance with the set of rules allowing
   --    such parameter removal. In particular, parameters can be removed
   --    working from the end of the parameter list backwards up to and
   --    including the entry designated by First_Optional_Parameter in the
   --    Import pragma. Parameters can be removed if they are implicit and the
   --    default value is a known-at-compile-time value, including the use of
   --    the Null_Parameter attribute, or if explicit parameter values are
   --    present that match the corresponding defaults.

   --  Parent_Spec (Node4-Sem)
   --    For a library unit that is a child unit spec (package or subprogram
   --    declaration, generic declaration or instantiation, or library level
   --    rename, this field points to the compilation unit node for the parent
   --    package specification. This field is Empty for library bodies (the
   --    parent spec in this case can be found from the corresponding spec).

<<<<<<< HEAD
   --  Pragma_Enabled (Flag5-Sem)
   --    Present in N_Pragma nodes. This flag is relevant only for pragmas
   --    Assert, Check, Precondition, and Postcondition. It is true if the
   --    check corresponding to the pragma type is enabled at the point where
   --    the pragma appears.
=======
   --  Premature_Use (Node5-Sem)
   --    Present in N_Incomplete_Type_Declaration node. Used for improved
   --    error diagnostics: if there is a premature usage of an incomplete
   --    type, a subsequently generated error message indicates the position
   --    of its full declaration.
>>>>>>> 3082eeb7

   --  Present_Expr (Uint3-Sem)
   --    Present in an N_Variant node. This has a meaningful value only after
   --    Gigi has back annotated the tree with representation information. At
   --    this point, it contains a reference to a gcc expression that depends
   --    on the values of one or more discriminants. Give a set of discriminant
   --    values, this expression evaluates to False (zero) if variant is not
   --    present, and True (non-zero) if it is present. See unit Repinfo for
   --    further details on gigi back annotation. This field is used during
   --    ASIS processing (data decomposition annex) to determine if a field is
   --    present or not.

   --  Print_In_Hex (Flag13-Sem)
   --    Set on an N_Integer_Literal node to indicate that the value should be
   --    printed in hexadecimal in the sprint listing. Has no effect on
   --    legality or semantics of program, only on the displayed output. This
   --    is used to clarify output from the packed array cases.

   --  Procedure_To_Call (Node2-Sem)
   --    Present in N_Allocator, N_Free_Statement, N_Simple_Return_Statement,
   --    and N_Extended_Return_Statement nodes. References the entity for the
   --    declaration of the procedure to be called to accomplish the required
   --    operation (i.e. for the Allocate procedure in the case of N_Allocator
   --    and N_Simple_Return_Statement and N_Extended_Return_Statement (for
   --    allocating the return value), and for the Deallocate procedure in the
   --    case of N_Free_Statement.

   --  Raises_Constraint_Error (Flag7-Sem)
   --    Set on an expression whose evaluation will definitely fail constraint
   --    error check. In the case of static expressions, this flag must be set
   --    accurately (and if it is set, the expression is typically illegal
   --    unless it appears as a non-elaborated branch of a short-circuit form).
   --    For a non-static expression, this flag may be set whenever an
   --    expression (e.g. an aggregate) is known to raise constraint error. If
   --    set, the expression definitely will raise CE if elaborated at runtime.
   --    If not set, the expression may or may not raise CE. In other words, on
   --    static expressions, the flag is set accurately, on non-static
   --    expressions it is set conservatively.

   --  Redundant_Use (Flag13-Sem)
   --    Present in nodes that can appear as an operand in a use clause or use
   --    type clause (identifiers, expanded names, attribute references). Set
   --    to indicate that a use is redundant (and therefore need not be undone
   --    on scope exit).

   --  Renaming_Exception (Node2-Sem)
   --    Present in N_Exception_Declaration node. Used to point back to the
   --    exception renaming for an exception declared within a subprogram.
   --    What happens is that an exception declared in a subprogram is moved
   --    to the library level with a unique name, and the original exception
   --    becomes a renaming. This link from the library level exception to the
   --    renaming declaration allows registering of the proper exception name.

   --  Return_Statement_Entity (Node5-Sem)
   --    Present in N_Simple_Return_Statement and N_Extended_Return_Statement.
   --    Points to an E_Return_Statement representing the return statement.

   --  Return_Object_Declarations (List3)
   --    Present in N_Extended_Return_Statement. Points to a list initially
   --    containing a single N_Object_Declaration representing the return
   --    object. We use a list (instead of just a pointer to the object decl)
   --    because Analyze wants to insert extra actions on this list.

   --  Rounded_Result (Flag18-Sem)
   --    Present in N_Type_Conversion, N_Op_Divide and N_Op_Multiply nodes.
   --    Used in the fixed-point cases to indicate that the result must be
   --    rounded as a result of the use of the 'Round attribute. Also used for
   --    integer N_Op_Divide nodes to indicate that the result should be
   --    rounded to the nearest integer (breaking ties away from zero), rather
   --    than truncated towards zero as usual. These rounded integer operations
   --    are the result of expansion of rounded fixed-point divide, conversion
   --    and multiplication operations.

   --  SCIL_Entity (Node4-Sem)
   --    Present in SCIL nodes. Used to reference the tagged type associated
   --    with the SCIL node.

<<<<<<< HEAD
   --  SCIL_Related_Node (Node1-Sem)
   --    Present in SCIL nodes. Used to reference a tree node that requires
   --    special processing in the CodePeer backend.

=======
>>>>>>> 3082eeb7
   --  SCIL_Controlling_Tag (Node5-Sem)
   --    Present in N_SCIL_Dispatching_Call nodes. Used to reference the
   --    controlling tag of a dispatching call.

   --  SCIL_Tag_Value (Node5-Sem)
   --    Present in N_SCIL_Membership_Test nodes. Used to reference the tag
   --    value that is being tested.

   --  SCIL_Target_Prim (Node2-Sem)
   --    Present in N_SCIL_Dispatching_Call nodes. Used to reference the tagged
   --    type primitive associated with the SCIL node.

   --  Scope (Node3-Sem)
   --    Present in defining identifiers, defining character literals and
   --    defining operator symbols (i.e. in all entities). The entities of a
   --    scope all use this field to reference the corresponding scope entity.
   --    See Einfo for further details.

   --  Shift_Count_OK (Flag4-Sem)
   --    A flag present in shift nodes to indicate that the shift count is
   --    known to be in range, i.e. is in the range from zero to word length
   --    minus one. If this flag is not set, then the shift count may be
   --    outside this range, i.e. larger than the word length, and the code
   --    must ensure that such shift counts give the appropriate result.

   --  Source_Type (Node1-Sem)
   --    Used in an N_Validate_Unchecked_Conversion node to point to the
   --    source type entity for the unchecked conversion instantiation
   --    which gigi must do size validation for.

   --  Split_PPC (Flag17)
   --    When a Pre or Post aspect specification is processed, it is broken
   --    into AND THEN sections. The left most section has Split_PPC set to
   --    False, indicating that it is the original specification (e.g. for
   --    posting errors). For other sections, Split_PPC is set to True.
   --    This flag is set in both the N_Aspect_Specification node itself,
   --    and in the pragma which is generated from this node.

   --  Static_Processing_OK (Flag4-Sem)
   --    Present in N_Aggregate nodes. When the Compile_Time_Known_Aggregate
   --    flag is set, the full value of the aggregate can be determined at
   --    compile time and the aggregate can be passed as is to the back-end.
   --    In this event it is irrelevant whether this flag is set or not.
   --    However, if the flag Compile_Time_Known_Aggregate is not set but
   --    Static_Processing_OK is set, the aggregate can (but need not) be
   --    converted into a compile time known aggregate by the expander. See
   --    Sem_Aggr for the specific conditions under which an aggregate has its
   --    Static_Processing_OK flag set.

   --  Storage_Pool (Node1-Sem)
   --    Present in N_Allocator, N_Free_Statement, N_Simple_Return_Statement,
   --    and N_Extended_Return_Statement nodes. References the entity for the
   --    storage pool to be used for the allocate or free call or for the
   --    allocation of the returned value from function. Empty indicates that
   --    the global default pool is to be used. Note that in the case
   --    of a return statement, this field is set only if the function returns
   --    value of a type whose size is not known at compile time on the
   --    secondary stack.

<<<<<<< HEAD
=======
   --  Suppress_Assignment_Checks (Flag18-Sem)
   --    Used in generated N_Assignment_Statement nodes to suppress predicate
   --    and range checks in cases where the generated code knows that the
   --    value being assigned is in range and satisfies any predicate. Also
   --    can be set in N_Object_Declaration nodes, to similarly suppress any
   --    checks on the initializing value.

>>>>>>> 3082eeb7
   --  Suppress_Loop_Warnings (Flag17-Sem)
   --    Used in N_Loop_Statement node to indicate that warnings within the
   --    body of the loop should be suppressed. This is set when the range
   --    of a FOR loop is known to be null, or is probably null (loop would
   --    only execute if invalid values are present).

   --  Target_Type (Node2-Sem)
   --    Used in an N_Validate_Unchecked_Conversion node to point to the target
   --    type entity for the unchecked conversion instantiation which gigi must
   --    do size validation for.

   --  Then_Actions (List3-Sem)
   --    This field is present in conditional expression nodes. During code
   --    expansion we use the Insert_Actions procedure (in Exp_Util) to insert
   --    actions at an appropriate place in the tree to get elaborated at the
   --    right time. For conditional expressions, we have to be sure that the
   --    actions for the Then branch are only elaborated if the condition is
   --    True. The Then_Actions field is used as a temporary parking place for
   --    these actions. The final tree is always rewritten to eliminate the
   --    need for this field, so in the tree passed to Gigi, this field is
   --    always set to No_List.

   --  Treat_Fixed_As_Integer (Flag14-Sem)
   --    This flag appears in operator nodes for divide, multiply, mod and rem
   --    on fixed-point operands. It indicates that the operands are to be
   --    treated as integer values, ignoring small values. This flag is only
   --    set as a result of expansion of fixed-point operations. Typically a
   --    fixed-point multiplication in the source generates subsidiary
   --    multiplication and division operations that work with the underlying
   --    integer values and have this flag set. Note that this flag is not
   --    needed on other arithmetic operations (add, neg, subtract etc.) since
   --    in these cases it is always the case that fixed is treated as integer.
   --    The Etype field MUST be set if this flag is set. The analyzer knows to
   --    leave such nodes alone, and whoever makes them must set the correct
   --    Etype value.

   --  TSS_Elist (Elist3-Sem)
   --    Present in N_Freeze_Entity nodes. Holds an element list containing
   --    entries for each TSS (type support subprogram) associated with the
   --    frozen type. The elements of the list are the entities for the
   --    subprograms (see package Exp_TSS for further details). Set to No_Elist
   --    if there are no type support subprograms for the type or if the freeze
   --    node is not for a type.

   --  Unreferenced_In_Spec (Flag7-Sem)
   --    Present in N_With_Clause nodes. Set if the with clause is on the
   --    package or subprogram spec where the main unit is the corresponding
   --    body, and is not referenced by the spec (it may still be referenced by
   --    the body, so this flag is used to generate the proper message (see
   --    Sem_Util.Check_Unused_Withs for details)

   --  Used_Operations (Elist5-Sem)
   --    Present in N_Use_Type_Clause nodes. Holds the list of operations that
   --    are made potentially use-visible by the clause. Simplifies processing
   --    on exit from the scope of the use_type_clause, in particular in the
   --    case of Use_All_Type, when those operations several scopes.

   --  Was_Originally_Stub (Flag13-Sem)
   --    This flag is set in the node for a proper body that replaces stub.
   --    During the analysis procedure, stubs in some situations get rewritten
   --    by the corresponding bodies, and we set this flag to remember that
   --    this happened. Note that it is not good enough to rely on the use of
   --    Original_Node here because of the case of nested instantiations where
   --    the substituted node can be copied.

   --  Withed_Body (Node1-Sem)
   --    Present in N_With_Clause nodes. Set if the unit in whose context
   --    the with_clause appears instantiates a generic contained in the
   --    library unit of the with_clause and as a result loads its body.
   --    Used for a more precise unit traversal for CodePeer.

   --------------------------------------------------
   -- Note on Use of End_Label and End_Span Fields --
   --------------------------------------------------

   --  Several constructs have end lines:

   --    Loop Statement             end loop [loop_IDENTIFIER];
   --    Package Specification      end [[PARENT_UNIT_NAME .] IDENTIFIER]
   --    Task Definition            end [task_IDENTIFIER]
   --    Protected Definition       end [protected_IDENTIFIER]
   --    Protected Body             end [protected_IDENTIFIER]

   --    Block Statement            end [block_IDENTIFIER];
   --    Subprogram Body            end [DESIGNATOR];
   --    Package Body               end [[PARENT_UNIT_NAME .] IDENTIFIER];
   --    Task Body                  end [task_IDENTIFIER];
   --    Accept Statement           end [entry_IDENTIFIER]];
   --    Entry Body                 end [entry_IDENTIFIER];

   --    If Statement               end if;
   --    Case Statement             end case;

   --    Record Definition          end record;
   --    Enumeration Definition     );

   --  The End_Label and End_Span fields are used to mark the locations of
   --  these lines, and also keep track of the label in the case where a label
   --  is present.

   --  For the first group above, the End_Label field of the corresponding node
   --  is used to point to the label identifier. In the case where there is no
   --  label in the source, the parser supplies a dummy identifier (with
   --  Comes_From_Source set to False), and the Sloc of this dummy identifier
   --  marks the location of the token following the END token.

   --  For the second group, the use of End_Label is similar, but the End_Label
   --  is found in the N_Handled_Sequence_Of_Statements node. This is done
   --  simply because in some cases there is no room in the parent node.

   --  For the third group, there is never any label, and instead of using
   --  End_Label, we use the End_Span field which gives the location of the
   --  token following END, relative to the starting Sloc of the construct,
   --  i.e. add Sloc (Node) + End_Span (Node) to get the Sloc of the IF or CASE
   --  following the End_Label.

   --  The record definition case is handled specially, we treat it as though
   --  it required an optional label which is never present, and so the parser
   --  always builds a dummy identifier with Comes From Source set False. The
   --  reason we do this, rather than using End_Span in this case, is that we
   --  want to generate a cross-ref entry for the end of a record, since it
   --  represents a scope for name declaration purposes.

   --  The enumeration definition case is handled in an exactly similar manner,
   --  building a dummy identifier to get a cross-reference.

   --  Note: the reason we store the difference as a Uint, instead of storing
   --  the Source_Ptr value directly, is that Source_Ptr values cannot be
   --  distinguished from other types of values, and we count on all general
   --  use fields being self describing. To make things easier for clients,
   --  note that we provide function End_Location, and procedure
   --  Set_End_Location to allow access to the logical value (which is the
   --  Source_Ptr value for the end token).

   ---------------------
   -- Syntactic Nodes --
   ---------------------

      ---------------------
      -- 2.3  Identifier --
      ---------------------

      --  IDENTIFIER ::= IDENTIFIER_LETTER {[UNDERLINE] LETTER_OR_DIGIT}
      --  LETTER_OR_DIGIT ::= IDENTIFIER_LETTER | DIGIT

      --  An IDENTIFIER shall not be a reserved word

      --  In the Ada grammar identifiers are the bottom level tokens which have
      --  very few semantics. Actual program identifiers are direct names. If
      --  we were being 100% honest with the grammar, then we would have a node
      --  called N_Direct_Name which would point to an identifier. However,
      --  that's too many extra nodes, so we just use the N_Identifier node
      --  directly as a direct name, and it contains the expression fields and
      --  Entity field that correspond to its use as a direct name. In those
      --  few cases where identifiers appear in contexts where they are not
      --  direct names (pragmas, pragma argument associations, attribute
      --  references and attribute definition clauses), the Chars field of the
      --  node contains the Name_Id for the identifier name.

      --  Note: in GNAT, a reserved word can be treated as an identifier in two
      --  cases. First, an incorrect use of a reserved word as an identifier is
      --  diagnosed and then treated as a normal identifier. Second, an
      --  attribute designator of the form of a reserved word (access, delta,
      --  digits, range) is treated as an identifier.

      --  Note: The set of letters that is permitted in an identifier depends
      --  on the character set in use. See package Csets for full details.

      --  N_Identifier
      --  Sloc points to identifier
      --  Chars (Name1) contains the Name_Id for the identifier
      --  Entity (Node4-Sem)
      --  Associated_Node (Node4-Sem)
      --  Original_Discriminant (Node2-Sem)
      --  Redundant_Use (Flag13-Sem)
      --  Has_Private_View (Flag11-Sem) (set in generic units)
      --  plus fields for expression

      --------------------------
      -- 2.4  Numeric Literal --
      --------------------------

      --  NUMERIC_LITERAL ::= DECIMAL_LITERAL | BASED_LITERAL

      ----------------------------
      -- 2.4.1  Decimal Literal --
      ----------------------------

      --  DECIMAL_LITERAL ::= NUMERAL [.NUMERAL] [EXPONENT]

      --  NUMERAL ::= DIGIT {[UNDERLINE] DIGIT}

      --  EXPONENT ::= E [+] NUMERAL | E - NUMERAL

      --  Decimal literals appear in the tree as either integer literal nodes
      --  or real literal nodes, depending on whether a period is present.

      --  Note: literal nodes appear as a result of direct use of literals
      --  in the source program, and also as the result of evaluating
      --  expressions at compile time. In the latter case, it is possible
      --  to construct real literals that have no syntactic representation
      --  using the standard literal format. Such literals are listed by
      --  Sprint using the notation [numerator / denominator].

      --  Note: the value of an integer literal node created by the front end
      --  is never outside the range of values of the base type. However, it
      --  can be the case that the created value is outside the range of the
      --  particular subtype. This happens in the case of integer overflows
      --  with checks suppressed.

      --  N_Integer_Literal
      --  Sloc points to literal
      --  Original_Entity (Node2-Sem) If not Empty, holds Named_Number that
      --  has been constant-folded into its literal value.
      --  Intval (Uint3) contains integer value of literal
      --  plus fields for expression
      --  Print_In_Hex (Flag13-Sem)

      --  N_Real_Literal
      --  Sloc points to literal
      --  Original_Entity (Node2-Sem) If not Empty, holds Named_Number that
      --  has been constant-folded into its literal value.
      --  Realval (Ureal3) contains real value of literal
      --  Corresponding_Integer_Value (Uint4-Sem)
      --  Is_Machine_Number (Flag11-Sem)
      --  plus fields for expression

      --------------------------
      -- 2.4.2  Based Literal --
      --------------------------

      --  BASED_LITERAL ::=
      --   BASE # BASED_NUMERAL [.BASED_NUMERAL] # [EXPONENT]

      --  BASE ::= NUMERAL

      --  BASED_NUMERAL ::=
      --    EXTENDED_DIGIT {[UNDERLINE] EXTENDED_DIGIT}

      --  EXTENDED_DIGIT ::= DIGIT | A | B | C | D | E | F

      --  Based literals appear in the tree as either integer literal nodes
      --  or real literal nodes, depending on whether a period is present.

      ----------------------------
      -- 2.5  Character Literal --
      ----------------------------

      --  CHARACTER_LITERAL ::= ' GRAPHIC_CHARACTER '

      --  N_Character_Literal
      --  Sloc points to literal
      --  Chars (Name1) contains the Name_Id for the identifier
      --  Char_Literal_Value (Uint2) contains the literal value
      --  Entity (Node4-Sem)
      --  Associated_Node (Node4-Sem)
      --  Has_Private_View (Flag11-Sem) set in generic units.
      --  plus fields for expression

      --  Note: the Entity field will be missing (set to Empty) for character
      --  literals whose type is Standard.Wide_Character or Standard.Character
      --  or a type derived from one of these two. In this case the character
      --  literal stands for its own coding. The reason we take this irregular
      --  short cut is to avoid the need to build lots of junk defining
      --  character literal nodes.

      -------------------------
      -- 2.6  String Literal --
      -------------------------

      --  STRING LITERAL ::= "{STRING_ELEMENT}"

      --  A STRING_ELEMENT is either a pair of quotation marks ("), or a
      --  single GRAPHIC_CHARACTER other than a quotation mark.
      --
      --  Is_Folded_In_Parser is True if the parser created this literal by
      --  folding a sequence of "&" operators. For example, if the source code
      --  says "aaa" & "bbb" & "ccc", and this produces "aaabbbccc", the flag
      --  is set. This flag is needed because the parser doesn't know about
      --  visibility, so the folded result might be wrong, and semantic
      --  analysis needs to check for that.

      --  N_String_Literal
      --  Sloc points to literal
      --  Strval (Str3) contains Id of string value
      --  Has_Wide_Character (Flag11-Sem)
      --  Has_Wide_Wide_Character (Flag13-Sem)
      --  Is_Folded_In_Parser (Flag4)
      --  plus fields for expression

      ------------------
      -- 2.7  Comment --
      ------------------

      --  A COMMENT starts with two adjacent hyphens and extends up to the
      --  end of the line. A COMMENT may appear on any line of a program.

      --  Comments are skipped by the scanner and do not appear in the tree.
      --  It is possible to reconstruct the position of comments with respect
      --  to the elements of the tree by using the source position (Sloc)
      --  pointers that appear in every tree node.

      -----------------
      -- 2.8  Pragma --
      -----------------

      --  PRAGMA ::= pragma IDENTIFIER
      --    [(PRAGMA_ARGUMENT_ASSOCIATION {, PRAGMA_ARGUMENT_ASSOCIATION})];

      --  Note that a pragma may appear in the tree anywhere a declaration
      --  or a statement may appear, as well as in some other situations
      --  which are explicitly documented.

      --  N_Pragma
      --  Sloc points to PRAGMA
      --  Next_Pragma (Node1-Sem)
      --  Pragma_Argument_Associations (List2) (set to No_List if none)
      --  Corresponding_Aspect (Node3-Sem) (set to Empty if not present)
      --  Pragma_Identifier (Node4)
      --  Next_Rep_Item (Node5-Sem)
<<<<<<< HEAD
      --  Pragma_Enabled (Flag5-Sem)
=======
      --  From_Aspect_Specification (Flag13-Sem)
      --  Is_Delayed_Aspect (Flag14-Sem)
      --  Import_Interface_Present (Flag16-Sem)
      --  Split_PPC (Flag17) set if corresponding aspect had Split_PPC set
      --  Class_Present (Flag6) set if from Aspect with 'Class
>>>>>>> 3082eeb7

      --  Note: we should have a section on what pragmas are passed on to
      --  the back end to be processed. This section should note that pragma
      --  Psect_Object is always converted to Common_Object, but there are
      --  undoubtedly many other similar notes required ???

      --  Note: a utility function Pragma_Name may be applied to pragma nodes
      --  to conveniently obtain the Chars field of the Pragma_Identifier.

      --  Note: if From_Aspect_Specification is set, then Sloc points to the
      --  aspect name, as does the Pragma_Identifier. In this case if the
      --  pragma has a local name argument (such as pragma Inline), it is
      --  resolved to point to the specific entity affected by the pragma.

      --------------------------------------
      -- 2.8  Pragma Argument Association --
      --------------------------------------

      --  PRAGMA_ARGUMENT_ASSOCIATION ::=
      --    [pragma_argument_IDENTIFIER =>] NAME
      --  | [pragma_argument_IDENTIFIER =>] EXPRESSION

      --  N_Pragma_Argument_Association
      --  Sloc points to first token in association
      --  Chars (Name1) (set to No_Name if no pragma argument identifier)
      --  Expression (Node3)

      ------------------------
      -- 2.9  Reserved Word --
      ------------------------

      --  Reserved words are parsed by the scanner, and returned as the
      --  corresponding token types (e.g. PACKAGE is returned as Tok_Package)

      ----------------------------
      -- 3.1  Basic Declaration --
      ----------------------------

      --  BASIC_DECLARATION ::=
      --    TYPE_DECLARATION          | SUBTYPE_DECLARATION
      --  | OBJECT_DECLARATION        | NUMBER_DECLARATION
      --  | SUBPROGRAM_DECLARATION    | ABSTRACT_SUBPROGRAM_DECLARATION
      --  | PACKAGE_DECLARATION       | RENAMING_DECLARATION
      --  | EXCEPTION_DECLARATION     | GENERIC_DECLARATION
      --  | GENERIC_INSTANTIATION

      --  Basic declaration also includes IMPLICIT_LABEL_DECLARATION
      --  see further description in section on semantic nodes.

      --  Also, in the tree that is constructed, a pragma may appear
      --  anywhere that a declaration may appear.

      ------------------------------
      -- 3.1  Defining Identifier --
      ------------------------------

      --  DEFINING_IDENTIFIER ::= IDENTIFIER

      --  A defining identifier is an entity, which has additional fields
      --  depending on the setting of the Ekind field. These additional
      --  fields are defined (and access subprograms declared) in package
      --  Einfo.

      --  Note: N_Defining_Identifier is an extended node whose fields are
      --  deliberate layed out to match the layout of fields in an ordinary
      --  N_Identifier node allowing for easy alteration of an identifier
      --  node into a defining identifier node. For details, see procedure
      --  Sinfo.CN.Change_Identifier_To_Defining_Identifier.

      --  N_Defining_Identifier
      --  Sloc points to identifier
      --  Chars (Name1) contains the Name_Id for the identifier
      --  Next_Entity (Node2-Sem)
      --  Scope (Node3-Sem)
      --  Etype (Node5-Sem)

      -----------------------------
      -- 3.2.1  Type Declaration --
      -----------------------------

      --  TYPE_DECLARATION ::=
      --    FULL_TYPE_DECLARATION
      --  | INCOMPLETE_TYPE_DECLARATION
      --  | PRIVATE_TYPE_DECLARATION
      --  | PRIVATE_EXTENSION_DECLARATION

      ----------------------------------
      -- 3.2.1  Full Type Declaration --
      ----------------------------------

      --  FULL_TYPE_DECLARATION ::=
      --    type DEFINING_IDENTIFIER [KNOWN_DISCRIMINANT_PART]
      --      is TYPE_DEFINITION
      --        [ASPECT_SPECIFICATIONS];

      --  | TASK_TYPE_DECLARATION
      --  | PROTECTED_TYPE_DECLARATION

      --  The full type declaration node is used only for the first case. The
      --  second case (concurrent type declaration), is represented directly
      --  by a task type declaration or a protected type declaration.

      --  N_Full_Type_Declaration
      --  Sloc points to TYPE
      --  Defining_Identifier (Node1)
      --  Discriminant_Specifications (List4) (set to No_List if none)
      --  Type_Definition (Node3)
      --  Discr_Check_Funcs_Built (Flag11-Sem)

      ----------------------------
      -- 3.2.1  Type Definition --
      ----------------------------

      --  TYPE_DEFINITION ::=
      --    ENUMERATION_TYPE_DEFINITION  | INTEGER_TYPE_DEFINITION
      --  | REAL_TYPE_DEFINITION         | ARRAY_TYPE_DEFINITION
      --  | RECORD_TYPE_DEFINITION       | ACCESS_TYPE_DEFINITION
      --  | DERIVED_TYPE_DEFINITION      | INTERFACE_TYPE_DEFINITION

      --------------------------------
      -- 3.2.2  Subtype Declaration --
      --------------------------------

      --  SUBTYPE_DECLARATION ::=
      --    subtype DEFINING_IDENTIFIER is [NULL_EXCLUSION] SUBTYPE_INDICATION;

      --  The subtype indication field is set to Empty for subtypes
      --  declared in package Standard (Positive, Natural).

      --  N_Subtype_Declaration
      --  Sloc points to SUBTYPE
      --  Defining_Identifier (Node1)
      --  Null_Exclusion_Present (Flag11)
      --  Subtype_Indication (Node5)
      --  Generic_Parent_Type (Node4-Sem) (set for an actual derived type).
      --  Exception_Junk (Flag8-Sem)
      --  Has_Dynamic_Range_Check (Flag12-Sem)

      -------------------------------
      -- 3.2.2  Subtype Indication --
      -------------------------------

      --  SUBTYPE_INDICATION ::= SUBTYPE_MARK [CONSTRAINT]

      --  Note: if no constraint is present, the subtype indication appears
      --  directly in the tree as a subtype mark. The N_Subtype_Indication
      --  node is used only if a constraint is present.

      --  Note: [For Ada 2005 (AI-231)]: Because Ada 2005 extends this rule
      --  with the null-exclusion part (see AI-231), we had to introduce a new
      --  attribute in all the parents of subtype_indication nodes to indicate
      --  if the null-exclusion is present.

      --  Note: the reason that this node has expression fields is that a
      --  subtype indication can appear as an operand of a membership test.

      --  N_Subtype_Indication
      --  Sloc points to first token of subtype mark
      --  Subtype_Mark (Node4)
      --  Constraint (Node3)
      --  Etype (Node5-Sem)
      --  Must_Not_Freeze (Flag8-Sem)

      --  Note: Etype is a copy of the Etype field of the Subtype_Mark. The
      --  reason for this redundancy is so that in a list of array index types,
      --  the Etype can be uniformly accessed to determine the subscript type.
      --  This means that no Itype is constructed for the actual subtype that
      --  is created by the subtype indication. If such an Itype is required,
      --  it is constructed in the context in which the indication appears.

      -------------------------
      -- 3.2.2  Subtype Mark --
      -------------------------

      --  SUBTYPE_MARK ::= subtype_NAME

      -----------------------
      -- 3.2.2  Constraint --
      -----------------------

      --  CONSTRAINT ::= SCALAR_CONSTRAINT | COMPOSITE_CONSTRAINT

      ------------------------------
      -- 3.2.2  Scalar Constraint --
      ------------------------------

      --  SCALAR_CONSTRAINT ::=
      --    RANGE_CONSTRAINT | DIGITS_CONSTRAINT | DELTA_CONSTRAINT

      ---------------------------------
      -- 3.2.2  Composite Constraint --
      ---------------------------------

      --  COMPOSITE_CONSTRAINT ::=
      --    INDEX_CONSTRAINT | DISCRIMINANT_CONSTRAINT

      -------------------------------
      -- 3.3.1  Object Declaration --
      -------------------------------

      --  OBJECT_DECLARATION ::=
      --    DEFINING_IDENTIFIER_LIST : [aliased] [constant]
      --      [NULL_EXCLUSION] SUBTYPE_INDICATION [:= EXPRESSION]
      --        [ASPECT_SPECIFICATIONS];
      --  | DEFINING_IDENTIFIER_LIST : [aliased] [constant]
      --      ACCESS_DEFINITION [:= EXPRESSION]
      --        [ASPECT_SPECIFICATIONS];
      --  | DEFINING_IDENTIFIER_LIST : [aliased] [constant]
      --      ARRAY_TYPE_DEFINITION [:= EXPRESSION]
      --        [ASPECT_SPECIFICATIONS];
      --  | SINGLE_TASK_DECLARATION
      --  | SINGLE_PROTECTED_DECLARATION

      --  Note: aliased is not permitted in Ada 83 mode

      --  The N_Object_Declaration node is only for the first two cases.
      --  Single task declaration is handled by P_Task (9.1)
      --  Single protected declaration is handled by P_protected (9.5)

      --  Although the syntax allows multiple identifiers in the list, the
      --  semantics is as though successive declarations were given with
      --  identical type definition and expression components. To simplify
      --  semantic processing, the parser represents a multiple declaration
      --  case as a sequence of single declarations, using the More_Ids and
      --  Prev_Ids flags to preserve the original source form as described
      --  in the section on "Handling of Defining Identifier Lists".

      --  The flag Has_Init_Expression is set if an initializing expression
      --  is present. Normally it is set if and only if Expression contains
      --  a non-empty value, but there is an exception to this. When the
      --  initializing expression is an aggregate which requires explicit
      --  assignments, the Expression field gets set to Empty, but this flag
      --  is still set, so we don't forget we had an initializing expression.

      --  Note: if a range check is required for the initialization
      --  expression then the Do_Range_Check flag is set in the Expression,
      --  with the check being done against the type given by the object
      --  definition, which is also the Etype of the defining identifier.

      --  Note: the contents of the Expression field must be ignored (i.e.
      --  treated as though it were Empty) if No_Initialization is set True.

      --  Note: the back end places some restrictions on the form of the
      --  Expression field. If the object being declared is Atomic, then
      --  the Expression may not have the form of an aggregate (since this
      --  might cause the back end to generate separate assignments). In this
      --  case the front end must generate an extra temporary and initialize
      --  this temporary as required (the temporary itself is not atomic).

      --  Note: there is not node kind for object definition. Instead, the
      --  corresponding field holds a subtype indication, an array type
      --  definition, or (Ada 2005, AI-406) an access definition.

      --  N_Object_Declaration
      --  Sloc points to first identifier
      --  Defining_Identifier (Node1)
      --  Aliased_Present (Flag4)
      --  Constant_Present (Flag17) set if CONSTANT appears
      --  Null_Exclusion_Present (Flag11)
      --  Object_Definition (Node4) subtype indic./array type def./access def.
      --  Expression (Node3) (set to Empty if not present)
      --  Handler_List_Entry (Node2-Sem)
      --  Corresponding_Generic_Association (Node5-Sem)
      --  More_Ids (Flag5) (set to False if no more identifiers in list)
      --  Prev_Ids (Flag6) (set to False if no previous identifiers in list)
      --  No_Initialization (Flag13-Sem)
      --  Assignment_OK (Flag15-Sem)
      --  Exception_Junk (Flag8-Sem)
      --  Is_Subprogram_Descriptor (Flag16-Sem)
      --  Has_Init_Expression (Flag14)
      --  Suppress_Assignment_Checks (Flag18-Sem)

      -------------------------------------
      -- 3.3.1  Defining Identifier List --
      -------------------------------------

      --  DEFINING_IDENTIFIER_LIST ::=
      --    DEFINING_IDENTIFIER {, DEFINING_IDENTIFIER}

      -------------------------------
      -- 3.3.2  Number Declaration --
      -------------------------------

      --  NUMBER_DECLARATION ::=
      --    DEFINING_IDENTIFIER_LIST : constant := static_EXPRESSION;

      --  Although the syntax allows multiple identifiers in the list, the
      --  semantics is as though successive declarations were given with
      --  identical expressions. To simplify semantic processing, the parser
      --  represents a multiple declaration case as a sequence of single
      --  declarations, using the More_Ids and Prev_Ids flags to preserve
      --  the original source form as described in the section on "Handling
      --  of Defining Identifier Lists".

      --  N_Number_Declaration
      --  Sloc points to first identifier
      --  Defining_Identifier (Node1)
      --  Expression (Node3)
      --  More_Ids (Flag5) (set to False if no more identifiers in list)
      --  Prev_Ids (Flag6) (set to False if no previous identifiers in list)

      ----------------------------------
      -- 3.4  Derived Type Definition --
      ----------------------------------

      --  DERIVED_TYPE_DEFINITION ::=
      --    [abstract] [limited] new [NULL_EXCLUSION] parent_SUBTYPE_INDICATION
      --    [[and INTERFACE_LIST] RECORD_EXTENSION_PART]

      --  Note: ABSTRACT, LIMITED and record extension part are not permitted
      --  in Ada 83 mode

      --  Note: a record extension part is required if ABSTRACT is present

      --  N_Derived_Type_Definition
      --  Sloc points to NEW
      --  Abstract_Present (Flag4)
      --  Null_Exclusion_Present (Flag11) (set to False if not present)
      --  Subtype_Indication (Node5)
      --  Record_Extension_Part (Node3) (set to Empty if not present)
      --  Limited_Present (Flag17)
      --  Task_Present (Flag5) set in task interfaces
      --  Protected_Present (Flag6) set in protected interfaces
      --  Synchronized_Present (Flag7) set in interfaces
      --  Interface_List (List2) (set to No_List if none)
      --  Interface_Present (Flag16) set in abstract interfaces

      --  Note: Task_Present, Protected_Present, Synchronized_Present,
      --        Interface_List, and Interface_Present are used for abstract
      --        interfaces (see comments for INTERFACE_TYPE_DEFINITION).

      ---------------------------
      -- 3.5  Range Constraint --
      ---------------------------

      --  RANGE_CONSTRAINT ::= range RANGE

      --  N_Range_Constraint
      --  Sloc points to RANGE
      --  Range_Expression (Node4)

      ----------------
      -- 3.5  Range --
      ----------------

      --  RANGE ::=
      --    RANGE_ATTRIBUTE_REFERENCE
      --  | SIMPLE_EXPRESSION .. SIMPLE_EXPRESSION

      --  Note: the case of a range given as a range attribute reference
      --  appears directly in the tree as an attribute reference.

      --  Note: the field name for a reference to a range is Range_Expression
      --  rather than Range, because range is a reserved keyword in Ada!

      --  Note: the reason that this node has expression fields is that a
      --  range can appear as an operand of a membership test. The Etype
      --  field is the type of the range (we do NOT construct an implicit
      --  subtype to represent the range exactly).

      --  N_Range
      --  Sloc points to ..
      --  Low_Bound (Node1)
      --  High_Bound (Node2)
      --  Includes_Infinities (Flag11)
      --  plus fields for expression

      --  Note: if the range appears in a context, such as a subtype
      --  declaration, where range checks are required on one or both of
      --  the expression fields, then type conversion nodes are inserted
      --  to represent the required checks.

      ----------------------------------------
      -- 3.5.1  Enumeration Type Definition --
      ----------------------------------------

      --  ENUMERATION_TYPE_DEFINITION ::=
      --    (ENUMERATION_LITERAL_SPECIFICATION
      --      {, ENUMERATION_LITERAL_SPECIFICATION})

      --  Note: the Literals field in the node described below is null for
      --  the case of the standard types CHARACTER and WIDE_CHARACTER, for
      --  which special processing handles these types as special cases.

      --  N_Enumeration_Type_Definition
      --  Sloc points to left parenthesis
      --  Literals (List1) (Empty for CHARACTER or WIDE_CHARACTER)
      --  End_Label (Node4) (set to Empty if internally generated record)

      ----------------------------------------------
      -- 3.5.1  Enumeration Literal Specification --
      ----------------------------------------------

      --  ENUMERATION_LITERAL_SPECIFICATION ::=
      --    DEFINING_IDENTIFIER | DEFINING_CHARACTER_LITERAL

      ---------------------------------------
      -- 3.5.1  Defining Character Literal --
      ---------------------------------------

      --  DEFINING_CHARACTER_LITERAL ::= CHARACTER_LITERAL

      --  A defining character literal is an entity, which has additional
      --  fields depending on the setting of the Ekind field. These
      --  additional fields are defined (and access subprograms declared)
      --  in package Einfo.

      --  Note: N_Defining_Character_Literal is an extended node whose fields
      --  are deliberate layed out to match the layout of fields in an ordinary
      --  N_Character_Literal node allowing for easy alteration of a character
      --  literal node into a defining character literal node. For details, see
      --  Sinfo.CN.Change_Character_Literal_To_Defining_Character_Literal.

      --  N_Defining_Character_Literal
      --  Sloc points to literal
      --  Chars (Name1) contains the Name_Id for the identifier
      --  Next_Entity (Node2-Sem)
      --  Scope (Node3-Sem)
      --  Etype (Node5-Sem)

      ------------------------------------
      -- 3.5.4  Integer Type Definition --
      ------------------------------------

      --  Note: there is an error in this rule in the latest version of the
      --  grammar, so we have retained the old rule pending clarification.

      --  INTEGER_TYPE_DEFINITION ::=
      --    SIGNED_INTEGER_TYPE_DEFINITION
      --  | MODULAR_TYPE_DEFINITION

      -------------------------------------------
      -- 3.5.4  Signed Integer Type Definition --
      -------------------------------------------

      --  SIGNED_INTEGER_TYPE_DEFINITION ::=
      --    range static_SIMPLE_EXPRESSION .. static_SIMPLE_EXPRESSION

      --  Note: the Low_Bound and High_Bound fields are set to Empty
      --  for integer types defined in package Standard.

      --  N_Signed_Integer_Type_Definition
      --  Sloc points to RANGE
      --  Low_Bound (Node1)
      --  High_Bound (Node2)

      ------------------------------------
      -- 3.5.4  Modular Type Definition --
      ------------------------------------

      --  MODULAR_TYPE_DEFINITION ::= mod static_EXPRESSION

      --  N_Modular_Type_Definition
      --  Sloc points to MOD
      --  Expression (Node3)

      ---------------------------------
      -- 3.5.6  Real Type Definition --
      ---------------------------------

      --  REAL_TYPE_DEFINITION ::=
      --    FLOATING_POINT_DEFINITION | FIXED_POINT_DEFINITION

      --------------------------------------
      -- 3.5.7  Floating Point Definition --
      --------------------------------------

      --  FLOATING_POINT_DEFINITION ::=
      --    digits static_SIMPLE_EXPRESSION [REAL_RANGE_SPECIFICATION]

      --  Note: The Digits_Expression and Real_Range_Specifications fields
      --  are set to Empty for floating-point types declared in Standard.

      --  N_Floating_Point_Definition
      --  Sloc points to DIGITS
      --  Digits_Expression (Node2)
      --  Real_Range_Specification (Node4) (set to Empty if not present)

      -------------------------------------
      -- 3.5.7  Real Range Specification --
      -------------------------------------

      --  REAL_RANGE_SPECIFICATION ::=
      --    range static_SIMPLE_EXPRESSION .. static_SIMPLE_EXPRESSION

      --  N_Real_Range_Specification
      --  Sloc points to RANGE
      --  Low_Bound (Node1)
      --  High_Bound (Node2)

      -----------------------------------
      -- 3.5.9  Fixed Point Definition --
      -----------------------------------

      --  FIXED_POINT_DEFINITION ::=
      --    ORDINARY_FIXED_POINT_DEFINITION | DECIMAL_FIXED_POINT_DEFINITION

      --------------------------------------------
      -- 3.5.9  Ordinary Fixed Point Definition --
      --------------------------------------------

      --  ORDINARY_FIXED_POINT_DEFINITION ::=
      --    delta static_EXPRESSION REAL_RANGE_SPECIFICATION

      --  Note: In Ada 83, the EXPRESSION must be a SIMPLE_EXPRESSION

      --  N_Ordinary_Fixed_Point_Definition
      --  Sloc points to DELTA
      --  Delta_Expression (Node3)
      --  Real_Range_Specification (Node4)

      -------------------------------------------
      -- 3.5.9  Decimal Fixed Point Definition --
      -------------------------------------------

      --  DECIMAL_FIXED_POINT_DEFINITION ::=
      --    delta static_EXPRESSION
      --      digits static_EXPRESSION [REAL_RANGE_SPECIFICATION]

      --  Note: decimal types are not permitted in Ada 83 mode

      --  N_Decimal_Fixed_Point_Definition
      --  Sloc points to DELTA
      --  Delta_Expression (Node3)
      --  Digits_Expression (Node2)
      --  Real_Range_Specification (Node4) (set to Empty if not present)

      ------------------------------
      -- 3.5.9  Digits Constraint --
      ------------------------------

      --  DIGITS_CONSTRAINT ::=
      --    digits static_EXPRESSION [RANGE_CONSTRAINT]

      --  Note: in Ada 83, the EXPRESSION must be a SIMPLE_EXPRESSION
      --  Note: in Ada 95, reduced accuracy subtypes are obsolescent

      --  N_Digits_Constraint
      --  Sloc points to DIGITS
      --  Digits_Expression (Node2)
      --  Range_Constraint (Node4) (set to Empty if not present)

      --------------------------------
      -- 3.6  Array Type Definition --
      --------------------------------

      --  ARRAY_TYPE_DEFINITION ::=
      --    UNCONSTRAINED_ARRAY_DEFINITION | CONSTRAINED_ARRAY_DEFINITION

      -----------------------------------------
      -- 3.6  Unconstrained Array Definition --
      -----------------------------------------

      --  UNCONSTRAINED_ARRAY_DEFINITION ::=
      --    array (INDEX_SUBTYPE_DEFINITION {, INDEX_SUBTYPE_DEFINITION}) of
      --      COMPONENT_DEFINITION

      --  Note: dimensionality of array is indicated by number of entries in
      --  the Subtype_Marks list, which has one entry for each dimension.

      --  N_Unconstrained_Array_Definition
      --  Sloc points to ARRAY
      --  Subtype_Marks (List2)
      --  Component_Definition (Node4)

      -----------------------------------
      -- 3.6  Index Subtype Definition --
      -----------------------------------

      --  INDEX_SUBTYPE_DEFINITION ::= SUBTYPE_MARK range <>

      --  There is no explicit node in the tree for an index subtype
      --  definition since the N_Unconstrained_Array_Definition node
      --  incorporates the type marks which appear in this context.

      ---------------------------------------
      -- 3.6  Constrained Array Definition --
      ---------------------------------------

      --  CONSTRAINED_ARRAY_DEFINITION ::=
      --    array (DISCRETE_SUBTYPE_DEFINITION
      --      {, DISCRETE_SUBTYPE_DEFINITION})
      --        of COMPONENT_DEFINITION

      --  Note: dimensionality of array is indicated by number of entries
      --  in the Discrete_Subtype_Definitions list, which has one entry
      --  for each dimension.

      --  N_Constrained_Array_Definition
      --  Sloc points to ARRAY
      --  Discrete_Subtype_Definitions (List2)
      --  Component_Definition (Node4)

      --------------------------------------
      -- 3.6  Discrete Subtype Definition --
      --------------------------------------

      --  DISCRETE_SUBTYPE_DEFINITION ::=
      --    discrete_SUBTYPE_INDICATION | RANGE

      -------------------------------
      -- 3.6  Component Definition --
      -------------------------------

      --  COMPONENT_DEFINITION ::=
      --    [aliased] [NULL_EXCLUSION] SUBTYPE_INDICATION | ACCESS_DEFINITION

      --  Note: although the syntax does not permit a component definition to
      --  be an anonymous array (and the parser will diagnose such an attempt
      --  with an appropriate message), it is possible for anonymous arrays
      --  to appear as component definitions. The semantics and back end handle
      --  this case properly, and the expander in fact generates such cases.
      --  Access_Definition is an optional field that gives support to
      --  Ada 2005 (AI-230). The parser generates nodes that have either the
      --  Subtype_Indication field or else the Access_Definition field.

      --  N_Component_Definition
      --  Sloc points to ALIASED, ACCESS or to first token of subtype mark
      --  Aliased_Present (Flag4)
      --  Null_Exclusion_Present (Flag11)
      --  Subtype_Indication (Node5) (set to Empty if not present)
      --  Access_Definition (Node3) (set to Empty if not present)

      -----------------------------
      -- 3.6.1  Index Constraint --
      -----------------------------

      --  INDEX_CONSTRAINT ::= (DISCRETE_RANGE {, DISCRETE_RANGE})

      --  It is not in general possible to distinguish between discriminant
      --  constraints and index constraints at parse time, since a simple
      --  name could be either the subtype mark of a discrete range, or an
      --  expression in a discriminant association with no name. Either
      --  entry appears simply as the name, and the semantic parse must
      --  distinguish between the two cases. Thus we use a common tree
      --  node format for both of these constraint types.

      --  See Discriminant_Constraint for format of node

      ---------------------------
      -- 3.6.1  Discrete Range --
      ---------------------------

      --  DISCRETE_RANGE ::= discrete_SUBTYPE_INDICATION | RANGE

      ----------------------------
      -- 3.7  Discriminant Part --
      ----------------------------

      --  DISCRIMINANT_PART ::=
      --    UNKNOWN_DISCRIMINANT_PART | KNOWN_DISCRIMINANT_PART

      ------------------------------------
      -- 3.7  Unknown Discriminant Part --
      ------------------------------------

      --  UNKNOWN_DISCRIMINANT_PART ::= (<>)

      --  Note: unknown discriminant parts are not permitted in Ada 83 mode

      --  There is no explicit node in the tree for an unknown discriminant
      --  part. Instead the Unknown_Discriminants_Present flag is set in the
      --  parent node.

      ----------------------------------
      -- 3.7  Known Discriminant Part --
      ----------------------------------

      --  KNOWN_DISCRIMINANT_PART ::=
      --    (DISCRIMINANT_SPECIFICATION {; DISCRIMINANT_SPECIFICATION})

      -------------------------------------
      -- 3.7  Discriminant Specification --
      -------------------------------------

      --  DISCRIMINANT_SPECIFICATION ::=
      --    DEFINING_IDENTIFIER_LIST : [NULL_EXCLUSION] SUBTYPE_MARK
      --      [:= DEFAULT_EXPRESSION]
      --  | DEFINING_IDENTIFIER_LIST : ACCESS_DEFINITION
      --      [:= DEFAULT_EXPRESSION]

      --  Although the syntax allows multiple identifiers in the list, the
      --  semantics is as though successive specifications were given with
      --  identical type definition and expression components. To simplify
      --  semantic processing, the parser represents a multiple declaration
      --  case as a sequence of single specifications, using the More_Ids and
      --  Prev_Ids flags to preserve the original source form as described
      --  in the section on "Handling of Defining Identifier Lists".

      --  N_Discriminant_Specification
      --  Sloc points to first identifier
      --  Defining_Identifier (Node1)
      --  Null_Exclusion_Present (Flag11)
      --  Discriminant_Type (Node5) subtype mark or access parameter definition
      --  Expression (Node3) (set to Empty if no default expression)
      --  More_Ids (Flag5) (set to False if no more identifiers in list)
      --  Prev_Ids (Flag6) (set to False if no previous identifiers in list)

      -----------------------------
      -- 3.7  Default Expression --
      -----------------------------

      --  DEFAULT_EXPRESSION ::= EXPRESSION

      ------------------------------------
      -- 3.7.1  Discriminant Constraint --
      ------------------------------------

      --  DISCRIMINANT_CONSTRAINT ::=
      --    (DISCRIMINANT_ASSOCIATION {, DISCRIMINANT_ASSOCIATION})

      --  It is not in general possible to distinguish between discriminant
      --  constraints and index constraints at parse time, since a simple
      --  name could be either the subtype mark of a discrete range, or an
      --  expression in a discriminant association with no name. Either
      --  entry appears simply as the name, and the semantic parse must
      --  distinguish between the two cases. Thus we use a common tree
      --  node format for both of these constraint types.

      --  N_Index_Or_Discriminant_Constraint
      --  Sloc points to left paren
      --  Constraints (List1) points to list of discrete ranges or
      --    discriminant associations

      -------------------------------------
      -- 3.7.1  Discriminant Association --
      -------------------------------------

      --  DISCRIMINANT_ASSOCIATION ::=
      --    [discriminant_SELECTOR_NAME
      --      {| discriminant_SELECTOR_NAME} =>] EXPRESSION

      --  Note: a discriminant association that has no selector name list
      --  appears directly as an expression in the tree.

      --  N_Discriminant_Association
      --  Sloc points to first token of discriminant association
      --  Selector_Names (List1) (always non-empty, since if no selector
      --   names are present, this node is not used, see comment above)
      --  Expression (Node3)

      ---------------------------------
      -- 3.8  Record Type Definition --
      ---------------------------------

      --  RECORD_TYPE_DEFINITION ::=
      --    [[abstract] tagged] [limited] RECORD_DEFINITION

      --  Note: ABSTRACT, TAGGED, LIMITED are not permitted in Ada 83 mode

      --  There is no explicit node in the tree for a record type definition.
      --  Instead the flags for Tagged_Present and Limited_Present appear in
      --  the N_Record_Definition node for a record definition appearing in
      --  the context of a record type definition.

      ----------------------------
      -- 3.8  Record Definition --
      ----------------------------

      --  RECORD_DEFINITION ::=
      --    record
      --      COMPONENT_LIST
      --    end record
      --  | null record

      --  Note: the Abstract_Present, Tagged_Present and Limited_Present
      --  flags appear only for a record definition appearing in a record
      --  type definition.

      --  Note: the NULL RECORD case is not permitted in Ada 83

      --  N_Record_Definition
      --  Sloc points to RECORD or NULL
      --  End_Label (Node4) (set to Empty if internally generated record)
      --  Abstract_Present (Flag4)
      --  Tagged_Present (Flag15)
      --  Limited_Present (Flag17)
      --  Component_List (Node1) empty in null record case
      --  Null_Present (Flag13) set in null record case
      --  Task_Present (Flag5) set in task interfaces
      --  Protected_Present (Flag6) set in protected interfaces
      --  Synchronized_Present (Flag7) set in interfaces
      --  Interface_Present (Flag16) set in abstract interfaces
      --  Interface_List (List2) (set to No_List if none)

      --  Note: Task_Present, Protected_Present, Synchronized _Present,
      --        Interface_List and Interface_Present are used for abstract
      --        interfaces (see comments for INTERFACE_TYPE_DEFINITION).

      -------------------------
      -- 3.8  Component List --
      -------------------------

      --  COMPONENT_LIST ::=
      --    COMPONENT_ITEM {COMPONENT_ITEM}
      --  | {COMPONENT_ITEM} VARIANT_PART
      --  | null;

      --  N_Component_List
      --  Sloc points to first token of component list
      --  Component_Items (List3)
      --  Variant_Part (Node4) (set to Empty if no variant part)
      --  Null_Present (Flag13)

      -------------------------
      -- 3.8  Component Item --
      -------------------------

      --  COMPONENT_ITEM ::= COMPONENT_DECLARATION | REPRESENTATION_CLAUSE

      --  Note: A component item can also be a pragma, and in the tree
      --  that is obtained after semantic processing, a component item
      --  can be an N_Null node resulting from a non-recognized pragma.

      --------------------------------
      -- 3.8  Component Declaration --
      --------------------------------

      --  COMPONENT_DECLARATION ::=
      --    DEFINING_IDENTIFIER_LIST : COMPONENT_DEFINITION
      --      [:= DEFAULT_EXPRESSION]
      --        [ASPECT_SPECIFICATIONS];

      --  Note: although the syntax does not permit a component definition to
      --  be an anonymous array (and the parser will diagnose such an attempt
      --  with an appropriate message), it is possible for anonymous arrays
      --  to appear as component definitions. The semantics and back end handle
      --  this case properly, and the expander in fact generates such cases.

      --  Although the syntax allows multiple identifiers in the list, the
      --  semantics is as though successive declarations were given with the
      --  same component definition and expression components. To simplify
      --  semantic processing, the parser represents a multiple declaration
      --  case as a sequence of single declarations, using the More_Ids and
      --  Prev_Ids flags to preserve the original source form as described
      --  in the section on "Handling of Defining Identifier Lists".

      --  N_Component_Declaration
      --  Sloc points to first identifier
      --  Defining_Identifier (Node1)
      --  Component_Definition (Node4)
      --  Expression (Node3) (set to Empty if no default expression)
      --  More_Ids (Flag5) (set to False if no more identifiers in list)
      --  Prev_Ids (Flag6) (set to False if no previous identifiers in list)

      -------------------------
      -- 3.8.1  Variant Part --
      -------------------------

      --  VARIANT_PART ::=
      --    case discriminant_DIRECT_NAME is
      --      VARIANT
      --      {VARIANT}
      --    end case;

      --  Note: the variants list can contain pragmas as well as variants.
      --  In a properly formed program there is at least one variant.

      --  N_Variant_Part
      --  Sloc points to CASE
      --  Name (Node2)
      --  Variants (List1)

      --------------------
      -- 3.8.1  Variant --
      --------------------

      --  VARIANT ::=
      --    when DISCRETE_CHOICE_LIST =>
      --      COMPONENT_LIST

      --  N_Variant
      --  Sloc points to WHEN
      --  Discrete_Choices (List4)
      --  Component_List (Node1)
      --  Enclosing_Variant (Node2-Sem)
      --  Present_Expr (Uint3-Sem)
      --  Dcheck_Function (Node5-Sem)

      ---------------------------------
      -- 3.8.1  Discrete Choice List --
      ---------------------------------

      --  DISCRETE_CHOICE_LIST ::= DISCRETE_CHOICE {| DISCRETE_CHOICE}

      ----------------------------
      -- 3.8.1  Discrete Choice --
      ----------------------------

      --  DISCRETE_CHOICE ::= EXPRESSION | DISCRETE_RANGE | others

      --  Note: in Ada 83 mode, the expression must be a simple expression

      --  The only choice that appears explicitly is the OTHERS choice, as
      --  defined here. Other cases of discrete choice (expression and
      --  discrete range) appear directly. This production is also used
      --  for the OTHERS possibility of an exception choice.

      --  Note: in accordance with the syntax, the parser does not check that
      --  OTHERS appears at the end on its own in a choice list context. This
      --  is a semantic check.

      --  N_Others_Choice
      --  Sloc points to OTHERS
      --  Others_Discrete_Choices (List1-Sem)
      --  All_Others (Flag11-Sem)

      ----------------------------------
      -- 3.9.1  Record Extension Part --
      ----------------------------------

      --  RECORD_EXTENSION_PART ::= with RECORD_DEFINITION

      --  Note: record extension parts are not permitted in Ada 83 mode

      --------------------------------------
      -- 3.9.4  Interface Type Definition --
      --------------------------------------

      --  INTERFACE_TYPE_DEFINITION ::=
      --    [limited | task | protected | synchronized]
      --    interface [interface_list]

      --  Note: Interfaces are implemented with N_Record_Definition and
      --        N_Derived_Type_Definition nodes because most of the support
      --        for the analysis of abstract types has been reused to
      --        analyze abstract interfaces.

      ----------------------------------
      -- 3.10  Access Type Definition --
      ----------------------------------

      --  ACCESS_TYPE_DEFINITION ::=
      --    ACCESS_TO_OBJECT_DEFINITION
      --  | ACCESS_TO_SUBPROGRAM_DEFINITION

      --------------------------
      -- 3.10  Null Exclusion --
      --------------------------

      --  NULL_EXCLUSION ::= not null

      ---------------------------------------
      -- 3.10  Access To Object Definition --
      ---------------------------------------

      --  ACCESS_TO_OBJECT_DEFINITION ::=
      --    [NULL_EXCLUSION] access [GENERAL_ACCESS_MODIFIER]
      --    SUBTYPE_INDICATION

      --  N_Access_To_Object_Definition
      --  Sloc points to ACCESS
      --  All_Present (Flag15)
      --  Null_Exclusion_Present (Flag11)
      --  Subtype_Indication (Node5)
      --  Constant_Present (Flag17)

      -----------------------------------
      -- 3.10  General Access Modifier --
      -----------------------------------

      --  GENERAL_ACCESS_MODIFIER ::= all | constant

      --  Note: general access modifiers are not permitted in Ada 83 mode

      --  There is no explicit node in the tree for general access modifier.
      --  Instead the All_Present or Constant_Present flags are set in the
      --  parent node.

      -------------------------------------------
      -- 3.10  Access To Subprogram Definition --
      -------------------------------------------

      --  ACCESS_TO_SUBPROGRAM_DEFINITION
      --    [NULL_EXCLUSION] access [protected] procedure PARAMETER_PROFILE
      --  | [NULL_EXCLUSION] access [protected] function
      --    PARAMETER_AND_RESULT_PROFILE

      --  Note: access to subprograms are not permitted in Ada 83 mode

      --  N_Access_Function_Definition
      --  Sloc points to ACCESS
      --  Null_Exclusion_Present (Flag11)
      --  Null_Exclusion_In_Return_Present (Flag14)
      --  Protected_Present (Flag6)
      --  Parameter_Specifications (List3) (set to No_List if no formal part)
      --  Result_Definition (Node4) result subtype (subtype mark or access def)

      --  N_Access_Procedure_Definition
      --  Sloc points to ACCESS
      --  Null_Exclusion_Present (Flag11)
      --  Protected_Present (Flag6)
      --  Parameter_Specifications (List3) (set to No_List if no formal part)

      -----------------------------
      -- 3.10  Access Definition --
      -----------------------------

      --  ACCESS_DEFINITION ::=
      --    [NULL_EXCLUSION] access [GENERAL_ACCESS_MODIFIER] SUBTYPE_MARK
      --  | ACCESS_TO_SUBPROGRAM_DEFINITION

      --  Note: access to subprograms are an Ada 2005 (AI-254) extension

      --  N_Access_Definition
      --  Sloc points to ACCESS
      --  Null_Exclusion_Present (Flag11)
      --  All_Present (Flag15)
      --  Constant_Present (Flag17)
      --  Subtype_Mark (Node4)
      --  Access_To_Subprogram_Definition (Node3) (set to Empty if not present)

      -----------------------------------------
      -- 3.10.1  Incomplete Type Declaration --
      -----------------------------------------

      --  INCOMPLETE_TYPE_DECLARATION ::=
      --    type DEFINING_IDENTIFIER [DISCRIMINANT_PART] [IS TAGGED];

      --  N_Incomplete_Type_Declaration
      --  Sloc points to TYPE
      --  Defining_Identifier (Node1)
      --  Discriminant_Specifications (List4) (set to No_List if no
      --   discriminant part, or if the discriminant part is an
      --   unknown discriminant part)
      --  Premature_Use (Node5-Sem) used for improved diagnostics.
      --  Unknown_Discriminants_Present (Flag13) set if (<>) discriminant
      --  Tagged_Present (Flag15)

      ----------------------------
      -- 3.11  Declarative Part --
      ----------------------------

      --  DECLARATIVE_PART ::= {DECLARATIVE_ITEM}

      --  Note: although the parser enforces the syntactic requirement that
      --  a declarative part can contain only declarations, the semantic
      --  processing may add statements to the list of actions in a
      --  declarative part, so the code generator should be prepared
      --  to accept a statement in this position.

      ----------------------------
      -- 3.11  Declarative Item --
      ----------------------------

      --  DECLARATIVE_ITEM ::= BASIC_DECLARATIVE_ITEM | BODY

      ----------------------------------
      -- 3.11  Basic Declarative Item --
      ----------------------------------

      --  BASIC_DECLARATIVE_ITEM ::=
      --    BASIC_DECLARATION | REPRESENTATION_CLAUSE | USE_CLAUSE

      ----------------
      -- 3.11  Body --
      ----------------

      --  BODY ::= PROPER_BODY | BODY_STUB

      -----------------------
      -- 3.11  Proper Body --
      -----------------------

      --  PROPER_BODY ::=
      --    SUBPROGRAM_BODY | PACKAGE_BODY | TASK_BODY | PROTECTED_BODY

      ---------------
      -- 4.1  Name --
      ---------------

      --  NAME ::=
      --    DIRECT_NAME        | EXPLICIT_DEREFERENCE
      --  | INDEXED_COMPONENT  | SLICE
      --  | SELECTED_COMPONENT | ATTRIBUTE_REFERENCE
      --  | TYPE_CONVERSION    | FUNCTION_CALL
      --  | CHARACTER_LITERAL

      ----------------------
      -- 4.1  Direct Name --
      ----------------------

      --  DIRECT_NAME ::= IDENTIFIER | OPERATOR_SYMBOL

      -----------------
      -- 4.1  Prefix --
      -----------------

      --  PREFIX ::= NAME | IMPLICIT_DEREFERENCE

      -------------------------------
      -- 4.1  Explicit Dereference --
      -------------------------------

      --  EXPLICIT_DEREFERENCE ::= NAME . all

      --  N_Explicit_Dereference
      --  Sloc points to ALL
      --  Prefix (Node3)
      --  Actual_Designated_Subtype (Node4-Sem)
      --  plus fields for expression

      -------------------------------
      -- 4.1  Implicit Dereference --
      -------------------------------

      --  IMPLICIT_DEREFERENCE ::= NAME

      ------------------------------
      -- 4.1.1  Indexed Component --
      ------------------------------

      --  INDEXED_COMPONENT ::= PREFIX (EXPRESSION {, EXPRESSION})

      --  Note: the parser may generate this node in some situations where it
      --  should be a function call. The semantic  pass must correct this
      --  misidentification (which is inevitable at the parser level).

      --  N_Indexed_Component
      --  Sloc contains a copy of the Sloc value of the Prefix
      --  Prefix (Node3)
      --  Expressions (List1)
      --  plus fields for expression

      --  Note: if any of the subscripts requires a range check, then the
      --  Do_Range_Check flag is set on the corresponding expression, with
      --  the index type being determined from the type of the Prefix, which
      --  references the array being indexed.

      --  Note: in a fully analyzed and expanded indexed component node, and
      --  hence in any such node that gigi sees, if the prefix is an access
      --  type, then an explicit dereference operation has been inserted.

      ------------------
      -- 4.1.2  Slice --
      ------------------

      --  SLICE ::= PREFIX (DISCRETE_RANGE)

      --  Note: an implicit subtype is created to describe the resulting
      --  type, so that the bounds of this type are the bounds of the slice.

      --  N_Slice
      --  Sloc points to first token of prefix
      --  Prefix (Node3)
      --  Discrete_Range (Node4)
      --  plus fields for expression

      -------------------------------
      -- 4.1.3  Selected Component --
      -------------------------------

      --  SELECTED_COMPONENT ::= PREFIX . SELECTOR_NAME

      --  Note: selected components that are semantically expanded names get
      --  changed during semantic processing into the separate N_Expanded_Name
      --  node. See description of this node in the section on semantic nodes.

      --  N_Selected_Component
      --  Sloc points to period
      --  Prefix (Node3)
      --  Selector_Name (Node2)
      --  Associated_Node (Node4-Sem)
      --  Do_Discriminant_Check (Flag13-Sem)
      --  Is_In_Discriminant_Check (Flag11-Sem)
      --  plus fields for expression

      --------------------------
      -- 4.1.3  Selector Name --
      --------------------------

      --  SELECTOR_NAME ::= IDENTIFIER | CHARACTER_LITERAL | OPERATOR_SYMBOL

      --------------------------------
      -- 4.1.4  Attribute Reference --
      --------------------------------

      --  ATTRIBUTE_REFERENCE ::= PREFIX ' ATTRIBUTE_DESIGNATOR

      --  Note: the syntax is quite ambiguous at this point. Consider:

      --    A'Length (X)  X is part of the attribute designator
      --    A'Pos (X)     X is an explicit actual parameter of function A'Pos
      --    A'Class (X)   X is the expression of a type conversion

      --  It would be possible for the parser to distinguish these cases
      --  by looking at the attribute identifier. However, that would mean
      --  more work in introducing new implementation defined attributes,
      --  and also it would mean that special processing for attributes
      --  would be scattered around, instead of being centralized in the
      --  semantic routine that handles an N_Attribute_Reference node.
      --  Consequently, the parser in all the above cases stores the
      --  expression (X in these examples) as a single element list in
      --  in the Expressions field of the N_Attribute_Reference node.

      --  Similarly, for attributes like Max which take two arguments,
      --  we store the two arguments as a two element list in the
      --  Expressions field. Of course it is clear at parse time that
      --  this case is really a function call with an attribute as the
      --  prefix, but it turns out to be convenient to handle the two
      --  argument case in a similar manner to the one argument case,
      --  and indeed in general the parser will accept any number of
      --  expressions in this position and store them as a list in the
      --  attribute reference node. This allows for future addition of
      --  attributes that take more than two arguments.

      --  Note: named associates are not permitted in function calls where
      --  the function is an attribute (see RM 6.4(3)) so it is legitimate
      --  to skip the normal subprogram argument processing.

      --  Note: for the attributes whose designators are technically keywords,
      --  i.e. digits, access, delta, range, the Attribute_Name field contains
      --  the corresponding name, even though no identifier is involved.

      --  Note: the generated code may contain stream attributes applied to
      --  limited types for which no stream routines exist officially. In such
      --  case, the result is to use the stream attribute for the underlying
      --  full type, or in the case of a protected type, the components
      --  (including any discriminants) are merely streamed in order.

      --  See Exp_Attr for a complete description of which attributes are
      --  passed onto Gigi, and which are handled entirely by the front end.

      --  Gigi restriction: For the Pos attribute, the prefix cannot be
      --  a non-standard enumeration type or a nonzero/zero semantics
      --  boolean type, so the value is simply the stored representation.

      --  Gigi requirement: For the Mechanism_Code attribute, if the prefix
      --  references a subprogram that is a renaming, then the front end must
      --  rewrite the attribute to refer directly to the renamed entity.

      --  Note: In generated code, the Address and Unrestricted_Access
      --  attributes can be applied to any expression, and the meaning is
      --  to create an object containing the value (the object is in the
      --  current stack frame), and pass the address of this value. If the
      --  Must_Be_Byte_Aligned flag is set, then the object whose address
      --  is taken must be on a byte (storage unit) boundary, and if it is
      --  not (or may not be), then the generated code must create a copy
      --  that is byte aligned, and pass the address of this copy.

      --  N_Attribute_Reference
      --  Sloc points to apostrophe
      --  Prefix (Node3)
      --  Attribute_Name (Name2) identifier name from attribute designator
      --  Expressions (List1) (set to No_List if no associated expressions)
      --  Entity (Node4-Sem) used if the attribute yields a type
      --  Associated_Node (Node4-Sem)
      --  Do_Overflow_Check (Flag17-Sem)
      --  Redundant_Use (Flag13-Sem)
      --  Must_Be_Byte_Aligned (Flag14)
      --  plus fields for expression

      ---------------------------------
      -- 4.1.4  Attribute Designator --
      ---------------------------------

      --  ATTRIBUTE_DESIGNATOR ::=
      --    IDENTIFIER [(static_EXPRESSION)]
      --  | access | delta | digits

      --  There is no explicit node in the tree for an attribute designator.
      --  Instead the Attribute_Name and Expressions fields of the parent
      --  node (N_Attribute_Reference node) hold the information.

      --  Note: if ACCESS, DELTA or DIGITS appears in an attribute
      --  designator, then they are treated as identifiers internally
      --  rather than the keywords of the same name.

      --------------------------------------
      -- 4.1.4  Range Attribute Reference --
      --------------------------------------

      --  RANGE_ATTRIBUTE_REFERENCE ::= PREFIX ' RANGE_ATTRIBUTE_DESIGNATOR

      --  A range attribute reference is represented in the tree using the
      --  normal N_Attribute_Reference node.

      ---------------------------------------
      -- 4.1.4  Range Attribute Designator --
      ---------------------------------------

      --  RANGE_ATTRIBUTE_DESIGNATOR ::= Range [(static_EXPRESSION)]

      --  A range attribute designator is represented in the tree using the
      --  normal N_Attribute_Reference node.

      --------------------
      -- 4.3  Aggregate --
      --------------------

      --  AGGREGATE ::=
      --    RECORD_AGGREGATE | EXTENSION_AGGREGATE | ARRAY_AGGREGATE

      -----------------------------
      -- 4.3.1  Record Aggregate --
      -----------------------------

      --  RECORD_AGGREGATE ::= (RECORD_COMPONENT_ASSOCIATION_LIST)

      --  N_Aggregate
      --  Sloc points to left parenthesis
      --  Expressions (List1) (set to No_List if none or null record case)
      --  Component_Associations (List2) (set to No_List if none)
      --  Null_Record_Present (Flag17)
      --  Aggregate_Bounds (Node3-Sem)
      --  Associated_Node (Node4-Sem)
      --  Static_Processing_OK (Flag4-Sem)
      --  Compile_Time_Known_Aggregate (Flag18-Sem)
      --  Expansion_Delayed (Flag11-Sem)
      --  Has_Self_Reference (Flag13-Sem)
      --  plus fields for expression

      --  Note: this structure is used for both record and array aggregates
      --  since the two cases are not separable by the parser. The parser
      --  makes no attempt to enforce consistency here, so it is up to the
      --  semantic phase to make sure that the aggregate is consistent (i.e.
      --  that it is not a "half-and-half" case that mixes record and array
      --  syntax. In particular, for a record aggregate, the expressions
      --  field will be set if there are positional associations.

      --  Note: N_Aggregate is not used for all aggregates; in particular,
      --  there is a separate node kind for extension aggregates.

      --  Note: gigi/gcc can handle array aggregates correctly providing that
      --  they are entirely positional, and the array subtype involved has a
      --  known at compile time length and is not bit packed, or a convention
      --  Fortran array with more than one dimension. If these conditions
      --  are not met, then the front end must translate the aggregate into
      --  an appropriate set of assignments into a temporary.

      --  Note: for the record aggregate case, gigi/gcc can handle all cases of
      --  record aggregates, including those for packed, and rep-claused
      --  records, and also variant records, providing that there are no
      --  variable length fields whose size is not known at compile time, and
      --  providing that the aggregate is presented in fully named form.

      ----------------------------------------------
      -- 4.3.1  Record Component Association List --
      ----------------------------------------------

      --  RECORD_COMPONENT_ASSOCIATION_LIST ::=
      --     RECORD_COMPONENT_ASSOCIATION {, RECORD_COMPONENT_ASSOCIATION}
      --   | null record

      --  There is no explicit node in the tree for a record component
      --  association list. Instead the Null_Record_Present flag is set in
      --  the parent node for the NULL RECORD case.

      ------------------------------------------------------
      -- 4.3.1  Record Component Association (also 4.3.3) --
      ------------------------------------------------------

      --  RECORD_COMPONENT_ASSOCIATION ::=
      --    [COMPONENT_CHOICE_LIST =>] EXPRESSION

      --  N_Component_Association
      --  Sloc points to first selector name
      --  Choices (List1)
      --  Loop_Actions (List2-Sem)
      --  Expression (Node3)
      --  Box_Present (Flag15)
      --  Inherited_Discriminant (Flag13)

      --  Note: this structure is used for both record component associations
      --  and array component associations, since the two cases aren't always
      --  separable by the parser. The choices list may represent either a
      --  list of selector names in the record aggregate case, or a list of
      --  discrete choices in the array aggregate case or an N_Others_Choice
      --  node (which appears as a singleton list). Box_Present gives support
      --  to Ada 2005 (AI-287).

      ----------------------------------
      -- 4.3.1  Component Choice List --
      ----------------------------------

      --  COMPONENT_CHOICE_LIST ::=
      --    component_SELECTOR_NAME {| component_SELECTOR_NAME}
      --  | others

      --  The entries of a component choice list appear in the Choices list of
      --  the associated N_Component_Association, as either selector names, or
      --  as an N_Others_Choice node.

      --------------------------------
      -- 4.3.2  Extension Aggregate --
      --------------------------------

      --  EXTENSION_AGGREGATE ::=
      --    (ANCESTOR_PART with RECORD_COMPONENT_ASSOCIATION_LIST)

      --  Note: extension aggregates are not permitted in Ada 83 mode

      --  N_Extension_Aggregate
      --  Sloc points to left parenthesis
      --  Ancestor_Part (Node3)
      --  Associated_Node (Node4-Sem)
      --  Expressions (List1) (set to No_List if none or null record case)
      --  Component_Associations (List2) (set to No_List if none)
      --  Null_Record_Present (Flag17)
      --  Expansion_Delayed (Flag11-Sem)
      --  Has_Self_Reference (Flag13-Sem)
      --  plus fields for expression

      --------------------------
      -- 4.3.2  Ancestor Part --
      --------------------------

      --  ANCESTOR_PART ::= EXPRESSION | SUBTYPE_MARK

      ----------------------------
      -- 4.3.3  Array Aggregate --
      ----------------------------

      --  ARRAY_AGGREGATE ::=
      --    POSITIONAL_ARRAY_AGGREGATE | NAMED_ARRAY_AGGREGATE

      ---------------------------------------
      -- 4.3.3  Positional Array Aggregate --
      ---------------------------------------

      --  POSITIONAL_ARRAY_AGGREGATE ::=
      --    (EXPRESSION, EXPRESSION {, EXPRESSION})
      --  | (EXPRESSION {, EXPRESSION}, others => EXPRESSION)

      --  See Record_Aggregate (4.3.1) for node structure

      ----------------------------------
      -- 4.3.3  Named Array Aggregate --
      ----------------------------------

      --  NAMED_ARRAY_AGGREGATE ::=
      --  | (ARRAY_COMPONENT_ASSOCIATION {, ARRAY_COMPONENT_ASSOCIATION})

      --  See Record_Aggregate (4.3.1) for node structure

      ----------------------------------------
      -- 4.3.3  Array Component Association --
      ----------------------------------------

      --  ARRAY_COMPONENT_ASSOCIATION ::=
      --    DISCRETE_CHOICE_LIST => EXPRESSION

      --  See Record_Component_Association (4.3.1) for node structure

      --------------------------------------------------
      -- 4.4  Expression/Relation/Term/Factor/Primary --
      --------------------------------------------------

      --  EXPRESSION ::=
      --    RELATION {LOGICAL_OPERATOR RELATION}

      --  CHOICE_EXPRESSION ::=
      --    CHOICE_RELATION {LOGICAL_OPERATOR CHOICE_RELATION}

      --  CHOICE_RELATION ::=
      --    SIMPLE_EXPRESSION [RELATIONAL_OPERATOR SIMPLE_EXPRESSION]

      --  RELATION ::=
      --    SIMPLE_EXPRESSION [not] in MEMBERSHIP_CHOICE_LIST

      --  MEMBERSHIP_CHOICE_LIST ::=
      --    MEMBERSHIP_CHOICE {'|' MEMBERSHIP CHOICE}

      --  MEMBERSHIP_CHOICE ::=
      --    CHOICE_EXPRESSION | RANGE | SUBTYPE_MARK

      --  LOGICAL_OPERATOR ::= and | and then | or | or else | xor

      --  SIMPLE_EXPRESSION ::=
      --    [UNARY_ADDING_OPERATOR] TERM {BINARY_ADDING_OPERATOR TERM}

      --  TERM ::= FACTOR {MULTIPLYING_OPERATOR FACTOR}

      --  FACTOR ::= PRIMARY [** PRIMARY] | abs PRIMARY | not PRIMARY

      --  No nodes are generated for any of these constructs. Instead, the
      --  node for the operator appears directly. When we refer to an
      --  expression in this description, we mean any of the possible
      --  constituent components of an expression (e.g. identifier is
      --  an example of an expression).

      --  Note: the above syntax is that Ada 2012 syntax which restricts
      --  choice relations to simple expressions to avoid ambiguities in
      --  some contexts with set membership notation. It has been decided
      --  that in retrospect, the Ada 95 change allowing general expressions
      --  in this context was a mistake, so we have reverted to the above
      --  syntax in Ada 95 and Ada 2005 modes (the restriction to simple
      --  expressions was there in Ada 83 from the start).

      ------------------
      -- 4.4  Primary --
      ------------------

      --  PRIMARY ::=
      --    NUMERIC_LITERAL  | null
      --  | STRING_LITERAL   | AGGREGATE
      --  | NAME             | QUALIFIED_EXPRESSION
      --  | ALLOCATOR        | (EXPRESSION)

      --  Usually there is no explicit node in the tree for primary. Instead
      --  the constituent (e.g. AGGREGATE) appears directly. There are two
      --  exceptions. First, there is an explicit node for a null primary.

      --  N_Null
      --  Sloc points to NULL
      --  plus fields for expression

      --  Second, the case of (EXPRESSION) is handled specially. Ada requires
      --  that the parser keep track of which subexpressions are enclosed
      --  in parentheses, and how many levels of parentheses are used. This
      --  information is required for optimization purposes, and also for
      --  some semantic checks (e.g. (((1))) in a procedure spec does not
      --  conform with ((((1)))) in the body).

      --  The parentheses are recorded by keeping a Paren_Count field in every
      --  subexpression node (it is actually present in all nodes, but only
      --  used in subexpression nodes). This count records the number of
      --  levels of parentheses. If the number of levels in the source exceeds
      --  the maximum accommodated by this count, then the count is simply left
      --  at the maximum value. This means that there are some pathological
      --  cases of failure to detect conformance failures (e.g. an expression
      --  with 500 levels of parens will conform with one with 501 levels),
      --  but we do not need to lose sleep over this.

      --  Historical note: in versions of GNAT prior to 1.75, there was a node
      --  type N_Parenthesized_Expression used to accurately record unlimited
      --  numbers of levels of parentheses. However, it turned out to be a
      --  real nuisance to have to take into account the possible presence of
      --  this node during semantic analysis, since basically parentheses have
      --  zero relevance to semantic analysis.

      --  Note: the level of parentheses always present in things like
      --  aggregates does not count, only the parentheses in the primary
      --  (EXPRESSION) affect the setting of the Paren_Count field.

      --  2nd Note: the contents of the Expression field must be ignored (i.e.
      --  treated as though it were Empty) if No_Initialization is set True.

      --------------------------------------
      -- 4.5  Short Circuit Control Forms --
      --------------------------------------

      --  EXPRESSION ::=
      --    RELATION {and then RELATION} | RELATION {or else RELATION}

      --  Gigi restriction: For both these control forms, the operand and
      --  result types are always Standard.Boolean. The expander inserts the
      --  required conversion operations where needed to ensure this is the
      --  case.

      --  N_And_Then
      --  Sloc points to AND of AND THEN
      --  Left_Opnd (Node2)
      --  Right_Opnd (Node3)
      --  Actions (List1-Sem)
      --  plus fields for expression

      --  N_Or_Else
      --  Sloc points to OR of OR ELSE
      --  Left_Opnd (Node2)
      --  Right_Opnd (Node3)
      --  Actions (List1-Sem)
      --  plus fields for expression

      --  Note: The Actions field is used to hold actions associated with
      --  the right hand operand. These have to be treated specially since
      --  they are not unconditionally executed. See Insert_Actions for a
      --  more detailed description of how these actions are handled.

      ---------------------------
      -- 4.5  Membership Tests --
      ---------------------------

      --  RELATION ::=
      --    SIMPLE_EXPRESSION [not] in MEMBERSHIP_CHOICE_LIST

      --  MEMBERSHIP_CHOICE_LIST ::=
      --    MEMBERSHIP_CHOICE {'|' MEMBERSHIP CHOICE}

      --  MEMBERSHIP_CHOICE ::=
      --    CHOICE_EXPRESSION | RANGE | SUBTYPE_MARK

      --  Note: although the grammar above allows only a range or a subtype
      --  mark, the parser in fact will accept any simple expression in place
      --  of a subtype mark. This means that the semantic analyzer must be able
      --  to deal with, and diagnose a simple expression other than a name for
      --  the right operand. This simplifies error recovery in the parser.

<<<<<<< HEAD
      --  If extensions are enabled, the grammar is as follows:

      --  RELATION ::=
      --    SIMPLE_EXPRESSION [not] in SET_ALTERNATIVE {| SET_ALTERNATIVE}

      --  SET_ALTERNATIVE ::= RANGE | SUBTYPE_MARK

      --  The Alternatives field below is present only if there is more than
      --  one Set_Alternative present, in which case Right_Opnd is set to
      --  Empty, and Alternatives contains the list of alternatives. In the
      --  tree passed to the back end, Alternatives is always No_List, and
      --  Right_Opnd is set (i.e. the expansion circuitry expands out the
      --  complex set membership case using simple membership operations).
=======
      --  The Alternatives field below is present only if there is more
      --  than one Membership_Choice present (which is legitimate only in
      --  Ada 2012 mode) in which case Right_Opnd is Empty, and Alternatives
      --  contains the list of choices. In the tree passed to the back end,
      --  Alternatives is always No_List, and Right_Opnd is set (i.e. the
      --  expansion circuitry expands out the complex set membership case
      --  using simple membership operations).

      --  Should we rename Alternatives here to Membership_Choices ???
>>>>>>> 3082eeb7

      --  N_In
      --  Sloc points to IN
      --  Left_Opnd (Node2)
      --  Right_Opnd (Node3)
      --  Alternatives (List4) (set to No_List if only one set alternative)
      --  plus fields for expression

      --  N_Not_In
      --  Sloc points to NOT of NOT IN
      --  Left_Opnd (Node2)
      --  Right_Opnd (Node3)
      --  Alternatives (List4) (set to No_List if only one set alternative)
      --  plus fields for expression

      --------------------
      -- 4.5  Operators --
      --------------------

      --  LOGICAL_OPERATOR             ::=  and | or  | xor

      --  RELATIONAL_OPERATOR          ::=  =   | /=  | <   | <= | > | >=

      --  BINARY_ADDING_OPERATOR       ::=  +   |  -  | &

      --  UNARY_ADDING_OPERATOR        ::=  +   |  -

      --  MULTIPLYING_OPERATOR         ::=  *   |  /  | mod | rem

      --  HIGHEST_PRECEDENCE_OPERATOR  ::=  **  | abs | not

      --  Sprint syntax if Treat_Fixed_As_Integer is set:

      --     x #* y
      --     x #/ y
      --     x #mod y
      --     x #rem y

      --  Gigi restriction: For * / mod rem with fixed-point operands, Gigi
      --  will only be given nodes with the Treat_Fixed_As_Integer flag set.
      --  All handling of smalls for multiplication and division is handled
      --  by the front end (mod and rem result only from expansion). Gigi
      --  thus never needs to worry about small values (for other operators
      --  operating on fixed-point, e.g. addition, the small value does not
      --  have any semantic effect anyway, these are always integer operations.

      --  Gigi restriction: For all operators taking Boolean operands, the
      --  type is always Standard.Boolean. The expander inserts the required
      --  conversion operations where needed to ensure this is the case.

      --  N_Op_And
      --  Sloc points to AND
      --  Do_Length_Check (Flag4-Sem)
      --  plus fields for binary operator
      --  plus fields for expression

      --  N_Op_Or
      --  Sloc points to OR
      --  Do_Length_Check (Flag4-Sem)
      --  plus fields for binary operator
      --  plus fields for expression

      --  N_Op_Xor
      --  Sloc points to XOR
      --  Do_Length_Check (Flag4-Sem)
      --  plus fields for binary operator
      --  plus fields for expression

      --  N_Op_Eq
      --  Sloc points to =
      --  plus fields for binary operator
      --  plus fields for expression

      --  N_Op_Ne
      --  Sloc points to /=
      --  plus fields for binary operator
      --  plus fields for expression

      --  N_Op_Lt
      --  Sloc points to <
      --  plus fields for binary operator
      --  plus fields for expression

      --  N_Op_Le
      --  Sloc points to <=
      --  plus fields for binary operator
      --  plus fields for expression

      --  N_Op_Gt
      --  Sloc points to >
      --  plus fields for binary operator
      --  plus fields for expression

      --  N_Op_Ge
      --  Sloc points to >=
      --  plus fields for binary operator
      --  plus fields for expression

      --  N_Op_Add
      --  Sloc points to + (binary)
      --  plus fields for binary operator
      --  plus fields for expression

      --  N_Op_Subtract
      --  Sloc points to - (binary)
      --  plus fields for binary operator
      --  plus fields for expression

      --  N_Op_Concat
      --  Sloc points to &
      --  Is_Component_Left_Opnd (Flag13-Sem)
      --  Is_Component_Right_Opnd (Flag14-Sem)
      --  plus fields for binary operator
      --  plus fields for expression

      --  N_Op_Multiply
      --  Sloc points to *
      --  Treat_Fixed_As_Integer (Flag14-Sem)
      --  Rounded_Result (Flag18-Sem)
      --  plus fields for binary operator
      --  plus fields for expression

      --  N_Op_Divide
      --  Sloc points to /
      --  Treat_Fixed_As_Integer (Flag14-Sem)
      --  Do_Division_Check (Flag13-Sem)
      --  Rounded_Result (Flag18-Sem)
      --  plus fields for binary operator
      --  plus fields for expression

      --  N_Op_Mod
      --  Sloc points to MOD
      --  Treat_Fixed_As_Integer (Flag14-Sem)
      --  Do_Division_Check (Flag13-Sem)
      --  plus fields for binary operator
      --  plus fields for expression

      --  N_Op_Rem
      --  Sloc points to REM
      --  Treat_Fixed_As_Integer (Flag14-Sem)
      --  Do_Division_Check (Flag13-Sem)
      --  plus fields for binary operator
      --  plus fields for expression

      --  N_Op_Expon
      --  Is_Power_Of_2_For_Shift (Flag13-Sem)
      --  Sloc points to **
      --  plus fields for binary operator
      --  plus fields for expression

      --  N_Op_Plus
      --  Sloc points to + (unary)
      --  plus fields for unary operator
      --  plus fields for expression

      --  N_Op_Minus
      --  Sloc points to - (unary)
      --  plus fields for unary operator
      --  plus fields for expression

      --  N_Op_Abs
      --  Sloc points to ABS
      --  plus fields for unary operator
      --  plus fields for expression

      --  N_Op_Not
      --  Sloc points to NOT
      --  plus fields for unary operator
      --  plus fields for expression

      --  See also shift operators in section B.2

      --  Note on fixed-point operations passed to Gigi: For adding operators,
      --  the semantics is to treat these simply as integer operations, with
      --  the small values being ignored (the bounds are already stored in
      --  units of small, so that constraint checking works as usual). For the
      --  case of multiply/divide/rem/mod operations, Gigi will only see fixed
      --  point operands if the Treat_Fixed_As_Integer flag is set and will
      --  thus treat these nodes in identical manner, ignoring small values.

      ---------------------------------
      -- 4.5.9 Quantified Expression --
      ---------------------------------

      --  QUANTIFIED_EXPRESSION ::=
      --    for QUANTIFIER LOOP_PARAMETER_SPECIFICATION => PREDICATE
      --  | for QUANTIFIER ITERATOR_SPECIFICATION => PREDICATE
      --
      --  QUANTIFIER ::= all | some

      --  At most one of (Iterator_Specification, Loop_Parameter_Specification)
      --  is present at a time, in which case the other one is empty.

      --  N_Quantified_Expression
      --  Sloc points to FOR
      --  Iterator_Specification (Node2)
      --  Loop_Parameter_Specification (Node4)
      --  Condition (Node1)
      --  All_Present (Flag15)

      --------------------------
      -- 4.6  Type Conversion --
      --------------------------

      --  TYPE_CONVERSION ::=
      --    SUBTYPE_MARK (EXPRESSION) | SUBTYPE_MARK (NAME)

      --  In the (NAME) case, the name is stored as the expression

      --  Note: the parser never generates a type conversion node, since it
      --  looks like an indexed component which is generated by preference.
      --  The semantic pass must correct this misidentification.

      --  Gigi handles conversions that involve no change in the root type,
      --  and also all conversions from integer to floating-point types.
      --  Conversions from floating-point to integer are only handled in
      --  the case where Float_Truncate flag set. Other conversions from
      --  floating-point to integer (involving rounding) and all conversions
      --  involving fixed-point types are handled by the expander.

      --  Sprint syntax if Float_Truncate set: X^(Y)
      --  Sprint syntax if Conversion_OK set X?(Y)
      --  Sprint syntax if both flags set X?^(Y)

      --  Note: If either the operand or result type is fixed-point, Gigi will
      --  only see a type conversion node with Conversion_OK set. The front end
      --  takes care of all handling of small's for fixed-point conversions.

      --  N_Type_Conversion
      --  Sloc points to first token of subtype mark
      --  Subtype_Mark (Node4)
      --  Expression (Node3)
      --  Do_Tag_Check (Flag13-Sem)
      --  Do_Length_Check (Flag4-Sem)
      --  Do_Overflow_Check (Flag17-Sem)
      --  Float_Truncate (Flag11-Sem)
      --  Rounded_Result (Flag18-Sem)
      --  Conversion_OK (Flag14-Sem)
      --  plus fields for expression

      --  Note: if a range check is required, then the Do_Range_Check flag
      --  is set in the Expression with the check being done against the
      --  target type range (after the base type conversion, if any).

      -------------------------------
      -- 4.7  Qualified Expression --
      -------------------------------

      --  QUALIFIED_EXPRESSION ::=
      --    SUBTYPE_MARK ' (EXPRESSION) | SUBTYPE_MARK ' AGGREGATE

      --  Note: the parentheses in the (EXPRESSION) case are deemed to enclose
      --  the expression, so the Expression field of this node always points
      --  to a parenthesized expression in this case (i.e. Paren_Count will
      --  always be non-zero for the referenced expression if it is not an
      --  aggregate).

      --  N_Qualified_Expression
      --  Sloc points to apostrophe
      --  Subtype_Mark (Node4)
      --  Expression (Node3) expression or aggregate
      --  plus fields for expression

      --------------------
      -- 4.8  Allocator --
      --------------------

      --  ALLOCATOR ::=
      --      new [SUBPOOL_SPECIFICATION] SUBTYPE_INDICATION
      --    | new [SUBPOOL_SPECIFICATION] QUALIFIED_EXPRESSION
      --
      --  SUBPOOL_SPECIFICATION ::= (subpool_handle_NAME)

      --  Sprint syntax (when storage pool present)
      --    new xxx (storage_pool = pool)
      --  or
      --    new (subpool) xxx (storage_pool = pool)

      --  N_Allocator
      --  Sloc points to NEW
      --  Expression (Node3) subtype indication or qualified expression
      --  Subpool_Handle_Name (Node4) (set to Empty if not present)
      --  Storage_Pool (Node1-Sem)
      --  Procedure_To_Call (Node2-Sem)
      --  Null_Exclusion_Present (Flag11)
      --  No_Initialization (Flag13-Sem)
      --  Is_Static_Coextension (Flag14-Sem)
      --  Do_Storage_Check (Flag17-Sem)
      --  Is_Dynamic_Coextension (Flag18-Sem)
      --  plus fields for expression

      --  Note: like all nodes, the N_Allocator has the Comes_From_Source flag.
      --  This flag has a special function in conjunction with the restriction
      --  No_Implicit_Heap_Allocations, which will be triggered if this flag
      --  is not set. This means that if a source allocator is replaced with
      --  a constructed allocator, the Comes_From_Source flag should be copied
      --  to the newly created allocator.

      ---------------------------------
      -- 5.1  Sequence Of Statements --
      ---------------------------------

      --  SEQUENCE_OF_STATEMENTS ::= STATEMENT {STATEMENT}

      --  Note: Although the parser will not accept a declaration as a
      --  statement, the semantic analyzer may insert declarations (e.g.
      --  declarations of implicit types needed for execution of other
      --  statements) into a sequence of statements, so the code generator
      --  should be prepared to accept a declaration where a statement is
      --  expected. Note also that pragmas can appear as statements.

      --------------------
      -- 5.1  Statement --
      --------------------

      --  STATEMENT ::=
      --    {LABEL} SIMPLE_STATEMENT | {LABEL} COMPOUND_STATEMENT

      --  There is no explicit node in the tree for a statement. Instead, the
      --  individual statement appears directly. Labels are treated  as a
      --  kind of statement, i.e. they are linked into a statement list at
      --  the point they appear, so the labeled statement appears following
      --  the label or labels in the statement list.

      ---------------------------
      -- 5.1  Simple Statement --
      ---------------------------

      --  SIMPLE_STATEMENT ::=        NULL_STATEMENT
      --  | ASSIGNMENT_STATEMENT    | EXIT_STATEMENT
      --  | GOTO_STATEMENT          | PROCEDURE_CALL_STATEMENT
      --  | SIMPLE_RETURN_STATEMENT | ENTRY_CALL_STATEMENT
      --  | REQUEUE_STATEMENT       | DELAY_STATEMENT
      --  | ABORT_STATEMENT         | RAISE_STATEMENT
      --  | CODE_STATEMENT

      -----------------------------
      -- 5.1  Compound Statement --
      -----------------------------

      --  COMPOUND_STATEMENT ::=
      --    IF_STATEMENT              | CASE_STATEMENT
      --  | LOOP_STATEMENT            | BLOCK_STATEMENT
      --  | EXTENDED_RETURN_STATEMENT
      --  | ACCEPT_STATEMENT          | SELECT_STATEMENT

      -------------------------
      -- 5.1  Null Statement --
      -------------------------

      --  NULL_STATEMENT ::= null;

      --  N_Null_Statement
      --  Sloc points to NULL

      ----------------
      -- 5.1  Label --
      ----------------

      --  LABEL ::= <<label_STATEMENT_IDENTIFIER>>

      --  Note that the occurrence of a label is not a defining identifier,
      --  but rather a referencing occurrence. The defining occurrence is
      --  in the implicit label declaration which occurs in the innermost
      --  enclosing block.

      --  N_Label
      --  Sloc points to <<
      --  Identifier (Node1) direct name of statement identifier
      --  Exception_Junk (Flag8-Sem)

      --  Note: Before Ada 2012, a label is always followed by a statement,
      --  and this is true in the tree even in Ada 2012 mode (the parser
      --  inserts a null statement marked with Comes_From_Source False).

      -------------------------------
      -- 5.1  Statement Identifier --
      -------------------------------

      --  STATEMENT_IDENTIFIER ::= DIRECT_NAME

      --  The IDENTIFIER of a STATEMENT_IDENTIFIER shall be an identifier
      --  (not an OPERATOR_SYMBOL)

      -------------------------------
      -- 5.2  Assignment Statement --
      -------------------------------

      --  ASSIGNMENT_STATEMENT ::=
      --    variable_NAME := EXPRESSION;

      --  N_Assignment_Statement
      --  Sloc points to :=
      --  Name (Node2)
      --  Expression (Node3)
      --  Do_Tag_Check (Flag13-Sem)
      --  Do_Length_Check (Flag4-Sem)
      --  Forwards_OK (Flag5-Sem)
      --  Backwards_OK (Flag6-Sem)
      --  No_Ctrl_Actions (Flag7-Sem)
      --  Componentwise_Assignment (Flag14-Sem)
<<<<<<< HEAD
=======
      --  Suppress_Assignment_Checks (Flag18-Sem)
>>>>>>> 3082eeb7

      --  Note: if a range check is required, then the Do_Range_Check flag
      --  is set in the Expression (right hand side), with the check being
      --  done against the type of the Name (left hand side).

      --  Note: the back end places some restrictions on the form of the
      --  Expression field. If the object being assigned to is Atomic, then
      --  the Expression may not have the form of an aggregate (since this
      --  might cause the back end to generate separate assignments). In this
      --  case the front end must generate an extra temporary and initialize
      --  this temporary as required (the temporary itself is not atomic).

      -----------------------
      -- 5.3  If Statement --
      -----------------------

      --  IF_STATEMENT ::=
      --    if CONDITION then
      --      SEQUENCE_OF_STATEMENTS
      --    {elsif CONDITION then
      --      SEQUENCE_OF_STATEMENTS}
      --    [else
      --      SEQUENCE_OF_STATEMENTS]
      --    end if;

      --  Gigi restriction: This expander ensures that the type of the
      --  Condition fields is always Standard.Boolean, even if the type
      --  in the source is some non-standard boolean type.

      --  N_If_Statement
      --  Sloc points to IF
      --  Condition (Node1)
      --  Then_Statements (List2)
      --  Elsif_Parts (List3) (set to No_List if none present)
      --  Else_Statements (List4) (set to No_List if no else part present)
      --  End_Span (Uint5) (set to No_Uint if expander generated)

      --  N_Elsif_Part
      --  Sloc points to ELSIF
      --  Condition (Node1)
      --  Then_Statements (List2)
      --  Condition_Actions (List3-Sem)

      --------------------
      -- 5.3  Condition --
      --------------------

      --  CONDITION ::= boolean_EXPRESSION

      -------------------------
      -- 5.4  Case Statement --
      -------------------------

      --  CASE_STATEMENT ::=
      --    case EXPRESSION is
      --      CASE_STATEMENT_ALTERNATIVE
      --      {CASE_STATEMENT_ALTERNATIVE}
      --    end case;

      --  Note: the Alternatives can contain pragmas. These only occur at
      --  the start of the list, since any pragmas occurring after the first
      --  alternative are absorbed into the corresponding statement sequence.

      --  N_Case_Statement
      --  Sloc points to CASE
      --  Expression (Node3)
      --  Alternatives (List4)
      --  End_Span (Uint5) (set to No_Uint if expander generated)

      --  Note: Before Ada 2012, a pragma in a statement sequence is always
      --  followed by a statement, and this is true in the tree even in Ada
      --  2012 mode (the parser inserts a null statement marked with the flag
      --  Comes_From_Source False).

      -------------------------------------
      -- 5.4  Case Statement Alternative --
      -------------------------------------

      --  CASE_STATEMENT_ALTERNATIVE ::=
      --    when DISCRETE_CHOICE_LIST =>
      --      SEQUENCE_OF_STATEMENTS

      --  N_Case_Statement_Alternative
      --  Sloc points to WHEN
      --  Discrete_Choices (List4)
      --  Statements (List3)

      -------------------------
      -- 5.5  Loop Statement --
      -------------------------

      --  LOOP_STATEMENT ::=
      --    [loop_STATEMENT_IDENTIFIER :]
      --      [ITERATION_SCHEME] loop
      --        SEQUENCE_OF_STATEMENTS
      --      end loop [loop_IDENTIFIER];

      --  Note: The occurrence of a loop label is not a defining identifier
      --  but rather a referencing occurrence. The defining occurrence is in
      --  the implicit label declaration which occurs in the innermost
      --  enclosing block.

      --  Note: there is always a loop statement identifier present in
      --  the tree, even if none was given in the source. In the case where
      --  no loop identifier is given in the source, the parser creates
      --  a name of the form _Loop_n, where n is a decimal integer (the
      --  two underlines ensure that the loop names created in this manner
      --  do not conflict with any user defined identifiers), and the flag
      --  Has_Created_Identifier is set to True. The only exception to the
      --  rule that all loop statement nodes have identifiers occurs for
      --  loops constructed by the expander, and the semantic analyzer will
      --  create and supply dummy loop identifiers in these cases.

      --  N_Loop_Statement
      --  Sloc points to LOOP
      --  Identifier (Node1) loop identifier (set to Empty if no identifier)
      --  Iteration_Scheme (Node2) (set to Empty if no iteration scheme)
      --  Statements (List3)
      --  End_Label (Node4)
      --  Has_Created_Identifier (Flag15)
      --  Is_Null_Loop (Flag16)
      --  Suppress_Loop_Warnings (Flag17)

      --  Note: the parser fills in the Identifier field if there is an
      --  explicit loop identifier. Otherwise the parser leaves this field
      --  set to Empty, and then the semantic processing for a loop statement
      --  creates an identifier, setting the Has_Created_Identifier flag to
      --  True. So after semantic analysis, the Identifier is always set,
      --  referencing an identifier whose entity has an Ekind of E_Loop.

      ---------------------------
      -- 5.5  Iteration Scheme --
      ---------------------------

      --  ITERATION_SCHEME ::=
      --    while CONDITION
      --  | for LOOP_PARAMETER_SPECIFICATION
      --  | for ITERATOR_SPECIFICATION

      --  At most one of (Iterator_Specification, Loop_Parameter_Specification)
      --  is present at a time, in which case the other one is empty. Both are
      --  empty in the case of a WHILE loop.

      --  Gigi restriction: This expander ensures that the type of the
      --  Condition field is always Standard.Boolean, even if the type
      --  in the source is some non-standard boolean type.

      --  N_Iteration_Scheme
      --  Sloc points to WHILE or FOR
      --  Condition (Node1) (set to Empty if FOR case)
      --  Condition_Actions (List3-Sem)
      --  Iterator_Specification (Node2) (set to Empty if WHILE case)
      --  Loop_Parameter_Specification (Node4) (set to Empty if WHILE case)

      ---------------------------------------
      -- 5.5  Loop Parameter Specification --
      ---------------------------------------

      --  LOOP_PARAMETER_SPECIFICATION ::=
      --    DEFINING_IDENTIFIER in [reverse] DISCRETE_SUBTYPE_DEFINITION

      --  N_Loop_Parameter_Specification
      --  Sloc points to first identifier
      --  Defining_Identifier (Node1)
      --  Reverse_Present (Flag15)
      --  Discrete_Subtype_Definition (Node4)

      -----------------------------------
      -- 5.5.1  Iterator Specification --
      -----------------------------------

      --  ITERATOR_SPECIFICATION ::=
      --    DEFINING_IDENTIFIER in [reverse] NAME
      --  | DEFINING_IDENTIFIER [: SUBTYPE_INDICATION] of [reverse] NAME

      --  N_Iterator_Specification
      --  Sloc points to defining identifier
      --  Defining_Identifier (Node1)
      --  Name (Node2)
      --  Reverse_Present (Flag15)
      --  Of_Present (Flag16)
      --  Subtype_Indication (Node5)

      --  Note: The Of_Present flag distinguishes the two forms

      --------------------------
      -- 5.6  Block Statement --
      --------------------------

      --  BLOCK_STATEMENT ::=
      --    [block_STATEMENT_IDENTIFIER:]
      --      [declare
      --        DECLARATIVE_PART]
      --      begin
      --        HANDLED_SEQUENCE_OF_STATEMENTS
      --      end [block_IDENTIFIER];

      --  Note that the occurrence of a block identifier is not a defining
      --  identifier, but rather a referencing occurrence. The defining
      --  occurrence is an E_Block entity declared by the implicit label
      --  declaration which occurs in the innermost enclosing block statement
      --  or body; the block identifier denotes that E_Block.

      --  For block statements that come from source code, there is always a
      --  block statement identifier present in the tree, denoting an
      --  E_Block. In the case where no block identifier is given in the
      --  source, the parser creates a name of the form B_n, where n is a
      --  decimal integer, and the flag Has_Created_Identifier is set to
      --  True. Blocks constructed by the expander usually have no identifier,
      --  and no corresponding entity.

      --  Note: the block statement created for an extended return statement
      --  has an entity, and this entity is an E_Return_Statement, rather than
      --  the usual E_Block.

      --  Note: Exception_Junk is set for the wrapping blocks created during
      --  local raise optimization (Exp_Ch11.Expand_Local_Exception_Handlers).

      --  N_Block_Statement
      --  Sloc points to DECLARE or BEGIN
      --  Identifier (Node1) block direct name (set to Empty if not present)
      --  Declarations (List2) (set to No_List if no DECLARE part)
      --  Handled_Statement_Sequence (Node4)
      --  Is_Task_Master (Flag5-Sem)
      --  Activation_Chain_Entity (Node3-Sem)
      --  Has_Created_Identifier (Flag15)
      --  Is_Task_Allocation_Block (Flag6)
      --  Is_Asynchronous_Call_Block (Flag7)
      --  Exception_Junk (Flag8-Sem)

      -------------------------
      -- 5.7  Exit Statement --
      -------------------------

      --  EXIT_STATEMENT ::= exit [loop_NAME] [when CONDITION];

      --  Gigi restriction: This expander ensures that the type of the
      --  Condition field is always Standard.Boolean, even if the type
      --  in the source is some non-standard boolean type.

      --  N_Exit_Statement
      --  Sloc points to EXIT
      --  Name (Node2) (set to Empty if no loop name present)
      --  Condition (Node1) (set to Empty if no WHEN part present)
      --  Next_Exit_Statement (Node3-Sem): Next exit on chain

      -------------------------
      -- 5.9  Goto Statement --
      -------------------------

      --  GOTO_STATEMENT ::= goto label_NAME;

      --  N_Goto_Statement
      --  Sloc points to GOTO
      --  Name (Node2)
      --  Exception_Junk (Flag8-Sem)

      ---------------------------------
      -- 6.1  Subprogram Declaration --
      ---------------------------------

      --  SUBPROGRAM_DECLARATION ::=
      --    SUBPROGRAM_SPECIFICATION
      --      [ASPECT_SPECIFICATIONS];

      --  N_Subprogram_Declaration
      --  Sloc points to FUNCTION or PROCEDURE
      --  Specification (Node1)
      --  Body_To_Inline (Node3-Sem)
      --  Corresponding_Body (Node5-Sem)
      --  Parent_Spec (Node4-Sem)

      ------------------------------------------
      -- 6.1  Abstract Subprogram Declaration --
      ------------------------------------------

      --  ABSTRACT_SUBPROGRAM_DECLARATION ::=
      --    SUBPROGRAM_SPECIFICATION is abstract
      --      [ASPECT_SPECIFICATIONS];

      --  N_Abstract_Subprogram_Declaration
      --  Sloc points to ABSTRACT
      --  Specification (Node1)

      -----------------------------------
      -- 6.1  Subprogram Specification --
      -----------------------------------

      --  SUBPROGRAM_SPECIFICATION ::=
      --    [[not] overriding]
      --    procedure DEFINING_PROGRAM_UNIT_NAME PARAMETER_PROFILE
      --  | [[not] overriding]
      --    function DEFINING_DESIGNATOR PARAMETER_AND_RESULT_PROFILE

      --  Note: there are no separate nodes for the profiles, instead the
      --  information appears directly in the following nodes.

      --  N_Function_Specification
      --  Sloc points to FUNCTION
      --  Defining_Unit_Name (Node1) (the designator)
      --  Elaboration_Boolean (Node2-Sem)
      --  Parameter_Specifications (List3) (set to No_List if no formal part)
      --  Null_Exclusion_Present (Flag11)
      --  Result_Definition (Node4) for result subtype
      --  Generic_Parent (Node5-Sem)
      --  Must_Override (Flag14) set if overriding indicator present
      --  Must_Not_Override (Flag15) set if not_overriding indicator present

      --  N_Procedure_Specification
      --  Sloc points to PROCEDURE
      --  Defining_Unit_Name (Node1)
      --  Elaboration_Boolean (Node2-Sem)
      --  Parameter_Specifications (List3) (set to No_List if no formal part)
      --  Generic_Parent (Node5-Sem)
      --  Null_Present (Flag13) set for null procedure case (Ada 2005 feature)
      --  Must_Override (Flag14) set if overriding indicator present
      --  Must_Not_Override (Flag15) set if not_overriding indicator present

      --  Note: overriding indicator is an Ada 2005 feature

      ---------------------
      -- 6.1  Designator --
      ---------------------

      --  DESIGNATOR ::=
      --    [PARENT_UNIT_NAME .] IDENTIFIER | OPERATOR_SYMBOL

      --  Designators that are simply identifiers or operator symbols appear
      --  directly in the tree in this form. The following node is used only
      --  in the case where the designator has a parent unit name component.

      --  N_Designator
      --  Sloc points to period
      --  Name (Node2) holds the parent unit name. Note that this is always
      --   non-Empty, since this node is only used for the case where a
      --   parent library unit package name is present.
      --  Identifier (Node1)

      --  Note that the identifier can also be an operator symbol here

      ------------------------------
      -- 6.1  Defining Designator --
      ------------------------------

      --  DEFINING_DESIGNATOR ::=
      --    DEFINING_PROGRAM_UNIT_NAME | DEFINING_OPERATOR_SYMBOL

      -------------------------------------
      -- 6.1  Defining Program Unit Name --
      -------------------------------------

      --  DEFINING_PROGRAM_UNIT_NAME ::=
      --    [PARENT_UNIT_NAME .] DEFINING_IDENTIFIER

      --  The parent unit name is present only in the case of a child unit
      --  name (permissible only for Ada 95 for a library level unit, i.e.
      --  a unit at scope level one). If no such name is present, the defining
      --  program unit name is represented simply as the defining identifier.
      --  In the child unit case, the following node is used to represent the
      --  child unit name.

      --  N_Defining_Program_Unit_Name
      --  Sloc points to period
      --  Name (Node2) holds the parent unit name. Note that this is always
      --   non-Empty, since this node is only used for the case where a
      --   parent unit name is present.
      --  Defining_Identifier (Node1)

      --------------------------
      -- 6.1  Operator Symbol --
      --------------------------

      --  OPERATOR_SYMBOL ::= STRING_LITERAL

      --  Note: the fields of the N_Operator_Symbol node are laid out to
      --  match the corresponding fields of an N_Character_Literal node. This
      --  allows easy conversion of the operator symbol node into a character
      --  literal node in the case where a string constant of the form of an
      --  operator symbol is scanned out as such, but turns out semantically
      --  to be a string literal that is not an operator. For details see
      --  Sinfo.CN.Change_Operator_Symbol_To_String_Literal.

      --  N_Operator_Symbol
      --  Sloc points to literal
      --  Chars (Name1) contains the Name_Id for the operator symbol
      --  Strval (Str3) Id of string value. This is used if the operator
      --   symbol turns out to be a normal string after all.
      --  Entity (Node4-Sem)
      --  Associated_Node (Node4-Sem)
      --  Has_Private_View (Flag11-Sem) set in generic units.
      --  Etype (Node5-Sem)

      --  Note: the Strval field may be set to No_String for generated
      --  operator symbols that are known not to be string literals
      --  semantically.

      -----------------------------------
      -- 6.1  Defining Operator Symbol --
      -----------------------------------

      --  DEFINING_OPERATOR_SYMBOL ::= OPERATOR_SYMBOL

      --  A defining operator symbol is an entity, which has additional
      --  fields depending on the setting of the Ekind field. These
      --  additional fields are defined (and access subprograms declared)
      --  in package Einfo.

      --  Note: N_Defining_Operator_Symbol is an extended node whose fields
      --  are deliberately layed out to match the layout of fields in an
      --  ordinary N_Operator_Symbol node allowing for easy alteration of
      --  an operator symbol node into a defining operator symbol node.
      --  See Sinfo.CN.Change_Operator_Symbol_To_Defining_Operator_Symbol
      --  for further details.

      --  N_Defining_Operator_Symbol
      --  Sloc points to literal
      --  Chars (Name1) contains the Name_Id for the operator symbol
      --  Next_Entity (Node2-Sem)
      --  Scope (Node3-Sem)
      --  Etype (Node5-Sem)

      ----------------------------
      -- 6.1  Parameter Profile --
      ----------------------------

      --  PARAMETER_PROFILE ::= [FORMAL_PART]

      ---------------------------------------
      -- 6.1  Parameter and Result Profile --
      ---------------------------------------

      --  PARAMETER_AND_RESULT_PROFILE ::=
      --    [FORMAL_PART] return [NULL_EXCLUSION] SUBTYPE_MARK
      --  | [FORMAL_PART] return ACCESS_DEFINITION

      --  There is no explicit node in the tree for a parameter and result
      --  profile. Instead the information appears directly in the parent.

      ----------------------
      -- 6.1  Formal Part --
      ----------------------

      --  FORMAL_PART ::=
      --    (PARAMETER_SPECIFICATION {; PARAMETER_SPECIFICATION})

      ----------------------------------
      -- 6.1  Parameter Specification --
      ----------------------------------

      --  PARAMETER_SPECIFICATION ::=
      --    DEFINING_IDENTIFIER_LIST : [ALIASED] MODE [NULL_EXCLUSION]
      --      SUBTYPE_MARK [:= DEFAULT_EXPRESSION]
      --  | DEFINING_IDENTIFIER_LIST : ACCESS_DEFINITION
      --      [:= DEFAULT_EXPRESSION]

      --  Although the syntax allows multiple identifiers in the list, the
      --  semantics is as though successive specifications were given with
      --  identical type definition and expression components. To simplify
      --  semantic processing, the parser represents a multiple declaration
      --  case as a sequence of single Specifications, using the More_Ids and
      --  Prev_Ids flags to preserve the original source form as described
      --  in the section on "Handling of Defining Identifier Lists".

      --  ALIASED can only be present in Ada 2012 mode

      --  N_Parameter_Specification
      --  Sloc points to first identifier
      --  Defining_Identifier (Node1)
      --  Aliased_Present (Flag4)
      --  In_Present (Flag15)
      --  Out_Present (Flag17)
      --  Null_Exclusion_Present (Flag11)
      --  Parameter_Type (Node2) subtype mark or access definition
      --  Expression (Node3) (set to Empty if no default expression present)
      --  Do_Accessibility_Check (Flag13-Sem)
      --  More_Ids (Flag5) (set to False if no more identifiers in list)
      --  Prev_Ids (Flag6) (set to False if no previous identifiers in list)
      --  Default_Expression (Node5-Sem)

      ---------------
      -- 6.1  Mode --
      ---------------

      --  MODE ::= [in] | in out | out

      --  There is no explicit node in the tree for the Mode. Instead the
      --  In_Present and Out_Present flags are set in the parent node to
      --  record the presence of keywords specifying the mode.

      --------------------------
      -- 6.3  Subprogram Body --
      --------------------------

      --  SUBPROGRAM_BODY ::=
      --    SUBPROGRAM_SPECIFICATION is
      --      DECLARATIVE_PART
      --    begin
      --      HANDLED_SEQUENCE_OF_STATEMENTS
      --    end [DESIGNATOR];

      --  N_Subprogram_Body
      --  Sloc points to FUNCTION or PROCEDURE
      --  Specification (Node1)
      --  Declarations (List2)
      --  Handled_Statement_Sequence (Node4)
      --  Activation_Chain_Entity (Node3-Sem)
      --  Corresponding_Spec (Node5-Sem)
      --  Acts_As_Spec (Flag4-Sem)
      --  Bad_Is_Detected (Flag15) used only by parser
      --  Do_Storage_Check (Flag17-Sem)
      --  Has_Pragma_Priority (Flag6-Sem)
      --  Is_Protected_Subprogram_Body (Flag7-Sem)
      --  Is_Entry_Barrier_Function (Flag8-Sem)
      --  Is_Task_Master (Flag5-Sem)
      --  Was_Originally_Stub (Flag13-Sem)
      --  Has_Relative_Deadline_Pragma (Flag9-Sem)
      --  Has_Pragma_CPU (Flag14-Sem)

      -------------------------
      -- Expression Function --
      -------------------------

      --  This is an Ada 2012 extension, we put it here for now, to be labeled
      --  and put in its proper section when we know exactly where that is!

      --  EXPRESSION_FUNCTION ::=
      --    FUNCTION SPECIFICATION IS (EXPRESSION);

      --  N_Expression_Function
      --  Sloc points to FUNCTION
      --  Specification (Node1)
      --  Expression (Node3)

      -----------------------------------
      -- 6.4  Procedure Call Statement --
      -----------------------------------

      --  PROCEDURE_CALL_STATEMENT ::=
      --    procedure_NAME; | procedure_PREFIX ACTUAL_PARAMETER_PART;

      --  Note: the reason that a procedure call has expression fields is
      --  that it semantically resembles an expression, e.g. overloading is
      --  allowed and a type is concocted for semantic processing purposes.
      --  Certain of these fields, such as Parens are not relevant, but it
      --  is easier to just supply all of them together!

      --  N_Procedure_Call_Statement
      --  Sloc points to first token of name or prefix
      --  Name (Node2) stores name or prefix
      --  Parameter_Associations (List3) (set to No_List if no
      --   actual parameter part)
      --  First_Named_Actual (Node4-Sem)
      --  Controlling_Argument (Node1-Sem) (set to Empty if not dispatching)
      --  Do_Tag_Check (Flag13-Sem)
      --  No_Elaboration_Check (Flag14-Sem)
      --  Parameter_List_Truncated (Flag17-Sem)
      --  ABE_Is_Certain (Flag18-Sem)
      --  plus fields for expression

      --  If any IN parameter requires a range check, then the corresponding
      --  argument expression has the Do_Range_Check flag set, and the range
      --  check is done against the formal type. Note that this argument
      --  expression may appear directly in the Parameter_Associations list,
      --  or may be a descendent of an N_Parameter_Association node that
      --  appears in this list.

      ------------------------
      -- 6.4  Function Call --
      ------------------------

      --  FUNCTION_CALL ::=
      --    function_NAME | function_PREFIX ACTUAL_PARAMETER_PART

      --  Note: the parser may generate an indexed component node or simply
      --  a name node instead of a function call node. The semantic pass must
      --  correct this misidentification.

      --  N_Function_Call
      --  Sloc points to first token of name or prefix
      --  Name (Node2) stores name or prefix
      --  Parameter_Associations (List3) (set to No_List if no
      --   actual parameter part)
      --  First_Named_Actual (Node4-Sem)
      --  Controlling_Argument (Node1-Sem) (set to Empty if not dispatching)
      --  Is_Expanded_Build_In_Place_Call (Flag11-Sem)
      --  Do_Tag_Check (Flag13-Sem)
      --  No_Elaboration_Check (Flag14-Sem)
      --  Parameter_List_Truncated (Flag17-Sem)
      --  ABE_Is_Certain (Flag18-Sem)
      --  plus fields for expression

      --------------------------------
      -- 6.4  Actual Parameter Part --
      --------------------------------

      --  ACTUAL_PARAMETER_PART ::=
      --    (PARAMETER_ASSOCIATION {,PARAMETER_ASSOCIATION})

      --------------------------------
      -- 6.4  Parameter Association --
      --------------------------------

      --  PARAMETER_ASSOCIATION ::=
      --    [formal_parameter_SELECTOR_NAME =>] EXPLICIT_ACTUAL_PARAMETER

      --  Note: the N_Parameter_Association node is built only if a formal
      --  parameter selector name is present, otherwise the parameter
      --  association appears in the tree simply as the node for the
      --  explicit actual parameter.

      --  N_Parameter_Association
      --  Sloc points to formal parameter
      --  Selector_Name (Node2) (always non-Empty)
      --  Explicit_Actual_Parameter (Node3)
      --  Next_Named_Actual (Node4-Sem)
      --  Is_Accessibility_Actual (Flag13-Sem)

      ---------------------------
      -- 6.4  Actual Parameter --
      ---------------------------

      --  EXPLICIT_ACTUAL_PARAMETER ::= EXPRESSION | variable_NAME

      ---------------------------
      -- 6.5  Return Statement --
      ---------------------------

      --  RETURN_STATEMENT ::= return [EXPRESSION]; -- Ada 95

      --  In Ada 2005, we have:

      --  SIMPLE_RETURN_STATEMENT ::= return [EXPRESSION];

      --  EXTENDED_RETURN_STATEMENT ::=
      --    return DEFINING_IDENTIFIER : [aliased] RETURN_SUBTYPE_INDICATION
      --                                           [:= EXPRESSION] [do
      --      HANDLED_SEQUENCE_OF_STATEMENTS
      --    end return];

      --  RETURN_SUBTYPE_INDICATION ::= SUBTYPE_INDICATION | ACCESS_DEFINITION

      --  So in Ada 2005, RETURN_STATEMENT is no longer a nonterminal, but
      --  "return statement" is defined in 6.5 to mean a
      --  SIMPLE_RETURN_STATEMENT or an EXTENDED_RETURN_STATEMENT.

      --  N_Return_Statement
      --  Sloc points to RETURN
      --  Return_Statement_Entity (Node5-Sem)
      --  Expression (Node3) (set to Empty if no expression present)
      --  Storage_Pool (Node1-Sem)
      --  Procedure_To_Call (Node2-Sem)
      --  Do_Tag_Check (Flag13-Sem)
      --  By_Ref (Flag5-Sem)
      --  Comes_From_Extended_Return_Statement (Flag18-Sem)

      --  N_Return_Statement represents a simple_return_statement, and is
      --  renamed to be N_Simple_Return_Statement below. Clients should refer
      --  to N_Simple_Return_Statement. We retain N_Return_Statement because
      --  that's how gigi knows it. See also renaming of Make_Return_Statement
      --  as Make_Simple_Return_Statement in Sem_Util.

      --  Note: Return_Statement_Entity points to an E_Return_Statement

      --  If a range check is required, then Do_Range_Check is set on the
      --  Expression. The check is against the return subtype of the function.

      --  N_Extended_Return_Statement
      --  Sloc points to RETURN
      --  Return_Statement_Entity (Node5-Sem)
      --  Return_Object_Declarations (List3)
      --  Handled_Statement_Sequence (Node4) (set to Empty if not present)
      --  Storage_Pool (Node1-Sem)
      --  Procedure_To_Call (Node2-Sem)
      --  Do_Tag_Check (Flag13-Sem)
      --  By_Ref (Flag5-Sem)

      --  Note: Return_Statement_Entity points to an E_Return_Statement.

      --  Note that Return_Object_Declarations is a list containing the
      --  N_Object_Declaration -- see comment on this field above.

      --  The declared object will have Is_Return_Object = True.

      --  There is no such syntactic category as return_object_declaration
      --  in the RM. Return_Object_Declarations represents this portion of
      --  the syntax for EXTENDED_RETURN_STATEMENT:
      --      DEFINING_IDENTIFIER : [aliased] RETURN_SUBTYPE_INDICATION
      --                                      [:= EXPRESSION]

      --  There are two entities associated with an extended_return_statement:
      --  the Return_Statement_Entity represents the statement itself, and the
      --  Defining_Identifier of the Object_Declaration in
      --  Return_Object_Declarations represents the object being
      --  returned. N_Simple_Return_Statement has only the former.

      ------------------------------
      -- 7.1  Package Declaration --
      ------------------------------

      --  PACKAGE_DECLARATION ::=
      --    PACKAGE_SPECIFICATION;

      --  Note: the activation chain entity for a package spec is used for
      --  all tasks declared in the package spec, or in the package body.

      --  N_Package_Declaration
      --  Sloc points to PACKAGE
      --  Specification (Node1)
      --  Corresponding_Body (Node5-Sem)
      --  Parent_Spec (Node4-Sem)
      --  Activation_Chain_Entity (Node3-Sem)

      --------------------------------
      -- 7.1  Package Specification --
      --------------------------------

      --  PACKAGE_SPECIFICATION ::=
      --    package DEFINING_PROGRAM_UNIT_NAME
      --      [ASPECT_SPECIFICATIONS]
      --    is
      --      {BASIC_DECLARATIVE_ITEM}
      --    [private
      --      {BASIC_DECLARATIVE_ITEM}]
      --    end [[PARENT_UNIT_NAME .] IDENTIFIER]

      --  N_Package_Specification
      --  Sloc points to PACKAGE
      --  Defining_Unit_Name (Node1)
      --  Visible_Declarations (List2)
      --  Private_Declarations (List3) (set to No_List if no private
      --   part present)
      --  End_Label (Node4)
      --  Generic_Parent (Node5-Sem)
      --  Limited_View_Installed (Flag18-Sem)

      -----------------------
      -- 7.1  Package Body --
      -----------------------

      --  PACKAGE_BODY ::=
      --    package body DEFINING_PROGRAM_UNIT_NAME
      --      [ASPECT_SPECIFICATIONS]
      --    is
      --      DECLARATIVE_PART
      --    [begin
      --      HANDLED_SEQUENCE_OF_STATEMENTS]
      --    end [[PARENT_UNIT_NAME .] IDENTIFIER];

      --  N_Package_Body
      --  Sloc points to PACKAGE
      --  Defining_Unit_Name (Node1)
      --  Declarations (List2)
      --  Handled_Statement_Sequence (Node4) (set to Empty if no HSS present)
      --  Corresponding_Spec (Node5-Sem)
      --  Was_Originally_Stub (Flag13-Sem)

      --  Note: if a source level package does not contain a handled sequence
      --  of statements, then the parser supplies a dummy one with a null
      --  sequence of statements. Comes_From_Source will be False in this
      --  constructed sequence. The reason we need this is for the End_Label
      --  field in the HSS.

      -----------------------------------
      -- 7.4  Private Type Declaration --
      -----------------------------------

      --  PRIVATE_TYPE_DECLARATION ::=
      --    type DEFINING_IDENTIFIER [DISCRIMINANT_PART]
      --      is [[abstract] tagged] [limited] private;

      --  Note: TAGGED is not permitted in Ada 83 mode

      --  N_Private_Type_Declaration
      --  Sloc points to TYPE
      --  Defining_Identifier (Node1)
      --  Discriminant_Specifications (List4) (set to No_List if no
      --   discriminant part)
      --  Unknown_Discriminants_Present (Flag13) set if (<>) discriminant
      --  Abstract_Present (Flag4)
      --  Tagged_Present (Flag15)
      --  Limited_Present (Flag17)

      ----------------------------------------
      -- 7.4  Private Extension Declaration --
      ----------------------------------------

      --  PRIVATE_EXTENSION_DECLARATION ::=
      --    type DEFINING_IDENTIFIER [DISCRIMINANT_PART] is
      --      [abstract] [limited | synchronized]
      --        new ancestor_SUBTYPE_INDICATION [and INTERFACE_LIST]
      --           with private;

      --  Note: LIMITED, and private extension declarations are not allowed
      --        in Ada 83 mode.

      --  N_Private_Extension_Declaration
      --  Sloc points to TYPE
      --  Defining_Identifier (Node1)
      --  Discriminant_Specifications (List4) (set to No_List if no
      --   discriminant part)
      --  Unknown_Discriminants_Present (Flag13) set if (<>) discriminant
      --  Abstract_Present (Flag4)
      --  Limited_Present (Flag17)
      --  Synchronized_Present (Flag7)
      --  Subtype_Indication (Node5)
      --  Interface_List (List2) (set to No_List if none)

      ---------------------
      -- 8.4  Use Clause --
      ---------------------

      --  USE_CLAUSE ::= USE_PACKAGE_CLAUSE | USE_TYPE_CLAUSE

      -----------------------------
      -- 8.4  Use Package Clause --
      -----------------------------

      --  USE_PACKAGE_CLAUSE ::= use package_NAME {, package_NAME};

      --  N_Use_Package_Clause
      --  Sloc points to USE
      --  Names (List2)
      --  Next_Use_Clause (Node3-Sem)
      --  Hidden_By_Use_Clause (Elist4-Sem)

      --------------------------
      -- 8.4  Use Type Clause --
      --------------------------

      --  USE_TYPE_CLAUSE ::= use [ALL] type SUBTYPE_MARK {, SUBTYPE_MARK};

      --  Note: use type clause is not permitted in Ada 83 mode

      --  Note: the ALL keyword can appear only in Ada 2012 mode

      --  N_Use_Type_Clause
      --  Sloc points to USE
      --  Subtype_Marks (List2)
      --  Next_Use_Clause (Node3-Sem)
      --  Hidden_By_Use_Clause (Elist4-Sem)
      --  Used_Operations (Elist5-Sem)
      --  All_Present (Flag15)

      -------------------------------
      -- 8.5  Renaming Declaration --
      -------------------------------

      --  RENAMING_DECLARATION ::=
      --    OBJECT_RENAMING_DECLARATION
      --  | EXCEPTION_RENAMING_DECLARATION
      --  | PACKAGE_RENAMING_DECLARATION
      --  | SUBPROGRAM_RENAMING_DECLARATION
      --  | GENERIC_RENAMING_DECLARATION

      --------------------------------------
      -- 8.5  Object Renaming Declaration --
      --------------------------------------

      --  OBJECT_RENAMING_DECLARATION ::=
      --    DEFINING_IDENTIFIER :
      --      [NULL_EXCLUSION] SUBTYPE_MARK renames object_NAME;
      --  | DEFINING_IDENTIFIER :
      --      ACCESS_DEFINITION renames object_NAME;

      --  Note: Access_Definition is an optional field that gives support to
      --  Ada 2005 (AI-230). The parser generates nodes that have either the
      --  Subtype_Indication field or else the Access_Definition field.

      --  N_Object_Renaming_Declaration
      --  Sloc points to first identifier
      --  Defining_Identifier (Node1)
      --  Null_Exclusion_Present (Flag11) (set to False if not present)
      --  Subtype_Mark (Node4) (set to Empty if not present)
      --  Access_Definition (Node3) (set to Empty if not present)
      --  Name (Node2)
      --  Corresponding_Generic_Association (Node5-Sem)

      -----------------------------------------
      -- 8.5  Exception Renaming Declaration --
      -----------------------------------------

      --  EXCEPTION_RENAMING_DECLARATION ::=
      --    DEFINING_IDENTIFIER : exception renames exception_NAME;

      --  N_Exception_Renaming_Declaration
      --  Sloc points to first identifier
      --  Defining_Identifier (Node1)
      --  Name (Node2)

      ---------------------------------------
      -- 8.5  Package Renaming Declaration --
      ---------------------------------------

      --  PACKAGE_RENAMING_DECLARATION ::=
      --    package DEFINING_PROGRAM_UNIT_NAME renames package_NAME;

      --  N_Package_Renaming_Declaration
      --  Sloc points to PACKAGE
      --  Defining_Unit_Name (Node1)
      --  Name (Node2)
      --  Parent_Spec (Node4-Sem)

      ------------------------------------------
      -- 8.5  Subprogram Renaming Declaration --
      ------------------------------------------

      --  SUBPROGRAM_RENAMING_DECLARATION ::=
      --    SUBPROGRAM_SPECIFICATION renames callable_entity_NAME;

      --  N_Subprogram_Renaming_Declaration
      --  Sloc points to RENAMES
      --  Specification (Node1)
      --  Name (Node2)
      --  Parent_Spec (Node4-Sem)
      --  Corresponding_Spec (Node5-Sem)
      --  Corresponding_Formal_Spec (Node3-Sem)
      --  From_Default (Flag6-Sem)

      -----------------------------------------
      -- 8.5.5  Generic Renaming Declaration --
      -----------------------------------------

      --  GENERIC_RENAMING_DECLARATION ::=
      --    generic package DEFINING_PROGRAM_UNIT_NAME
      --      renames generic_package_NAME
      --  | generic procedure DEFINING_PROGRAM_UNIT_NAME
      --      renames generic_procedure_NAME
      --  | generic function DEFINING_PROGRAM_UNIT_NAME
      --      renames generic_function_NAME

      --  N_Generic_Package_Renaming_Declaration
      --  Sloc points to GENERIC
      --  Defining_Unit_Name (Node1)
      --  Name (Node2)
      --  Parent_Spec (Node4-Sem)

      --  N_Generic_Procedure_Renaming_Declaration
      --  Sloc points to GENERIC
      --  Defining_Unit_Name (Node1)
      --  Name (Node2)
      --  Parent_Spec (Node4-Sem)

      --  N_Generic_Function_Renaming_Declaration
      --  Sloc points to GENERIC
      --  Defining_Unit_Name (Node1)
      --  Name (Node2)
      --  Parent_Spec (Node4-Sem)

      --------------------------------
      -- 9.1  Task Type Declaration --
      --------------------------------

      --  TASK_TYPE_DECLARATION ::=
      --    task type DEFINING_IDENTIFIER [KNOWN_DISCRIMINANT_PART]
      --      [ASPECT_SPECIFICATIONS]
      --    [is [new INTERFACE_LIST with] TASK_DEFINITION];

      --  N_Task_Type_Declaration
      --  Sloc points to TASK
      --  Defining_Identifier (Node1)
      --  Discriminant_Specifications (List4) (set to No_List if no
      --   discriminant part)
      --  Interface_List (List2) (set to No_List if none)
      --  Task_Definition (Node3) (set to Empty if not present)
      --  Corresponding_Body (Node5-Sem)

      ----------------------------------
      -- 9.1  Single Task Declaration --
      ----------------------------------

      --  SINGLE_TASK_DECLARATION ::=
      --    task DEFINING_IDENTIFIER
      --      [ASPECT_SPECIFICATIONS]
      --    [is [new INTERFACE_LIST with] TASK_DEFINITION];

      --  N_Single_Task_Declaration
      --  Sloc points to TASK
      --  Defining_Identifier (Node1)
      --  Interface_List (List2) (set to No_List if none)
      --  Task_Definition (Node3) (set to Empty if not present)

      --------------------------
      -- 9.1  Task Definition --
      --------------------------

      --  TASK_DEFINITION ::=
      --      {TASK_ITEM}
      --    [private
      --      {TASK_ITEM}]
      --    end [task_IDENTIFIER]

      --  Note: as a result of semantic analysis, the list of task items can
      --  include implicit type declarations resulting from entry families.

      --  N_Task_Definition
      --  Sloc points to first token of task definition
      --  Visible_Declarations (List2)
      --  Private_Declarations (List3) (set to No_List if no private part)
      --  End_Label (Node4)
      --  Has_Pragma_Priority (Flag6-Sem)
      --  Has_Storage_Size_Pragma (Flag5-Sem)
      --  Has_Task_Info_Pragma (Flag7-Sem)
      --  Has_Task_Name_Pragma (Flag8-Sem)
      --  Has_Relative_Deadline_Pragma (Flag9-Sem)
      --  Has_Pragma_CPU (Flag14-Sem)
      --  Has_Pragma_Dispatching_Domain (Flag15-Sem)

      --------------------
      -- 9.1  Task Item --
      --------------------

      --  TASK_ITEM ::= ENTRY_DECLARATION | REPRESENTATION_CLAUSE

      --------------------
      -- 9.1  Task Body --
      --------------------

      --  TASK_BODY ::=
      --    task body task_DEFINING_IDENTIFIER
      --      [ASPECT_SPECIFICATIONS]
      --    is
      --      DECLARATIVE_PART
      --    begin
      --      HANDLED_SEQUENCE_OF_STATEMENTS
      --    end [task_IDENTIFIER];

      --  Gigi restriction: This node never appears

      --  N_Task_Body
      --  Sloc points to TASK
      --  Defining_Identifier (Node1)
      --  Declarations (List2)
      --  Handled_Statement_Sequence (Node4)
      --  Is_Task_Master (Flag5-Sem)
      --  Activation_Chain_Entity (Node3-Sem)
      --  Corresponding_Spec (Node5-Sem)
      --  Was_Originally_Stub (Flag13-Sem)

      -------------------------------------
      -- 9.4  Protected Type Declaration --
      -------------------------------------

      --  PROTECTED_TYPE_DECLARATION ::=
      --    protected type DEFINING_IDENTIFIER [KNOWN_DISCRIMINANT_PART]
      --      [ASPECT_SPECIFICATIONS]
      --    is [new INTERFACE_LIST with] PROTECTED_DEFINITION;

      --  Note: protected type declarations are not permitted in Ada 83 mode

      --  N_Protected_Type_Declaration
      --  Sloc points to PROTECTED
      --  Defining_Identifier (Node1)
      --  Discriminant_Specifications (List4) (set to No_List if no
      --   discriminant part)
      --  Interface_List (List2) (set to No_List if none)
      --  Protected_Definition (Node3)
      --  Corresponding_Body (Node5-Sem)

      ---------------------------------------
      -- 9.4  Single Protected Declaration --
      ---------------------------------------

      --  SINGLE_PROTECTED_DECLARATION ::=
      --    protected DEFINING_IDENTIFIER
      --      [ASPECT_SPECIFICATIONS]
      --    is [new INTERFACE_LIST with] PROTECTED_DEFINITION;

      --  Note: single protected declarations are not allowed in Ada 83 mode

      --  N_Single_Protected_Declaration
      --  Sloc points to PROTECTED
      --  Defining_Identifier (Node1)
      --  Interface_List (List2) (set to No_List if none)
      --  Protected_Definition (Node3)

      -------------------------------
      -- 9.4  Protected Definition --
      -------------------------------

      --  PROTECTED_DEFINITION ::=
      --      {PROTECTED_OPERATION_DECLARATION}
      --    [private
      --      {PROTECTED_ELEMENT_DECLARATION}]
      --    end [protected_IDENTIFIER]

      --  N_Protected_Definition
      --  Sloc points to first token of protected definition
      --  Visible_Declarations (List2)
      --  Private_Declarations (List3) (set to No_List if no private part)
      --  End_Label (Node4)
      --  Has_Pragma_Priority (Flag6-Sem)

      ------------------------------------------
      -- 9.4  Protected Operation Declaration --
      ------------------------------------------

      --  PROTECTED_OPERATION_DECLARATION ::=
      --    SUBPROGRAM_DECLARATION
      --  | ENTRY_DECLARATION
      --  | REPRESENTATION_CLAUSE

      ----------------------------------------
      -- 9.4  Protected Element Declaration --
      ----------------------------------------

      --  PROTECTED_ELEMENT_DECLARATION ::=
      --    PROTECTED_OPERATION_DECLARATION | COMPONENT_DECLARATION

      -------------------------
      -- 9.4  Protected Body --
      -------------------------

      --  PROTECTED_BODY ::=
      --    protected body DEFINING_IDENTIFIER
      --      [ASPECT_SPECIFICATIONS];
      --    is
      --      {PROTECTED_OPERATION_ITEM}
      --    end [protected_IDENTIFIER];

      --  Note: protected bodies are not allowed in Ada 83 mode

      --  Gigi restriction: This node never appears

      --  N_Protected_Body
      --  Sloc points to PROTECTED
      --  Defining_Identifier (Node1)
      --  Declarations (List2) protected operation items (and pragmas)
      --  End_Label (Node4)
      --  Corresponding_Spec (Node5-Sem)
      --  Was_Originally_Stub (Flag13-Sem)

      -----------------------------------
      -- 9.4  Protected Operation Item --
      -----------------------------------

      --  PROTECTED_OPERATION_ITEM ::=
      --    SUBPROGRAM_DECLARATION
      --  | SUBPROGRAM_BODY
      --  | ENTRY_BODY
      --  | REPRESENTATION_CLAUSE

      ------------------------------
      -- 9.5.2  Entry Declaration --
      ------------------------------

      --  ENTRY_DECLARATION ::=
      --    [[not] overriding]
      --    entry DEFINING_IDENTIFIER
      --      [(DISCRETE_SUBTYPE_DEFINITION)] PARAMETER_PROFILE;

      --  N_Entry_Declaration
      --  Sloc points to ENTRY
      --  Defining_Identifier (Node1)
      --  Discrete_Subtype_Definition (Node4) (set to Empty if not present)
      --  Parameter_Specifications (List3) (set to No_List if no formal part)
      --  Corresponding_Body (Node5-Sem)
      --  Must_Override (Flag14) set if overriding indicator present
      --  Must_Not_Override (Flag15) set if not_overriding indicator present

      --  Note: overriding indicator is an Ada 2005 feature

      -----------------------------
      -- 9.5.2  Accept statement --
      -----------------------------

      --  ACCEPT_STATEMENT ::=
      --    accept entry_DIRECT_NAME
      --      [(ENTRY_INDEX)] PARAMETER_PROFILE [do
      --        HANDLED_SEQUENCE_OF_STATEMENTS
      --    end [entry_IDENTIFIER]];

      --  Gigi restriction: This node never appears

      --  Note: there are no explicit declarations allowed in an accept
      --  statement. However, the implicit declarations for any statement
      --  identifiers (labels and block/loop identifiers) are declarations
      --  that belong logically to the accept statement, and that is why
      --  there is a Declarations field in this node.

      --  N_Accept_Statement
      --  Sloc points to ACCEPT
      --  Entry_Direct_Name (Node1)
      --  Entry_Index (Node5) (set to Empty if not present)
      --  Parameter_Specifications (List3) (set to No_List if no formal part)
      --  Handled_Statement_Sequence (Node4)
      --  Declarations (List2) (set to No_List if no declarations)

      ------------------------
      -- 9.5.2  Entry Index --
      ------------------------

      --  ENTRY_INDEX ::= EXPRESSION

      -----------------------
      -- 9.5.2  Entry Body --
      -----------------------

      --  ENTRY_BODY ::=
      --    entry DEFINING_IDENTIFIER ENTRY_BODY_FORMAL_PART ENTRY_BARRIER is
      --      DECLARATIVE_PART
      --    begin
      --      HANDLED_SEQUENCE_OF_STATEMENTS
      --    end [entry_IDENTIFIER];

      --  ENTRY_BARRIER ::= when CONDITION

      --  Note: we store the CONDITION of the ENTRY_BARRIER in the node for
      --  the ENTRY_BODY_FORMAL_PART to avoid the N_Entry_Body node getting
      --  too full (it would otherwise have too many fields)

      --  Gigi restriction: This node never appears

      --  N_Entry_Body
      --  Sloc points to ENTRY
      --  Defining_Identifier (Node1)
      --  Entry_Body_Formal_Part (Node5)
      --  Declarations (List2)
      --  Handled_Statement_Sequence (Node4)
      --  Activation_Chain_Entity (Node3-Sem)

      -----------------------------------
      -- 9.5.2  Entry Body Formal Part --
      -----------------------------------

      --  ENTRY_BODY_FORMAL_PART ::=
      --    [(ENTRY_INDEX_SPECIFICATION)] PARAMETER_PROFILE

      --  Note that an entry body formal part node is present even if it is
      --  empty. This reflects the grammar, in which it is the components of
      --  the entry body formal part that are optional, not the entry body
      --  formal part itself. Also this means that the barrier condition
      --  always has somewhere to be stored.

      --  Gigi restriction: This node never appears

      --  N_Entry_Body_Formal_Part
      --  Sloc points to first token
      --  Entry_Index_Specification (Node4) (set to Empty if not present)
      --  Parameter_Specifications (List3) (set to No_List if no formal part)
      --  Condition (Node1) from entry barrier of entry body

      --------------------------
      -- 9.5.2  Entry Barrier --
      --------------------------

      --  ENTRY_BARRIER ::= when CONDITION

      --------------------------------------
      -- 9.5.2  Entry Index Specification --
      --------------------------------------

      --  ENTRY_INDEX_SPECIFICATION ::=
      --    for DEFINING_IDENTIFIER in DISCRETE_SUBTYPE_DEFINITION

      --  Gigi restriction: This node never appears

      --  N_Entry_Index_Specification
      --  Sloc points to FOR
      --  Defining_Identifier (Node1)
      --  Discrete_Subtype_Definition (Node4)

      ---------------------------------
      -- 9.5.3  Entry Call Statement --
      ---------------------------------

      --  ENTRY_CALL_STATEMENT ::= entry_NAME [ACTUAL_PARAMETER_PART];

      --  The parser may generate a procedure call for this construct. The
      --  semantic pass must correct this misidentification where needed.

      --  Gigi restriction: This node never appears

      --  N_Entry_Call_Statement
      --  Sloc points to first token of name
      --  Name (Node2)
      --  Parameter_Associations (List3) (set to No_List if no
      --   actual parameter part)
      --  First_Named_Actual (Node4-Sem)

      ------------------------------
      -- 9.5.4  Requeue Statement --
      ------------------------------

      --  REQUEUE_STATEMENT ::= requeue entry_NAME [with abort];

      --  Note: requeue statements are not permitted in Ada 83 mode

      --  Gigi restriction: This node never appears

      --  N_Requeue_Statement
      --  Sloc points to REQUEUE
      --  Name (Node2)
      --  Abort_Present (Flag15)

      --------------------------
      -- 9.6  Delay Statement --
      --------------------------

      --  DELAY_STATEMENT ::=
      --    DELAY_UNTIL_STATEMENT
      --  | DELAY_RELATIVE_STATEMENT

      --------------------------------
      -- 9.6  Delay Until Statement --
      --------------------------------

      --  DELAY_UNTIL_STATEMENT ::= delay until delay_EXPRESSION;

      --  Note: delay until statements are not permitted in Ada 83 mode

      --  Gigi restriction: This node never appears

      --  N_Delay_Until_Statement
      --  Sloc points to DELAY
      --  Expression (Node3)

      -----------------------------------
      -- 9.6  Delay Relative Statement --
      -----------------------------------

      --  DELAY_RELATIVE_STATEMENT ::= delay delay_EXPRESSION;

      --  Gigi restriction: This node never appears

      --  N_Delay_Relative_Statement
      --  Sloc points to DELAY
      --  Expression (Node3)

      ---------------------------
      -- 9.7  Select Statement --
      ---------------------------

      --  SELECT_STATEMENT ::=
      --    SELECTIVE_ACCEPT
      --  | TIMED_ENTRY_CALL
      --  | CONDITIONAL_ENTRY_CALL
      --  | ASYNCHRONOUS_SELECT

      -----------------------------
      -- 9.7.1  Selective Accept --
      -----------------------------

      --  SELECTIVE_ACCEPT ::=
      --    select
      --      [GUARD]
      --        SELECT_ALTERNATIVE
      --    {or
      --      [GUARD]
      --        SELECT_ALTERNATIVE}
      --    [else
      --      SEQUENCE_OF_STATEMENTS]
      --    end select;

      --  Gigi restriction: This node never appears

      --  Note: the guard expression, if present, appears in the node for
      --  the select alternative.

      --  N_Selective_Accept
      --  Sloc points to SELECT
      --  Select_Alternatives (List1)
      --  Else_Statements (List4) (set to No_List if no else part)

      ------------------
      -- 9.7.1  Guard --
      ------------------

      --  GUARD ::= when CONDITION =>

      --  As noted above, the CONDITION that is part of a GUARD is included
      --  in the node for the select alternative for convenience.

      -------------------------------
      -- 9.7.1  Select Alternative --
      -------------------------------

      --  SELECT_ALTERNATIVE ::=
      --    ACCEPT_ALTERNATIVE
      --  | DELAY_ALTERNATIVE
      --  | TERMINATE_ALTERNATIVE

      -------------------------------
      -- 9.7.1  Accept Alternative --
      -------------------------------

      --  ACCEPT_ALTERNATIVE ::=
      --    ACCEPT_STATEMENT [SEQUENCE_OF_STATEMENTS]

      --  Gigi restriction: This node never appears

      --  N_Accept_Alternative
      --  Sloc points to ACCEPT
      --  Accept_Statement (Node2)
      --  Condition (Node1) from the guard (set to Empty if no guard present)
      --  Statements (List3) (set to Empty_List if no statements)
      --  Pragmas_Before (List4) pragmas before alt (set to No_List if none)
      --  Accept_Handler_Records (List5-Sem)

      ------------------------------
      -- 9.7.1  Delay Alternative --
      ------------------------------

      --  DELAY_ALTERNATIVE ::=
      --    DELAY_STATEMENT [SEQUENCE_OF_STATEMENTS]

      --  Gigi restriction: This node never appears

      --  N_Delay_Alternative
      --  Sloc points to DELAY
      --  Delay_Statement (Node2)
      --  Condition (Node1) from the guard (set to Empty if no guard present)
      --  Statements (List3) (set to Empty_List if no statements)
      --  Pragmas_Before (List4) pragmas before alt (set to No_List if none)

      ----------------------------------
      -- 9.7.1  Terminate Alternative --
      ----------------------------------

      --  TERMINATE_ALTERNATIVE ::= terminate;

      --  Gigi restriction: This node never appears

      --  N_Terminate_Alternative
      --  Sloc points to TERMINATE
      --  Condition (Node1) from the guard (set to Empty if no guard present)
      --  Pragmas_Before (List4) pragmas before alt (set to No_List if none)
      --  Pragmas_After (List5) pragmas after alt (set to No_List if none)

      -----------------------------
      -- 9.7.2  Timed Entry Call --
      -----------------------------

      --  TIMED_ENTRY_CALL ::=
      --    select
      --      ENTRY_CALL_ALTERNATIVE
      --    or
      --      DELAY_ALTERNATIVE
      --    end select;

      --  Gigi restriction: This node never appears

      --  N_Timed_Entry_Call
      --  Sloc points to SELECT
      --  Entry_Call_Alternative (Node1)
      --  Delay_Alternative (Node4)

      -----------------------------------
      -- 9.7.2  Entry Call Alternative --
      -----------------------------------

      --  ENTRY_CALL_ALTERNATIVE ::=
      --    PROCEDURE_OR_ENTRY_CALL [SEQUENCE_OF_STATEMENTS]

      --  PROCEDURE_OR_ENTRY_CALL ::=
      --    PROCEDURE_CALL_STATEMENT | ENTRY_CALL_STATEMENT

      --  Gigi restriction: This node never appears

      --  N_Entry_Call_Alternative
      --  Sloc points to first token of entry call statement
      --  Entry_Call_Statement (Node1)
      --  Statements (List3) (set to Empty_List if no statements)
      --  Pragmas_Before (List4) pragmas before alt (set to No_List if none)

      -----------------------------------
      -- 9.7.3  Conditional Entry Call --
      -----------------------------------

      --  CONDITIONAL_ENTRY_CALL ::=
      --    select
      --      ENTRY_CALL_ALTERNATIVE
      --    else
      --      SEQUENCE_OF_STATEMENTS
      --    end select;

      --  Gigi restriction: This node never appears

      --  N_Conditional_Entry_Call
      --  Sloc points to SELECT
      --  Entry_Call_Alternative (Node1)
      --  Else_Statements (List4)

      --------------------------------
      -- 9.7.4  Asynchronous Select --
      --------------------------------

      --  ASYNCHRONOUS_SELECT ::=
      --    select
      --      TRIGGERING_ALTERNATIVE
      --    then abort
      --      ABORTABLE_PART
      --    end select;

      --  Note: asynchronous select is not permitted in Ada 83 mode

      --  Gigi restriction: This node never appears

      --  N_Asynchronous_Select
      --  Sloc points to SELECT
      --  Triggering_Alternative (Node1)
      --  Abortable_Part (Node2)

      -----------------------------------
      -- 9.7.4  Triggering Alternative --
      -----------------------------------

      --  TRIGGERING_ALTERNATIVE ::=
      --    TRIGGERING_STATEMENT [SEQUENCE_OF_STATEMENTS]

      --  Gigi restriction: This node never appears

      --  N_Triggering_Alternative
      --  Sloc points to first token of triggering statement
      --  Triggering_Statement (Node1)
      --  Statements (List3) (set to Empty_List if no statements)
      --  Pragmas_Before (List4) pragmas before alt (set to No_List if none)

      ---------------------------------
      -- 9.7.4  Triggering Statement --
      ---------------------------------

      --  TRIGGERING_STATEMENT ::= PROCEDURE_OR_ENTRY_CALL | DELAY_STATEMENT

      ---------------------------
      -- 9.7.4  Abortable Part --
      ---------------------------

      --  ABORTABLE_PART ::= SEQUENCE_OF_STATEMENTS

      --  Gigi restriction: This node never appears

      --  N_Abortable_Part
      --  Sloc points to ABORT
      --  Statements (List3)

      --------------------------
      -- 9.8  Abort Statement --
      --------------------------

      --  ABORT_STATEMENT ::= abort task_NAME {, task_NAME};

      --  Gigi restriction: This node never appears

      --  N_Abort_Statement
      --  Sloc points to ABORT
      --  Names (List2)

      -------------------------
      -- 10.1.1  Compilation --
      -------------------------

      --  COMPILATION ::= {COMPILATION_UNIT}

      --  There is no explicit node in the tree for a compilation, since in
      --  general the compiler is processing only a single compilation unit
      --  at a time. It is possible to parse multiple units in syntax check
      --  only mode, but the trees are discarded in that case.

      ------------------------------
      -- 10.1.1  Compilation Unit --
      ------------------------------

      --  COMPILATION_UNIT ::=
      --    CONTEXT_CLAUSE LIBRARY_ITEM
      --  | CONTEXT_CLAUSE SUBUNIT

      --  The N_Compilation_Unit node itself represents the above syntax.
      --  However, there are two additional items not reflected in the above
      --  syntax. First we have the global declarations that are added by the
      --  code generator. These are outer level declarations (so they cannot
      --  be represented as being inside the units). An example is the wrapper
      --  subprograms that are created to do ABE checking. As always a list of
      --  declarations can contain actions as well (i.e. statements), and such
      --  statements are executed as part of the elaboration of the unit. Note
      --  that all such declarations are elaborated before the library unit.

      --  Similarly, certain actions need to be elaborated at the completion
      --  of elaboration of the library unit (notably the statement that sets
      --  the Boolean flag indicating that elaboration is complete).

      --  The third item not reflected in the syntax is pragmas that appear
      --  after the compilation unit. As always pragmas are a problem since
      --  they are not part of the formal syntax, but can be stuck into the
      --  source following a set of ad hoc rules, and we have to find an ad
      --  hoc way of sticking them into the tree. For pragmas that appear
      --  before the library unit, we just consider them to be part of the
      --  context clause, and pragmas can appear in the Context_Items list
      --  of the compilation unit. However, pragmas can also appear after
      --  the library item.

      --  To deal with all these problems, we create an auxiliary node for
      --  a compilation unit, referenced from the N_Compilation_Unit node,
      --  that contains these items.

      --  N_Compilation_Unit
      --  Sloc points to first token of defining unit name
      --  Library_Unit (Node4-Sem) corresponding/parent spec/body
      --  Context_Items (List1) context items and pragmas preceding unit
      --  Private_Present (Flag15) set if library unit has private keyword
      --  Unit (Node2) library item or subunit
      --  Aux_Decls_Node (Node5) points to the N_Compilation_Unit_Aux node
      --  Has_No_Elaboration_Code (Flag17-Sem)
      --  Body_Required (Flag13-Sem) set for spec if body is required
      --  Acts_As_Spec (Flag4-Sem) flag for subprogram body with no spec
      --  Context_Pending (Flag16-Sem)
      --  First_Inlined_Subprogram (Node3-Sem)
      --  Has_Pragma_Suppress_All (Flag14-Sem)

      --  N_Compilation_Unit_Aux
      --  Sloc is a copy of the Sloc from the N_Compilation_Unit node
      --  Declarations (List2) (set to No_List if no global declarations)
      --  Actions (List1) (set to No_List if no actions)
      --  Pragmas_After (List5) pragmas after unit (set to No_List if none)
      --  Config_Pragmas (List4) config pragmas (set to Empty_List if none)
      --  Default_Storage_Pool (Node3-Sem)

      --------------------------
      -- 10.1.1  Library Item --
      --------------------------

      --  LIBRARY_ITEM ::=
      --    [private] LIBRARY_UNIT_DECLARATION
      --  | LIBRARY_UNIT_BODY
      --  | [private] LIBRARY_UNIT_RENAMING_DECLARATION

      --  Note: PRIVATE is not allowed in Ada 83 mode

      --  There is no explicit node in the tree for library item, instead
      --  the declaration or body, and the flag for private if present,
      --  appear in the N_Compilation_Unit node.

      --------------------------------------
      -- 10.1.1  Library Unit Declaration --
      --------------------------------------

      --  LIBRARY_UNIT_DECLARATION ::=
      --    SUBPROGRAM_DECLARATION | PACKAGE_DECLARATION
      --  | GENERIC_DECLARATION    | GENERIC_INSTANTIATION

      -----------------------------------------------
      -- 10.1.1  Library Unit Renaming Declaration --
      -----------------------------------------------

      --  LIBRARY_UNIT_RENAMING_DECLARATION ::=
      --    PACKAGE_RENAMING_DECLARATION
      --  | GENERIC_RENAMING_DECLARATION
      --  | SUBPROGRAM_RENAMING_DECLARATION

      -------------------------------
      -- 10.1.1  Library unit body --
      -------------------------------

      --  LIBRARY_UNIT_BODY ::= SUBPROGRAM_BODY | PACKAGE_BODY

      ------------------------------
      -- 10.1.1  Parent Unit Name --
      ------------------------------

      --  PARENT_UNIT_NAME ::= NAME

      ----------------------------
      -- 10.1.2  Context clause --
      ----------------------------

      --  CONTEXT_CLAUSE ::= {CONTEXT_ITEM}

      --  The context clause can include pragmas, and any pragmas that appear
      --  before the context clause proper (i.e. all configuration pragmas,
      --  also appear at the front of this list).

      --------------------------
      -- 10.1.2  Context_Item --
      --------------------------

      --  CONTEXT_ITEM ::= WITH_CLAUSE | USE_CLAUSE  | WITH_TYPE_CLAUSE

      -------------------------
      -- 10.1.2  With clause --
      -------------------------

      --  WITH_CLAUSE ::=
      --    with library_unit_NAME {,library_unit_NAME};

      --  A separate With clause is built for each name, so that we have
      --  a Corresponding_Spec field for each with'ed spec. The flags
      --  First_Name and Last_Name are used to reconstruct the exact
      --  source form. When a list of names appears in one with clause,
      --  the first name in the list has First_Name set, and the last
      --  has Last_Name set. If the with clause has only one name, then
      --  both of the flags First_Name and Last_Name are set in this name.

      --  Note: in the case of implicit with's that are installed by the
      --  Rtsfind routine, Implicit_With is set, and the Sloc is typically
      --  set to Standard_Location, but it is incorrect to test the Sloc
      --  to find out if a with clause is implicit, test the flag instead.

      --  N_With_Clause
      --  Sloc points to first token of library unit name
      --  Withed_Body (Node1-Sem)
      --  Name (Node2)
      --  Next_Implicit_With (Node3-Sem)
      --  Library_Unit (Node4-Sem)
      --  Corresponding_Spec (Node5-Sem)
      --  First_Name (Flag5) (set to True if first name or only one name)
      --  Last_Name (Flag6) (set to True if last name or only one name)
      --  Context_Installed (Flag13-Sem)
      --  Elaborate_Present (Flag4-Sem)
      --  Elaborate_All_Present (Flag14-Sem)
      --  Elaborate_All_Desirable (Flag9-Sem)
      --  Elaborate_Desirable (Flag11-Sem)
      --  Private_Present (Flag15) set if with_clause has private keyword
      --  Implicit_With (Flag16-Sem)
      --  Limited_Present (Flag17) set if LIMITED is present
      --  Limited_View_Installed (Flag18-Sem)
      --  Unreferenced_In_Spec (Flag7-Sem)
      --  No_Entities_Ref_In_Spec (Flag8-Sem)

      --  Note: Limited_Present and Limited_View_Installed give support to
      --        Ada 2005 (AI-50217).
      --  Similarly, Private_Present gives support to AI-50262.

      ----------------------
      -- With_Type clause --
      ----------------------

      --  This is a GNAT extension, used to implement mutually recursive
      --  types declared in different packages.
      --  Note: this is now obsolete. The functionality of this construct
      --  is now implemented by the Ada 2005 Limited_with_Clause.

      ---------------------
      -- 10.2  Body stub --
      ---------------------

      --  BODY_STUB ::=
      --    SUBPROGRAM_BODY_STUB
      --  | PACKAGE_BODY_STUB
      --  | TASK_BODY_STUB
      --  | PROTECTED_BODY_STUB

      ----------------------------------
      -- 10.1.3  Subprogram Body Stub --
      ----------------------------------

      --  SUBPROGRAM_BODY_STUB ::=
      --    SUBPROGRAM_SPECIFICATION is separate;

      --  N_Subprogram_Body_Stub
      --  Sloc points to FUNCTION or PROCEDURE
      --  Specification (Node1)
      --  Library_Unit (Node4-Sem) points to the subunit
      --  Corresponding_Body (Node5-Sem)

      -------------------------------
      -- 10.1.3  Package Body Stub --
      -------------------------------

      --  PACKAGE_BODY_STUB ::=
      --    package body DEFINING_IDENTIFIER is separate;

      --  N_Package_Body_Stub
      --  Sloc points to PACKAGE
      --  Defining_Identifier (Node1)
      --  Library_Unit (Node4-Sem) points to the subunit
      --  Corresponding_Body (Node5-Sem)

      ----------------------------
      -- 10.1.3  Task Body Stub --
      ----------------------------

      --  TASK_BODY_STUB ::=
      --    task body DEFINING_IDENTIFIER is separate;

      --  N_Task_Body_Stub
      --  Sloc points to TASK
      --  Defining_Identifier (Node1)
      --  Library_Unit (Node4-Sem) points to the subunit
      --  Corresponding_Body (Node5-Sem)

      ---------------------------------
      -- 10.1.3  Protected Body Stub --
      ---------------------------------

      --  PROTECTED_BODY_STUB ::=
      --    protected body DEFINING_IDENTIFIER is separate;

      --  Note: protected body stubs are not allowed in Ada 83 mode

      --  N_Protected_Body_Stub
      --  Sloc points to PROTECTED
      --  Defining_Identifier (Node1)
      --  Library_Unit (Node4-Sem) points to the subunit
      --  Corresponding_Body (Node5-Sem)

      ---------------------
      -- 10.1.3  Subunit --
      ---------------------

      --  SUBUNIT ::= separate (PARENT_UNIT_NAME) PROPER_BODY

      --  N_Subunit
      --  Sloc points to SEPARATE
      --  Name (Node2) is the name of the parent unit
      --  Proper_Body (Node1) is the subunit body
      --  Corresponding_Stub (Node3-Sem) is the stub declaration for the unit.

      ---------------------------------
      -- 11.1  Exception Declaration --
      ---------------------------------

      --  EXCEPTION_DECLARATION ::= DEFINING_IDENTIFIER_LIST : exception
      --    [ASPECT_SPECIFICATIONS];

      --  For consistency with object declarations etc., the parser converts
      --  the case of multiple identifiers being declared to a series of
      --  declarations in which the expression is copied, using the More_Ids
      --  and Prev_Ids flags to remember the source form as described in the
      --  section on "Handling of Defining Identifier Lists".

      --  N_Exception_Declaration
      --  Sloc points to EXCEPTION
      --  Defining_Identifier (Node1)
      --  Expression (Node3-Sem)
      --  Renaming_Exception (Node2-Sem)
      --  More_Ids (Flag5) (set to False if no more identifiers in list)
      --  Prev_Ids (Flag6) (set to False if no previous identifiers in list)

      ------------------------------------------
      -- 11.2  Handled Sequence Of Statements --
      ------------------------------------------

      --  HANDLED_SEQUENCE_OF_STATEMENTS ::=
      --      SEQUENCE_OF_STATEMENTS
      --    [exception
      --      EXCEPTION_HANDLER
      --      {EXCEPTION_HANDLER}]
      --    [at end
      --      cleanup_procedure_call (param, param, param, ...);]

      --  The AT END phrase is a GNAT extension to provide for cleanups. It is
      --  used only internally currently, but is considered to be syntactic.
      --  At the moment, the only cleanup action allowed is a single call to
      --  a parameterless procedure, and the Identifier field of the node is
      --  the procedure to be called. The cleanup action occurs whenever the
      --  sequence of statements is left for any reason. The possible reasons
      --  are:
      --      1. reaching the end of the sequence
      --      2. exit, return, or goto
      --      3. exception or abort
      --  For some back ends, such as gcc with ZCX, "at end" is implemented
      --  entirely in the back end. In this case, a handled sequence of
      --  statements with an "at end" cannot also have exception handlers.
      --  For other back ends, such as gcc with SJLJ and .NET, the
      --  implementation is split between the front end and back end; the front
      --  end implements 3, and the back end implements 1 and 2. In this case,
      --  if there is an "at end", the front end inserts the appropriate
      --  exception handler, and this handler takes precedence over "at end"
      --  in case of exception.

      --  The inserted exception handler is of the form:

      --     when all others =>
      --        cleanup;
      --        raise;

      --  where cleanup is the procedure to be called. The reason we do this is
      --  so that the front end can handle the necessary entries in the
      --  exception tables, and other exception handler actions required as
      --  part of the normal handling for exception handlers.

      --  The AT END cleanup handler protects only the sequence of statements
      --  (not the associated declarations of the parent), just like exception
      --  handlers. The big difference is that the cleanup procedure is called
      --  on either a normal or an abnormal exit from the statement sequence.

      --  Note: the list of Exception_Handlers can contain pragmas as well
      --  as actual handlers. In practice these pragmas can only occur at
      --  the start of the list, since any pragmas occurring later on will
      --  be included in the statement list of the corresponding handler.

      --  Note: although in the Ada syntax, the sequence of statements in
      --  a handled sequence of statements can only contain statements, we
      --  allow free mixing of declarations and statements in the resulting
      --  expanded tree. This is for example used to deal with the case of
      --  a cleanup procedure that must handle declarations as well as the
      --  statements of a block.

      --  N_Handled_Sequence_Of_Statements
      --  Sloc points to first token of first statement
      --  Statements (List3)
      --  End_Label (Node4) (set to Empty if expander generated)
      --  Exception_Handlers (List5) (set to No_List if none present)
      --  At_End_Proc (Node1) (set to Empty if no clean up procedure)
      --  First_Real_Statement (Node2-Sem)

      --  Note: the parent always contains a Declarations field which contains
      --  declarations associated with the handled sequence of statements. This
      --  is true even in the case of an accept statement (see description of
      --  the N_Accept_Statement node).

      --  End_Label refers to the containing construct

      -----------------------------
      -- 11.2  Exception Handler --
      -----------------------------

      --  EXCEPTION_HANDLER ::=
      --    when [CHOICE_PARAMETER_SPECIFICATION :]
      --      EXCEPTION_CHOICE {| EXCEPTION_CHOICE} =>
      --        SEQUENCE_OF_STATEMENTS

      --  Note: choice parameter specification is not allowed in Ada 83 mode

      --  N_Exception_Handler
      --  Sloc points to WHEN
      --  Choice_Parameter (Node2) (set to Empty if not present)
      --  Exception_Choices (List4)
      --  Statements (List3)
      --  Exception_Label (Node5-Sem) (set to Empty of not present)
      --  Local_Raise_Statements (Elist1-Sem) (set to No_Elist if not present)
      --  Local_Raise_Not_OK (Flag7-Sem)
      --  Has_Local_Raise (Flag8-Sem)

      ------------------------------------------
      -- 11.2  Choice parameter specification --
      ------------------------------------------

      --  CHOICE_PARAMETER_SPECIFICATION ::= DEFINING_IDENTIFIER

      ----------------------------
      -- 11.2  Exception Choice --
      ----------------------------

      --  EXCEPTION_CHOICE ::= exception_NAME | others

      --  Except in the case of OTHERS, no explicit node appears in the tree
      --  for exception choice. Instead the exception name appears directly.
      --  An OTHERS choice is represented by a N_Others_Choice node (see
      --  section 3.8.1.

      --  Note: for the exception choice created for an at end handler, the
      --  exception choice is an N_Others_Choice node with All_Others set.

      ---------------------------
      -- 11.3  Raise Statement --
      ---------------------------

      --  RAISE_STATEMENT ::= raise [exception_NAME];

      --  In Ada 2005, we have

      --  RAISE_STATEMENT ::= raise; | raise exception_NAME [with EXPRESSION];

      --  N_Raise_Statement
      --  Sloc points to RAISE
      --  Name (Node2) (set to Empty if no exception name present)
      --  Expression (Node3) (set to Empty if no expression present)
      --  From_At_End (Flag4-Sem)

      -------------------------------
      -- 12.1  Generic Declaration --
      -------------------------------

      --  GENERIC_DECLARATION ::=
      --    GENERIC_SUBPROGRAM_DECLARATION | GENERIC_PACKAGE_DECLARATION

      ------------------------------------------
      -- 12.1  Generic Subprogram Declaration --
      ------------------------------------------

      --  GENERIC_SUBPROGRAM_DECLARATION ::=
      --    GENERIC_FORMAL_PART SUBPROGRAM_SPECIFICATION;

      --  Note: Generic_Formal_Declarations can include pragmas

      --  N_Generic_Subprogram_Declaration
      --  Sloc points to GENERIC
      --  Specification (Node1) subprogram specification
      --  Corresponding_Body (Node5-Sem)
      --  Generic_Formal_Declarations (List2) from generic formal part
      --  Parent_Spec (Node4-Sem)

      ---------------------------------------
      -- 12.1  Generic Package Declaration --
      ---------------------------------------

      --  GENERIC_PACKAGE_DECLARATION ::=
      --    GENERIC_FORMAL_PART PACKAGE_SPECIFICATION
      --      [ASPECT_SPECIFICATIONS];

      --  Note: when we do generics right, the Activation_Chain_Entity entry
      --  for this node can be removed (since the expander won't see generic
      --  units any more)???.

      --  Note: Generic_Formal_Declarations can include pragmas

      --  N_Generic_Package_Declaration
      --  Sloc points to GENERIC
      --  Specification (Node1) package specification
      --  Corresponding_Body (Node5-Sem)
      --  Generic_Formal_Declarations (List2) from generic formal part
      --  Parent_Spec (Node4-Sem)
      --  Activation_Chain_Entity (Node3-Sem)

      -------------------------------
      -- 12.1  Generic Formal Part --
      -------------------------------

      --  GENERIC_FORMAL_PART ::=
      --    generic {GENERIC_FORMAL_PARAMETER_DECLARATION | USE_CLAUSE}

      ------------------------------------------------
      -- 12.1  Generic Formal Parameter Declaration --
      ------------------------------------------------

      --  GENERIC_FORMAL_PARAMETER_DECLARATION ::=
      --    FORMAL_OBJECT_DECLARATION
      --  | FORMAL_TYPE_DECLARATION
      --  | FORMAL_SUBPROGRAM_DECLARATION
      --  | FORMAL_PACKAGE_DECLARATION

      ---------------------------------
      -- 12.3  Generic Instantiation --
      ---------------------------------

      --  GENERIC_INSTANTIATION ::=
      --    package DEFINING_PROGRAM_UNIT_NAME is
      --      new generic_package_NAME [GENERIC_ACTUAL_PART]
      --        [ASPECT_SPECIFICATIONS];
      --  | [[not] overriding]
      --    procedure DEFINING_PROGRAM_UNIT_NAME is
      --      new generic_procedure_NAME [GENERIC_ACTUAL_PART]
      --        [ASPECT_SPECIFICATIONS];
      --  | [[not] overriding]
      --    function DEFINING_DESIGNATOR is
      --      new generic_function_NAME [GENERIC_ACTUAL_PART]
      --        [ASPECT_SPECIFICATIONS];

      --  N_Package_Instantiation
      --  Sloc points to PACKAGE
      --  Defining_Unit_Name (Node1)
      --  Name (Node2)
      --  Generic_Associations (List3) (set to No_List if no
      --   generic actual part)
      --  Parent_Spec (Node4-Sem)
      --  Instance_Spec (Node5-Sem)
      --  ABE_Is_Certain (Flag18-Sem)

      --  N_Procedure_Instantiation
      --  Sloc points to PROCEDURE
      --  Defining_Unit_Name (Node1)
      --  Name (Node2)
      --  Parent_Spec (Node4-Sem)
      --  Generic_Associations (List3) (set to No_List if no
      --   generic actual part)
      --  Instance_Spec (Node5-Sem)
      --  Must_Override (Flag14) set if overriding indicator present
      --  Must_Not_Override (Flag15) set if not_overriding indicator present
      --  ABE_Is_Certain (Flag18-Sem)

      --  N_Function_Instantiation
      --  Sloc points to FUNCTION
      --  Defining_Unit_Name (Node1)
      --  Name (Node2)
      --  Generic_Associations (List3) (set to No_List if no
      --   generic actual part)
      --  Parent_Spec (Node4-Sem)
      --  Instance_Spec (Node5-Sem)
      --  Must_Override (Flag14) set if overriding indicator present
      --  Must_Not_Override (Flag15) set if not_overriding indicator present
      --  ABE_Is_Certain (Flag18-Sem)

      --  Note: overriding indicator is an Ada 2005 feature

      -------------------------------
      -- 12.3  Generic Actual Part --
      -------------------------------

      --  GENERIC_ACTUAL_PART ::=
      --    (GENERIC_ASSOCIATION {, GENERIC_ASSOCIATION})

      -------------------------------
      -- 12.3  Generic Association --
      -------------------------------

      --  GENERIC_ASSOCIATION ::=
      --    [generic_formal_parameter_SELECTOR_NAME =>]

      --  Note: unlike the procedure call case, a generic association node
      --  is generated for every association, even if no formal parameter
      --  selector name is present. In this case the parser will leave the
      --  Selector_Name field set to Empty, to be filled in later by the
      --  semantic pass.

      --  In Ada 2005, a formal may be associated with a box, if the
      --  association is part of the list of actuals for a formal package.
      --  If the association is given by  OTHERS => <>, the association is
      --  an N_Others_Choice.

      --  N_Generic_Association
      --  Sloc points to first token of generic association
      --  Selector_Name (Node2) (set to Empty if no formal
      --   parameter selector name)
      --  Explicit_Generic_Actual_Parameter (Node1) (Empty if box present)
      --  Box_Present (Flag15) (for formal_package associations with a box)

      ---------------------------------------------
      -- 12.3  Explicit Generic Actual Parameter --
      ---------------------------------------------

      --  EXPLICIT_GENERIC_ACTUAL_PARAMETER ::=
      --    EXPRESSION      | variable_NAME   | subprogram_NAME
      --  | entry_NAME      | SUBTYPE_MARK    | package_instance_NAME

      -------------------------------------
      -- 12.4  Formal Object Declaration --
      -------------------------------------

      --  FORMAL_OBJECT_DECLARATION ::=
      --    DEFINING_IDENTIFIER_LIST :
      --      MODE [NULL_EXCLUSION] SUBTYPE_MARK [:= DEFAULT_EXPRESSION]
      --        [ASPECT_SPECIFICATIONS];
      --  | DEFINING_IDENTIFIER_LIST :
      --      MODE ACCESS_DEFINITION [:= DEFAULT_EXPRESSION]
      --        [ASPECT_SPECIFICATIONS];

      --  Although the syntax allows multiple identifiers in the list, the
      --  semantics is as though successive declarations were given with
      --  identical type definition and expression components. To simplify
      --  semantic processing, the parser represents a multiple declaration
      --  case as a sequence of single declarations, using the More_Ids and
      --  Prev_Ids flags to preserve the original source form as described
      --  in the section on "Handling of Defining Identifier Lists".

      --  N_Formal_Object_Declaration
      --  Sloc points to first identifier
      --  Defining_Identifier (Node1)
      --  In_Present (Flag15)
      --  Out_Present (Flag17)
      --  Null_Exclusion_Present (Flag11) (set to False if not present)
      --  Subtype_Mark (Node4) (set to Empty if not present)
      --  Access_Definition (Node3) (set to Empty if not present)
      --  Default_Expression (Node5) (set to Empty if no default expression)
      --  More_Ids (Flag5) (set to False if no more identifiers in list)
      --  Prev_Ids (Flag6) (set to False if no previous identifiers in list)

      -----------------------------------
      -- 12.5  Formal Type Declaration --
      -----------------------------------

      --  FORMAL_TYPE_DECLARATION ::=
      --    type DEFINING_IDENTIFIER [DISCRIMINANT_PART]
      --      is FORMAL_TYPE_DEFINITION
      --        [ASPECT_SPECIFICATIONS];
      --  | type DEFINING_IDENTIFIER [DISCRIMINANT_PART] [is tagged]

      --  N_Formal_Type_Declaration
      --  Sloc points to TYPE
      --  Defining_Identifier (Node1)
      --  Formal_Type_Definition (Node3)
      --  Discriminant_Specifications (List4) (set to No_List if no
      --   discriminant part)
      --  Unknown_Discriminants_Present (Flag13) set if (<>) discriminant

      ----------------------------------
      -- 12.5  Formal type definition --
      ----------------------------------

      --  FORMAL_TYPE_DEFINITION ::=
      --    FORMAL_PRIVATE_TYPE_DEFINITION
      --  | FORMAL_DERIVED_TYPE_DEFINITION
      --  | FORMAL_DISCRETE_TYPE_DEFINITION
      --  | FORMAL_SIGNED_INTEGER_TYPE_DEFINITION
      --  | FORMAL_MODULAR_TYPE_DEFINITION
      --  | FORMAL_FLOATING_POINT_DEFINITION
      --  | FORMAL_ORDINARY_FIXED_POINT_DEFINITION
      --  | FORMAL_DECIMAL_FIXED_POINT_DEFINITION
      --  | FORMAL_ARRAY_TYPE_DEFINITION
      --  | FORMAL_ACCESS_TYPE_DEFINITION
      --  | FORMAL_INTERFACE_TYPE_DEFINITION
      --  | FORMAL_INCOMPLETE_TYPE_DEFINITION

      --  The Ada 2012 syntax introduces two new non-terminals:
      --  Formal_{Complete,Incomplete}_Type_Declaration just to introduce
      --  the latter category. Here we introduce an incomplete type definition
      --  in order to preserve as much as possible the existing structure.

      ---------------------------------------------
      -- 12.5.1  Formal Private Type Definition --
      ---------------------------------------------

      --  FORMAL_PRIVATE_TYPE_DEFINITION ::=
      --    [[abstract] tagged] [limited] private

      --  Note: TAGGED is not allowed in Ada 83 mode

      --  N_Formal_Private_Type_Definition
      --  Sloc points to PRIVATE
      --  Abstract_Present (Flag4)
      --  Tagged_Present (Flag15)
      --  Limited_Present (Flag17)

      --------------------------------------------
      -- 12.5.1  Formal Derived Type Definition --
      --------------------------------------------

      --  FORMAL_DERIVED_TYPE_DEFINITION ::=
      --    [abstract] [limited | synchronized]
      --       new SUBTYPE_MARK [[and INTERFACE_LIST] with private]
      --  Note: this construct is not allowed in Ada 83 mode

      --  N_Formal_Derived_Type_Definition
      --  Sloc points to NEW
      --  Subtype_Mark (Node4)
      --  Private_Present (Flag15)
      --  Abstract_Present (Flag4)
      --  Limited_Present (Flag17)
      --  Synchronized_Present (Flag7)
      --  Interface_List (List2) (set to No_List if none)

      -----------------------------------------------
      -- 12.5.1  Formal Incomplete Type Definition --
      -----------------------------------------------

      --  FORMAL_INCOMPLETE_TYPE_DEFINITION ::= [tagged]

      --  N_Formal_Incomplete_Type_Definition
      --  Sloc points to identifier of parent
      --  Tagged_Present (Flag15)

      ---------------------------------------------
      -- 12.5.2  Formal Discrete Type Definition --
      ---------------------------------------------

      --  FORMAL_DISCRETE_TYPE_DEFINITION ::= (<>)

      --  N_Formal_Discrete_Type_Definition
      --  Sloc points to (

      ---------------------------------------------------
      -- 12.5.2  Formal Signed Integer Type Definition --
      ---------------------------------------------------

      --  FORMAL_SIGNED_INTEGER_TYPE_DEFINITION ::= range <>

      --  N_Formal_Signed_Integer_Type_Definition
      --  Sloc points to RANGE

      --------------------------------------------
      -- 12.5.2  Formal Modular Type Definition --
      --------------------------------------------

      --  FORMAL_MODULAR_TYPE_DEFINITION ::= mod <>

      --  N_Formal_Modular_Type_Definition
      --  Sloc points to MOD

      ----------------------------------------------
      -- 12.5.2  Formal Floating Point Definition --
      ----------------------------------------------

      --  FORMAL_FLOATING_POINT_DEFINITION ::= digits <>

      --  N_Formal_Floating_Point_Definition
      --  Sloc points to DIGITS

      ----------------------------------------------------
      -- 12.5.2  Formal Ordinary Fixed Point Definition --
      ----------------------------------------------------

      --  FORMAL_ORDINARY_FIXED_POINT_DEFINITION ::= delta <>

      --  N_Formal_Ordinary_Fixed_Point_Definition
      --  Sloc points to DELTA

      ---------------------------------------------------
      -- 12.5.2  Formal Decimal Fixed Point Definition --
      ---------------------------------------------------

      --  FORMAL_DECIMAL_FIXED_POINT_DEFINITION ::= delta <> digits <>

      --  Note: formal decimal fixed point definition not allowed in Ada 83

      --  N_Formal_Decimal_Fixed_Point_Definition
      --  Sloc points to DELTA

      ------------------------------------------
      -- 12.5.3  Formal Array Type Definition --
      ------------------------------------------

      --  FORMAL_ARRAY_TYPE_DEFINITION ::= ARRAY_TYPE_DEFINITION

      -------------------------------------------
      -- 12.5.4  Formal Access Type Definition --
      -------------------------------------------

      --  FORMAL_ACCESS_TYPE_DEFINITION ::= ACCESS_TYPE_DEFINITION

      ----------------------------------------------
      -- 12.5.5  Formal Interface Type Definition --
      ----------------------------------------------

      --  FORMAL_INTERFACE_TYPE_DEFINITION ::= INTERFACE_TYPE_DEFINITION

      -----------------------------------------
      -- 12.6  Formal Subprogram Declaration --
      -----------------------------------------

      --  FORMAL_SUBPROGRAM_DECLARATION ::=
      --    FORMAL_CONCRETE_SUBPROGRAM_DECLARATION
      --  | FORMAL_ABSTRACT_SUBPROGRAM_DECLARATION

      --------------------------------------------------
      -- 12.6  Formal Concrete Subprogram Declaration --
      --------------------------------------------------

      --  FORMAL_CONCRETE_SUBPROGRAM_DECLARATION ::=
      --    with SUBPROGRAM_SPECIFICATION [is SUBPROGRAM_DEFAULT]
      --      [ASPECT_SPECIFICATIONS];

      --  N_Formal_Concrete_Subprogram_Declaration
      --  Sloc points to WITH
      --  Specification (Node1)
      --  Default_Name (Node2) (set to Empty if no subprogram default)
      --  Box_Present (Flag15)

      --  Note: if no subprogram default is present, then Name is set
      --  to Empty, and Box_Present is False.

      --------------------------------------------------
      -- 12.6  Formal Abstract Subprogram Declaration --
      --------------------------------------------------

      --  FORMAL_ABSTRACT_SUBPROGRAM_DECLARATION ::=
      --    with SUBPROGRAM_SPECIFICATION is abstract [SUBPROGRAM_DEFAULT]
      --      [ASPECT_SPECIFICATIONS];

      --  N_Formal_Abstract_Subprogram_Declaration
      --  Sloc points to WITH
      --  Specification (Node1)
      --  Default_Name (Node2) (set to Empty if no subprogram default)
      --  Box_Present (Flag15)

      --  Note: if no subprogram default is present, then Name is set
      --  to Empty, and Box_Present is False.

      ------------------------------
      -- 12.6  Subprogram Default --
      ------------------------------

      --  SUBPROGRAM_DEFAULT ::= DEFAULT_NAME | <>

      --  There is no separate node in the tree for a subprogram default.
      --  Instead the parent (N_Formal_Concrete_Subprogram_Declaration
      --  or N_Formal_Abstract_Subprogram_Declaration) node contains the
      --  default name or box indication, as needed.

      ------------------------
      -- 12.6  Default Name --
      ------------------------

      --  DEFAULT_NAME ::= NAME

      --------------------------------------
      -- 12.7  Formal Package Declaration --
      --------------------------------------

      --  FORMAL_PACKAGE_DECLARATION ::=
      --    with package DEFINING_IDENTIFIER
      --      is new generic_package_NAME FORMAL_PACKAGE_ACTUAL_PART
      --        [ASPECT_SPECIFICATIONS];

      --  Note: formal package declarations not allowed in Ada 83 mode

      --  N_Formal_Package_Declaration
      --  Sloc points to WITH
      --  Defining_Identifier (Node1)
      --  Name (Node2)
      --  Generic_Associations (List3) (set to No_List if (<>) case or
      --   empty generic actual part)
      --  Box_Present (Flag15)
      --  Instance_Spec (Node5-Sem)
      --  ABE_Is_Certain (Flag18-Sem)

      --------------------------------------
      -- 12.7  Formal Package Actual Part --
      --------------------------------------

      --  FORMAL_PACKAGE_ACTUAL_PART ::=
      --    ([OTHERS] => <>)
      --    | [GENERIC_ACTUAL_PART]
      --    (FORMAL_PACKAGE_ASSOCIATION {. FORMAL_PACKAGE_ASSOCIATION}

      --  FORMAL_PACKAGE_ASSOCIATION ::=
      --   GENERIC_ASSOCIATION
      --  | GENERIC_FORMAL_PARAMETER_SELECTOR_NAME => <>

      --  There is no explicit node in the tree for a formal package actual
      --  part. Instead the information appears in the parent node (i.e. the
      --  formal package declaration node itself).

      --  There is no explicit node for a formal package association. All of
      --  them are represented either by a generic association, possibly with
      --  Box_Present, or by an N_Others_Choice.

      ---------------------------------
      -- 13.1  Representation clause --
      ---------------------------------

      --  REPRESENTATION_CLAUSE ::=
      --    ATTRIBUTE_DEFINITION_CLAUSE
      --  | ENUMERATION_REPRESENTATION_CLAUSE
      --  | RECORD_REPRESENTATION_CLAUSE
      --  | AT_CLAUSE

      ----------------------
      -- 13.1  Local Name --
      ----------------------

      --  LOCAL_NAME :=
      --    DIRECT_NAME
      --  | DIRECT_NAME'ATTRIBUTE_DESIGNATOR
      --  | library_unit_NAME

      --  The construct DIRECT_NAME'ATTRIBUTE_DESIGNATOR appears in the tree
      --  as an attribute reference, which has essentially the same form.

      ---------------------------------------
      -- 13.3  Attribute definition clause --
      ---------------------------------------

      --  ATTRIBUTE_DEFINITION_CLAUSE ::=
      --    for LOCAL_NAME'ATTRIBUTE_DESIGNATOR use EXPRESSION;
      --  | for LOCAL_NAME'ATTRIBUTE_DESIGNATOR use NAME;

      --  In Ada 83, the expression must be a simple expression and the
      --  local name must be a direct name.

      --  Note: the only attribute definition clause that is processed by
      --  gigi is an address clause. For all other cases, the information
      --  is extracted by the front end and either results in setting entity
      --  information, e.g. Esize for the Size clause, or in appropriate
      --  expansion actions (e.g. in the case of Storage_Size).

      --  For an address clause, Gigi constructs the appropriate addressing
      --  code. It also ensures that no aliasing optimizations are made
      --  for the object for which the address clause appears.

      --  Note: for an address clause used to achieve an overlay:

      --    A : Integer;
      --    B : Integer;
      --    for B'Address use A'Address;

      --  the above rule means that Gigi will ensure that no optimizations
      --  will be made for B that would violate the implementation advice
      --  of RM 13.3(19). However, this advice applies only to B and not
      --  to A, which seems unfortunate. The GNAT front end will mark the
      --  object A as volatile to also prevent unwanted optimization
      --  assumptions based on no aliasing being made for B.

      --  N_Attribute_Definition_Clause
      --  Sloc points to FOR
      --  Name (Node2) the local name
      --  Chars (Name1) the identifier name from the attribute designator
      --  Expression (Node3) the expression or name
      --  Entity (Node4-Sem)
      --  Next_Rep_Item (Node5-Sem)
      --  From_At_Mod (Flag4-Sem)
      --  Check_Address_Alignment (Flag11-Sem)
      --  From_Aspect_Specification (Flag13-Sem)
      --  Is_Delayed_Aspect (Flag14-Sem)
      --  Address_Warning_Posted (Flag18-Sem)

      --  Note: if From_Aspect_Specification is set, then Sloc points to the
      --  aspect name, and Entity is resolved already to reference the entity
      --  to which the aspect applies.

      -----------------------------------
      -- 13.3.1  Aspect Specifications --
      -----------------------------------

      --  We modify the RM grammar here, the RM grammar is:

      --     ASPECT_SPECIFICATION ::=
      --       with ASPECT_MARK [=> ASPECT_DEFINITION] {.
      --            ASPECT_MARK [=> ASPECT_DEFINITION] }

      --     ASPECT_MARK ::= aspect_IDENTIFIER['Class]

      --     ASPECT_DEFINITION ::= NAME | EXPRESSION

      --  That's inconvenient, since there is no non-terminal name for a single
      --  entry in the list of aspects. So we use this grammar instead:

      --     ASPECT_SPECIFICATIONS ::=
      --       with ASPECT_SPECIFICATION {, ASPECT_SPECIFICATION}

      --     ASPECT_SPECIFICATION =>
      --       ASPECT_MARK [=> ASPECT_DEFINITION]

      --     ASPECT_MARK ::= aspect_IDENTIFIER['Class]

      --     ASPECT_DEFINITION ::= NAME | EXPRESSION

      --  See separate package Aspects for details on the incorporation of
      --  these nodes into the tree, and how aspect specifications for a given
      --  declaration node are associated with that node.

      --  N_Aspect_Specification
      --  Sloc points to aspect identifier
      --  Identifier (Node1) aspect identifier
      --  Aspect_Rep_Item (Node2-Sem)
      --  Expression (Node3) Aspect_Definition (set to Empty if none)
      --  Entity (Node4-Sem) entity to which the aspect applies
      --  Class_Present (Flag6) Set if 'Class present
      --  Next_Rep_Item (Node5-Sem)
      --  Split_PPC (Flag17) Set if split pre/post attribute
      --  Is_Boolean_Aspect (Flag16-Sem)
      --  Is_Delayed_Aspect (Flag14-Sem)

      --  Note: Aspect_Specification is an Ada 2012 feature

      --  Note: The Identifier serves to identify the aspect involved (it
      --  is the aspect whose name corresponds to the Chars field). This
      --  means that the other fields of this identifier are unused, and
      --  in particular we use the Entity field of this identifier to save
      --  a copy of the expression for visibility analysis, see spec of
      --  Sem_Ch13 for full details of this usage.

      --  Note: When a Pre or Post aspect specification is processed, it is
      --  broken into AND THEN sections. The left most section has Split_PPC
      --  set to False, indicating that it is the original specification (e.g.
      --  for posting errors). For the other sections, Split_PPC is set True.

      ---------------------------------------------
      -- 13.4  Enumeration representation clause --
      ---------------------------------------------

      --  ENUMERATION_REPRESENTATION_CLAUSE ::=
      --    for first_subtype_LOCAL_NAME use ENUMERATION_AGGREGATE;

      --  In Ada 83, the name must be a direct name

      --  N_Enumeration_Representation_Clause
      --  Sloc points to FOR
      --  Identifier (Node1) direct name
      --  Array_Aggregate (Node3)
      --  Next_Rep_Item (Node5-Sem)

      ---------------------------------
      -- 13.4  Enumeration aggregate --
      ---------------------------------

      --  ENUMERATION_AGGREGATE ::= ARRAY_AGGREGATE

      ------------------------------------------
      -- 13.5.1  Record representation clause --
      ------------------------------------------

      --  RECORD_REPRESENTATION_CLAUSE ::=
      --    for first_subtype_LOCAL_NAME use
      --      record [MOD_CLAUSE]
      --        {COMPONENT_CLAUSE}
      --      end record;

      --  Gigi restriction: Mod_Clause is always Empty (if present it is
      --  replaced by a corresponding Alignment attribute definition clause).

      --  Note: Component_Clauses can include pragmas

      --  N_Record_Representation_Clause
      --  Sloc points to FOR
      --  Identifier (Node1) direct name
      --  Mod_Clause (Node2) (set to Empty if no mod clause present)
      --  Component_Clauses (List3)
      --  Next_Rep_Item (Node5-Sem)

      ------------------------------
      -- 13.5.1  Component clause --
      ------------------------------

      --  COMPONENT_CLAUSE ::=
      --    component_LOCAL_NAME at POSITION
      --      range FIRST_BIT .. LAST_BIT;

      --  N_Component_Clause
      --  Sloc points to AT
      --  Component_Name (Node1) points to Name or Attribute_Reference
      --  Position (Node2)
      --  First_Bit (Node3)
      --  Last_Bit (Node4)

      ----------------------
      -- 13.5.1  Position --
      ----------------------

      --  POSITION ::= static_EXPRESSION

      -----------------------
      -- 13.5.1  First_Bit --
      -----------------------

      --  FIRST_BIT ::= static_SIMPLE_EXPRESSION

      ----------------------
      -- 13.5.1  Last_Bit --
      ----------------------

      --  LAST_BIT ::= static_SIMPLE_EXPRESSION

      --------------------------
      -- 13.8  Code statement --
      --------------------------

      --  CODE_STATEMENT ::= QUALIFIED_EXPRESSION;

      --  Note: in GNAT, the qualified expression has the form

      --    Asm_Insn'(Asm (...));

      --  See package System.Machine_Code in file s-maccod.ads for details on
      --  the allowed parameters to Asm. There are two ways this node can
      --  arise, as a code statement, in which case the expression is the
      --  qualified expression, or as a result of the expansion of an intrinsic
      --  call to the Asm or Asm_Input procedure.

      --  N_Code_Statement
      --  Sloc points to first token of the expression
      --  Expression (Node3)

      --  Note: package Exp_Code contains an abstract functional interface
      --  for use by Gigi in accessing the data from N_Code_Statement nodes.

      ------------------------
      -- 13.12  Restriction --
      ------------------------

      --  RESTRICTION ::=
      --    restriction_IDENTIFIER
      --  | restriction_parameter_IDENTIFIER => EXPRESSION

      --  There is no explicit node for restrictions. Instead the restriction
      --  appears in normal pragma syntax as a pragma argument association,
      --  which has the same syntactic form.

      --------------------------
      -- B.2  Shift Operators --
      --------------------------

      --  Calls to the intrinsic shift functions are converted to one of
      --  the following shift nodes, which have the form of normal binary
      --  operator names. Note that for a given shift operation, one node
      --  covers all possible types, as for normal operators.

      --  Note: it is perfectly permissible for the expander to generate
      --  shift operation nodes directly, in which case they will be analyzed
      --  and parsed in the usual manner.

      --  Sprint syntax: shift-function-name!(expr, count)

      --  Note: the Left_Opnd field holds the first argument (the value to
      --  be shifted). The Right_Opnd field holds the second argument (the
      --  shift count). The Chars field is the name of the intrinsic function.

      --  N_Op_Rotate_Left
      --  Sloc points to the function name
      --  plus fields for binary operator
      --  plus fields for expression
      --  Shift_Count_OK (Flag4-Sem)

      --  N_Op_Rotate_Right
      --  Sloc points to the function name
      --  plus fields for binary operator
      --  plus fields for expression
      --  Shift_Count_OK (Flag4-Sem)

      --  N_Op_Shift_Left
      --  Sloc points to the function name
      --  plus fields for binary operator
      --  plus fields for expression
      --  Shift_Count_OK (Flag4-Sem)

      --  N_Op_Shift_Right_Arithmetic
      --  Sloc points to the function name
      --  plus fields for binary operator
      --  plus fields for expression
      --  Shift_Count_OK (Flag4-Sem)

      --  N_Op_Shift_Right
      --  Sloc points to the function name
      --  plus fields for binary operator
      --  plus fields for expression
      --  Shift_Count_OK (Flag4-Sem)

   --------------------------
   -- Obsolescent Features --
   --------------------------

      --  The syntax descriptions and tree nodes for obsolescent features are
      --  grouped together, corresponding to their location in appendix I in
      --  the RM. However, parsing and semantic analysis for these constructs
      --  is located in an appropriate chapter (see individual notes).

      ---------------------------
      -- J.3  Delta Constraint --
      ---------------------------

      --  Note: the parse routine for this construct is located in section
      --  3.5.9 of Par-Ch3, and semantic analysis is in Sem_Ch3, which is
      --  where delta constraint logically belongs.

      --  DELTA_CONSTRAINT ::= DELTA static_EXPRESSION [RANGE_CONSTRAINT]

      --  N_Delta_Constraint
      --  Sloc points to DELTA
      --  Delta_Expression (Node3)
      --  Range_Constraint (Node4) (set to Empty if not present)

      --------------------
      -- J.7  At Clause --
      --------------------

      --  AT_CLAUSE ::= for DIRECT_NAME use at EXPRESSION;

      --  Note: the parse routine for this construct is located in Par-Ch13,
      --  and the semantic analysis is in Sem_Ch13, where at clause logically
      --  belongs if it were not obsolescent.

      --  Note: in Ada 83 the expression must be a simple expression

      --  Gigi restriction: This node never appears, it is rewritten as an
      --  address attribute definition clause.

      --  N_At_Clause
      --  Sloc points to FOR
      --  Identifier (Node1)
      --  Expression (Node3)

      ---------------------
      -- J.8  Mod clause --
      ---------------------

      --  MOD_CLAUSE ::= at mod static_EXPRESSION;

      --  Note: the parse routine for this construct is located in Par-Ch13,
      --  and the semantic analysis is in Sem_Ch13, where mod clause logically
      --  belongs if it were not obsolescent.

      --  Note: in Ada 83, the expression must be a simple expression

      --  Gigi restriction: this node never appears. It is replaced
      --  by a corresponding Alignment attribute definition clause.

      --  Note: pragmas can appear before and after the MOD_CLAUSE since
      --  its name has "clause" in it. This is rather strange, but is quite
      --  definitely specified. The pragmas before are collected in the
      --  Pragmas_Before field of the mod clause node itself, and pragmas
      --  after are simply swallowed up in the list of component clauses.

      --  N_Mod_Clause
      --  Sloc points to AT
      --  Expression (Node3)
      --  Pragmas_Before (List4) Pragmas before mod clause (No_List if none)

   --------------------
   -- Semantic Nodes --
   --------------------

   --  These semantic nodes are used to hold additional semantic information.
   --  They are inserted into the tree as a result of semantic processing.
   --  Although there are no legitimate source syntax constructions that
   --  correspond directly to these nodes, we need a source syntax for the
   --  reconstructed tree printed by Sprint, and the node descriptions here
   --  show this syntax.

<<<<<<< HEAD
   --  Note: Conditional_Expression is in this section for historical reasons.
   --  We will move it to its appropriate place when it is officially approved
   --  as an extension (and then we will know what the exact grammar and place
   --  in the Reference Manual is!)
=======
   --  Note: Case_Expression and Conditional_Expression is in this section for
   --  now, since they are extensions. We will move them to their appropriate
   --  places when they are officially approved as extensions (and then we will
   --  know what the exact grammar and place in the Reference Manual is!)

      ---------------------
      -- Case Expression --
      ---------------------

      --  CASE_EXPRESSION ::=
      --    case EXPRESSION is
      --      CASE_EXPRESSION_ALTERNATIVE
      --      {CASE_EXPRESSION_ALTERNATIVE}

      --  Note that the Alternatives cannot include pragmas (this contrasts
      --  with the situation of case statements where pragmas are allowed).

      --  N_Case_Expression
      --  Sloc points to CASE
      --  Expression (Node3)
      --  Alternatives (List4)

      ---------------------------------
      -- Case Expression Alternative --
      ---------------------------------

      --  CASE_STATEMENT_ALTERNATIVE ::=
      --    when DISCRETE_CHOICE_LIST =>
      --      EXPRESSION

      --  N_Case_Expression_Alternative
      --  Sloc points to WHEN
      --  Actions (List1)
      --  Discrete_Choices (List4)
      --  Expression (Node3)

      --  Note: The Actions field temporarily holds any actions associated with
      --  evaluation of the Expression. During expansion of the case expression
      --  these actions are wrapped into an N_Expressions_With_Actions node
      --  replacing the original expression.
>>>>>>> 3082eeb7

      ----------------------------
      -- Conditional Expression --
      ----------------------------

      --  This node is used to represent an expression corresponding to the
      --  C construct (condition ? then-expression : else_expression), where
      --  Expressions is a three element list, whose first expression is the
      --  condition, and whose second and third expressions are the then and
      --  else expressions respectively.

      --  Note: the Then_Actions and Else_Actions fields are always set to
      --  No_List in the tree passed to Gigi. These fields are used only
      --  for temporary processing purposes in the expander.

      --  The Ada language does not permit conditional expressions, however
      --  this is under discussion as a possible extension by the ARG, and we
      --  have implemented a form of this capability in GNAT under control of
      --  the -gnatX switch. The syntax is:

      --  CONDITIONAL_EXPRESSION ::=
      --    if EXPRESSION then EXPRESSION
      --                  {elsif EXPRESSION then EXPRESSION}
      --                  [else EXPRESSION]

      --  And we add the additional constructs

<<<<<<< HEAD
      --  PRIMARY ::= ( CONDITIONAL_EXPRESION )
=======
      --  PRIMARY ::= ( CONDITIONAL_EXPRESSION )
>>>>>>> 3082eeb7
      --  PRAGMA_ARGUMENT_ASSOCIATION ::= CONDITIONAL_EXPRESSION

      --  Note: if we have (IF x1 THEN x2 ELSIF x3 THEN x4 ELSE x5) then it
      --  is represented as (IF x1 THEN x2 ELSE (IF x3 THEN x4 ELSE x5)) and
      --  the Is_Elsif flag is set on the inner conditional expression.

      --  N_Conditional_Expression
      --  Sloc points to IF or ELSIF keyword
      --  Expressions (List1)
      --  Then_Actions (List2-Sem)
      --  Else_Actions (List3-Sem)
      --  Is_Elsif (Flag13) (set if comes from ELSIF)
      --  plus fields for expression

<<<<<<< HEAD
=======
      --------------
      -- Contract --
      --------------

      --  This node is used to hold the various parts of an entry or subprogram
      --  contract, consisting in pre- and postconditions on the one hand, and
      --  test-cases on the other hand.

      --  It is referenced from an entry, a subprogram or a generic subprogram
      --  entity.

      --  Sprint syntax:  <none> as the node should not appear in the tree, but
      --                  only attached to an entry or [generic] subprogram
      --                  entity.

      --  N_Contract
      --  Sloc points to the subprogram's name
      --  Spec_PPC_List (Node1) (set to Empty if none)
      --  Spec_TC_List (Node2) (set to Empty if none)

      --  Spec_PPC_List points to a list of Precondition and Postcondition
      --  pragma nodes for preconditions and postconditions declared in the
      --  spec of the entry/subprogram. The last pragma encountered is at the
      --  head of this list, so it is in reverse order of textual appearance.
      --  Note that this includes precondition/postcondition pragmas generated
      --  to correspond to Pre/Post aspects.

      --  Spec_TC_List points to a list of Test_Case pragma nodes for
      --  test-cases declared in the spec of the entry/subprogram. The last
      --  pragma encountered is at the head of this list, so it is in reverse
      --  order of textual appearance. Note that this includes test-case
      --  pragmas generated to correspond to Test_Case aspects.

>>>>>>> 3082eeb7
      -------------------
      -- Expanded_Name --
      -------------------

      --  The N_Expanded_Name node is used to represent a selected component
      --  name that has been resolved to an expanded name. The semantic phase
      --  replaces N_Selected_Component nodes that represent names by the use
      --  of this node, leaving the N_Selected_Component node used only when
      --  the prefix is a record or protected type.

      --  The fields of the N_Expanded_Name node are layed out identically
      --  to those of the N_Selected_Component node, allowing conversion of
      --  an expanded name node to a selected component node to be done
      --  easily, see Sinfo.CN.Change_Selected_Component_To_Expanded_Name.

      --  There is no special sprint syntax for an expanded name

      --  N_Expanded_Name
      --  Sloc points to the period
      --  Chars (Name1) copy of Chars field of selector name
      --  Prefix (Node3)
      --  Selector_Name (Node2)
      --  Entity (Node4-Sem)
      --  Associated_Node (Node4-Sem)
      --  Redundant_Use (Flag13-Sem)
      --  Has_Private_View (Flag11-Sem) set in generic units.
      --  plus fields for expression

      -----------------------------
      -- Expression with Actions --
      -----------------------------

      --  This node is created by the analyzer/expander to handle some
      --  expansion cases, notably short circuit forms where there are
      --  actions associated with the right-hand side operand.

      --  The N_Expression_With_Actions node represents an expression with
      --  an associated set of actions (which are executable statements and
      --  declarations, as might occur in a handled statement sequence).

      --  The required semantics is that the set of actions is executed in
      --  the order in which it appears just before the expression is
      --  evaluated (and these actions must only be executed if the value
      --  of the expression is evaluated). The node is considered to be
      --  a subexpression, whose value is the value of the Expression after
      --  executing all the actions.

      --  Note: if the actions contain declarations, then these declarations
      --  may be referenced within the expression. It is thus appropriate for
      --  the back-end to create a scope that encompasses the construct (any
      --  declarations within the actions will definitely not be referenced
      --  once elaboration of the construct is completed).

      --  Sprint syntax:  do
      --                    action;
      --                    action;
      --                    ...
      --                    action;
      --                  in expression end

      --  N_Expression_With_Actions
      --  Actions (List1)
      --  Expression (Node3)
      --  plus fields for expression

      --  Note: the actions list is always non-null, since we would
      --  never have created this node if there weren't some actions.

      --------------------
      -- Free Statement --
      --------------------

      --  The N_Free_Statement node is generated as a result of a call to an
      --  instantiation of Unchecked_Deallocation. The instantiation of this
      --  generic is handled specially and generates this node directly.

      --  Sprint syntax: free expression

      --  N_Free_Statement
      --  Sloc is copied from the unchecked deallocation call
      --  Expression (Node3) argument to unchecked deallocation call
      --  Storage_Pool (Node1-Sem)
      --  Procedure_To_Call (Node2-Sem)
      --  Actual_Designated_Subtype (Node4-Sem)

      --  Note: in the case where a debug source file is generated, the Sloc
      --  for this node points to the FREE keyword in the Sprint file output.

      -------------------
      -- Freeze Entity --
      -------------------

      --  This node marks the point in a declarative part at which an entity
      --  declared therein becomes frozen. The expander places initialization
      --  procedures for types at those points. Gigi uses the freezing point
      --  to elaborate entities that may depend on previous private types.

      --  See the section in Einfo "Delayed Freezing and Elaboration" for
      --  a full description of the use of this node.

      --  The Entity field points back to the entity for the type (whose
      --  Freeze_Node field points back to this freeze node).

      --  The Actions field contains a list of declarations and statements
      --  generated by the expander which are associated with the freeze
      --  node, and are elaborated as though the freeze node were replaced
      --  by this sequence of actions.

      --  Note: the Sloc field in the freeze node references a construct
      --  associated with the freezing point. This is used for posting
      --  messages in some error/warning situations, e.g. the case where
      --  a primitive operation of a tagged type is declared too late.

      --  Sprint syntax: freeze entity-name [
      --                   freeze actions
      --                 ]

      --  N_Freeze_Entity
      --  Sloc points near freeze point (see above special note)
      --  Entity (Node4-Sem)
      --  Access_Types_To_Process (Elist2-Sem) (set to No_Elist if none)
      --  TSS_Elist (Elist3-Sem) (set to No_Elist if no associated TSS's)
      --  Actions (List1) (set to No_List if no freeze actions)
      --  First_Subtype_Link (Node5-Sem) (set to Empty if no link)

      --  The Actions field holds actions associated with the freeze. These
      --  actions are elaborated at the point where the type is frozen.

      --  Note: in the case where a debug source file is generated, the Sloc
      --  for this node points to the FREEZE keyword in the Sprint file output.

      --------------------------------
      -- Implicit Label Declaration --
      --------------------------------

      --  An implicit label declaration is created for every occurrence of a
      --  label on a statement or a label on a block or loop. It is chained
      --  in the declarations of the innermost enclosing block as specified
      --  in RM section 5.1 (3).

      --  The Defining_Identifier is the actual identifier for the statement
      --  identifier. Note that the occurrence of the label is a reference, NOT
      --  the defining occurrence. The defining occurrence occurs at the head
      --  of the innermost enclosing block, and is represented by this node.

      --  Note: from the grammar, this might better be called an implicit
      --  statement identifier declaration, but the term we choose seems
      --  friendlier, since at least informally statement identifiers are
      --  called labels in both cases (i.e. when used in labels, and when
      --  used as the identifiers of blocks and loops).

      --  Note: although this is logically a semantic node, since it does not
      --  correspond directly to a source syntax construction, these nodes are
      --  actually created by the parser in a post pass done just after parsing
      --  is complete, before semantic analysis is started (see Par.Labl).

      --  Sprint syntax: labelname : label;

      --  N_Implicit_Label_Declaration
      --  Sloc points to the << of the label
      --  Defining_Identifier (Node1)
      --  Label_Construct (Node2-Sem)

      --  Note: in the case where a debug source file is generated, the Sloc
      --  for this node points to the label name in the generated declaration.

      ---------------------
      -- Itype_Reference --
      ---------------------

      --  This node is used to create a reference to an Itype. The only purpose
      --  is to make sure the Itype is defined if this is the first reference.

      --  A typical use of this node is when an Itype is to be referenced in
      --  two branches of an IF statement. In this case it is important that
      --  the first use of the Itype not be inside the conditional, since then
      --  it might not be defined if the other branch of the IF is taken, in
      --  the case where the definition generates elaboration code.

      --  The Itype field points to the referenced Itype

      --  Sprint syntax: reference itype-name

      --  N_Itype_Reference
      --  Sloc points to the node generating the reference
      --  Itype (Node1-Sem)

      --  Note: in the case where a debug source file is generated, the Sloc
      --  for this node points to the REFERENCE keyword in the file output.

      ---------------------
      -- Raise_xxx_Error --
      ---------------------

      --  One of these nodes is created during semantic analysis to replace
      --  a node for an expression that is determined to definitely raise
      --  the corresponding exception.

      --  The N_Raise_xxx_Error node may also stand alone in place
      --  of a declaration or statement, in which case it simply causes
      --  the exception to be raised (i.e. it is equivalent to a raise
      --  statement that raises the corresponding exception). This use
      --  is distinguished by the fact that the Etype in this case is
      --  Standard_Void_Type, In the subexpression case, the Etype is the
      --  same as the type of the subexpression which it replaces.

      --  If Condition is empty, then the raise is unconditional. If the
      --  Condition field is non-empty, it is a boolean expression which
      --  is first evaluated, and the exception is raised only if the
      --  value of the expression is True. In the unconditional case, the
      --  creation of this node is usually accompanied by a warning message
      --  error. The creation of this node will usually be accompanied by a
      --  message (unless it appears within the right operand of a short
      --  circuit form whose left argument is static and decisively
      --  eliminates elaboration of the raise operation. The condition field
      --  can ONLY be present when the node is used as a statement form, it
      --  may NOT be present in the case where the node appears within an
      --  expression.

      --  The exception is generated with a message that contains the
      --  file name and line number, and then appended text. The Reason
      --  code shows the text to be added. The Reason code is an element
      --  of the type Types.RT_Exception_Code, and indicates both the
      --  message to be added, and the exception to be raised (which must
      --  match the node type). The value is stored by storing a Uint which
      --  is the Pos value of the enumeration element in this type.

      --  Gigi restriction: This expander ensures that the type of the
      --  Condition field is always Standard.Boolean, even if the type
      --  in the source is some non-standard boolean type.

      --  Sprint syntax: [xxx_error "msg"]
      --             or: [xxx_error when condition "msg"]

      --  N_Raise_Constraint_Error
      --  Sloc references related construct
      --  Condition (Node1) (set to Empty if no condition)
      --  Reason (Uint3)
      --  plus fields for expression

      --  N_Raise_Program_Error
      --  Sloc references related construct
      --  Condition (Node1) (set to Empty if no condition)
      --  Reason (Uint3)
      --  plus fields for expression

      --  N_Raise_Storage_Error
      --  Sloc references related construct
      --  Condition (Node1) (set to Empty if no condition)
      --  Reason (Uint3)
      --  plus fields for expression

      --  Note: Sloc is copied from the expression generating the exception.
      --  In the case where a debug source file is generated, the Sloc for
      --  this node points to the left bracket in the Sprint file output.

      --  Note: the back end may be required to translate these nodes into
      --  appropriate goto statements. See description of N_Push/Pop_xxx_Label.

      ---------------------------------------------
      -- Optimization of Exception Raise to Goto --
      ---------------------------------------------

      --  In some cases, the front end will determine that any exception raised
      --  by the back end for a certain exception should be transformed into a
      --  goto statement.

      --  There are three kinds of exceptions raised by the back end (note that
      --  for this purpose we consider gigi to be part of the back end in the
      --  gcc case):

      --     1. Exceptions resulting from N_Raise_xxx_Error nodes
      --     2. Exceptions from checks triggered by Do_xxx_Check flags
      --     3. Other cases not specifically marked by the front end

      --  Normally all such exceptions are translated into calls to the proper
      --  Rcheck_xx procedure, where xx encodes both the exception to be raised
      --  and the exception message.

      --  The front end may determine that for a particular sequence of code,
      --  exceptions in any of these three categories for a particular builtin
      --  exception should result in a goto, rather than a call to Rcheck_xx.
      --  The exact sequence to be generated is:

      --      Local_Raise (exception'Identity);
      --      goto Label

      --  The front end marks such a sequence of code by bracketing it with
      --  push and pop nodes:

      --       N_Push_xxx_Label (referencing the label)
      --       ...
      --       (code where transformation is expected for exception xxx)
      --       ...
      --       N_Pop_xxx_Label

      --  The use of push/pop reflects the fact that such regions can properly
      --  nest, and one special case is a subregion in which no transformation
      --  is allowed. Such a region is marked by a N_Push_xxx_Label node whose
      --  Exception_Label field is Empty.

      --  N_Push_Constraint_Error_Label
      --  Sloc references first statement in region covered
      --  Exception_Label (Node5-Sem)

      --  N_Push_Program_Error_Label
      --  Sloc references first statement in region covered
      --  Exception_Label (Node5-Sem)

      --  N_Push_Storage_Error_Label
      --  Sloc references first statement in region covered
      --  Exception_Label (Node5-Sem)

      --  N_Pop_Constraint_Error_Label
      --  Sloc references last statement in region covered

      --  N_Pop_Program_Error_Label
      --  Sloc references last statement in region covered

      --  N_Pop_Storage_Error_Label
      --  Sloc references last statement in region covered

      ---------------
      -- Reference --
      ---------------

      --  For a number of purposes, we need to construct references to objects.
      --  These references are subsequently treated as normal access values.
      --  An example is the construction of the parameter block passed to a
      --  task entry. The N_Reference node is provided for this purpose. It is
      --  similar in effect to the use of the Unrestricted_Access attribute,
      --  and like Unrestricted_Access can be applied to objects which would
      --  not be valid prefixes for the Unchecked_Access attribute (e.g.
      --  objects which are not aliased, and slices). In addition it can be
      --  applied to composite type values as well as objects, including string
      --  values and aggregates.

      --  Note: we use the Prefix field for this expression so that the
      --  resulting node can be treated using common code with the attribute
      --  nodes for the 'Access and related attributes. Logically it would make
      --  more sense to call it an Expression field, but then we would have to
      --  special case the treatment of the N_Reference node.

      --  Sprint syntax: prefix'reference

      --  N_Reference
      --  Sloc is copied from the expression
      --  Prefix (Node3)
      --  plus fields for expression

      --  Note: in the case where a debug source file is generated, the Sloc
      --  for this node points to the quote in the Sprint file output.

      -----------------
      --  SCIL Nodes --
      -----------------

      --  SCIL nodes are special nodes added to the tree when the CodePeer
      --  mode is active. They help the CodePeer backend to locate nodes that
      --  require special processing.

      --  Major documentation on the general design of the SCIL interface, and
      --  in particular detailed description of these nodes is missing and is
      --  to be supplied in the future, when the design has finalized ???

      --  Meanwhile these nodes should be considered in experimental form, and
      --  should be ignored by all code generating back ends. ???

<<<<<<< HEAD
      --  N_SCIL_Dispatch_Table_Object_Init
      --  Sloc references a declaration node containing a dispatch table
      --  SCIL_Related_Node (Node1-Sem)
      --  SCIL_Entity (Node4-Sem)

      --  N_SCIL_Dispatch_Table_Tag_Init
      --  Sloc references a node for a tag initialization
      --  SCIL_Related_Node (Node1-Sem)
=======
      --  N_SCIL_Dispatch_Table_Tag_Init
      --  Sloc references a node for a tag initialization
>>>>>>> 3082eeb7
      --  SCIL_Entity (Node4-Sem)

      --  N_SCIL_Dispatching_Call
      --  Sloc references the node of a dispatching call
<<<<<<< HEAD
      --  SCIL_Related_Node (Node1-Sem)
=======
>>>>>>> 3082eeb7
      --  SCIL_Target_Prim (Node2-Sem)
      --  SCIL_Entity (Node4-Sem)
      --  SCIL_Controlling_Tag (Node5-Sem)

      --  N_SCIL_Membership_Test
      --  Sloc references the node of a membership test
<<<<<<< HEAD
      --  SCIL_Related_Node (Node1-Sem)
      --  SCIL_Tag_Value (Node5-Sem)
      --  SCIL_Entity (Node4-Sem)

      --  N_SCIL_Tag_Init
      --  Sloc references the node of a tag component initialization
      --  SCIL_Related_Node (Node1-Sem)
      --  SCIL_Entity (Node4-Sem)

=======
      --  SCIL_Tag_Value (Node5-Sem)
      --  SCIL_Entity (Node4-Sem)

>>>>>>> 3082eeb7
      ---------------------
      -- Subprogram_Info --
      ---------------------

      --  This node generates the appropriate Subprogram_Info value for a
      --  given procedure. See Ada.Exceptions for further details

      --  Sprint syntax: subprog'subprogram_info

      --  N_Subprogram_Info
      --  Sloc points to the entity for the procedure
      --  Identifier (Node1) identifier referencing the procedure
      --  Etype (Node5-Sem) type (always set to Ada.Exceptions.Code_Loc

      --  Note: in the case where a debug source file is generated, the Sloc
      --  for this node points to the quote in the Sprint file output.

      --------------------------
      -- Unchecked Expression --
      --------------------------

      --  An unchecked expression is one that must be analyzed and resolved
      --  with all checks off, regardless of the current setting of scope
      --  suppress flags.

      --  Sprint syntax: `(expression)

      --  Note: this node is always removed from the tree (and replaced by
      --  its constituent expression) on completion of analysis, so it only
      --  appears in intermediate trees, and will never be seen by Gigi.

      --  N_Unchecked_Expression
      --  Sloc is a copy of the Sloc of the expression
      --  Expression (Node3)
      --  plus fields for expression

      --  Note: in the case where a debug source file is generated, the Sloc
      --  for this node points to the back quote in the Sprint file output.

      -------------------------------
      -- Unchecked Type Conversion --
      -------------------------------

      --  An unchecked type conversion node represents the semantic action
      --  corresponding to a call to an instantiation of Unchecked_Conversion.
      --  It is generated as a result of actual use of Unchecked_Conversion
      --  and also the expander generates unchecked type conversion nodes
      --  directly for expansion of complex semantic actions.

      --  Note: an unchecked type conversion is a variable as far as the
      --  semantics are concerned, which is convenient for the expander.
      --  This does not change what Ada source programs are legal, since
      --  clearly a function call to an instantiation of Unchecked_Conversion
      --  is not a variable in any case.

      --  Sprint syntax: subtype-mark!(expression)

      --  N_Unchecked_Type_Conversion
      --  Sloc points to related node in source
      --  Subtype_Mark (Node4)
      --  Expression (Node3)
      --  Kill_Range_Check (Flag11-Sem)
      --  No_Truncation (Flag17-Sem)
      --  plus fields for expression

      --  Note: in the case where a debug source file is generated, the Sloc
      --  for this node points to the exclamation in the Sprint file output.

      -----------------------------------
      -- Validate_Unchecked_Conversion --
      -----------------------------------

      --  The front end does most of the validation of unchecked conversion,
      --  including checking sizes (this is done after the back end is called
      --  to take advantage of back-annotation of calculated sizes).

      --  The front end also deals with specific cases that are not allowed
      --  e.g. involving unconstrained array types.

      --  For the case of the standard gigi backend, this means that all
      --  checks are done in the front-end.

      --  However, in the case of specialized back-ends, notably the JVM
      --  backend for JGNAT, additional requirements and restrictions apply
      --  to unchecked conversion, and these are most conveniently performed
      --  in the specialized back-end.

      --  To accommodate this requirement, for such back ends, the following
      --  special node is generated recording an unchecked conversion that
      --  needs to be validated. The back end should post an appropriate
      --  error message if the unchecked conversion is invalid or warrants
      --  a special warning message.

      --  Source_Type and Target_Type point to the entities for the two
      --  types involved in the unchecked conversion instantiation that
      --  is to be validated.

      --  Sprint syntax: validate Unchecked_Conversion (source, target);

      --  N_Validate_Unchecked_Conversion
      --  Sloc points to instantiation (location for warning message)
      --  Source_Type (Node1-Sem)
      --  Target_Type (Node2-Sem)

      --  Note: in the case where a debug source file is generated, the Sloc
      --  for this node points to the VALIDATE keyword in the file output.

   -----------
   -- Empty --
   -----------

   --  Used as the contents of the Nkind field of the dummy Empty node
   --  and in some other situations to indicate an uninitialized value.

   --  N_Empty
   --  Chars (Name1) is set to No_Name

   -----------
   -- Error --
   -----------

   --  Used as the contents of the Nkind field of the dummy Error node.
   --  Has an Etype field, which gets set to Any_Type later on, to help
   --  error recovery (Error_Posted is also set in the Error node).

   --  N_Error
   --  Chars (Name1) is set to Error_Name
   --  Etype (Node5-Sem)

   --------------------------
   -- Node Type Definition --
   --------------------------

   --  The following is the definition of the Node_Kind type. As previously
   --  discussed, this is separated off to allow rearrangement of the order to
   --  facilitate definition of subtype ranges. The comments show the subtype
   --  classes which apply to each set of node kinds. The first entry in the
   --  comment characterizes the following list of nodes.

   type Node_Kind is (
      N_Unused_At_Start,

      --  N_Representation_Clause

      N_At_Clause,
      N_Component_Clause,
      N_Enumeration_Representation_Clause,
      N_Mod_Clause,
      N_Record_Representation_Clause,

      --  N_Representation_Clause, N_Has_Chars

      N_Attribute_Definition_Clause,

      --  N_Has_Chars

      N_Empty,
      N_Pragma_Argument_Association,

      --  N_Has_Etype, N_Has_Chars

      --  Note: of course N_Error does not really have Etype or Chars fields,
      --  and any attempt to access these fields in N_Error will cause an
      --  error, but historically this always has been positioned so that an
      --  "in N_Has_Chars" or "in N_Has_Etype" test yields true for N_Error.
      --  Most likely this makes coding easier somewhere but still seems
      --  undesirable. To be investigated some time ???

      N_Error,

      --  N_Entity, N_Has_Etype, N_Has_Chars

      N_Defining_Character_Literal,
      N_Defining_Identifier,
      N_Defining_Operator_Symbol,

      --  N_Subexpr, N_Has_Etype, N_Has_Chars, N_Has_Entity

      N_Expanded_Name,

      --  N_Direct_Name, N_Subexpr, N_Has_Etype,
      --  N_Has_Chars, N_Has_Entity

      N_Identifier,
      N_Operator_Symbol,

      --  N_Direct_Name, N_Subexpr, N_Has_Etype,
      --  N_Has_Chars, N_Has_Entity

      N_Character_Literal,

      --  N_Binary_Op, N_Op, N_Subexpr,
      --  N_Has_Etype, N_Has_Chars, N_Has_Entity

      N_Op_Add,
      N_Op_Concat,
      N_Op_Expon,
      N_Op_Subtract,

      --  N_Binary_Op, N_Op, N_Subexpr, N_Has_Treat_Fixed_As_Integer
      --  N_Has_Etype, N_Has_Chars, N_Has_Entity, N_Multiplying_Operator

      N_Op_Divide,
      N_Op_Mod,
      N_Op_Multiply,
      N_Op_Rem,

      --  N_Binary_Op, N_Op, N_Subexpr, N_Has_Etype
      --  N_Has_Entity, N_Has_Chars, N_Op_Boolean

      N_Op_And,

      --  N_Binary_Op, N_Op, N_Subexpr, N_Has_Etype
      --  N_Has_Entity, N_Has_Chars, N_Op_Boolean, N_Op_Compare

      N_Op_Eq,
      N_Op_Ge,
      N_Op_Gt,
      N_Op_Le,
      N_Op_Lt,
      N_Op_Ne,

      --  N_Binary_Op, N_Op, N_Subexpr, N_Has_Etype
      --  N_Has_Entity, N_Has_Chars, N_Op_Boolean

      N_Op_Or,
      N_Op_Xor,

      --  N_Binary_Op, N_Op, N_Subexpr, N_Has_Etype,
      --  N_Op_Shift, N_Has_Chars, N_Has_Entity

      N_Op_Rotate_Left,
      N_Op_Rotate_Right,
      N_Op_Shift_Left,
      N_Op_Shift_Right,
      N_Op_Shift_Right_Arithmetic,

      --  N_Unary_Op, N_Op, N_Subexpr, N_Has_Etype,
      --  N_Has_Chars, N_Has_Entity

      N_Op_Abs,
      N_Op_Minus,
      N_Op_Not,
      N_Op_Plus,

      --  N_Subexpr, N_Has_Etype, N_Has_Entity

      N_Attribute_Reference,

      --  N_Subexpr, N_Has_Etype, N_Membership_Test

      N_In,
      N_Not_In,

      --  N_Subexpr, N_Has_Etype, N_Short_Circuit

      N_And_Then,
      N_Or_Else,

      --  N_Subexpr, N_Has_Etype

      N_Conditional_Expression,
      N_Explicit_Dereference,
      N_Expression_With_Actions,
      N_Function_Call,
      N_Indexed_Component,
      N_Integer_Literal,
      N_Null,
      N_Procedure_Call_Statement,
      N_Qualified_Expression,
      N_Quantified_Expression,

      --  N_Raise_xxx_Error, N_Subexpr, N_Has_Etype

      N_Raise_Constraint_Error,
      N_Raise_Program_Error,
      N_Raise_Storage_Error,

      --  N_Subexpr, N_Has_Etype

      N_Aggregate,
      N_Allocator,
      N_Case_Expression,
      N_Extension_Aggregate,
      N_Range,
      N_Real_Literal,
      N_Reference,
      N_Selected_Component,
      N_Slice,
      N_String_Literal,
      N_Subprogram_Info,
      N_Type_Conversion,
      N_Unchecked_Expression,
      N_Unchecked_Type_Conversion,

      --  N_Has_Etype

      N_Subtype_Indication,

      --  N_Declaration

      N_Component_Declaration,
      N_Entry_Declaration,
      N_Expression_Function,
      N_Formal_Object_Declaration,
      N_Formal_Type_Declaration,
      N_Full_Type_Declaration,
      N_Incomplete_Type_Declaration,
      N_Iterator_Specification,
      N_Loop_Parameter_Specification,
      N_Object_Declaration,
      N_Protected_Type_Declaration,
      N_Private_Extension_Declaration,
      N_Private_Type_Declaration,
      N_Subtype_Declaration,

      --  N_Subprogram_Specification, N_Declaration

      N_Function_Specification,
      N_Procedure_Specification,

      --  N_Access_To_Subprogram_Definition

      N_Access_Function_Definition,
      N_Access_Procedure_Definition,

      --  N_Later_Decl_Item

      N_Task_Type_Declaration,

      --  N_Body_Stub, N_Later_Decl_Item

      N_Package_Body_Stub,
      N_Protected_Body_Stub,
      N_Subprogram_Body_Stub,
      N_Task_Body_Stub,

      --  N_Generic_Instantiation, N_Later_Decl_Item
      --  N_Subprogram_Instantiation

      N_Function_Instantiation,
      N_Procedure_Instantiation,

      --  N_Generic_Instantiation, N_Later_Decl_Item

      N_Package_Instantiation,

      --  N_Unit_Body, N_Later_Decl_Item, N_Proper_Body

      N_Package_Body,
      N_Subprogram_Body,

      --  N_Later_Decl_Item, N_Proper_Body

      N_Protected_Body,
      N_Task_Body,

      --  N_Later_Decl_Item

      N_Implicit_Label_Declaration,
      N_Package_Declaration,
      N_Single_Task_Declaration,
      N_Subprogram_Declaration,
      N_Use_Package_Clause,

      --  N_Generic_Declaration, N_Later_Decl_Item

      N_Generic_Package_Declaration,
      N_Generic_Subprogram_Declaration,

      --  N_Array_Type_Definition

      N_Constrained_Array_Definition,
      N_Unconstrained_Array_Definition,

      --  N_Renaming_Declaration

      N_Exception_Renaming_Declaration,
      N_Object_Renaming_Declaration,
      N_Package_Renaming_Declaration,
      N_Subprogram_Renaming_Declaration,

      --  N_Generic_Renaming_Declaration, N_Renaming_Declaration

      N_Generic_Function_Renaming_Declaration,
      N_Generic_Package_Renaming_Declaration,
      N_Generic_Procedure_Renaming_Declaration,

      --  N_Statement_Other_Than_Procedure_Call

      N_Abort_Statement,
      N_Accept_Statement,
      N_Assignment_Statement,
      N_Asynchronous_Select,
      N_Block_Statement,
      N_Case_Statement,
      N_Code_Statement,
      N_Conditional_Entry_Call,

      --  N_Statement_Other_Than_Procedure_Call, N_Delay_Statement

      N_Delay_Relative_Statement,
      N_Delay_Until_Statement,

      --  N_Statement_Other_Than_Procedure_Call

      N_Entry_Call_Statement,
      N_Free_Statement,
      N_Goto_Statement,
      N_Loop_Statement,
      N_Null_Statement,
      N_Raise_Statement,
      N_Requeue_Statement,
      N_Return_Statement, -- renamed as N_Simple_Return_Statement below
      N_Extended_Return_Statement,
      N_Selective_Accept,
      N_Timed_Entry_Call,

      --  N_Statement_Other_Than_Procedure_Call, N_Has_Condition

      N_Exit_Statement,
      N_If_Statement,

      --  N_Has_Condition

      N_Accept_Alternative,
      N_Delay_Alternative,
      N_Elsif_Part,
      N_Entry_Body_Formal_Part,
      N_Iteration_Scheme,
      N_Terminate_Alternative,

      --  N_Formal_Subprogram_Declaration

      N_Formal_Abstract_Subprogram_Declaration,
      N_Formal_Concrete_Subprogram_Declaration,

      --  N_Push_xxx_Label, N_Push_Pop_xxx_Label

      N_Push_Constraint_Error_Label,
      N_Push_Program_Error_Label,
      N_Push_Storage_Error_Label,

      --  N_Pop_xxx_Label, N_Push_Pop_xxx_Label

      N_Pop_Constraint_Error_Label,
      N_Pop_Program_Error_Label,
      N_Pop_Storage_Error_Label,

      --  SCIL nodes

<<<<<<< HEAD
      N_SCIL_Dispatch_Table_Object_Init,
      N_SCIL_Dispatch_Table_Tag_Init,
      N_SCIL_Dispatching_Call,
      N_SCIL_Membership_Test,
      N_SCIL_Tag_Init,
=======
      N_SCIL_Dispatch_Table_Tag_Init,
      N_SCIL_Dispatching_Call,
      N_SCIL_Membership_Test,
>>>>>>> 3082eeb7

      --  Other nodes (not part of any subtype class)

      N_Abortable_Part,
      N_Abstract_Subprogram_Declaration,
      N_Access_Definition,
      N_Access_To_Object_Definition,
      N_Aspect_Specification,
      N_Case_Expression_Alternative,
      N_Case_Statement_Alternative,
      N_Compilation_Unit,
      N_Compilation_Unit_Aux,
      N_Component_Association,
      N_Component_Definition,
      N_Component_List,
      N_Contract,
      N_Derived_Type_Definition,
      N_Decimal_Fixed_Point_Definition,
      N_Defining_Program_Unit_Name,
      N_Delta_Constraint,
      N_Designator,
      N_Digits_Constraint,
      N_Discriminant_Association,
      N_Discriminant_Specification,
      N_Enumeration_Type_Definition,
      N_Entry_Body,
      N_Entry_Call_Alternative,
      N_Entry_Index_Specification,
      N_Exception_Declaration,
      N_Exception_Handler,
      N_Floating_Point_Definition,
      N_Formal_Decimal_Fixed_Point_Definition,
      N_Formal_Derived_Type_Definition,
      N_Formal_Discrete_Type_Definition,
      N_Formal_Floating_Point_Definition,
      N_Formal_Modular_Type_Definition,
      N_Formal_Ordinary_Fixed_Point_Definition,
      N_Formal_Package_Declaration,
      N_Formal_Private_Type_Definition,
      N_Formal_Incomplete_Type_Definition,
      N_Formal_Signed_Integer_Type_Definition,
      N_Freeze_Entity,
      N_Generic_Association,
      N_Handled_Sequence_Of_Statements,
      N_Index_Or_Discriminant_Constraint,
      N_Itype_Reference,
      N_Label,
      N_Modular_Type_Definition,
      N_Number_Declaration,
      N_Ordinary_Fixed_Point_Definition,
      N_Others_Choice,
      N_Package_Specification,
      N_Parameter_Association,
      N_Parameter_Specification,
      N_Pragma,
      N_Protected_Definition,
      N_Range_Constraint,
      N_Real_Range_Specification,
      N_Record_Definition,
      N_Signed_Integer_Type_Definition,
      N_Single_Protected_Declaration,
      N_Subunit,
      N_Task_Definition,
      N_Triggering_Alternative,
      N_Use_Type_Clause,
      N_Validate_Unchecked_Conversion,
      N_Variant,
      N_Variant_Part,
      N_With_Clause,
      N_Unused_At_End);

   for Node_Kind'Size use 8;
   --  The data structures in Atree assume this!

   ----------------------------
   -- Node Class Definitions --
   ----------------------------

   subtype N_Access_To_Subprogram_Definition is Node_Kind range
     N_Access_Function_Definition ..
     N_Access_Procedure_Definition;

   subtype N_Array_Type_Definition is Node_Kind range
     N_Constrained_Array_Definition ..
     N_Unconstrained_Array_Definition;

   subtype N_Binary_Op is Node_Kind range
     N_Op_Add ..
     N_Op_Shift_Right_Arithmetic;

   subtype N_Body_Stub is Node_Kind range
     N_Package_Body_Stub ..
     N_Task_Body_Stub;

   subtype N_Declaration is Node_Kind range
     N_Component_Declaration ..
     N_Procedure_Specification;
   --  Note: this includes all constructs normally thought of as declarations
   --  except those which are separately grouped as later declarations.

   subtype N_Delay_Statement is Node_Kind range
      N_Delay_Relative_Statement ..
      N_Delay_Until_Statement;

   subtype N_Direct_Name is Node_Kind range
     N_Identifier ..
     N_Character_Literal;

   subtype N_Entity is Node_Kind range
     N_Defining_Character_Literal ..
     N_Defining_Operator_Symbol;

   subtype N_Formal_Subprogram_Declaration is Node_Kind range
     N_Formal_Abstract_Subprogram_Declaration ..
     N_Formal_Concrete_Subprogram_Declaration;

   subtype N_Generic_Declaration is Node_Kind range
     N_Generic_Package_Declaration ..
     N_Generic_Subprogram_Declaration;

   subtype N_Generic_Instantiation is Node_Kind range
     N_Function_Instantiation ..
     N_Package_Instantiation;

   subtype N_Generic_Renaming_Declaration is Node_Kind range
     N_Generic_Function_Renaming_Declaration ..
     N_Generic_Procedure_Renaming_Declaration;

   subtype N_Has_Chars is Node_Kind range
     N_Attribute_Definition_Clause ..
     N_Op_Plus;

   subtype N_Has_Entity is Node_Kind range
     N_Expanded_Name ..
     N_Attribute_Reference;
   --  Nodes that have Entity fields
   --  Warning: DOES NOT INCLUDE N_Freeze_Entity, N_Aspect_Specification,
   --  or N_Attribute_Definition_Clause.

   subtype N_Has_Etype is Node_Kind range
     N_Error ..
     N_Subtype_Indication;

   subtype N_Has_Treat_Fixed_As_Integer is Node_Kind range
      N_Op_Divide ..
      N_Op_Rem;

   subtype N_Multiplying_Operator is Node_Kind range
      N_Op_Divide ..
      N_Op_Rem;

   subtype N_Later_Decl_Item is Node_Kind range
     N_Task_Type_Declaration ..
     N_Generic_Subprogram_Declaration;
   --  Note: this is Ada 83 relevant only (see Ada 83 RM 3.9 (2)) and includes
   --  only those items which can appear as later declarative items. This also
   --  includes N_Implicit_Label_Declaration which is not specifically in the
   --  grammar but may appear as a valid later declarative items. It does NOT
   --  include N_Pragma which can also appear among later declarative items.
   --  It does however include N_Protected_Body, which is a bit peculiar, but
   --  harmless since this cannot appear in Ada 83 mode anyway.

   subtype N_Membership_Test is Node_Kind range
      N_In ..
      N_Not_In;

   subtype N_Op is Node_Kind range
     N_Op_Add ..
     N_Op_Plus;

   subtype N_Op_Boolean is Node_Kind range
     N_Op_And ..
     N_Op_Xor;
   --  Binary operators which take operands of a boolean type, and yield
   --  a result of a boolean type.

   subtype N_Op_Compare is Node_Kind range
     N_Op_Eq ..
     N_Op_Ne;

   subtype N_Op_Shift is Node_Kind range
     N_Op_Rotate_Left ..
     N_Op_Shift_Right_Arithmetic;

   subtype N_Proper_Body is Node_Kind range
     N_Package_Body ..
     N_Task_Body;

   subtype N_Push_xxx_Label is Node_Kind range
     N_Push_Constraint_Error_Label ..
     N_Push_Storage_Error_Label;

   subtype N_Pop_xxx_Label is Node_Kind range
     N_Pop_Constraint_Error_Label ..
     N_Pop_Storage_Error_Label;

   subtype N_Push_Pop_xxx_Label is Node_Kind range
     N_Push_Constraint_Error_Label ..
     N_Pop_Storage_Error_Label;

   subtype N_Raise_xxx_Error is Node_Kind range
     N_Raise_Constraint_Error ..
     N_Raise_Storage_Error;

   subtype N_Renaming_Declaration is Node_Kind range
     N_Exception_Renaming_Declaration ..
     N_Generic_Procedure_Renaming_Declaration;

   subtype N_Representation_Clause is Node_Kind range
     N_At_Clause ..
     N_Attribute_Definition_Clause;

   subtype N_Short_Circuit is Node_Kind range
     N_And_Then ..
     N_Or_Else;

   subtype N_SCIL_Node is Node_Kind range
<<<<<<< HEAD
     N_SCIL_Dispatch_Table_Object_Init ..
     N_SCIL_Tag_Init;
=======
     N_SCIL_Dispatch_Table_Tag_Init ..
     N_SCIL_Membership_Test;
>>>>>>> 3082eeb7

   subtype N_Statement_Other_Than_Procedure_Call is Node_Kind range
     N_Abort_Statement ..
     N_If_Statement;
   --  Note that this includes all statement types except for the cases of the
   --  N_Procedure_Call_Statement which is considered to be a subexpression
   --  (since overloading is possible, so it needs to go through the normal
   --  overloading resolution for expressions).

   subtype N_Subprogram_Instantiation is Node_Kind range
     N_Function_Instantiation ..
     N_Procedure_Instantiation;

   subtype N_Has_Condition is Node_Kind range
     N_Exit_Statement ..
     N_Terminate_Alternative;
   --  Nodes with condition fields (does not include N_Raise_xxx_Error)

   subtype N_Subexpr is Node_Kind range
     N_Expanded_Name ..
     N_Unchecked_Type_Conversion;
   --  Nodes with expression fields

   subtype N_Subprogram_Specification is Node_Kind range
     N_Function_Specification ..
     N_Procedure_Specification;

   subtype N_Unary_Op is Node_Kind range
     N_Op_Abs ..
     N_Op_Plus;

   subtype N_Unit_Body is Node_Kind range
     N_Package_Body ..
       N_Subprogram_Body;

   ---------------------------
   -- Node Access Functions --
   ---------------------------

   --  The following functions return the contents of the indicated field of
   --  the node referenced by the argument, which is a Node_Id. They provide
   --  logical access to fields in the node which could be accessed using the
   --  Atree.Unchecked_Access package, but the idea is always to use these
   --  higher level routines which preserve strong typing. In debug mode,
   --  these routines check that they are being applied to an appropriate
   --  node, as well as checking that the node is in range.

   function ABE_Is_Certain
     (N : Node_Id) return Boolean;    -- Flag18

   function Abort_Present
     (N : Node_Id) return Boolean;    -- Flag15

   function Abortable_Part
     (N : Node_Id) return Node_Id;    -- Node2

   function Abstract_Present
     (N : Node_Id) return Boolean;    -- Flag4

   function Accept_Handler_Records
     (N : Node_Id) return List_Id;    -- List5

   function Accept_Statement
     (N : Node_Id) return Node_Id;    -- Node2

   function Access_Definition
     (N : Node_Id) return Node_Id;    -- Node3

   function Access_To_Subprogram_Definition
     (N : Node_Id) return Node_Id;    -- Node3

   function Access_Types_To_Process
     (N : Node_Id) return Elist_Id;   -- Elist2

   function Actions
     (N : Node_Id) return List_Id;    -- List1

   function Activation_Chain_Entity
     (N : Node_Id) return Node_Id;    -- Node3

   function Acts_As_Spec
     (N : Node_Id) return Boolean;    -- Flag4

   function Actual_Designated_Subtype
     (N : Node_Id) return Node_Id;    -- Node4

   function Address_Warning_Posted
     (N : Node_Id) return Boolean;    -- Flag18

   function Aggregate_Bounds
     (N : Node_Id) return Node_Id;    -- Node3

   function Aliased_Present
     (N : Node_Id) return Boolean;    -- Flag4

   function All_Others
     (N : Node_Id) return Boolean;    -- Flag11

   function All_Present
     (N : Node_Id) return Boolean;    -- Flag15

   function Alternatives
     (N : Node_Id) return List_Id;    -- List4

   function Ancestor_Part
     (N : Node_Id) return Node_Id;    -- Node3

   function Array_Aggregate
     (N : Node_Id) return Node_Id;    -- Node3

   function Aspect_Rep_Item
     (N : Node_Id) return Node_Id;    -- Node2

   function Assignment_OK
     (N : Node_Id) return Boolean;    -- Flag15

   function Associated_Node
     (N : Node_Id) return Node_Id;    -- Node4

   function At_End_Proc
     (N : Node_Id) return Node_Id;    -- Node1

   function Attribute_Name
     (N : Node_Id) return Name_Id;    -- Name2

   function Aux_Decls_Node
     (N : Node_Id) return Node_Id;    -- Node5

   function Backwards_OK
     (N : Node_Id) return Boolean;    -- Flag6

   function Bad_Is_Detected
     (N : Node_Id) return Boolean;    -- Flag15

   function By_Ref
     (N : Node_Id) return Boolean;    -- Flag5

   function Body_Required
     (N : Node_Id) return Boolean;    -- Flag13

   function Body_To_Inline
     (N : Node_Id) return Node_Id;    -- Node3

   function Box_Present
     (N : Node_Id) return Boolean;    -- Flag15

   function Char_Literal_Value
     (N : Node_Id) return Uint;       -- Uint2

   function Chars
     (N : Node_Id) return Name_Id;    -- Name1

   function Check_Address_Alignment
     (N : Node_Id) return Boolean;    -- Flag11

   function Choice_Parameter
     (N : Node_Id) return Node_Id;    -- Node2

   function Choices
     (N : Node_Id) return List_Id;    -- List1

   function Class_Present
     (N : Node_Id) return Boolean;    -- Flag6

   function Comes_From_Extended_Return_Statement
     (N : Node_Id) return Boolean;    -- Flag18

   function Compile_Time_Known_Aggregate
     (N : Node_Id) return Boolean;    -- Flag18

   function Component_Associations
     (N : Node_Id) return List_Id;    -- List2

   function Component_Clauses
     (N : Node_Id) return List_Id;    -- List3

   function Component_Definition
     (N : Node_Id) return Node_Id;    -- Node4

   function Component_Items
     (N : Node_Id) return List_Id;    -- List3

   function Component_List
     (N : Node_Id) return Node_Id;    -- Node1

   function Component_Name
     (N : Node_Id) return Node_Id;    -- Node1

   function Componentwise_Assignment
     (N : Node_Id) return Boolean;    -- Flag14

   function Condition
     (N : Node_Id) return Node_Id;    -- Node1

   function Condition_Actions
     (N : Node_Id) return List_Id;    -- List3

   function Config_Pragmas
     (N : Node_Id) return List_Id;    -- List4

   function Constant_Present
     (N : Node_Id) return Boolean;    -- Flag17

   function Constraint
     (N : Node_Id) return Node_Id;    -- Node3

   function Constraints
     (N : Node_Id) return List_Id;    -- List1

   function Context_Installed
     (N : Node_Id) return Boolean;    -- Flag13

   function Context_Pending
     (N : Node_Id) return Boolean;    -- Flag16

   function Context_Items
     (N : Node_Id) return List_Id;    -- List1

   function Controlling_Argument
     (N : Node_Id) return Node_Id;    -- Node1

   function Conversion_OK
     (N : Node_Id) return Boolean;    -- Flag14

   function Corresponding_Aspect
     (N : Node_Id) return Node_Id;    -- Node3

   function Corresponding_Body
     (N : Node_Id) return Node_Id;    -- Node5

   function Corresponding_Formal_Spec
     (N : Node_Id) return Node_Id;    -- Node3

   function Corresponding_Generic_Association
     (N : Node_Id) return Node_Id;    -- Node5

   function Corresponding_Integer_Value
     (N : Node_Id) return Uint;       -- Uint4

   function Corresponding_Spec
     (N : Node_Id) return Node_Id;    -- Node5

   function Corresponding_Stub
     (N : Node_Id) return Node_Id;    -- Node3

   function Dcheck_Function
     (N : Node_Id) return Entity_Id;  -- Node5

   function Declarations
     (N : Node_Id) return List_Id;    -- List2

   function Default_Expression
     (N : Node_Id) return Node_Id;    -- Node5

   function Default_Storage_Pool
     (N : Node_Id) return Node_Id;    -- Node3

   function Default_Name
     (N : Node_Id) return Node_Id;    -- Node2

   function Defining_Identifier
     (N : Node_Id) return Entity_Id;  -- Node1

   function Defining_Unit_Name
     (N : Node_Id) return Node_Id;    -- Node1

   function Delay_Alternative
     (N : Node_Id) return Node_Id;    -- Node4

   function Delay_Statement
     (N : Node_Id) return Node_Id;    -- Node2

   function Delta_Expression
     (N : Node_Id) return Node_Id;    -- Node3

   function Digits_Expression
     (N : Node_Id) return Node_Id;    -- Node2

   function Discr_Check_Funcs_Built
     (N : Node_Id) return Boolean;    -- Flag11

   function Discrete_Choices
     (N : Node_Id) return List_Id;    -- List4

   function Discrete_Range
     (N : Node_Id) return Node_Id;    -- Node4

   function Discrete_Subtype_Definition
     (N : Node_Id) return Node_Id;    -- Node4

   function Discrete_Subtype_Definitions
     (N : Node_Id) return List_Id;    -- List2

   function Discriminant_Specifications
     (N : Node_Id) return List_Id;    -- List4

   function Discriminant_Type
     (N : Node_Id) return Node_Id;    -- Node5

   function Do_Accessibility_Check
     (N : Node_Id) return Boolean;    -- Flag13

   function Do_Discriminant_Check
     (N : Node_Id) return Boolean;    -- Flag13

   function Do_Division_Check
     (N : Node_Id) return Boolean;    -- Flag13

   function Do_Length_Check
     (N : Node_Id) return Boolean;    -- Flag4

   function Do_Overflow_Check
     (N : Node_Id) return Boolean;    -- Flag17

   function Do_Range_Check
     (N : Node_Id) return Boolean;    -- Flag9

   function Do_Storage_Check
     (N : Node_Id) return Boolean;    -- Flag17

   function Do_Tag_Check
     (N : Node_Id) return Boolean;    -- Flag13

   function Elaborate_All_Desirable
     (N : Node_Id) return Boolean;    -- Flag9

   function Elaborate_All_Present
     (N : Node_Id) return Boolean;    -- Flag14

   function Elaborate_Desirable
     (N : Node_Id) return Boolean;    -- Flag11

   function Elaborate_Present
     (N : Node_Id) return Boolean;    -- Flag4

   function Elaboration_Boolean
     (N : Node_Id) return Node_Id;    -- Node2

   function Else_Actions
     (N : Node_Id) return List_Id;    -- List3

   function Else_Statements
     (N : Node_Id) return List_Id;    -- List4

   function Elsif_Parts
     (N : Node_Id) return List_Id;    -- List3

   function Enclosing_Variant
     (N : Node_Id) return Node_Id;    -- Node2

   function End_Label
     (N : Node_Id) return Node_Id;    -- Node4

   function End_Span
     (N : Node_Id) return Uint;       -- Uint5

   function Entity
     (N : Node_Id) return Node_Id;    -- Node4

   function Entity_Or_Associated_Node
     (N : Node_Id) return Node_Id;    -- Node4

   function Entry_Body_Formal_Part
     (N : Node_Id) return Node_Id;    -- Node5

   function Entry_Call_Alternative
     (N : Node_Id) return Node_Id;    -- Node1

   function Entry_Call_Statement
     (N : Node_Id) return Node_Id;    -- Node1

   function Entry_Direct_Name
     (N : Node_Id) return Node_Id;    -- Node1

   function Entry_Index
     (N : Node_Id) return Node_Id;    -- Node5

   function Entry_Index_Specification
     (N : Node_Id) return Node_Id;    -- Node4

   function Etype
     (N : Node_Id) return Node_Id;    -- Node5

   function Exception_Choices
     (N : Node_Id) return List_Id;    -- List4

   function Exception_Handlers
     (N : Node_Id) return List_Id;    -- List5

   function Exception_Junk
     (N : Node_Id) return Boolean;    -- Flag8

   function Exception_Label
     (N : Node_Id) return Node_Id;    -- Node5

   function Explicit_Actual_Parameter
     (N : Node_Id) return Node_Id;    -- Node3

   function Expansion_Delayed
     (N : Node_Id) return Boolean;    -- Flag11

   function Explicit_Generic_Actual_Parameter
     (N : Node_Id) return Node_Id;    -- Node1

   function Expression
     (N : Node_Id) return Node_Id;    -- Node3

   function Expressions
     (N : Node_Id) return List_Id;    -- List1

   function First_Bit
     (N : Node_Id) return Node_Id;    -- Node3

   function First_Inlined_Subprogram
     (N : Node_Id) return Entity_Id;  -- Node3

   function First_Name
     (N : Node_Id) return Boolean;    -- Flag5

   function First_Named_Actual
     (N : Node_Id) return Node_Id;    -- Node4

   function First_Real_Statement
     (N : Node_Id) return Node_Id;    -- Node2

   function First_Subtype_Link
     (N : Node_Id) return Entity_Id;  -- Node5

   function Float_Truncate
     (N : Node_Id) return Boolean;    -- Flag11

   function Formal_Type_Definition
     (N : Node_Id) return Node_Id;    -- Node3

   function Forwards_OK
     (N : Node_Id) return Boolean;    -- Flag5

   function From_Aspect_Specification
     (N : Node_Id) return Boolean;    -- Flag13

   function From_At_End
     (N : Node_Id) return Boolean;    -- Flag4

   function From_At_Mod
     (N : Node_Id) return Boolean;    -- Flag4

   function From_Default
     (N : Node_Id) return Boolean;    -- Flag6

   function Generic_Associations
     (N : Node_Id) return List_Id;    -- List3

   function Generic_Formal_Declarations
     (N : Node_Id) return List_Id;    -- List2

   function Generic_Parent
     (N : Node_Id) return Node_Id;    -- Node5

   function Generic_Parent_Type
     (N : Node_Id) return Node_Id;    -- Node4

   function Handled_Statement_Sequence
     (N : Node_Id) return Node_Id;    -- Node4

   function Handler_List_Entry
     (N : Node_Id) return Node_Id;    -- Node2

   function Has_Created_Identifier
     (N : Node_Id) return Boolean;    -- Flag15

   function Has_Dynamic_Length_Check
     (N : Node_Id) return Boolean;    -- Flag10

   function Has_Dynamic_Range_Check
     (N : Node_Id) return Boolean;    -- Flag12

   function Has_Init_Expression
     (N : Node_Id) return Boolean;    -- Flag14

   function Has_Local_Raise
     (N : Node_Id) return Boolean;    -- Flag8

   function Has_No_Elaboration_Code
     (N : Node_Id) return Boolean;    -- Flag17

   function Has_Pragma_CPU
     (N : Node_Id) return Boolean;    -- Flag14

   function Has_Pragma_Dispatching_Domain
     (N : Node_Id) return Boolean;    -- Flag15

   function Has_Pragma_Priority
     (N : Node_Id) return Boolean;    -- Flag6

   function Has_Pragma_Suppress_All
     (N : Node_Id) return Boolean;    -- Flag14

   function Has_Private_View
     (N : Node_Id) return Boolean;    -- Flag11

   function Has_Relative_Deadline_Pragma
     (N : Node_Id) return Boolean;    -- Flag9

   function Has_Self_Reference
     (N : Node_Id) return Boolean;    -- Flag13

   function Has_Storage_Size_Pragma
     (N : Node_Id) return Boolean;    -- Flag5

   function Has_Task_Info_Pragma
     (N : Node_Id) return Boolean;    -- Flag7

   function Has_Task_Name_Pragma
     (N : Node_Id) return Boolean;    -- Flag8

   function Has_Wide_Character
     (N : Node_Id) return Boolean;    -- Flag11

   function Has_Wide_Wide_Character
     (N : Node_Id) return Boolean;    -- Flag13

   function Hidden_By_Use_Clause
     (N : Node_Id) return Elist_Id;   -- Elist4

   function High_Bound
     (N : Node_Id) return Node_Id;    -- Node2

   function Identifier
     (N : Node_Id) return Node_Id;    -- Node1

   function Interface_List
     (N : Node_Id) return List_Id;    -- List2

   function Interface_Present
     (N : Node_Id) return Boolean;    -- Flag16

   function Implicit_With
     (N : Node_Id) return Boolean;    -- Flag16

   function Import_Interface_Present
     (N : Node_Id) return Boolean;    -- Flag16

   function In_Present
     (N : Node_Id) return Boolean;    -- Flag15

   function Includes_Infinities
     (N : Node_Id) return Boolean;    -- Flag11

   function Inherited_Discriminant
     (N : Node_Id) return Boolean;    -- Flag13

   function Instance_Spec
     (N : Node_Id) return Node_Id;    -- Node5

   function Intval
     (N : Node_Id) return Uint;       -- Uint3

   function Is_Accessibility_Actual
     (N : Node_Id) return Boolean;    -- Flag13

   function Is_Asynchronous_Call_Block
     (N : Node_Id) return Boolean;    -- Flag7

   function Is_Boolean_Aspect
     (N : Node_Id) return Boolean;    -- Flag16

   function Is_Component_Left_Opnd
     (N : Node_Id) return Boolean;    -- Flag13

   function Is_Component_Right_Opnd
     (N : Node_Id) return Boolean;    -- Flag14

   function Is_Controlling_Actual
     (N : Node_Id) return Boolean;    -- Flag16

   function Is_Delayed_Aspect
     (N : Node_Id) return Boolean;    -- Flag14

   function Is_Dynamic_Coextension
     (N : Node_Id) return Boolean;    -- Flag18

   function Is_Elsif
     (N : Node_Id) return Boolean;    -- Flag13

   function Is_Entry_Barrier_Function
     (N : Node_Id) return Boolean;    -- Flag8

   function Is_Expanded_Build_In_Place_Call
     (N : Node_Id) return Boolean;    -- Flag11

   function Is_Folded_In_Parser
     (N : Node_Id) return Boolean;    -- Flag4

   function Is_In_Discriminant_Check
     (N : Node_Id) return Boolean;    -- Flag11

   function Is_Machine_Number
     (N : Node_Id) return Boolean;    -- Flag11

   function Is_Null_Loop
     (N : Node_Id) return Boolean;    -- Flag16

   function Is_Overloaded
     (N : Node_Id) return Boolean;    -- Flag5

   function Is_Power_Of_2_For_Shift
     (N : Node_Id) return Boolean;    -- Flag13

   function Is_Protected_Subprogram_Body
     (N : Node_Id) return Boolean;    -- Flag7

   function Is_Static_Coextension
     (N : Node_Id) return Boolean;    -- Flag14

   function Is_Static_Expression
     (N : Node_Id) return Boolean;    -- Flag6

   function Is_Subprogram_Descriptor
     (N : Node_Id) return Boolean;    -- Flag16

   function Is_Task_Allocation_Block
     (N : Node_Id) return Boolean;    -- Flag6

   function Is_Task_Master
     (N : Node_Id) return Boolean;    -- Flag5

   function Iteration_Scheme
     (N : Node_Id) return Node_Id;    -- Node2

   function Iterator_Specification
     (N : Node_Id) return Node_Id;    -- Node2

   function Itype
     (N : Node_Id) return Entity_Id;  -- Node1

   function Kill_Range_Check
     (N : Node_Id) return Boolean;    -- Flag11

   function Label_Construct
     (N : Node_Id) return Node_Id;    -- Node2

   function Left_Opnd
     (N : Node_Id) return Node_Id;    -- Node2

   function Last_Bit
     (N : Node_Id) return Node_Id;    -- Node4

   function Last_Name
     (N : Node_Id) return Boolean;    -- Flag6

   function Library_Unit
     (N : Node_Id) return Node_Id;    -- Node4

   function Limited_View_Installed
     (N : Node_Id) return Boolean;    -- Flag18

   function Limited_Present
     (N : Node_Id) return Boolean;    -- Flag17

   function Literals
     (N : Node_Id) return List_Id;    -- List1

   function Local_Raise_Not_OK
     (N : Node_Id) return Boolean;    -- Flag7

   function Local_Raise_Statements
     (N : Node_Id) return Elist_Id;   -- Elist1

   function Loop_Actions
     (N : Node_Id) return List_Id;    -- List2

   function Loop_Parameter_Specification
     (N : Node_Id) return Node_Id;    -- Node4

   function Low_Bound
     (N : Node_Id) return Node_Id;    -- Node1

   function Mod_Clause
     (N : Node_Id) return Node_Id;    -- Node2

   function More_Ids
     (N : Node_Id) return Boolean;    -- Flag5

   function Must_Be_Byte_Aligned
     (N : Node_Id) return Boolean;    -- Flag14

   function Must_Not_Freeze
     (N : Node_Id) return Boolean;    -- Flag8

   function Must_Not_Override
     (N : Node_Id) return Boolean;    -- Flag15

   function Must_Override
     (N : Node_Id) return Boolean;    -- Flag14

   function Name
     (N : Node_Id) return Node_Id;    -- Node2

   function Names
     (N : Node_Id) return List_Id;    -- List2

   function Next_Entity
     (N : Node_Id) return Node_Id;    -- Node2

<<<<<<< HEAD
=======
   function Next_Exit_Statement
     (N : Node_Id) return Node_Id;    -- Node3

>>>>>>> 3082eeb7
   function Next_Implicit_With
     (N : Node_Id) return Node_Id;    -- Node3

   function Next_Named_Actual
     (N : Node_Id) return Node_Id;    -- Node4

   function Next_Pragma
     (N : Node_Id) return Node_Id;    -- Node1

   function Next_Rep_Item
     (N : Node_Id) return Node_Id;    -- Node5

   function Next_Use_Clause
     (N : Node_Id) return Node_Id;    -- Node3

   function No_Ctrl_Actions
     (N : Node_Id) return Boolean;    -- Flag7

   function No_Elaboration_Check
     (N : Node_Id) return Boolean;    -- Flag14

   function No_Entities_Ref_In_Spec
     (N : Node_Id) return Boolean;    -- Flag8

   function No_Initialization
     (N : Node_Id) return Boolean;    -- Flag13

   function No_Truncation
     (N : Node_Id) return Boolean;    -- Flag17

   function Null_Present
     (N : Node_Id) return Boolean;    -- Flag13

   function Null_Exclusion_Present
     (N : Node_Id) return Boolean;    -- Flag11

   function Null_Exclusion_In_Return_Present
     (N : Node_Id) return Boolean;    -- Flag14

   function Null_Record_Present
     (N : Node_Id) return Boolean;    -- Flag17

   function Object_Definition
     (N : Node_Id) return Node_Id;    -- Node4

   function Of_Present
     (N : Node_Id) return Boolean;    -- Flag16

   function Original_Discriminant
     (N : Node_Id) return Node_Id;    -- Node2

   function Original_Entity
     (N : Node_Id) return Entity_Id;  -- Node2

   function Others_Discrete_Choices
     (N : Node_Id) return List_Id;    -- List1

   function Out_Present
     (N : Node_Id) return Boolean;    -- Flag17

   function Parameter_Associations
     (N : Node_Id) return List_Id;    -- List3

   function Parameter_List_Truncated
     (N : Node_Id) return Boolean;    -- Flag17

   function Parameter_Specifications
     (N : Node_Id) return List_Id;    -- List3

   function Parameter_Type
     (N : Node_Id) return Node_Id;    -- Node2

   function Parent_Spec
     (N : Node_Id) return Node_Id;    -- Node4

   function Position
     (N : Node_Id) return Node_Id;    -- Node2

   function Pragma_Argument_Associations
     (N : Node_Id) return List_Id;    -- List2

   function Pragma_Enabled
     (N : Node_Id) return Boolean;    -- Flag5

   function Pragma_Identifier
     (N : Node_Id) return Node_Id;    -- Node4

   function Pragmas_After
     (N : Node_Id) return List_Id;    -- List5

   function Pragmas_Before
     (N : Node_Id) return List_Id;    -- List4

   function Prefix
     (N : Node_Id) return Node_Id;    -- Node3

   function Premature_Use
     (N : Node_Id) return Node_Id;    -- Node5

   function Present_Expr
     (N : Node_Id) return Uint;       -- Uint3

   function Prev_Ids
     (N : Node_Id) return Boolean;    -- Flag6

   function Print_In_Hex
     (N : Node_Id) return Boolean;    -- Flag13

   function Private_Declarations
     (N : Node_Id) return List_Id;    -- List3

   function Private_Present
     (N : Node_Id) return Boolean;    -- Flag15

   function Procedure_To_Call
     (N : Node_Id) return Node_Id;    -- Node2

   function Proper_Body
     (N : Node_Id) return Node_Id;    -- Node1

   function Protected_Definition
     (N : Node_Id) return Node_Id;    -- Node3

   function Protected_Present
     (N : Node_Id) return Boolean;    -- Flag6

   function Raises_Constraint_Error
     (N : Node_Id) return Boolean;    -- Flag7

   function Range_Constraint
     (N : Node_Id) return Node_Id;    -- Node4

   function Range_Expression
     (N : Node_Id) return Node_Id;    -- Node4

   function Real_Range_Specification
     (N : Node_Id) return Node_Id;    -- Node4

   function Realval
     (N : Node_Id) return Ureal;      -- Ureal3

   function Reason
     (N : Node_Id) return Uint;       -- Uint3

   function Record_Extension_Part
     (N : Node_Id) return Node_Id;    -- Node3

   function Redundant_Use
     (N : Node_Id) return Boolean;    -- Flag13

   function Renaming_Exception
     (N : Node_Id) return Node_Id;    -- Node2

   function Result_Definition
     (N : Node_Id) return Node_Id;    -- Node4

   function Return_Object_Declarations
     (N : Node_Id) return List_Id;    -- List3

   function Return_Statement_Entity
     (N : Node_Id) return Node_Id;    -- Node5

   function Reverse_Present
     (N : Node_Id) return Boolean;    -- Flag15

   function Right_Opnd
     (N : Node_Id) return Node_Id;    -- Node3

   function Rounded_Result
     (N : Node_Id) return Boolean;    -- Flag18

   function SCIL_Controlling_Tag
     (N : Node_Id) return Node_Id;    -- Node5

   function SCIL_Entity
     (N : Node_Id) return Node_Id;    -- Node4

<<<<<<< HEAD
   function SCIL_Related_Node
     (N : Node_Id) return Node_Id;    -- Node1

=======
>>>>>>> 3082eeb7
   function SCIL_Tag_Value
     (N : Node_Id) return Node_Id;    -- Node5

   function SCIL_Target_Prim
     (N : Node_Id) return Node_Id;    -- Node2

   function Scope
     (N : Node_Id) return Node_Id;    -- Node3

   function Select_Alternatives
     (N : Node_Id) return List_Id;    -- List1

   function Selector_Name
     (N : Node_Id) return Node_Id;    -- Node2

   function Selector_Names
     (N : Node_Id) return List_Id;    -- List1

   function Shift_Count_OK
     (N : Node_Id) return Boolean;    -- Flag4

   function Source_Type
     (N : Node_Id) return Entity_Id;  -- Node1

   function Spec_PPC_List
     (N : Node_Id) return Node_Id;    -- Node1

   function Spec_TC_List
     (N : Node_Id) return Node_Id;    -- Node2

   function Specification
     (N : Node_Id) return Node_Id;    -- Node1

   function Split_PPC
     (N : Node_Id) return Boolean;    -- Flag17

   function Statements
     (N : Node_Id) return List_Id;    -- List3

   function Static_Processing_OK
     (N : Node_Id) return Boolean;    -- Flag4

   function Storage_Pool
     (N : Node_Id) return Node_Id;    -- Node1

   function Subpool_Handle_Name
     (N : Node_Id) return Node_Id;    -- Node4

   function Strval
     (N : Node_Id) return String_Id;  -- Str3

   function Subtype_Indication
     (N : Node_Id) return Node_Id;    -- Node5

   function Subtype_Mark
     (N : Node_Id) return Node_Id;    -- Node4

   function Subtype_Marks
     (N : Node_Id) return List_Id;    -- List2

<<<<<<< HEAD
=======
   function Suppress_Assignment_Checks
     (N : Node_Id) return Boolean;    -- Flag18

>>>>>>> 3082eeb7
   function Suppress_Loop_Warnings
     (N : Node_Id) return Boolean;    -- Flag17

   function Synchronized_Present
     (N : Node_Id) return Boolean;    -- Flag7

   function Tagged_Present
     (N : Node_Id) return Boolean;    -- Flag15

   function Target_Type
     (N : Node_Id) return Entity_Id;  -- Node2

   function Task_Definition
     (N : Node_Id) return Node_Id;    -- Node3

   function Task_Present
     (N : Node_Id) return Boolean;    -- Flag5

   function Then_Actions
     (N : Node_Id) return List_Id;    -- List2

   function Then_Statements
     (N : Node_Id) return List_Id;    -- List2

   function Treat_Fixed_As_Integer
     (N : Node_Id) return Boolean;    -- Flag14

   function Triggering_Alternative
     (N : Node_Id) return Node_Id;    -- Node1

   function Triggering_Statement
     (N : Node_Id) return Node_Id;    -- Node1

   function TSS_Elist
     (N : Node_Id) return Elist_Id;   -- Elist3

   function Type_Definition
     (N : Node_Id) return Node_Id;    -- Node3

   function Unit
     (N : Node_Id) return Node_Id;    -- Node2

   function Unknown_Discriminants_Present
     (N : Node_Id) return Boolean;    -- Flag13

   function Unreferenced_In_Spec
     (N : Node_Id) return Boolean;    -- Flag7

   function Variant_Part
     (N : Node_Id) return Node_Id;    -- Node4

   function Variants
     (N : Node_Id) return List_Id;    -- List1

   function Visible_Declarations
     (N : Node_Id) return List_Id;    -- List2

   function Used_Operations
     (N : Node_Id) return Elist_Id;   -- Elist5

   function Was_Originally_Stub
     (N : Node_Id) return Boolean;    -- Flag13

   function Withed_Body
     (N : Node_Id) return Node_Id;    -- Node1

   --  End functions (note used by xsinfo utility program to end processing)

   ----------------------------
   -- Node Update Procedures --
   ----------------------------

   --  These are the corresponding node update routines, which again provide
   --  a high level logical access with type checking. In addition to setting
   --  the indicated field of the node N to the given Val, in the case of
   --  tree pointers (List1-4), the parent pointer of the Val node is set to
   --  point back to node N. This automates the setting of the parent pointer.

   procedure Set_ABE_Is_Certain
     (N : Node_Id; Val : Boolean := True);    -- Flag18

   procedure Set_Abort_Present
     (N : Node_Id; Val : Boolean := True);    -- Flag15

   procedure Set_Abortable_Part
     (N : Node_Id; Val : Node_Id);            -- Node2

   procedure Set_Abstract_Present
     (N : Node_Id; Val : Boolean := True);    -- Flag4

   procedure Set_Accept_Handler_Records
     (N : Node_Id; Val : List_Id);            -- List5

   procedure Set_Accept_Statement
     (N : Node_Id; Val : Node_Id);            -- Node2

   procedure Set_Access_Definition
     (N : Node_Id; Val : Node_Id);            -- Node3

   procedure Set_Access_To_Subprogram_Definition
     (N : Node_Id; Val : Node_Id);            -- Node3

   procedure Set_Access_Types_To_Process
     (N : Node_Id; Val : Elist_Id);           -- Elist2

   procedure Set_Actions
     (N : Node_Id; Val : List_Id);            -- List1

   procedure Set_Activation_Chain_Entity
     (N : Node_Id; Val : Node_Id);            -- Node3

   procedure Set_Acts_As_Spec
     (N : Node_Id; Val : Boolean := True);    -- Flag4

   procedure Set_Actual_Designated_Subtype
     (N : Node_Id; Val : Node_Id);            -- Node4

   procedure Set_Address_Warning_Posted
     (N : Node_Id; Val : Boolean := True);    -- Flag18

   procedure Set_Aggregate_Bounds
     (N : Node_Id; Val : Node_Id);            -- Node3

   procedure Set_Aliased_Present
     (N : Node_Id; Val : Boolean := True);    -- Flag4

   procedure Set_All_Others
     (N : Node_Id; Val : Boolean := True);    -- Flag11

   procedure Set_All_Present
     (N : Node_Id; Val : Boolean := True);    -- Flag15

   procedure Set_Alternatives
     (N : Node_Id; Val : List_Id);            -- List4

   procedure Set_Ancestor_Part
     (N : Node_Id; Val : Node_Id);            -- Node3

   procedure Set_Array_Aggregate
     (N : Node_Id; Val : Node_Id);            -- Node3

   procedure Set_Aspect_Rep_Item
     (N : Node_Id; Val : Node_Id);            -- Node2

   procedure Set_Assignment_OK
     (N : Node_Id; Val : Boolean := True);    -- Flag15

   procedure Set_Associated_Node
     (N : Node_Id; Val : Node_Id);            -- Node4

   procedure Set_Attribute_Name
     (N : Node_Id; Val : Name_Id);            -- Name2

   procedure Set_At_End_Proc
     (N : Node_Id; Val : Node_Id);            -- Node1

   procedure Set_Aux_Decls_Node
     (N : Node_Id; Val : Node_Id);            -- Node5

   procedure Set_Backwards_OK
     (N : Node_Id; Val : Boolean := True);    -- Flag6

   procedure Set_Bad_Is_Detected
     (N : Node_Id; Val : Boolean := True);    -- Flag15

   procedure Set_Body_Required
     (N : Node_Id; Val : Boolean := True);    -- Flag13

   procedure Set_Body_To_Inline
     (N : Node_Id; Val : Node_Id);            -- Node3

   procedure Set_Box_Present
     (N : Node_Id; Val : Boolean := True);    -- Flag15

   procedure Set_By_Ref
     (N : Node_Id; Val : Boolean := True);    -- Flag5

   procedure Set_Char_Literal_Value
     (N : Node_Id; Val : Uint);               -- Uint2

   procedure Set_Chars
     (N : Node_Id; Val : Name_Id);            -- Name1

   procedure Set_Check_Address_Alignment
     (N : Node_Id; Val : Boolean := True);    -- Flag11

   procedure Set_Choice_Parameter
     (N : Node_Id; Val : Node_Id);            -- Node2

   procedure Set_Choices
     (N : Node_Id; Val : List_Id);            -- List1

   procedure Set_Class_Present
     (N : Node_Id; Val : Boolean := True);    -- Flag6

   procedure Set_Comes_From_Extended_Return_Statement
     (N : Node_Id; Val : Boolean := True);    -- Flag18

   procedure Set_Compile_Time_Known_Aggregate
     (N : Node_Id; Val : Boolean := True);    -- Flag18

   procedure Set_Component_Associations
     (N : Node_Id; Val : List_Id);            -- List2

   procedure Set_Component_Clauses
     (N : Node_Id; Val : List_Id);            -- List3

   procedure Set_Component_Definition
     (N : Node_Id; Val : Node_Id);            -- Node4

   procedure Set_Component_Items
     (N : Node_Id; Val : List_Id);            -- List3

   procedure Set_Component_List
     (N : Node_Id; Val : Node_Id);            -- Node1

   procedure Set_Component_Name
     (N : Node_Id; Val : Node_Id);            -- Node1

   procedure Set_Componentwise_Assignment
     (N : Node_Id; Val : Boolean := True);    -- Flag14

   procedure Set_Condition
     (N : Node_Id; Val : Node_Id);            -- Node1

   procedure Set_Condition_Actions
     (N : Node_Id; Val : List_Id);            -- List3

   procedure Set_Config_Pragmas
     (N : Node_Id; Val : List_Id);            -- List4

   procedure Set_Constant_Present
     (N : Node_Id; Val : Boolean := True);    -- Flag17

   procedure Set_Constraint
     (N : Node_Id; Val : Node_Id);            -- Node3

   procedure Set_Constraints
     (N : Node_Id; Val : List_Id);            -- List1

   procedure Set_Context_Installed
     (N : Node_Id; Val : Boolean := True);    -- Flag13

   procedure Set_Context_Items
     (N : Node_Id; Val : List_Id);            -- List1

   procedure Set_Context_Pending
     (N : Node_Id; Val : Boolean := True);    -- Flag16

   procedure Set_Controlling_Argument
     (N : Node_Id; Val : Node_Id);            -- Node1

   procedure Set_Conversion_OK
     (N : Node_Id; Val : Boolean := True);    -- Flag14

   procedure Set_Corresponding_Aspect
     (N : Node_Id; Val : Node_Id);            -- Node3

   procedure Set_Corresponding_Body
     (N : Node_Id; Val : Node_Id);            -- Node5

   procedure Set_Corresponding_Formal_Spec
     (N : Node_Id; Val : Node_Id);            -- Node3

   procedure Set_Corresponding_Generic_Association
     (N : Node_Id; Val : Node_Id);            -- Node5

   procedure Set_Corresponding_Integer_Value
     (N : Node_Id; Val : Uint);               -- Uint4

   procedure Set_Corresponding_Spec
     (N : Node_Id; Val : Node_Id);            -- Node5

   procedure Set_Corresponding_Stub
     (N : Node_Id; Val : Node_Id);            -- Node3

   procedure Set_Dcheck_Function
     (N : Node_Id; Val : Entity_Id);          -- Node5

   procedure Set_Declarations
     (N : Node_Id; Val : List_Id);            -- List2

   procedure Set_Default_Expression
     (N : Node_Id; Val : Node_Id);            -- Node5

   procedure Set_Default_Storage_Pool
     (N : Node_Id; Val : Node_Id);            -- Node3

   procedure Set_Default_Name
     (N : Node_Id; Val : Node_Id);            -- Node2

   procedure Set_Defining_Identifier
     (N : Node_Id; Val : Entity_Id);          -- Node1

   procedure Set_Defining_Unit_Name
     (N : Node_Id; Val : Node_Id);            -- Node1

   procedure Set_Delay_Alternative
     (N : Node_Id; Val : Node_Id);            -- Node4

   procedure Set_Delay_Statement
     (N : Node_Id; Val : Node_Id);            -- Node2

   procedure Set_Delta_Expression
     (N : Node_Id; Val : Node_Id);            -- Node3

   procedure Set_Digits_Expression
     (N : Node_Id; Val : Node_Id);            -- Node2

   procedure Set_Discr_Check_Funcs_Built
     (N : Node_Id; Val : Boolean := True);    -- Flag11

   procedure Set_Discrete_Choices
     (N : Node_Id; Val : List_Id);            -- List4

   procedure Set_Discrete_Range
     (N : Node_Id; Val : Node_Id);            -- Node4

   procedure Set_Discrete_Subtype_Definition
     (N : Node_Id; Val : Node_Id);            -- Node4

   procedure Set_Discrete_Subtype_Definitions
     (N : Node_Id; Val : List_Id);            -- List2

   procedure Set_Discriminant_Specifications
     (N : Node_Id; Val : List_Id);            -- List4

   procedure Set_Discriminant_Type
     (N : Node_Id; Val : Node_Id);            -- Node5

   procedure Set_Do_Accessibility_Check
     (N : Node_Id; Val : Boolean := True);    -- Flag13

   procedure Set_Do_Discriminant_Check
     (N : Node_Id; Val : Boolean := True);    -- Flag13

   procedure Set_Do_Division_Check
     (N : Node_Id; Val : Boolean := True);    -- Flag13

   procedure Set_Do_Length_Check
     (N : Node_Id; Val : Boolean := True);    -- Flag4

   procedure Set_Do_Overflow_Check
     (N : Node_Id; Val : Boolean := True);    -- Flag17

   procedure Set_Do_Range_Check
     (N : Node_Id; Val : Boolean := True);    -- Flag9

   procedure Set_Do_Storage_Check
     (N : Node_Id; Val : Boolean := True);    -- Flag17

   procedure Set_Do_Tag_Check
     (N : Node_Id; Val : Boolean := True);    -- Flag13

   procedure Set_Elaborate_All_Desirable
     (N : Node_Id; Val : Boolean := True);    -- Flag9

   procedure Set_Elaborate_All_Present
     (N : Node_Id; Val : Boolean := True);    -- Flag14

   procedure Set_Elaborate_Desirable
     (N : Node_Id; Val : Boolean := True);    -- Flag11

   procedure Set_Elaborate_Present
     (N : Node_Id; Val : Boolean := True);    -- Flag4

   procedure Set_Elaboration_Boolean
     (N : Node_Id; Val : Node_Id);            -- Node2

   procedure Set_Else_Actions
     (N : Node_Id; Val : List_Id);            -- List3

   procedure Set_Else_Statements
     (N : Node_Id; Val : List_Id);            -- List4

   procedure Set_Elsif_Parts
     (N : Node_Id; Val : List_Id);            -- List3

   procedure Set_Enclosing_Variant
     (N : Node_Id; Val : Node_Id);            -- Node2

   procedure Set_End_Label
     (N : Node_Id; Val : Node_Id);            -- Node4

   procedure Set_End_Span
     (N : Node_Id; Val : Uint);               -- Uint5

   procedure Set_Entity
     (N : Node_Id; Val : Node_Id);            -- Node4

   procedure Set_Entry_Body_Formal_Part
     (N : Node_Id; Val : Node_Id);            -- Node5

   procedure Set_Entry_Call_Alternative
     (N : Node_Id; Val : Node_Id);            -- Node1

   procedure Set_Entry_Call_Statement
     (N : Node_Id; Val : Node_Id);            -- Node1

   procedure Set_Entry_Direct_Name
     (N : Node_Id; Val : Node_Id);            -- Node1

   procedure Set_Entry_Index
     (N : Node_Id; Val : Node_Id);            -- Node5

   procedure Set_Entry_Index_Specification
     (N : Node_Id; Val : Node_Id);            -- Node4

   procedure Set_Etype
     (N : Node_Id; Val : Node_Id);            -- Node5

   procedure Set_Exception_Choices
     (N : Node_Id; Val : List_Id);            -- List4

   procedure Set_Exception_Handlers
     (N : Node_Id; Val : List_Id);            -- List5

   procedure Set_Exception_Junk
     (N : Node_Id; Val : Boolean := True);    -- Flag8

   procedure Set_Exception_Label
     (N : Node_Id; Val : Node_Id);            -- Node5

   procedure Set_Expansion_Delayed
     (N : Node_Id; Val : Boolean := True);    -- Flag11

   procedure Set_Explicit_Actual_Parameter
     (N : Node_Id; Val : Node_Id);            -- Node3

   procedure Set_Explicit_Generic_Actual_Parameter
     (N : Node_Id; Val : Node_Id);            -- Node1

   procedure Set_Expression
     (N : Node_Id; Val : Node_Id);            -- Node3

   procedure Set_Expressions
     (N : Node_Id; Val : List_Id);            -- List1

   procedure Set_First_Bit
     (N : Node_Id; Val : Node_Id);            -- Node3

   procedure Set_First_Inlined_Subprogram
     (N : Node_Id; Val : Entity_Id);          -- Node3

   procedure Set_First_Name
     (N : Node_Id; Val : Boolean := True);    -- Flag5

   procedure Set_First_Named_Actual
     (N : Node_Id; Val : Node_Id);            -- Node4

   procedure Set_First_Real_Statement
     (N : Node_Id; Val : Node_Id);            -- Node2

   procedure Set_First_Subtype_Link
     (N : Node_Id; Val : Entity_Id);          -- Node5

   procedure Set_Float_Truncate
     (N : Node_Id; Val : Boolean := True);    -- Flag11

   procedure Set_Formal_Type_Definition
     (N : Node_Id; Val : Node_Id);            -- Node3

   procedure Set_Forwards_OK
     (N : Node_Id; Val : Boolean := True);    -- Flag5

   procedure Set_From_At_Mod
     (N : Node_Id; Val : Boolean := True);    -- Flag4

   procedure Set_From_Aspect_Specification
     (N : Node_Id; Val : Boolean := True);    -- Flag13

   procedure Set_From_At_End
     (N : Node_Id; Val : Boolean := True);    -- Flag4

   procedure Set_From_Default
     (N : Node_Id; Val : Boolean := True);    -- Flag6

   procedure Set_Generic_Associations
     (N : Node_Id; Val : List_Id);            -- List3

   procedure Set_Generic_Formal_Declarations
     (N : Node_Id; Val : List_Id);            -- List2

   procedure Set_Generic_Parent
     (N : Node_Id; Val : Node_Id);            -- Node5

   procedure Set_Generic_Parent_Type
     (N : Node_Id; Val : Node_Id);            -- Node4

   procedure Set_Handled_Statement_Sequence
     (N : Node_Id; Val : Node_Id);            -- Node4

   procedure Set_Handler_List_Entry
     (N : Node_Id; Val : Node_Id);            -- Node2

   procedure Set_Has_Created_Identifier
     (N : Node_Id; Val : Boolean := True);    -- Flag15

   procedure Set_Has_Dynamic_Length_Check
     (N : Node_Id; Val : Boolean := True);    -- Flag10

   procedure Set_Has_Dynamic_Range_Check
     (N : Node_Id; Val : Boolean := True);    -- Flag12

   procedure Set_Has_Init_Expression
     (N : Node_Id; Val : Boolean := True);    -- Flag14

   procedure Set_Has_Local_Raise
     (N : Node_Id; Val : Boolean := True);    -- Flag8

   procedure Set_Has_No_Elaboration_Code
     (N : Node_Id; Val : Boolean := True);    -- Flag17

   procedure Set_Has_Pragma_CPU
     (N : Node_Id; Val : Boolean := True);    -- Flag14

   procedure Set_Has_Pragma_Dispatching_Domain
     (N : Node_Id; Val : Boolean := True);    -- Flag15

   procedure Set_Has_Pragma_Priority
     (N : Node_Id; Val : Boolean := True);    -- Flag6

   procedure Set_Has_Pragma_Suppress_All
     (N : Node_Id; Val : Boolean := True);    -- Flag14

   procedure Set_Has_Private_View
     (N : Node_Id; Val : Boolean := True);    -- Flag11

   procedure Set_Has_Relative_Deadline_Pragma
     (N : Node_Id; Val : Boolean := True);    -- Flag9

   procedure Set_Has_Self_Reference
     (N : Node_Id; Val : Boolean := True);    -- Flag13

   procedure Set_Has_Storage_Size_Pragma
     (N : Node_Id; Val : Boolean := True);    -- Flag5

   procedure Set_Has_Task_Info_Pragma
     (N : Node_Id; Val : Boolean := True);    -- Flag7

   procedure Set_Has_Task_Name_Pragma
     (N : Node_Id; Val : Boolean := True);    -- Flag8

   procedure Set_Has_Wide_Character
     (N : Node_Id; Val : Boolean := True);    -- Flag11

   procedure Set_Has_Wide_Wide_Character
     (N : Node_Id; Val : Boolean := True);    -- Flag13

   procedure Set_Hidden_By_Use_Clause
     (N : Node_Id; Val : Elist_Id);           -- Elist4

   procedure Set_High_Bound
     (N : Node_Id; Val : Node_Id);            -- Node2

   procedure Set_Identifier
     (N : Node_Id; Val : Node_Id);            -- Node1

   procedure Set_Interface_List
     (N : Node_Id; Val : List_Id);            -- List2

   procedure Set_Interface_Present
     (N : Node_Id; Val : Boolean := True);    -- Flag16

   procedure Set_Implicit_With
     (N : Node_Id; Val : Boolean := True);    -- Flag16

   procedure Set_Import_Interface_Present
     (N : Node_Id; Val : Boolean := True);    -- Flag16

   procedure Set_In_Present
     (N : Node_Id; Val : Boolean := True);    -- Flag15

   procedure Set_Includes_Infinities
     (N : Node_Id; Val : Boolean := True);    -- Flag11

   procedure Set_Inherited_Discriminant
     (N : Node_Id; Val : Boolean := True);    -- Flag13

   procedure Set_Instance_Spec
     (N : Node_Id; Val : Node_Id);            -- Node5

   procedure Set_Intval
     (N : Node_Id; Val : Uint);               -- Uint3

   procedure Set_Is_Accessibility_Actual
     (N : Node_Id; Val : Boolean := True);    -- Flag13

   procedure Set_Is_Asynchronous_Call_Block
     (N : Node_Id; Val : Boolean := True);    -- Flag7

   procedure Set_Is_Boolean_Aspect
     (N : Node_Id; Val : Boolean := True);    -- Flag16

   procedure Set_Is_Component_Left_Opnd
     (N : Node_Id; Val : Boolean := True);    -- Flag13

   procedure Set_Is_Component_Right_Opnd
     (N : Node_Id; Val : Boolean := True);    -- Flag14

   procedure Set_Is_Controlling_Actual
     (N : Node_Id; Val : Boolean := True);    -- Flag16

   procedure Set_Is_Delayed_Aspect
     (N : Node_Id; Val : Boolean := True);    -- Flag14

   procedure Set_Is_Dynamic_Coextension
     (N : Node_Id; Val : Boolean := True);    -- Flag18

   procedure Set_Is_Elsif
     (N : Node_Id; Val : Boolean := True);    -- Flag13

   procedure Set_Is_Entry_Barrier_Function
     (N : Node_Id; Val : Boolean := True);    -- Flag8

   procedure Set_Is_Expanded_Build_In_Place_Call
     (N : Node_Id; Val : Boolean := True);    -- Flag11

   procedure Set_Is_Folded_In_Parser
     (N : Node_Id; Val : Boolean := True);    -- Flag4

   procedure Set_Is_In_Discriminant_Check
     (N : Node_Id; Val : Boolean := True);    -- Flag11

   procedure Set_Is_Machine_Number
     (N : Node_Id; Val : Boolean := True);    -- Flag11

   procedure Set_Is_Null_Loop
     (N : Node_Id; Val : Boolean := True);    -- Flag16

   procedure Set_Is_Overloaded
     (N : Node_Id; Val : Boolean := True);    -- Flag5

   procedure Set_Is_Power_Of_2_For_Shift
     (N : Node_Id; Val : Boolean := True);    -- Flag13

   procedure Set_Is_Protected_Subprogram_Body
     (N : Node_Id; Val : Boolean := True);    -- Flag7

   procedure Set_Is_Static_Coextension
     (N : Node_Id; Val : Boolean := True);    -- Flag14

   procedure Set_Is_Static_Expression
     (N : Node_Id; Val : Boolean := True);    -- Flag6

   procedure Set_Is_Subprogram_Descriptor
     (N : Node_Id; Val : Boolean := True);    -- Flag16

   procedure Set_Is_Task_Allocation_Block
     (N : Node_Id; Val : Boolean := True);    -- Flag6

   procedure Set_Is_Task_Master
     (N : Node_Id; Val : Boolean := True);    -- Flag5

   procedure Set_Iteration_Scheme
     (N : Node_Id; Val : Node_Id);            -- Node2

   procedure Set_Iterator_Specification
     (N : Node_Id; Val : Node_Id);            -- Node2

   procedure Set_Itype
     (N : Node_Id; Val : Entity_Id);          -- Node1

   procedure Set_Kill_Range_Check
     (N : Node_Id; Val : Boolean := True);    -- Flag11

   procedure Set_Last_Bit
     (N : Node_Id; Val : Node_Id);            -- Node4

   procedure Set_Last_Name
     (N : Node_Id; Val : Boolean := True);    -- Flag6

   procedure Set_Library_Unit
     (N : Node_Id; Val : Node_Id);            -- Node4

   procedure Set_Label_Construct
     (N : Node_Id; Val : Node_Id);            -- Node2

   procedure Set_Left_Opnd
     (N : Node_Id; Val : Node_Id);            -- Node2

   procedure Set_Limited_View_Installed
     (N : Node_Id; Val : Boolean := True);    -- Flag18

   procedure Set_Limited_Present
     (N : Node_Id; Val : Boolean := True);    -- Flag17

   procedure Set_Literals
     (N : Node_Id; Val : List_Id);            -- List1

   procedure Set_Local_Raise_Not_OK
     (N : Node_Id; Val : Boolean := True);    -- Flag7

   procedure Set_Local_Raise_Statements
     (N : Node_Id; Val : Elist_Id);           -- Elist1

   procedure Set_Loop_Actions
     (N : Node_Id; Val : List_Id);            -- List2

   procedure Set_Loop_Parameter_Specification
     (N : Node_Id; Val : Node_Id);            -- Node4

   procedure Set_Low_Bound
     (N : Node_Id; Val : Node_Id);            -- Node1

   procedure Set_Mod_Clause
     (N : Node_Id; Val : Node_Id);            -- Node2

   procedure Set_More_Ids
     (N : Node_Id; Val : Boolean := True);    -- Flag5

   procedure Set_Must_Be_Byte_Aligned
     (N : Node_Id; Val : Boolean := True);    -- Flag14

   procedure Set_Must_Not_Freeze
     (N : Node_Id; Val : Boolean := True);    -- Flag8

   procedure Set_Must_Not_Override
     (N : Node_Id; Val : Boolean := True);    -- Flag15

   procedure Set_Must_Override
     (N : Node_Id; Val : Boolean := True);    -- Flag14

   procedure Set_Name
     (N : Node_Id; Val : Node_Id);            -- Node2

   procedure Set_Names
     (N : Node_Id; Val : List_Id);            -- List2

   procedure Set_Next_Entity
     (N : Node_Id; Val : Node_Id);            -- Node2

<<<<<<< HEAD
=======
   procedure Set_Next_Exit_Statement
     (N : Node_Id; Val : Node_Id);            -- Node3

>>>>>>> 3082eeb7
   procedure Set_Next_Implicit_With
     (N : Node_Id; Val : Node_Id);            -- Node3

   procedure Set_Next_Named_Actual
     (N : Node_Id; Val : Node_Id);            -- Node4

   procedure Set_Next_Pragma
     (N : Node_Id; Val : Node_Id);            -- Node1

   procedure Set_Next_Rep_Item
     (N : Node_Id; Val : Node_Id);            -- Node5

   procedure Set_Next_Use_Clause
     (N : Node_Id; Val : Node_Id);            -- Node3

   procedure Set_No_Ctrl_Actions
     (N : Node_Id; Val : Boolean := True);    -- Flag7

   procedure Set_No_Elaboration_Check
     (N : Node_Id; Val : Boolean := True);    -- Flag14

   procedure Set_No_Entities_Ref_In_Spec
     (N : Node_Id; Val : Boolean := True);    -- Flag8

   procedure Set_No_Initialization
     (N : Node_Id; Val : Boolean := True);    -- Flag13

   procedure Set_No_Truncation
     (N : Node_Id; Val : Boolean := True);    -- Flag17

   procedure Set_Null_Present
     (N : Node_Id; Val : Boolean := True);    -- Flag13

   procedure Set_Null_Exclusion_Present
     (N : Node_Id; Val : Boolean := True);    -- Flag11

   procedure Set_Null_Exclusion_In_Return_Present
     (N : Node_Id; Val : Boolean := True);    -- Flag14

   procedure Set_Null_Record_Present
     (N : Node_Id; Val : Boolean := True);    -- Flag17

   procedure Set_Object_Definition
     (N : Node_Id; Val : Node_Id);            -- Node4

   procedure Set_Of_Present
     (N : Node_Id; Val : Boolean := True);   -- Flag16

   procedure Set_Original_Discriminant
     (N : Node_Id; Val : Node_Id);            -- Node2

   procedure Set_Original_Entity
     (N : Node_Id; Val : Entity_Id);          -- Node2

   procedure Set_Others_Discrete_Choices
     (N : Node_Id; Val : List_Id);            -- List1

   procedure Set_Out_Present
     (N : Node_Id; Val : Boolean := True);    -- Flag17

   procedure Set_Parameter_Associations
     (N : Node_Id; Val : List_Id);            -- List3

   procedure Set_Parameter_List_Truncated
     (N : Node_Id; Val : Boolean := True);    -- Flag17

   procedure Set_Parameter_Specifications
     (N : Node_Id; Val : List_Id);            -- List3

   procedure Set_Parameter_Type
     (N : Node_Id; Val : Node_Id);            -- Node2

   procedure Set_Parent_Spec
     (N : Node_Id; Val : Node_Id);            -- Node4

   procedure Set_Position
     (N : Node_Id; Val : Node_Id);            -- Node2

   procedure Set_Pragma_Argument_Associations
     (N : Node_Id; Val : List_Id);            -- List2

   procedure Set_Pragma_Enabled
     (N : Node_Id; Val : Boolean := True);    -- Flag5

   procedure Set_Pragma_Identifier
     (N : Node_Id; Val : Node_Id);            -- Node4

   procedure Set_Pragmas_After
     (N : Node_Id; Val : List_Id);            -- List5

   procedure Set_Pragmas_Before
     (N : Node_Id; Val : List_Id);            -- List4

   procedure Set_Prefix
     (N : Node_Id; Val : Node_Id);            -- Node3

   procedure Set_Premature_Use
     (N : Node_Id; Val : Node_Id);            -- Node5

   procedure Set_Present_Expr
     (N : Node_Id; Val : Uint);               -- Uint3

   procedure Set_Prev_Ids
     (N : Node_Id; Val : Boolean := True);    -- Flag6

   procedure Set_Print_In_Hex
     (N : Node_Id; Val : Boolean := True);    -- Flag13

   procedure Set_Private_Declarations
     (N : Node_Id; Val : List_Id);            -- List3

   procedure Set_Private_Present
     (N : Node_Id; Val : Boolean := True);    -- Flag15

   procedure Set_Procedure_To_Call
     (N : Node_Id; Val : Node_Id);            -- Node2

   procedure Set_Proper_Body
     (N : Node_Id; Val : Node_Id);            -- Node1

   procedure Set_Protected_Definition
     (N : Node_Id; Val : Node_Id);            -- Node3

   procedure Set_Protected_Present
     (N : Node_Id; Val : Boolean := True);    -- Flag6

   procedure Set_Raises_Constraint_Error
     (N : Node_Id; Val : Boolean := True);    -- Flag7

   procedure Set_Range_Constraint
     (N : Node_Id; Val : Node_Id);            -- Node4

   procedure Set_Range_Expression
     (N : Node_Id; Val : Node_Id);            -- Node4

   procedure Set_Real_Range_Specification
     (N : Node_Id; Val : Node_Id);            -- Node4

   procedure Set_Realval
     (N : Node_Id; Val : Ureal);              -- Ureal3

   procedure Set_Reason
     (N : Node_Id; Val : Uint);               -- Uint3

   procedure Set_Record_Extension_Part
     (N : Node_Id; Val : Node_Id);            -- Node3

   procedure Set_Redundant_Use
     (N : Node_Id; Val : Boolean := True);    -- Flag13

   procedure Set_Renaming_Exception
     (N : Node_Id; Val : Node_Id);            -- Node2

   procedure Set_Result_Definition
     (N : Node_Id; Val : Node_Id);            -- Node4

   procedure Set_Return_Object_Declarations
     (N : Node_Id; Val : List_Id);            -- List3

   procedure Set_Return_Statement_Entity
     (N : Node_Id; Val : Node_Id);            -- Node5

   procedure Set_Reverse_Present
     (N : Node_Id; Val : Boolean := True);    -- Flag15

   procedure Set_Right_Opnd
     (N : Node_Id; Val : Node_Id);            -- Node3

   procedure Set_Rounded_Result
     (N : Node_Id; Val : Boolean := True);    -- Flag18

   procedure Set_SCIL_Controlling_Tag
     (N : Node_Id; Val : Node_Id);            -- Node5

   procedure Set_SCIL_Entity
     (N : Node_Id; Val : Node_Id);            -- Node4

<<<<<<< HEAD
   procedure Set_SCIL_Related_Node
     (N : Node_Id; Val : Node_Id);            -- Node1

=======
>>>>>>> 3082eeb7
   procedure Set_SCIL_Tag_Value
     (N : Node_Id; Val : Node_Id);            -- Node5

   procedure Set_SCIL_Target_Prim
     (N : Node_Id; Val : Node_Id);            -- Node2

   procedure Set_Scope
     (N : Node_Id; Val : Node_Id);            -- Node3

   procedure Set_Select_Alternatives
     (N : Node_Id; Val : List_Id);            -- List1

   procedure Set_Selector_Name
     (N : Node_Id; Val : Node_Id);            -- Node2

   procedure Set_Selector_Names
     (N : Node_Id; Val : List_Id);            -- List1

   procedure Set_Shift_Count_OK
     (N : Node_Id; Val : Boolean := True);    -- Flag4

   procedure Set_Source_Type
     (N : Node_Id; Val : Entity_Id);          -- Node1

   procedure Set_Spec_PPC_List
     (N : Node_Id; Val : Node_Id);            -- Node1

   procedure Set_Spec_TC_List
     (N : Node_Id; Val : Node_Id);            -- Node2

   procedure Set_Specification
     (N : Node_Id; Val : Node_Id);            -- Node1

   procedure Set_Split_PPC
     (N : Node_Id; Val : Boolean);            -- Flag17

   procedure Set_Statements
     (N : Node_Id; Val : List_Id);            -- List3

   procedure Set_Static_Processing_OK
     (N : Node_Id; Val : Boolean);            -- Flag4

   procedure Set_Storage_Pool
     (N : Node_Id; Val : Node_Id);            -- Node1

   procedure Set_Subpool_Handle_Name
     (N : Node_Id; Val : Node_Id);            -- Node4

   procedure Set_Strval
     (N : Node_Id; Val : String_Id);          -- Str3

   procedure Set_Subtype_Indication
     (N : Node_Id; Val : Node_Id);            -- Node5

   procedure Set_Subtype_Mark
     (N : Node_Id; Val : Node_Id);            -- Node4

   procedure Set_Subtype_Marks
     (N : Node_Id; Val : List_Id);            -- List2

<<<<<<< HEAD
=======
   procedure Set_Suppress_Assignment_Checks
     (N : Node_Id; Val : Boolean := True);    -- Flag18

>>>>>>> 3082eeb7
   procedure Set_Suppress_Loop_Warnings
     (N : Node_Id; Val : Boolean := True);    -- Flag17

   procedure Set_Synchronized_Present
     (N : Node_Id; Val : Boolean := True);    -- Flag7

   procedure Set_Tagged_Present
     (N : Node_Id; Val : Boolean := True);    -- Flag15

   procedure Set_Target_Type
     (N : Node_Id; Val : Entity_Id);          -- Node2

   procedure Set_Task_Definition
     (N : Node_Id; Val : Node_Id);            -- Node3

   procedure Set_Task_Present
     (N : Node_Id; Val : Boolean := True);    -- Flag5

   procedure Set_Then_Actions
     (N : Node_Id; Val : List_Id);            -- List2

   procedure Set_Then_Statements
     (N : Node_Id; Val : List_Id);            -- List2

   procedure Set_Treat_Fixed_As_Integer
     (N : Node_Id; Val : Boolean := True);    -- Flag14

   procedure Set_Triggering_Alternative
     (N : Node_Id; Val : Node_Id);            -- Node1

   procedure Set_Triggering_Statement
     (N : Node_Id; Val : Node_Id);            -- Node1

   procedure Set_TSS_Elist
     (N : Node_Id; Val : Elist_Id);           -- Elist3

   procedure Set_Type_Definition
     (N : Node_Id; Val : Node_Id);            -- Node3

   procedure Set_Unit
     (N : Node_Id; Val : Node_Id);            -- Node2

   procedure Set_Unknown_Discriminants_Present
     (N : Node_Id; Val : Boolean := True);    -- Flag13

   procedure Set_Unreferenced_In_Spec
     (N : Node_Id; Val : Boolean := True);    -- Flag7

   procedure Set_Variant_Part
     (N : Node_Id; Val : Node_Id);            -- Node4

   procedure Set_Variants
     (N : Node_Id; Val : List_Id);            -- List1

   procedure Set_Visible_Declarations
     (N : Node_Id; Val : List_Id);            -- List2

   procedure Set_Used_Operations
     (N : Node_Id; Val : Elist_Id);           -- Elist5

   procedure Set_Was_Originally_Stub
     (N : Node_Id; Val : Boolean := True);    -- Flag13

   procedure Set_Withed_Body
     (N : Node_Id; Val : Node_Id);            -- Node1

   -------------------------
   -- Iterator Procedures --
   -------------------------

   --  The call to Next_xxx (N) is equivalent to N := Next_xxx (N)

   procedure Next_Entity       (N : in out Node_Id);
   procedure Next_Named_Actual (N : in out Node_Id);
   procedure Next_Rep_Item     (N : in out Node_Id);
   procedure Next_Use_Clause   (N : in out Node_Id);

   -------------------------------------------
   -- Miscellaneous Tree Access Subprograms --
   -------------------------------------------

   function End_Location (N : Node_Id) return Source_Ptr;
   --  N is an N_If_Statement or N_Case_Statement node, and this function
   --  returns the location of the IF token in the END IF sequence by
   --  translating the value of the End_Span field.

   procedure Set_End_Location (N : Node_Id; S : Source_Ptr);
   --  N is an N_If_Statement or N_Case_Statement node. This procedure sets
   --  the End_Span field to correspond to the given value S. In other words,
   --  End_Span is set to the difference between S and Sloc (N), the starting
   --  location.

   function Get_Pragma_Arg (Arg : Node_Id) return Node_Id;
   --  Given an argument to a pragma Arg, this function returns the expression
   --  for the argument. This is Arg itself, or, in the case where Arg is a
   --  pragma argument association node, the expression from this node.

   --------------------------------
   -- Node_Kind Membership Tests --
   --------------------------------

   --  The following functions allow a convenient notation for testing whether
   --  a Node_Kind value matches any one of a list of possible values. In each
   --  case True is returned if the given T argument is equal to any of the V
   --  arguments. Note that there is a similar set of functions defined in
   --  Atree where the first argument is a Node_Id whose Nkind field is tested.

   function Nkind_In
     (T  : Node_Kind;
      V1 : Node_Kind;
      V2 : Node_Kind) return Boolean;

   function Nkind_In
     (T  : Node_Kind;
      V1 : Node_Kind;
      V2 : Node_Kind;
      V3 : Node_Kind) return Boolean;

   function Nkind_In
     (T  : Node_Kind;
      V1 : Node_Kind;
      V2 : Node_Kind;
      V3 : Node_Kind;
      V4 : Node_Kind) return Boolean;

   function Nkind_In
     (T  : Node_Kind;
      V1 : Node_Kind;
      V2 : Node_Kind;
      V3 : Node_Kind;
      V4 : Node_Kind;
      V5 : Node_Kind) return Boolean;

   function Nkind_In
     (T  : Node_Kind;
      V1 : Node_Kind;
      V2 : Node_Kind;
      V3 : Node_Kind;
      V4 : Node_Kind;
      V5 : Node_Kind;
      V6 : Node_Kind) return Boolean;

   function Nkind_In
     (T  : Node_Kind;
      V1 : Node_Kind;
      V2 : Node_Kind;
      V3 : Node_Kind;
      V4 : Node_Kind;
      V5 : Node_Kind;
      V6 : Node_Kind;
      V7 : Node_Kind) return Boolean;

   function Nkind_In
     (T  : Node_Kind;
      V1 : Node_Kind;
      V2 : Node_Kind;
      V3 : Node_Kind;
      V4 : Node_Kind;
      V5 : Node_Kind;
      V6 : Node_Kind;
      V7 : Node_Kind;
      V8 : Node_Kind) return Boolean;

   function Nkind_In
     (T  : Node_Kind;
      V1 : Node_Kind;
      V2 : Node_Kind;
      V3 : Node_Kind;
      V4 : Node_Kind;
      V5 : Node_Kind;
      V6 : Node_Kind;
      V7 : Node_Kind;
      V8 : Node_Kind;
      V9 : Node_Kind) return Boolean;

   pragma Inline (Nkind_In);
   --  Inline all above functions

   -----------------------
   -- Utility Functions --
   -----------------------

   function Pragma_Name (N : Node_Id) return Name_Id;
   pragma Inline (Pragma_Name);
   --  Convenient function to obtain Chars field of Pragma_Identifier

   -----------------------------
   -- Syntactic Parent Tables --
   -----------------------------

   --  These tables show for each node, and for each of the five fields,
   --  whether the corresponding field is syntactic (True) or semantic (False).
   --  Unused entries are also set to False.

   subtype Field_Num is Natural range 1 .. 5;

   Is_Syntactic_Field : constant array (Node_Kind, Field_Num) of Boolean := (

   --  Following entries can be built automatically from the sinfo sources
   --  using the makeisf utility (currently this program is in spitbol).

     N_Identifier =>
       (1 => True,    --  Chars (Name1)
        2 => False,   --  Original_Discriminant (Node2-Sem)
        3 => False,   --  unused
        4 => False,   --  Entity (Node4-Sem)
        5 => False),  --  Etype (Node5-Sem)

     N_Integer_Literal =>
       (1 => False,   --  unused
        2 => False,   --  Original_Entity (Node2-Sem)
        3 => True,    --  Intval (Uint3)
        4 => False,   --  unused
        5 => False),  --  Etype (Node5-Sem)

     N_Real_Literal =>
       (1 => False,   --  unused
        2 => False,   --  Original_Entity (Node2-Sem)
        3 => True,    --  Realval (Ureal3)
        4 => False,   --  Corresponding_Integer_Value (Uint4-Sem)
        5 => False),  --  Etype (Node5-Sem)

     N_Character_Literal =>
       (1 => True,    --  Chars (Name1)
        2 => True,    --  Char_Literal_Value (Uint2)
        3 => False,   --  unused
        4 => False,   --  Entity (Node4-Sem)
        5 => False),  --  Etype (Node5-Sem)

     N_String_Literal =>
       (1 => False,   --  unused
        2 => False,   --  unused
        3 => True,    --  Strval (Str3)
        4 => False,   --  unused
        5 => False),  --  Etype (Node5-Sem)

     N_Pragma =>
       (1 => False,   --  Next_Pragma (Node1-Sem)
        2 => True,    --  Pragma_Argument_Associations (List2)
        3 => False,   --  unused
        4 => True,    --  Pragma_Identifier (Node4)
        5 => False),  --  Next_Rep_Item (Node5-Sem)

     N_Pragma_Argument_Association =>
       (1 => True,    --  Chars (Name1)
        2 => False,   --  unused
        3 => True,    --  Expression (Node3)
        4 => False,   --  unused
        5 => False),  --  unused

     N_Defining_Identifier =>
       (1 => True,    --  Chars (Name1)
        2 => False,   --  Next_Entity (Node2-Sem)
        3 => False,   --  Scope (Node3-Sem)
        4 => False,   --  unused
        5 => False),  --  Etype (Node5-Sem)

     N_Full_Type_Declaration =>
       (1 => True,    --  Defining_Identifier (Node1)
        2 => False,   --  unused
        3 => True,    --  Type_Definition (Node3)
        4 => True,    --  Discriminant_Specifications (List4)
        5 => False),  --  unused

     N_Subtype_Declaration =>
       (1 => True,    --  Defining_Identifier (Node1)
        2 => False,   --  unused
        3 => False,   --  unused
        4 => False,   --  Generic_Parent_Type (Node4-Sem)
        5 => True),   --  Subtype_Indication (Node5)

     N_Subtype_Indication =>
       (1 => False,   --  unused
        2 => False,   --  unused
        3 => True,    --  Constraint (Node3)
        4 => True,    --  Subtype_Mark (Node4)
        5 => False),  --  Etype (Node5-Sem)

     N_Object_Declaration =>
       (1 => True,    --  Defining_Identifier (Node1)
        2 => False,   --  Handler_List_Entry (Node2-Sem)
        3 => True,    --  Expression (Node3)
        4 => True,    --  Object_Definition (Node4)
        5 => False),  --  Corresponding_Generic_Association (Node5-Sem)

     N_Number_Declaration =>
       (1 => True,    --  Defining_Identifier (Node1)
        2 => False,   --  unused
        3 => True,    --  Expression (Node3)
        4 => False,   --  unused
        5 => False),  --  unused

     N_Derived_Type_Definition =>
       (1 => False,   --  unused
        2 => True,    --  Interface_List (List2)
        3 => True,    --  Record_Extension_Part (Node3)
        4 => False,   --  unused
        5 => True),   --  Subtype_Indication (Node5)

     N_Range_Constraint =>
       (1 => False,   --  unused
        2 => False,   --  unused
        3 => False,   --  unused
        4 => True,    --  Range_Expression (Node4)
        5 => False),  --  unused

     N_Range =>
       (1 => True,    --  Low_Bound (Node1)
        2 => True,    --  High_Bound (Node2)
        3 => False,   --  unused
        4 => False,   --  unused
        5 => False),  --  Etype (Node5-Sem)

     N_Enumeration_Type_Definition =>
       (1 => True,    --  Literals (List1)
        2 => False,   --  unused
        3 => False,   --  unused
        4 => True,    --  End_Label (Node4)
        5 => False),  --  unused

     N_Defining_Character_Literal =>
       (1 => True,    --  Chars (Name1)
        2 => False,   --  Next_Entity (Node2-Sem)
        3 => False,   --  Scope (Node3-Sem)
        4 => False,   --  unused
        5 => False),  --  Etype (Node5-Sem)

     N_Signed_Integer_Type_Definition =>
       (1 => True,    --  Low_Bound (Node1)
        2 => True,    --  High_Bound (Node2)
        3 => False,   --  unused
        4 => False,   --  unused
        5 => False),  --  unused

     N_Modular_Type_Definition =>
       (1 => False,   --  unused
        2 => False,   --  unused
        3 => True,    --  Expression (Node3)
        4 => False,   --  unused
        5 => False),  --  unused

     N_Floating_Point_Definition =>
       (1 => False,   --  unused
        2 => True,    --  Digits_Expression (Node2)
        3 => False,   --  unused
        4 => True,    --  Real_Range_Specification (Node4)
        5 => False),  --  unused

     N_Real_Range_Specification =>
       (1 => True,    --  Low_Bound (Node1)
        2 => True,    --  High_Bound (Node2)
        3 => False,   --  unused
        4 => False,   --  unused
        5 => False),  --  unused

     N_Ordinary_Fixed_Point_Definition =>
       (1 => False,   --  unused
        2 => False,   --  unused
        3 => True,    --  Delta_Expression (Node3)
        4 => True,    --  Real_Range_Specification (Node4)
        5 => False),  --  unused

     N_Decimal_Fixed_Point_Definition =>
       (1 => False,   --  unused
        2 => True,    --  Digits_Expression (Node2)
        3 => True,    --  Delta_Expression (Node3)
        4 => True,    --  Real_Range_Specification (Node4)
        5 => False),  --  unused

     N_Digits_Constraint =>
       (1 => False,   --  unused
        2 => True,    --  Digits_Expression (Node2)
        3 => False,   --  unused
        4 => True,    --  Range_Constraint (Node4)
        5 => False),  --  unused

     N_Unconstrained_Array_Definition =>
       (1 => False,   --  unused
        2 => True,    --  Subtype_Marks (List2)
        3 => False,   --  unused
        4 => True,    --  Component_Definition (Node4)
        5 => False),  --  unused

     N_Constrained_Array_Definition =>
       (1 => False,   --  unused
        2 => True,    --  Discrete_Subtype_Definitions (List2)
        3 => False,   --  unused
        4 => True,    --  Component_Definition (Node4)
        5 => False),  --  unused

     N_Component_Definition =>
       (1 => False,   --  unused
        2 => False,   --  unused
        3 => True,    --  Access_Definition (Node3)
        4 => False,   --  unused
        5 => True),   --  Subtype_Indication (Node5)

     N_Discriminant_Specification =>
       (1 => True,    --  Defining_Identifier (Node1)
        2 => False,   --  unused
        3 => True,    --  Expression (Node3)
        4 => False,   --  unused
        5 => True),   --  Discriminant_Type (Node5)

     N_Index_Or_Discriminant_Constraint =>
       (1 => True,    --  Constraints (List1)
        2 => False,   --  unused
        3 => False,   --  unused
        4 => False,   --  unused
        5 => False),  --  unused

     N_Discriminant_Association =>
       (1 => True,    --  Selector_Names (List1)
        2 => False,   --  unused
        3 => True,    --  Expression (Node3)
        4 => False,   --  unused
        5 => False),  --  unused

     N_Record_Definition =>
       (1 => True,    --  Component_List (Node1)
        2 => True,    --  Interface_List (List2)
        3 => False,   --  unused
        4 => True,    --  End_Label (Node4)
        5 => False),  --  unused

     N_Component_List =>
       (1 => False,   --  unused
        2 => False,   --  unused
        3 => True,    --  Component_Items (List3)
        4 => True,    --  Variant_Part (Node4)
        5 => False),  --  unused

     N_Component_Declaration =>
       (1 => True,    --  Defining_Identifier (Node1)
        2 => False,   --  unused
        3 => True,    --  Expression (Node3)
        4 => True,    --  Component_Definition (Node4)
        5 => False),  --  unused

     N_Variant_Part =>
       (1 => True,    --  Variants (List1)
        2 => True,    --  Name (Node2)
        3 => False,   --  unused
        4 => False,   --  unused
        5 => False),  --  unused

     N_Variant =>
       (1 => True,    --  Component_List (Node1)
        2 => False,   --  Enclosing_Variant (Node2-Sem)
        3 => False,   --  Present_Expr (Uint3-Sem)
        4 => True,    --  Discrete_Choices (List4)
        5 => False),  --  Dcheck_Function (Node5-Sem)

     N_Others_Choice =>
       (1 => False,   --  Others_Discrete_Choices (List1-Sem)
        2 => False,   --  unused
        3 => False,   --  unused
        4 => False,   --  unused
        5 => False),  --  unused

     N_Access_To_Object_Definition =>
       (1 => False,   --  unused
        2 => False,   --  unused
        3 => False,   --  unused
        4 => False,   --  unused
        5 => True),   --  Subtype_Indication (Node5)

     N_Access_Function_Definition =>
       (1 => False,   --  unused
        2 => False,   --  unused
        3 => True,    --  Parameter_Specifications (List3)
        4 => True,    --  Result_Definition (Node4)
        5 => False),  --  unused

     N_Access_Procedure_Definition =>
       (1 => False,   --  unused
        2 => False,   --  unused
        3 => True,    --  Parameter_Specifications (List3)
        4 => False,   --  unused
        5 => False),  --  unused

     N_Access_Definition =>
       (1 => False,   --  unused
        2 => False,   --  unused
        3 => True,    --  Access_To_Subprogram_Definition (Node3)
        4 => True,    --  Subtype_Mark (Node4)
        5 => False),  --  unused

     N_Incomplete_Type_Declaration =>
       (1 => True,    --  Defining_Identifier (Node1)
        2 => False,   --  unused
        3 => False,   --  unused
        4 => True,    --  Discriminant_Specifications (List4)
        5 => False),  --  Premature_Use

     N_Explicit_Dereference =>
       (1 => False,   --  unused
        2 => False,   --  unused
        3 => True,    --  Prefix (Node3)
        4 => False,   --  Actual_Designated_Subtype (Node4-Sem)
        5 => False),  --  Etype (Node5-Sem)

     N_Indexed_Component =>
       (1 => True,    --  Expressions (List1)
        2 => False,   --  unused
        3 => True,    --  Prefix (Node3)
        4 => False,   --  unused
        5 => False),  --  Etype (Node5-Sem)

     N_Slice =>
       (1 => False,   --  unused
        2 => False,   --  unused
        3 => True,    --  Prefix (Node3)
        4 => True,    --  Discrete_Range (Node4)
        5 => False),  --  Etype (Node5-Sem)

     N_Selected_Component =>
       (1 => False,   --  unused
        2 => True,    --  Selector_Name (Node2)
        3 => True,    --  Prefix (Node3)
        4 => False,   --  unused
        5 => False),  --  Etype (Node5-Sem)

     N_Attribute_Reference =>
       (1 => True,    --  Expressions (List1)
        2 => True,    --  Attribute_Name (Name2)
        3 => True,    --  Prefix (Node3)
        4 => False,   --  Entity (Node4-Sem)
        5 => False),  --  Etype (Node5-Sem)

     N_Aggregate =>
       (1 => True,    --  Expressions (List1)
        2 => True,    --  Component_Associations (List2)
        3 => False,   --  Aggregate_Bounds (Node3-Sem)
        4 => False,   --  unused
        5 => False),  --  Etype (Node5-Sem)

     N_Component_Association =>
       (1 => True,    --  Choices (List1)
        2 => False,   --  Loop_Actions (List2-Sem)
        3 => True,    --  Expression (Node3)
        4 => False,   --  unused
        5 => False),  --  unused

     N_Extension_Aggregate =>
       (1 => True,    --  Expressions (List1)
        2 => True,    --  Component_Associations (List2)
        3 => True,    --  Ancestor_Part (Node3)
        4 => False,   --  unused
        5 => False),  --  Etype (Node5-Sem)

     N_Null =>
       (1 => False,   --  unused
        2 => False,   --  unused
        3 => False,   --  unused
        4 => False,   --  unused
        5 => False),  --  Etype (Node5-Sem)

     N_And_Then =>
       (1 => False,   --  Actions (List1-Sem)
        2 => True,    --  Left_Opnd (Node2)
        3 => True,    --  Right_Opnd (Node3)
        4 => False,   --  unused
        5 => False),  --  Etype (Node5-Sem)

     N_Or_Else =>
       (1 => False,   --  Actions (List1-Sem)
        2 => True,    --  Left_Opnd (Node2)
        3 => True,    --  Right_Opnd (Node3)
        4 => False,   --  unused
        5 => False),  --  Etype (Node5-Sem)

     N_In =>
       (1 => False,   --  unused
        2 => True,    --  Left_Opnd (Node2)
        3 => True,    --  Right_Opnd (Node3)
        4 => True,    --  Alternatives (List4)
        5 => False),  --  Etype (Node5-Sem)

     N_Not_In =>
       (1 => False,   --  unused
        2 => True,    --  Left_Opnd (Node2)
        3 => True,    --  Right_Opnd (Node3)
        4 => True,    --  Alternatives (List4)
        5 => False),  --  Etype (Node5-Sem)

     N_Op_And =>
       (1 => True,    --  Chars (Name1)
        2 => True,    --  Left_Opnd (Node2)
        3 => True,    --  Right_Opnd (Node3)
        4 => False,   --  Entity (Node4-Sem)
        5 => False),  --  Etype (Node5-Sem)

     N_Op_Or =>
       (1 => True,    --  Chars (Name1)
        2 => True,    --  Left_Opnd (Node2)
        3 => True,    --  Right_Opnd (Node3)
        4 => False,   --  Entity (Node4-Sem)
        5 => False),  --  Etype (Node5-Sem)

     N_Op_Xor =>
       (1 => True,    --  Chars (Name1)
        2 => True,    --  Left_Opnd (Node2)
        3 => True,    --  Right_Opnd (Node3)
        4 => False,   --  Entity (Node4-Sem)
        5 => False),  --  Etype (Node5-Sem)

     N_Op_Eq =>
       (1 => True,    --  Chars (Name1)
        2 => True,    --  Left_Opnd (Node2)
        3 => True,    --  Right_Opnd (Node3)
        4 => False,   --  Entity (Node4-Sem)
        5 => False),  --  Etype (Node5-Sem)

     N_Op_Ne =>
       (1 => True,    --  Chars (Name1)
        2 => True,    --  Left_Opnd (Node2)
        3 => True,    --  Right_Opnd (Node3)
        4 => False,   --  Entity (Node4-Sem)
        5 => False),  --  Etype (Node5-Sem)

     N_Op_Lt =>
       (1 => True,    --  Chars (Name1)
        2 => True,    --  Left_Opnd (Node2)
        3 => True,    --  Right_Opnd (Node3)
        4 => False,   --  Entity (Node4-Sem)
        5 => False),  --  Etype (Node5-Sem)

     N_Op_Le =>
       (1 => True,    --  Chars (Name1)
        2 => True,    --  Left_Opnd (Node2)
        3 => True,    --  Right_Opnd (Node3)
        4 => False,   --  Entity (Node4-Sem)
        5 => False),  --  Etype (Node5-Sem)

     N_Op_Gt =>
       (1 => True,    --  Chars (Name1)
        2 => True,    --  Left_Opnd (Node2)
        3 => True,    --  Right_Opnd (Node3)
        4 => False,   --  Entity (Node4-Sem)
        5 => False),  --  Etype (Node5-Sem)

     N_Op_Ge =>
       (1 => True,    --  Chars (Name1)
        2 => True,    --  Left_Opnd (Node2)
        3 => True,    --  Right_Opnd (Node3)
        4 => False,   --  Entity (Node4-Sem)
        5 => False),  --  Etype (Node5-Sem)

     N_Op_Add =>
       (1 => True,    --  Chars (Name1)
        2 => True,    --  Left_Opnd (Node2)
        3 => True,    --  Right_Opnd (Node3)
        4 => False,   --  Entity (Node4-Sem)
        5 => False),  --  Etype (Node5-Sem)

     N_Op_Subtract =>
       (1 => True,    --  Chars (Name1)
        2 => True,    --  Left_Opnd (Node2)
        3 => True,    --  Right_Opnd (Node3)
        4 => False,   --  Entity (Node4-Sem)
        5 => False),  --  Etype (Node5-Sem)

     N_Op_Concat =>
       (1 => True,    --  Chars (Name1)
        2 => True,    --  Left_Opnd (Node2)
        3 => True,    --  Right_Opnd (Node3)
        4 => False,   --  Entity (Node4-Sem)
        5 => False),  --  Etype (Node5-Sem)

     N_Op_Multiply =>
       (1 => True,    --  Chars (Name1)
        2 => True,    --  Left_Opnd (Node2)
        3 => True,    --  Right_Opnd (Node3)
        4 => False,   --  Entity (Node4-Sem)
        5 => False),  --  Etype (Node5-Sem)

     N_Op_Divide =>
       (1 => True,    --  Chars (Name1)
        2 => True,    --  Left_Opnd (Node2)
        3 => True,    --  Right_Opnd (Node3)
        4 => False,   --  Entity (Node4-Sem)
        5 => False),  --  Etype (Node5-Sem)

     N_Op_Mod =>
       (1 => True,    --  Chars (Name1)
        2 => True,    --  Left_Opnd (Node2)
        3 => True,    --  Right_Opnd (Node3)
        4 => False,   --  Entity (Node4-Sem)
        5 => False),  --  Etype (Node5-Sem)

     N_Op_Rem =>
       (1 => True,    --  Chars (Name1)
        2 => True,    --  Left_Opnd (Node2)
        3 => True,    --  Right_Opnd (Node3)
        4 => False,   --  Entity (Node4-Sem)
        5 => False),  --  Etype (Node5-Sem)

     N_Op_Expon =>
       (1 => True,    --  Chars (Name1)
        2 => True,    --  Left_Opnd (Node2)
        3 => True,    --  Right_Opnd (Node3)
        4 => False,   --  Entity (Node4-Sem)
        5 => False),  --  Etype (Node5-Sem)

     N_Op_Plus =>
       (1 => True,    --  Chars (Name1)
        2 => False,   --  unused
        3 => True,    --  Right_Opnd (Node3)
        4 => False,   --  Entity (Node4-Sem)
        5 => False),  --  Etype (Node5-Sem)

     N_Op_Minus =>
       (1 => True,    --  Chars (Name1)
        2 => False,   --  unused
        3 => True,    --  Right_Opnd (Node3)
        4 => False,   --  Entity (Node4-Sem)
        5 => False),  --  Etype (Node5-Sem)

     N_Op_Abs =>
       (1 => True,    --  Chars (Name1)
        2 => False,   --  unused
        3 => True,    --  Right_Opnd (Node3)
        4 => False,   --  Entity (Node4-Sem)
        5 => False),  --  Etype (Node5-Sem)

     N_Op_Not =>
       (1 => True,    --  Chars (Name1)
        2 => False,   --  unused
        3 => True,    --  Right_Opnd (Node3)
        4 => False,   --  Entity (Node4-Sem)
        5 => False),  --  Etype (Node5-Sem)

     N_Type_Conversion =>
       (1 => False,   --  unused
        2 => False,   --  unused
        3 => True,    --  Expression (Node3)
        4 => True,    --  Subtype_Mark (Node4)
        5 => False),  --  Etype (Node5-Sem)

     N_Qualified_Expression =>
       (1 => False,   --  unused
        2 => False,   --  unused
        3 => True,    --  Expression (Node3)
        4 => True,    --  Subtype_Mark (Node4)
        5 => False),  --  Etype (Node5-Sem)

     N_Quantified_Expression =>
       (1 => True,    --  Condition (Node1)
        2 => True,    --  Iterator_Specification
        3 => False,   --  unused
        4 => True,    --  Loop_Parameter_Specification (Node4)
        5 => False),  --  Etype (Node5-Sem)

     N_Allocator =>
       (1 => False,   --  Storage_Pool (Node1-Sem)
        2 => False,   --  Procedure_To_Call (Node2-Sem)
        3 => True,    --  Expression (Node3)
        4 => True,    --  Subpool_Handle_Name (Node4)
        5 => False),  --  Etype (Node5-Sem)

     N_Null_Statement =>
       (1 => False,   --  unused
        2 => False,   --  unused
        3 => False,   --  unused
        4 => False,   --  unused
        5 => False),  --  unused

     N_Label =>
       (1 => True,    --  Identifier (Node1)
        2 => False,   --  unused
        3 => False,   --  unused
        4 => False,   --  unused
        5 => False),  --  unused

     N_Assignment_Statement =>
       (1 => False,   --  unused
        2 => True,    --  Name (Node2)
        3 => True,    --  Expression (Node3)
        4 => False,   --  unused
        5 => False),  --  unused

     N_If_Statement =>
       (1 => True,    --  Condition (Node1)
        2 => True,    --  Then_Statements (List2)
        3 => True,    --  Elsif_Parts (List3)
        4 => True,    --  Else_Statements (List4)
        5 => True),   --  End_Span (Uint5)

     N_Elsif_Part =>
       (1 => True,    --  Condition (Node1)
        2 => True,    --  Then_Statements (List2)
        3 => False,   --  Condition_Actions (List3-Sem)
        4 => False,   --  unused
        5 => False),  --  unused

     N_Case_Expression =>
       (1 => False,   --  unused
        2 => False,   --  unused
        3 => True,    --  Expression (Node3)
        4 => True,    --  Alternatives (List4)
        5 => False),  --  unused

     N_Case_Expression_Alternative =>
       (1 => False,   --  Actions (List1-Sem)
        2 => False,   --  unused
        3 => True,    --  Statements (List3)
        4 => True,    --  Expression (Node4)
        5 => False),  --  unused

     N_Case_Statement =>
       (1 => False,   --  unused
        2 => False,   --  unused
        3 => True,    --  Expression (Node3)
        4 => True,    --  Alternatives (List4)
        5 => True),   --  End_Span (Uint5)

     N_Case_Statement_Alternative =>
       (1 => False,   --  unused
        2 => False,   --  unused
        3 => True,    --  Statements (List3)
        4 => True,    --  Discrete_Choices (List4)
        5 => False),  --  unused

     N_Loop_Statement =>
       (1 => True,    --  Identifier (Node1)
        2 => True,    --  Iteration_Scheme (Node2)
        3 => True,    --  Statements (List3)
        4 => True,    --  End_Label (Node4)
        5 => False),  --  unused

     N_Iteration_Scheme =>
       (1 => True,    --  Condition (Node1)
        2 => True,    --  Iterator_Specification (Node2)
        3 => False,   --  Condition_Actions (List3-Sem)
        4 => True,    --  Loop_Parameter_Specification (Node4)
        5 => False),  --  unused

     N_Loop_Parameter_Specification =>
       (1 => True,    --  Defining_Identifier (Node1)
        2 => False,   --  unused
        3 => False,   --  unused
        4 => True,    --  Discrete_Subtype_Definition (Node4)
        5 => False),  --  unused

     N_Iterator_Specification =>
       (1 => True,    --  Defining_Identifier (Node1)
        2 => True,    --  Name (Node2)
        3 => False,   --  Unused
        4 => False,   --  Unused
        5 => True),   --  Subtype_Indication (Node5)

     N_Block_Statement =>
       (1 => True,    --  Identifier (Node1)
        2 => True,    --  Declarations (List2)
        3 => False,   --  Activation_Chain_Entity (Node3-Sem)
        4 => True,    --  Handled_Statement_Sequence (Node4)
        5 => False),  --  unused

     N_Exit_Statement =>
       (1 => True,    --  Condition (Node1)
        2 => True,    --  Name (Node2)
        3 => False,   --  unused
        4 => False,   --  unused
        5 => False),  --  unused

     N_Goto_Statement =>
       (1 => False,   --  unused
        2 => True,    --  Name (Node2)
        3 => False,   --  unused
        4 => False,   --  unused
        5 => False),  --  unused

     N_Subprogram_Declaration =>
       (1 => True,    --  Specification (Node1)
        2 => False,   --  unused
        3 => False,   --  Body_To_Inline (Node3-Sem)
        4 => False,   --  Parent_Spec (Node4-Sem)
        5 => False),  --  Corresponding_Body (Node5-Sem)

     N_Abstract_Subprogram_Declaration =>
       (1 => True,    --  Specification (Node1)
        2 => False,   --  unused
        3 => False,   --  unused
        4 => False,   --  unused
        5 => False),  --  unused

     N_Function_Specification =>
       (1 => True,    --  Defining_Unit_Name (Node1)
        2 => False,   --  Elaboration_Boolean (Node2-Sem)
        3 => True,    --  Parameter_Specifications (List3)
        4 => True,    --  Result_Definition (Node4)
        5 => False),  --  Generic_Parent (Node5-Sem)

     N_Procedure_Specification =>
       (1 => True,    --  Defining_Unit_Name (Node1)
        2 => False,   --  Elaboration_Boolean (Node2-Sem)
        3 => True,    --  Parameter_Specifications (List3)
        4 => False,   --  unused
        5 => False),  --  Generic_Parent (Node5-Sem)

     N_Designator =>
       (1 => True,    --  Identifier (Node1)
        2 => True,    --  Name (Node2)
        3 => False,   --  unused
        4 => False,   --  unused
        5 => False),  --  unused

     N_Defining_Program_Unit_Name =>
       (1 => True,    --  Defining_Identifier (Node1)
        2 => True,    --  Name (Node2)
        3 => False,   --  unused
        4 => False,   --  unused
        5 => False),  --  unused

     N_Operator_Symbol =>
       (1 => True,    --  Chars (Name1)
        2 => False,   --  unused
        3 => True,    --  Strval (Str3)
        4 => False,   --  Entity (Node4-Sem)
        5 => False),  --  Etype (Node5-Sem)

     N_Defining_Operator_Symbol =>
       (1 => True,    --  Chars (Name1)
        2 => False,   --  Next_Entity (Node2-Sem)
        3 => False,   --  Scope (Node3-Sem)
        4 => False,   --  unused
        5 => False),  --  Etype (Node5-Sem)

     N_Parameter_Specification =>
       (1 => True,    --  Defining_Identifier (Node1)
        2 => True,    --  Parameter_Type (Node2)
        3 => True,    --  Expression (Node3)
        4 => False,   --  unused
        5 => False),  --  Default_Expression (Node5-Sem)

     N_Subprogram_Body =>
       (1 => True,    --  Specification (Node1)
        2 => True,    --  Declarations (List2)
        3 => False,   --  Activation_Chain_Entity (Node3-Sem)
        4 => True,    --  Handled_Statement_Sequence (Node4)
        5 => False),  --  Corresponding_Spec (Node5-Sem)

     N_Expression_Function =>
       (1 => True,    --  Specification (Node1)
        2 => False,   --  unused
        3 => True,    --  Expression (Node3)
        4 => False,   --  unused
        5 => False),  --  unused

     N_Procedure_Call_Statement =>
       (1 => False,   --  Controlling_Argument (Node1-Sem)
        2 => True,    --  Name (Node2)
        3 => True,    --  Parameter_Associations (List3)
        4 => False,   --  First_Named_Actual (Node4-Sem)
        5 => False),  --  Etype (Node5-Sem)

     N_Function_Call =>
       (1 => False,   --  Controlling_Argument (Node1-Sem)
        2 => True,    --  Name (Node2)
        3 => True,    --  Parameter_Associations (List3)
        4 => False,   --  First_Named_Actual (Node4-Sem)
        5 => False),  --  Etype (Node5-Sem)

     N_Parameter_Association =>
       (1 => False,   --  unused
        2 => True,    --  Selector_Name (Node2)
        3 => True,    --  Explicit_Actual_Parameter (Node3)
        4 => False,   --  Next_Named_Actual (Node4-Sem)
        5 => False),  --  unused

     N_Return_Statement =>
       (1 => False,   --  Storage_Pool (Node1-Sem)
        2 => False,   --  Procedure_To_Call (Node2-Sem)
        3 => True,    --  Expression (Node3)
        4 => False,   --  unused
        5 => False),  --  Return_Statement_Entity (Node5-Sem)

     N_Extended_Return_Statement =>
       (1 => False,   --  Storage_Pool (Node1-Sem)
        2 => False,   --  Procedure_To_Call (Node2-Sem)
        3 => True,    --  Return_Object_Declarations (List3)
        4 => True,    --  Handled_Statement_Sequence (Node4)
        5 => False),  --  Return_Statement_Entity (Node5-Sem)

     N_Package_Declaration =>
       (1 => True,    --  Specification (Node1)
        2 => False,   --  unused
        3 => False,   --  Activation_Chain_Entity (Node3-Sem)
        4 => False,   --  Parent_Spec (Node4-Sem)
        5 => False),  --  Corresponding_Body (Node5-Sem)

     N_Package_Specification =>
       (1 => True,    --  Defining_Unit_Name (Node1)
        2 => True,    --  Visible_Declarations (List2)
        3 => True,    --  Private_Declarations (List3)
        4 => True,    --  End_Label (Node4)
        5 => False),  --  Generic_Parent (Node5-Sem)

     N_Package_Body =>
       (1 => True,    --  Defining_Unit_Name (Node1)
        2 => True,    --  Declarations (List2)
        3 => False,   --  unused
        4 => True,    --  Handled_Statement_Sequence (Node4)
        5 => False),  --  Corresponding_Spec (Node5-Sem)

     N_Private_Type_Declaration =>
       (1 => True,    --  Defining_Identifier (Node1)
        2 => False,   --  unused
        3 => False,   --  unused
        4 => True,    --  Discriminant_Specifications (List4)
        5 => False),  --  unused

     N_Private_Extension_Declaration =>
       (1 => True,    --  Defining_Identifier (Node1)
        2 => True,    --  Interface_List (List2)
        3 => False,   --  unused
        4 => True,    --  Discriminant_Specifications (List4)
        5 => True),   --  Subtype_Indication (Node5)

     N_Use_Package_Clause =>
       (1 => False,   --  unused
        2 => True,    --  Names (List2)
        3 => False,   --  Next_Use_Clause (Node3-Sem)
        4 => False,   --  Hidden_By_Use_Clause (Elist4-Sem)
        5 => False),  --  unused

     N_Use_Type_Clause =>
       (1 => False,   --  unused
        2 => True,    --  Subtype_Marks (List2)
        3 => False,   --  Next_Use_Clause (Node3-Sem)
        4 => False,   --  Hidden_By_Use_Clause (Elist4-Sem)
        5 => False),  --  unused

     N_Object_Renaming_Declaration =>
       (1 => True,    --  Defining_Identifier (Node1)
        2 => True,    --  Name (Node2)
        3 => True,    --  Access_Definition (Node3)
        4 => True,    --  Subtype_Mark (Node4)
        5 => False),  --  Corresponding_Generic_Association (Node5-Sem)

     N_Exception_Renaming_Declaration =>
       (1 => True,    --  Defining_Identifier (Node1)
        2 => True,    --  Name (Node2)
        3 => False,   --  unused
        4 => False,   --  unused
        5 => False),  --  unused

     N_Package_Renaming_Declaration =>
       (1 => True,    --  Defining_Unit_Name (Node1)
        2 => True,    --  Name (Node2)
        3 => False,   --  unused
        4 => False,   --  Parent_Spec (Node4-Sem)
        5 => False),  --  unused

     N_Subprogram_Renaming_Declaration =>
       (1 => True,    --  Specification (Node1)
        2 => True,    --  Name (Node2)
        3 => False,   --  Corresponding_Formal_Spec (Node3-Sem)
        4 => False,   --  Parent_Spec (Node4-Sem)
        5 => False),  --  Corresponding_Spec (Node5-Sem)

     N_Generic_Package_Renaming_Declaration =>
       (1 => True,    --  Defining_Unit_Name (Node1)
        2 => True,    --  Name (Node2)
        3 => False,   --  unused
        4 => False,   --  Parent_Spec (Node4-Sem)
        5 => False),  --  unused

     N_Generic_Procedure_Renaming_Declaration =>
       (1 => True,    --  Defining_Unit_Name (Node1)
        2 => True,    --  Name (Node2)
        3 => False,   --  unused
        4 => False,   --  Parent_Spec (Node4-Sem)
        5 => False),  --  unused

     N_Generic_Function_Renaming_Declaration =>
       (1 => True,    --  Defining_Unit_Name (Node1)
        2 => True,    --  Name (Node2)
        3 => False,   --  unused
        4 => False,   --  Parent_Spec (Node4-Sem)
        5 => False),  --  unused

     N_Task_Type_Declaration =>
       (1 => True,    --  Defining_Identifier (Node1)
        2 => True,    --  Interface_List (List2)
        3 => True,    --  Task_Definition (Node3)
        4 => True,    --  Discriminant_Specifications (List4)
        5 => False),  --  Corresponding_Body (Node5-Sem)

     N_Single_Task_Declaration =>
       (1 => True,    --  Defining_Identifier (Node1)
        2 => True,    --  Interface_List (List2)
        3 => True,    --  Task_Definition (Node3)
        4 => False,   --  unused
        5 => False),  --  unused

     N_Task_Definition =>
       (1 => False,   --  unused
        2 => True,    --  Visible_Declarations (List2)
        3 => True,    --  Private_Declarations (List3)
        4 => True,    --  End_Label (Node4)
        5 => False),  --  unused

     N_Task_Body =>
       (1 => True,    --  Defining_Identifier (Node1)
        2 => True,    --  Declarations (List2)
        3 => False,   --  Activation_Chain_Entity (Node3-Sem)
        4 => True,    --  Handled_Statement_Sequence (Node4)
        5 => False),  --  Corresponding_Spec (Node5-Sem)

     N_Protected_Type_Declaration =>
       (1 => True,    --  Defining_Identifier (Node1)
        2 => True,    --  Interface_List (List2)
        3 => True,    --  Protected_Definition (Node3)
        4 => True,    --  Discriminant_Specifications (List4)
        5 => False),  --  Corresponding_Body (Node5-Sem)

     N_Single_Protected_Declaration =>
       (1 => True,    --  Defining_Identifier (Node1)
        2 => True,    --  Interface_List (List2)
        3 => True,    --  Protected_Definition (Node3)
        4 => False,   --  unused
        5 => False),  --  unused

     N_Protected_Definition =>
       (1 => False,   --  unused
        2 => True,    --  Visible_Declarations (List2)
        3 => True,    --  Private_Declarations (List3)
        4 => True,    --  End_Label (Node4)
        5 => False),  --  unused

     N_Protected_Body =>
       (1 => True,    --  Defining_Identifier (Node1)
        2 => True,    --  Declarations (List2)
        3 => False,   --  unused
        4 => True,    --  End_Label (Node4)
        5 => False),  --  Corresponding_Spec (Node5-Sem)

     N_Entry_Declaration =>
       (1 => True,    --  Defining_Identifier (Node1)
        2 => False,   --  unused
        3 => True,    --  Parameter_Specifications (List3)
        4 => True,    --  Discrete_Subtype_Definition (Node4)
        5 => False),  --  Corresponding_Body (Node5-Sem)

     N_Accept_Statement =>
       (1 => True,    --  Entry_Direct_Name (Node1)
        2 => True,    --  Declarations (List2)
        3 => True,    --  Parameter_Specifications (List3)
        4 => True,    --  Handled_Statement_Sequence (Node4)
        5 => True),   --  Entry_Index (Node5)

     N_Entry_Body =>
       (1 => True,    --  Defining_Identifier (Node1)
        2 => True,    --  Declarations (List2)
        3 => False,   --  Activation_Chain_Entity (Node3-Sem)
        4 => True,    --  Handled_Statement_Sequence (Node4)
        5 => True),   --  Entry_Body_Formal_Part (Node5)

     N_Entry_Body_Formal_Part =>
       (1 => True,    --  Condition (Node1)
        2 => False,   --  unused
        3 => True,    --  Parameter_Specifications (List3)
        4 => True,    --  Entry_Index_Specification (Node4)
        5 => False),  --  unused

     N_Entry_Index_Specification =>
       (1 => True,    --  Defining_Identifier (Node1)
        2 => False,   --  unused
        3 => False,   --  unused
        4 => True,    --  Discrete_Subtype_Definition (Node4)
        5 => False),  --  unused

     N_Entry_Call_Statement =>
       (1 => False,   --  unused
        2 => True,    --  Name (Node2)
        3 => True,    --  Parameter_Associations (List3)
        4 => False,   --  First_Named_Actual (Node4-Sem)
        5 => False),  --  unused

     N_Requeue_Statement =>
       (1 => False,   --  unused
        2 => True,    --  Name (Node2)
        3 => False,   --  unused
        4 => False,   --  unused
        5 => False),  --  unused

     N_Delay_Until_Statement =>
       (1 => False,   --  unused
        2 => False,   --  unused
        3 => True,    --  Expression (Node3)
        4 => False,   --  unused
        5 => False),  --  unused

     N_Delay_Relative_Statement =>
       (1 => False,   --  unused
        2 => False,   --  unused
        3 => True,    --  Expression (Node3)
        4 => False,   --  unused
        5 => False),  --  unused

     N_Selective_Accept =>
       (1 => True,    --  Select_Alternatives (List1)
        2 => False,   --  unused
        3 => False,   --  unused
        4 => True,    --  Else_Statements (List4)
        5 => False),  --  unused

     N_Accept_Alternative =>
       (1 => True,    --  Condition (Node1)
        2 => True,    --  Accept_Statement (Node2)
        3 => True,    --  Statements (List3)
        4 => True,    --  Pragmas_Before (List4)
        5 => False),  --  Accept_Handler_Records (List5-Sem)

     N_Delay_Alternative =>
       (1 => True,    --  Condition (Node1)
        2 => True,    --  Delay_Statement (Node2)
        3 => True,    --  Statements (List3)
        4 => True,    --  Pragmas_Before (List4)
        5 => False),  --  unused

     N_Terminate_Alternative =>
       (1 => True,    --  Condition (Node1)
        2 => False,   --  unused
        3 => False,   --  unused
        4 => True,    --  Pragmas_Before (List4)
        5 => True),   --  Pragmas_After (List5)

     N_Timed_Entry_Call =>
       (1 => True,    --  Entry_Call_Alternative (Node1)
        2 => False,   --  unused
        3 => False,   --  unused
        4 => True,    --  Delay_Alternative (Node4)
        5 => False),  --  unused

     N_Entry_Call_Alternative =>
       (1 => True,    --  Entry_Call_Statement (Node1)
        2 => False,   --  unused
        3 => True,    --  Statements (List3)
        4 => True,    --  Pragmas_Before (List4)
        5 => False),  --  unused

     N_Conditional_Entry_Call =>
       (1 => True,    --  Entry_Call_Alternative (Node1)
        2 => False,   --  unused
        3 => False,   --  unused
        4 => True,    --  Else_Statements (List4)
        5 => False),  --  unused

     N_Asynchronous_Select =>
       (1 => True,    --  Triggering_Alternative (Node1)
        2 => True,    --  Abortable_Part (Node2)
        3 => False,   --  unused
        4 => False,   --  unused
        5 => False),  --  unused

     N_Triggering_Alternative =>
       (1 => True,    --  Triggering_Statement (Node1)
        2 => False,   --  unused
        3 => True,    --  Statements (List3)
        4 => True,    --  Pragmas_Before (List4)
        5 => False),  --  unused

     N_Abortable_Part =>
       (1 => False,   --  unused
        2 => False,   --  unused
        3 => True,    --  Statements (List3)
        4 => False,   --  unused
        5 => False),  --  unused

     N_Abort_Statement =>
       (1 => False,   --  unused
        2 => True,    --  Names (List2)
        3 => False,   --  unused
        4 => False,   --  unused
        5 => False),  --  unused

     N_Compilation_Unit =>
       (1 => True,    --  Context_Items (List1)
        2 => True,    --  Unit (Node2)
        3 => False,   --  First_Inlined_Subprogram (Node3-Sem)
        4 => False,   --  Library_Unit (Node4-Sem)
        5 => True),   --  Aux_Decls_Node (Node5)

     N_Compilation_Unit_Aux =>
       (1 => True,    --  Actions (List1)
        2 => True,    --  Declarations (List2)
        3 => False,   --  Default_Storage_Pool (Node3)
        4 => True,    --  Config_Pragmas (List4)
        5 => True),   --  Pragmas_After (List5)

     N_With_Clause =>
       (1 => False,   --  unused
        2 => True,    --  Name (Node2)
        3 => False,   --  unused
        4 => False,   --  Library_Unit (Node4-Sem)
        5 => False),  --  Corresponding_Spec (Node5-Sem)

     N_Subprogram_Body_Stub =>
       (1 => True,    --  Specification (Node1)
        2 => False,   --  unused
        3 => False,   --  unused
        4 => False,   --  Library_Unit (Node4-Sem)
        5 => False),  --  Corresponding_Body (Node5-Sem)

     N_Package_Body_Stub =>
       (1 => True,    --  Defining_Identifier (Node1)
        2 => False,   --  unused
        3 => False,   --  unused
        4 => False,   --  Library_Unit (Node4-Sem)
        5 => False),  --  Corresponding_Body (Node5-Sem)

     N_Task_Body_Stub =>
       (1 => True,    --  Defining_Identifier (Node1)
        2 => False,   --  unused
        3 => False,   --  unused
        4 => False,   --  Library_Unit (Node4-Sem)
        5 => False),  --  Corresponding_Body (Node5-Sem)

     N_Protected_Body_Stub =>
       (1 => True,    --  Defining_Identifier (Node1)
        2 => False,   --  unused
        3 => False,   --  unused
        4 => False,   --  Library_Unit (Node4-Sem)
        5 => False),  --  Corresponding_Body (Node5-Sem)

     N_Subunit =>
       (1 => True,    --  Proper_Body (Node1)
        2 => True,    --  Name (Node2)
        3 => False,   --  Corresponding_Stub (Node3-Sem)
        4 => False,   --  unused
        5 => False),  --  unused

     N_Exception_Declaration =>
       (1 => True,    --  Defining_Identifier (Node1)
        2 => False,   --  unused
        3 => False,   --  Expression (Node3-Sem)
        4 => False,   --  unused
        5 => False),  --  unused

     N_Handled_Sequence_Of_Statements =>
       (1 => True,    --  At_End_Proc (Node1)
        2 => False,   --  First_Real_Statement (Node2-Sem)
        3 => True,    --  Statements (List3)
        4 => True,    --  End_Label (Node4)
        5 => True),   --  Exception_Handlers (List5)

     N_Exception_Handler =>
       (1 => False,   --  Local_Raise_Statements (Elist1)
        2 => True,    --  Choice_Parameter (Node2)
        3 => True,    --  Statements (List3)
        4 => True,    --  Exception_Choices (List4)
        5 => False),  --  Exception_Label (Node5)

     N_Raise_Statement =>
       (1 => False,   --  unused
        2 => True,    --  Name (Node2)
        3 => True,    --  Expression (Node3)
        4 => False,   --  unused
        5 => False),  --  unused

     N_Generic_Subprogram_Declaration =>
       (1 => True,    --  Specification (Node1)
        2 => True,    --  Generic_Formal_Declarations (List2)
        3 => False,   --  unused
        4 => False,   --  Parent_Spec (Node4-Sem)
        5 => False),  --  Corresponding_Body (Node5-Sem)

     N_Generic_Package_Declaration =>
       (1 => True,    --  Specification (Node1)
        2 => True,    --  Generic_Formal_Declarations (List2)
        3 => False,   --  Activation_Chain_Entity (Node3-Sem)
        4 => False,   --  Parent_Spec (Node4-Sem)
        5 => False),  --  Corresponding_Body (Node5-Sem)

     N_Package_Instantiation =>
       (1 => True,    --  Defining_Unit_Name (Node1)
        2 => True,    --  Name (Node2)
        3 => True,    --  Generic_Associations (List3)
        4 => False,   --  Parent_Spec (Node4-Sem)
        5 => False),  --  Instance_Spec (Node5-Sem)

     N_Procedure_Instantiation =>
       (1 => True,    --  Defining_Unit_Name (Node1)
        2 => True,    --  Name (Node2)
        3 => True,    --  Generic_Associations (List3)
        4 => False,   --  Parent_Spec (Node4-Sem)
        5 => False),  --  Instance_Spec (Node5-Sem)

     N_Function_Instantiation =>
       (1 => True,    --  Defining_Unit_Name (Node1)
        2 => True,    --  Name (Node2)
        3 => True,    --  Generic_Associations (List3)
        4 => False,   --  Parent_Spec (Node4-Sem)
        5 => False),  --  Instance_Spec (Node5-Sem)

     N_Generic_Association =>
       (1 => True,    --  Explicit_Generic_Actual_Parameter (Node1)
        2 => True,    --  Selector_Name (Node2)
        3 => False,   --  unused
        4 => False,   --  unused
        5 => False),  --  unused

     N_Formal_Object_Declaration =>
       (1 => True,    --  Defining_Identifier (Node1)
        2 => False,   --  unused
        3 => True,    --  Access_Definition (Node3)
        4 => True,    --  Subtype_Mark (Node4)
        5 => True),   --  Default_Expression (Node5)

     N_Formal_Type_Declaration =>
       (1 => True,    --  Defining_Identifier (Node1)
        2 => False,   --  unused
        3 => True,    --  Formal_Type_Definition (Node3)
        4 => True,    --  Discriminant_Specifications (List4)
        5 => False),  --  unused

     N_Formal_Private_Type_Definition =>
       (1 => False,   --  unused
        2 => False,   --  unused
        3 => False,   --  unused
        4 => False,   --  unused
        5 => False),  --  unused

     N_Formal_Incomplete_Type_Definition =>
       (1 => False,   --  unused
        2 => False,   --  unused
        3 => False,   --  unused
        4 => False,   --  unused
        5 => False),  --  unused

     N_Formal_Derived_Type_Definition =>
       (1 => False,   --  unused
        2 => True,    --  Interface_List (List2)
        3 => False,   --  unused
        4 => True,    --  Subtype_Mark (Node4)
        5 => False),  --  unused

     N_Formal_Discrete_Type_Definition =>
       (1 => False,   --  unused
        2 => False,   --  unused
        3 => False,   --  unused
        4 => False,   --  unused
        5 => False),  --  unused

     N_Formal_Signed_Integer_Type_Definition =>
       (1 => False,   --  unused
        2 => False,   --  unused
        3 => False,   --  unused
        4 => False,   --  unused
        5 => False),  --  unused

     N_Formal_Modular_Type_Definition =>
       (1 => False,   --  unused
        2 => False,   --  unused
        3 => False,   --  unused
        4 => False,   --  unused
        5 => False),  --  unused

     N_Formal_Floating_Point_Definition =>
       (1 => False,   --  unused
        2 => False,   --  unused
        3 => False,   --  unused
        4 => False,   --  unused
        5 => False),  --  unused

     N_Formal_Ordinary_Fixed_Point_Definition =>
       (1 => False,   --  unused
        2 => False,   --  unused
        3 => False,   --  unused
        4 => False,   --  unused
        5 => False),  --  unused

     N_Formal_Decimal_Fixed_Point_Definition =>
       (1 => False,   --  unused
        2 => False,   --  unused
        3 => False,   --  unused
        4 => False,   --  unused
        5 => False),  --  unused

     N_Formal_Concrete_Subprogram_Declaration =>
       (1 => True,    --  Specification (Node1)
        2 => True,    --  Default_Name (Node2)
        3 => False,   --  unused
        4 => False,   --  unused
        5 => False),  --  unused

     N_Formal_Abstract_Subprogram_Declaration =>
       (1 => True,    --  Specification (Node1)
        2 => True,    --  Default_Name (Node2)
        3 => False,   --  unused
        4 => False,   --  unused
        5 => False),  --  unused

     N_Formal_Package_Declaration =>
       (1 => True,    --  Defining_Identifier (Node1)
        2 => True,    --  Name (Node2)
        3 => True,    --  Generic_Associations (List3)
        4 => False,   --  unused
        5 => False),  --  Instance_Spec (Node5-Sem)

     N_Attribute_Definition_Clause =>
       (1 => True,    --  Chars (Name1)
        2 => True,    --  Name (Node2)
        3 => True,    --  Expression (Node3)
        4 => False,   --  unused
        5 => False),  --  Next_Rep_Item (Node5-Sem)

     N_Aspect_Specification =>
       (1 => True,    --  Identifier (Node1)
        2 => False,   --  Aspect_Rep_Item (Node2-Sem)
        3 => True,    --  Expression (Node3)
        4 => False,   --  Entity (Node4-Sem)
        5 => False),  --  Next_Rep_Item (Node5-Sem)

     N_Enumeration_Representation_Clause =>
       (1 => True,    --  Identifier (Node1)
        2 => False,   --  unused
        3 => True,    --  Array_Aggregate (Node3)
        4 => False,   --  unused
        5 => False),  --  Next_Rep_Item (Node5-Sem)

     N_Record_Representation_Clause =>
       (1 => True,    --  Identifier (Node1)
        2 => True,    --  Mod_Clause (Node2)
        3 => True,    --  Component_Clauses (List3)
        4 => False,   --  unused
        5 => False),  --  Next_Rep_Item (Node5-Sem)

     N_Component_Clause =>
       (1 => True,    --  Component_Name (Node1)
        2 => True,    --  Position (Node2)
        3 => True,    --  First_Bit (Node3)
        4 => True,    --  Last_Bit (Node4)
        5 => False),  --  unused

     N_Code_Statement =>
       (1 => False,   --  unused
        2 => False,   --  unused
        3 => True,    --  Expression (Node3)
        4 => False,   --  unused
        5 => False),  --  unused

     N_Op_Rotate_Left =>
       (1 => True,    --  Chars (Name1)
        2 => True,    --  Left_Opnd (Node2)
        3 => True,    --  Right_Opnd (Node3)
        4 => False,   --  Entity (Node4-Sem)
        5 => False),  --  Etype (Node5-Sem)

     N_Op_Rotate_Right =>
       (1 => True,    --  Chars (Name1)
        2 => True,    --  Left_Opnd (Node2)
        3 => True,    --  Right_Opnd (Node3)
        4 => False,   --  Entity (Node4-Sem)
        5 => False),  --  Etype (Node5-Sem)

     N_Op_Shift_Left =>
       (1 => True,    --  Chars (Name1)
        2 => True,    --  Left_Opnd (Node2)
        3 => True,    --  Right_Opnd (Node3)
        4 => False,   --  Entity (Node4-Sem)
        5 => False),  --  Etype (Node5-Sem)

     N_Op_Shift_Right_Arithmetic =>
       (1 => True,    --  Chars (Name1)
        2 => True,    --  Left_Opnd (Node2)
        3 => True,    --  Right_Opnd (Node3)
        4 => False,   --  Entity (Node4-Sem)
        5 => False),  --  Etype (Node5-Sem)

     N_Op_Shift_Right =>
       (1 => True,    --  Chars (Name1)
        2 => True,    --  Left_Opnd (Node2)
        3 => True,    --  Right_Opnd (Node3)
        4 => False,   --  Entity (Node4-Sem)
        5 => False),  --  Etype (Node5-Sem)

     N_Delta_Constraint =>
       (1 => False,   --  unused
        2 => False,   --  unused
        3 => True,    --  Delta_Expression (Node3)
        4 => True,    --  Range_Constraint (Node4)
        5 => False),  --  unused

     N_At_Clause =>
       (1 => True,    --  Identifier (Node1)
        2 => False,   --  unused
        3 => True,    --  Expression (Node3)
        4 => False,   --  unused
        5 => False),  --  unused

     N_Mod_Clause =>
       (1 => False,   --  unused
        2 => False,   --  unused
        3 => True,    --  Expression (Node3)
        4 => True,    --  Pragmas_Before (List4)
        5 => False),  --  unused

     N_Conditional_Expression =>
       (1 => True,    --  Expressions (List1)
        2 => False,   --  Then_Actions (List2-Sem)
        3 => False,   --  Else_Actions (List3-Sem)
        4 => False,   --  unused
        5 => False),  --  Etype (Node5-Sem)

     N_Contract =>
       (1 => False,   --  Spec_PPC_List (Node1)
        2 => False,   --  Spec_TC_List (Node2)
        3 => False,   --  unused
        4 => False,   --  unused
        5 => False),  --  unused

     N_Expanded_Name =>
       (1 => True,    --  Chars (Name1)
        2 => True,    --  Selector_Name (Node2)
        3 => True,    --  Prefix (Node3)
        4 => False,   --  Entity (Node4-Sem)
        5 => False),  --  Etype (Node5-Sem)

     N_Expression_With_Actions =>
       (1 => True,    --  Actions (List1)
        2 => False,   --  unused
        3 => True,    --  Expression (Node3)
        4 => False,   --  unused
        5 => False),  --  unused

     N_Free_Statement =>
       (1 => False,   --  Storage_Pool (Node1-Sem)
        2 => False,   --  Procedure_To_Call (Node2-Sem)
        3 => True,    --  Expression (Node3)
        4 => False,   --  Actual_Designated_Subtype (Node4-Sem)
        5 => False),  --  unused

     N_Freeze_Entity =>
       (1 => True,    --  Actions (List1)
        2 => False,   --  Access_Types_To_Process (Elist2-Sem)
        3 => False,   --  TSS_Elist (Elist3-Sem)
        4 => False,   --  Entity (Node4-Sem)
        5 => False),  --  First_Subtype_Link (Node5-Sem)

     N_Implicit_Label_Declaration =>
       (1 => True,    --  Defining_Identifier (Node1)
        2 => False,   --  Label_Construct (Node2-Sem)
        3 => False,   --  unused
        4 => False,   --  unused
        5 => False),  --  unused

     N_Itype_Reference =>
       (1 => False,   --  Itype (Node1-Sem)
        2 => False,   --  unused
        3 => False,   --  unused
        4 => False,   --  unused
        5 => False),  --  unused

     N_Raise_Constraint_Error =>
       (1 => True,    --  Condition (Node1)
        2 => False,   --  unused
        3 => True,    --  Reason (Uint3)
        4 => False,   --  unused
        5 => False),  --  Etype (Node5-Sem)

     N_Raise_Program_Error =>
       (1 => True,    --  Condition (Node1)
        2 => False,   --  unused
        3 => True,    --  Reason (Uint3)
        4 => False,   --  unused
        5 => False),  --  Etype (Node5-Sem)

     N_Raise_Storage_Error =>
       (1 => True,    --  Condition (Node1)
        2 => False,   --  unused
        3 => True,    --  Reason (Uint3)
        4 => False,   --  unused
        5 => False),  --  Etype (Node5-Sem)

     N_Push_Constraint_Error_Label =>
       (1 => False,   --  unused
        2 => False,   --  unused
        3 => False,   --  unused
        4 => False,   --  unused
        5 => False),  --  unused

     N_Push_Program_Error_Label =>
       (1 => False,   --  Exception_Label
        2 => False,   --  unused
        3 => False,   --  unused
        4 => False,   --  unused
        5 => False),  --  Exception_Label

     N_Push_Storage_Error_Label =>
       (1 => False,   --  Exception_Label
        2 => False,   --  unused
        3 => False,   --  unused
        4 => False,   --  unused
        5 => False),  --  Exception_Label

     N_Pop_Constraint_Error_Label =>
       (1 => False,   --  unused
        2 => False,   --  unused
        3 => False,   --  unused
        4 => False,   --  unused
        5 => False),  --  unused

     N_Pop_Program_Error_Label =>
       (1 => False,   --  unused
        2 => False,   --  unused
        3 => False,   --  unused
        4 => False,   --  unused
        5 => False),  --  unused

     N_Pop_Storage_Error_Label =>
       (1 => False,   --  unused
        2 => False,   --  unused
        3 => False,   --  unused
        4 => False,   --  unused
        5 => False),  --  unused

     N_Reference =>
       (1 => False,   --  unused
        2 => False,   --  unused
        3 => True,    --  Prefix (Node3)
        4 => False,   --  unused
        5 => False),  --  Etype (Node5-Sem)

     N_Subprogram_Info =>
       (1 => True,    --  Identifier (Node1)
        2 => False,   --  unused
        3 => False,   --  unused
        4 => False,   --  unused
        5 => False),  --  Etype (Node5-Sem)

     N_Unchecked_Expression =>
       (1 => False,   --  unused
        2 => False,   --  unused
        3 => True,    --  Expression (Node3)
        4 => False,   --  unused
        5 => False),  --  Etype (Node5-Sem)

     N_Unchecked_Type_Conversion =>
       (1 => False,   --  unused
        2 => False,   --  unused
        3 => True,    --  Expression (Node3)
        4 => True,    --  Subtype_Mark (Node4)
        5 => False),  --  Etype (Node5-Sem)

     N_Validate_Unchecked_Conversion =>
       (1 => False,   --  Source_Type (Node1-Sem)
        2 => False,   --  Target_Type (Node2-Sem)
        3 => False,   --  unused
        4 => False,   --  unused
        5 => False),  --  unused

   --  Entries for SCIL nodes

     N_SCIL_Dispatch_Table_Tag_Init =>
       (1 => False,   --  unused
        2 => False,   --  unused
        3 => False,   --  unused
        4 => False,   --  SCIL_Entity (Node4-Sem)
        5 => False),  --  unused

     N_SCIL_Dispatching_Call =>
       (1 => False,   --  unused
        2 => False,   --  SCIL_Target_Prim (Node2-Sem)
        3 => False,   --  unused
        4 => False,   --  SCIL_Entity (Node4-Sem)
        5 => False),  --  SCIL_Controlling_Tag (Node5-Sem)

     N_SCIL_Membership_Test =>
       (1 => False,   --  unused
        2 => False,   --  unused
        3 => False,   --  unused
        4 => False,   --  SCIL_Entity (Node4-Sem)
        5 => False),  --  SCIL_Tag_Value (Node5-Sem)

   --  Entries for SCIL nodes

     N_SCIL_Dispatch_Table_Object_Init =>
       (1 => False,   --  SCIL_Related_Node (Node1-Sem)
        2 => False,   --  unused
        3 => False,   --  unused
        4 => False,   --  SCIL_Entity (Node4-Sem)
        5 => False),  --  unused

     N_SCIL_Dispatch_Table_Tag_Init =>
       (1 => False,   --  SCIL_Related_Node (Node1-Sem)
        2 => False,   --  unused
        3 => False,   --  unused
        4 => False,   --  SCIL_Entity (Node4-Sem)
        5 => False),  --  unused

     N_SCIL_Dispatching_Call =>
       (1 => False,   --  SCIL_Related_Node (Node1-Sem)
        2 => False,   --  SCIL_Target_Prim (Node2-Sem)
        3 => False,   --  unused
        4 => False,   --  SCIL_Entity (Node4-Sem)
        5 => False),  --  SCIL_Controlling_Tag (Node5-Sem)

     N_SCIL_Membership_Test =>
       (1 => False,   --  SCIL_Related_Node (Node1-Sem)
        2 => False,   --  unused
        3 => False,   --  unused
        4 => False,   --  SCIL_Entity (Node4-Sem)
        5 => False),  --  SCIL_Tag_Value (Node5-Sem)

     N_SCIL_Tag_Init =>
       (1 => False,   --  SCIL_Related_Node (Node1-Sem)
        2 => False,   --  unused
        3 => False,   --  unused
        4 => False,   --  SCIL_Entity (Node4-Sem)
        5 => False),  --  unused

   --  Entries for Empty, Error and Unused. Even thought these have a Chars
   --  field for debugging purposes, they are not really syntactic fields, so
   --  we mark all fields as unused.

     N_Empty =>
       (1 => False,   --  unused
        2 => False,   --  unused
        3 => False,   --  unused
        4 => False,   --  unused
        5 => False),  --  unused

     N_Error =>
       (1 => False,   --  unused
        2 => False,   --  unused
        3 => False,   --  unused
        4 => False,   --  unused
        5 => False),  --  unused

     N_Unused_At_Start =>
       (1 => False,   --  unused
        2 => False,   --  unused
        3 => False,   --  unused
        4 => False,   --  unused
        5 => False),  --  unused

     N_Unused_At_End =>
       (1 => False,   --  unused
        2 => False,   --  unused
        3 => False,   --  unused
        4 => False,   --  unused
        5 => False)); --  unused

   --------------------
   -- Inline Pragmas --
   --------------------

   pragma Inline (ABE_Is_Certain);
   pragma Inline (Abort_Present);
   pragma Inline (Abortable_Part);
   pragma Inline (Abstract_Present);
   pragma Inline (Accept_Handler_Records);
   pragma Inline (Accept_Statement);
   pragma Inline (Access_Definition);
   pragma Inline (Access_To_Subprogram_Definition);
   pragma Inline (Access_Types_To_Process);
   pragma Inline (Actions);
   pragma Inline (Activation_Chain_Entity);
   pragma Inline (Acts_As_Spec);
   pragma Inline (Actual_Designated_Subtype);
   pragma Inline (Address_Warning_Posted);
   pragma Inline (Aggregate_Bounds);
   pragma Inline (Aliased_Present);
   pragma Inline (All_Others);
   pragma Inline (All_Present);
   pragma Inline (Alternatives);
   pragma Inline (Ancestor_Part);
   pragma Inline (Array_Aggregate);
   pragma Inline (Aspect_Rep_Item);
   pragma Inline (Assignment_OK);
   pragma Inline (Associated_Node);
   pragma Inline (At_End_Proc);
   pragma Inline (Attribute_Name);
   pragma Inline (Aux_Decls_Node);
   pragma Inline (Backwards_OK);
   pragma Inline (Bad_Is_Detected);
   pragma Inline (Body_To_Inline);
   pragma Inline (Body_Required);
   pragma Inline (By_Ref);
   pragma Inline (Box_Present);
   pragma Inline (Char_Literal_Value);
   pragma Inline (Chars);
   pragma Inline (Check_Address_Alignment);
   pragma Inline (Choice_Parameter);
   pragma Inline (Choices);
   pragma Inline (Class_Present);
   pragma Inline (Comes_From_Extended_Return_Statement);
   pragma Inline (Compile_Time_Known_Aggregate);
   pragma Inline (Component_Associations);
   pragma Inline (Component_Clauses);
   pragma Inline (Component_Definition);
   pragma Inline (Component_Items);
   pragma Inline (Component_List);
   pragma Inline (Component_Name);
   pragma Inline (Componentwise_Assignment);
   pragma Inline (Condition);
   pragma Inline (Condition_Actions);
   pragma Inline (Config_Pragmas);
   pragma Inline (Constant_Present);
   pragma Inline (Constraint);
   pragma Inline (Constraints);
   pragma Inline (Context_Installed);
   pragma Inline (Context_Items);
   pragma Inline (Context_Pending);
   pragma Inline (Controlling_Argument);
   pragma Inline (Conversion_OK);
   pragma Inline (Corresponding_Aspect);
   pragma Inline (Corresponding_Body);
   pragma Inline (Corresponding_Formal_Spec);
   pragma Inline (Corresponding_Generic_Association);
   pragma Inline (Corresponding_Integer_Value);
   pragma Inline (Corresponding_Spec);
   pragma Inline (Corresponding_Stub);
   pragma Inline (Dcheck_Function);
   pragma Inline (Declarations);
   pragma Inline (Default_Expression);
   pragma Inline (Default_Storage_Pool);
   pragma Inline (Default_Name);
   pragma Inline (Defining_Identifier);
   pragma Inline (Defining_Unit_Name);
   pragma Inline (Delay_Alternative);
   pragma Inline (Delay_Statement);
   pragma Inline (Delta_Expression);
   pragma Inline (Digits_Expression);
   pragma Inline (Discr_Check_Funcs_Built);
   pragma Inline (Discrete_Choices);
   pragma Inline (Discrete_Range);
   pragma Inline (Discrete_Subtype_Definition);
   pragma Inline (Discrete_Subtype_Definitions);
   pragma Inline (Discriminant_Specifications);
   pragma Inline (Discriminant_Type);
   pragma Inline (Do_Accessibility_Check);
   pragma Inline (Do_Discriminant_Check);
   pragma Inline (Do_Length_Check);
   pragma Inline (Do_Division_Check);
   pragma Inline (Do_Overflow_Check);
   pragma Inline (Do_Range_Check);
   pragma Inline (Do_Storage_Check);
   pragma Inline (Do_Tag_Check);
   pragma Inline (Elaborate_Present);
   pragma Inline (Elaborate_All_Desirable);
   pragma Inline (Elaborate_All_Present);
   pragma Inline (Elaborate_Desirable);
   pragma Inline (Elaboration_Boolean);
   pragma Inline (Else_Actions);
   pragma Inline (Else_Statements);
   pragma Inline (Elsif_Parts);
   pragma Inline (Enclosing_Variant);
   pragma Inline (End_Label);
   pragma Inline (End_Span);
   pragma Inline (Entity);
   pragma Inline (Entity_Or_Associated_Node);
   pragma Inline (Entry_Body_Formal_Part);
   pragma Inline (Entry_Call_Alternative);
   pragma Inline (Entry_Call_Statement);
   pragma Inline (Entry_Direct_Name);
   pragma Inline (Entry_Index);
   pragma Inline (Entry_Index_Specification);
   pragma Inline (Etype);
   pragma Inline (Exception_Choices);
   pragma Inline (Exception_Handlers);
   pragma Inline (Exception_Junk);
   pragma Inline (Exception_Label);
   pragma Inline (Expansion_Delayed);
   pragma Inline (Explicit_Actual_Parameter);
   pragma Inline (Explicit_Generic_Actual_Parameter);
   pragma Inline (Expression);
   pragma Inline (Expressions);
   pragma Inline (First_Bit);
   pragma Inline (First_Inlined_Subprogram);
   pragma Inline (First_Name);
   pragma Inline (First_Named_Actual);
   pragma Inline (First_Real_Statement);
   pragma Inline (First_Subtype_Link);
   pragma Inline (Float_Truncate);
   pragma Inline (Formal_Type_Definition);
   pragma Inline (Forwards_OK);
   pragma Inline (From_Aspect_Specification);
   pragma Inline (From_At_End);
   pragma Inline (From_At_Mod);
   pragma Inline (From_Default);
   pragma Inline (Generic_Associations);
   pragma Inline (Generic_Formal_Declarations);
   pragma Inline (Generic_Parent);
   pragma Inline (Generic_Parent_Type);
   pragma Inline (Handled_Statement_Sequence);
   pragma Inline (Handler_List_Entry);
   pragma Inline (Has_Created_Identifier);
   pragma Inline (Has_Dynamic_Length_Check);
   pragma Inline (Has_Dynamic_Range_Check);
   pragma Inline (Has_Init_Expression);
   pragma Inline (Has_Local_Raise);
   pragma Inline (Has_Self_Reference);
   pragma Inline (Has_No_Elaboration_Code);
   pragma Inline (Has_Pragma_CPU);
   pragma Inline (Has_Pragma_Dispatching_Domain);
   pragma Inline (Has_Pragma_Priority);
   pragma Inline (Has_Pragma_Suppress_All);
   pragma Inline (Has_Private_View);
   pragma Inline (Has_Relative_Deadline_Pragma);
   pragma Inline (Has_Storage_Size_Pragma);
   pragma Inline (Has_Task_Info_Pragma);
   pragma Inline (Has_Task_Name_Pragma);
   pragma Inline (Has_Wide_Character);
   pragma Inline (Has_Wide_Wide_Character);
   pragma Inline (Hidden_By_Use_Clause);
   pragma Inline (High_Bound);
   pragma Inline (Identifier);
   pragma Inline (Implicit_With);
   pragma Inline (Interface_List);
   pragma Inline (Interface_Present);
   pragma Inline (Includes_Infinities);
   pragma Inline (Import_Interface_Present);
   pragma Inline (In_Present);
   pragma Inline (Inherited_Discriminant);
   pragma Inline (Instance_Spec);
   pragma Inline (Intval);
<<<<<<< HEAD
=======
   pragma Inline (Iterator_Specification);
>>>>>>> 3082eeb7
   pragma Inline (Is_Accessibility_Actual);
   pragma Inline (Is_Asynchronous_Call_Block);
   pragma Inline (Is_Boolean_Aspect);
   pragma Inline (Is_Component_Left_Opnd);
   pragma Inline (Is_Component_Right_Opnd);
   pragma Inline (Is_Controlling_Actual);
   pragma Inline (Is_Delayed_Aspect);
   pragma Inline (Is_Dynamic_Coextension);
   pragma Inline (Is_Elsif);
   pragma Inline (Is_Entry_Barrier_Function);
   pragma Inline (Is_Expanded_Build_In_Place_Call);
   pragma Inline (Is_Folded_In_Parser);
   pragma Inline (Is_In_Discriminant_Check);
   pragma Inline (Is_Machine_Number);
   pragma Inline (Is_Null_Loop);
   pragma Inline (Is_Overloaded);
   pragma Inline (Is_Power_Of_2_For_Shift);
   pragma Inline (Is_Protected_Subprogram_Body);
   pragma Inline (Is_Static_Coextension);
   pragma Inline (Is_Static_Expression);
   pragma Inline (Is_Subprogram_Descriptor);
   pragma Inline (Is_Task_Allocation_Block);
   pragma Inline (Is_Task_Master);
   pragma Inline (Iteration_Scheme);
   pragma Inline (Itype);
   pragma Inline (Kill_Range_Check);
   pragma Inline (Last_Bit);
   pragma Inline (Last_Name);
   pragma Inline (Library_Unit);
   pragma Inline (Label_Construct);
   pragma Inline (Left_Opnd);
   pragma Inline (Limited_View_Installed);
   pragma Inline (Limited_Present);
   pragma Inline (Literals);
   pragma Inline (Local_Raise_Not_OK);
   pragma Inline (Local_Raise_Statements);
   pragma Inline (Loop_Actions);
   pragma Inline (Loop_Parameter_Specification);
   pragma Inline (Low_Bound);
   pragma Inline (Mod_Clause);
   pragma Inline (More_Ids);
   pragma Inline (Must_Be_Byte_Aligned);
   pragma Inline (Must_Not_Freeze);
   pragma Inline (Must_Not_Override);
   pragma Inline (Must_Override);
   pragma Inline (Name);
   pragma Inline (Names);
   pragma Inline (Next_Entity);
<<<<<<< HEAD
=======
   pragma Inline (Next_Exit_Statement);
>>>>>>> 3082eeb7
   pragma Inline (Next_Implicit_With);
   pragma Inline (Next_Named_Actual);
   pragma Inline (Next_Pragma);
   pragma Inline (Next_Rep_Item);
   pragma Inline (Next_Use_Clause);
   pragma Inline (No_Ctrl_Actions);
   pragma Inline (No_Elaboration_Check);
   pragma Inline (No_Entities_Ref_In_Spec);
   pragma Inline (No_Initialization);
   pragma Inline (No_Truncation);
   pragma Inline (Null_Present);
   pragma Inline (Null_Exclusion_Present);
   pragma Inline (Null_Exclusion_In_Return_Present);
   pragma Inline (Null_Record_Present);
   pragma Inline (Object_Definition);
   pragma Inline (Of_Present);
   pragma Inline (Original_Discriminant);
   pragma Inline (Original_Entity);
   pragma Inline (Others_Discrete_Choices);
   pragma Inline (Out_Present);
   pragma Inline (Parameter_Associations);
   pragma Inline (Parameter_Specifications);
   pragma Inline (Parameter_List_Truncated);
   pragma Inline (Parameter_Type);
   pragma Inline (Parent_Spec);
   pragma Inline (Position);
   pragma Inline (Pragma_Argument_Associations);
   pragma Inline (Pragma_Enabled);
   pragma Inline (Pragma_Identifier);
   pragma Inline (Pragmas_After);
   pragma Inline (Pragmas_Before);
   pragma Inline (Prefix);
   pragma Inline (Premature_Use);
   pragma Inline (Present_Expr);
   pragma Inline (Prev_Ids);
   pragma Inline (Print_In_Hex);
   pragma Inline (Private_Declarations);
   pragma Inline (Private_Present);
   pragma Inline (Procedure_To_Call);
   pragma Inline (Proper_Body);
   pragma Inline (Protected_Definition);
   pragma Inline (Protected_Present);
   pragma Inline (Raises_Constraint_Error);
   pragma Inline (Range_Constraint);
   pragma Inline (Range_Expression);
   pragma Inline (Real_Range_Specification);
   pragma Inline (Realval);
   pragma Inline (Reason);
   pragma Inline (Record_Extension_Part);
   pragma Inline (Redundant_Use);
   pragma Inline (Renaming_Exception);
   pragma Inline (Result_Definition);
   pragma Inline (Return_Object_Declarations);
   pragma Inline (Return_Statement_Entity);
   pragma Inline (Reverse_Present);
   pragma Inline (Right_Opnd);
   pragma Inline (Rounded_Result);
   pragma Inline (SCIL_Controlling_Tag);
   pragma Inline (SCIL_Entity);
<<<<<<< HEAD
   pragma Inline (SCIL_Related_Node);
=======
>>>>>>> 3082eeb7
   pragma Inline (SCIL_Tag_Value);
   pragma Inline (SCIL_Target_Prim);
   pragma Inline (Scope);
   pragma Inline (Select_Alternatives);
   pragma Inline (Selector_Name);
   pragma Inline (Selector_Names);
   pragma Inline (Shift_Count_OK);
   pragma Inline (Source_Type);
   pragma Inline (Spec_PPC_List);
   pragma Inline (Spec_TC_List);
   pragma Inline (Specification);
   pragma Inline (Split_PPC);
   pragma Inline (Statements);
   pragma Inline (Static_Processing_OK);
   pragma Inline (Storage_Pool);
   pragma Inline (Subpool_Handle_Name);
   pragma Inline (Strval);
   pragma Inline (Subtype_Indication);
   pragma Inline (Subtype_Mark);
   pragma Inline (Subtype_Marks);
<<<<<<< HEAD
=======
   pragma Inline (Suppress_Assignment_Checks);
>>>>>>> 3082eeb7
   pragma Inline (Suppress_Loop_Warnings);
   pragma Inline (Synchronized_Present);
   pragma Inline (Tagged_Present);
   pragma Inline (Target_Type);
   pragma Inline (Task_Definition);
   pragma Inline (Task_Present);
   pragma Inline (Then_Actions);
   pragma Inline (Then_Statements);
   pragma Inline (Triggering_Alternative);
   pragma Inline (Triggering_Statement);
   pragma Inline (Treat_Fixed_As_Integer);
   pragma Inline (TSS_Elist);
   pragma Inline (Type_Definition);
   pragma Inline (Unit);
   pragma Inline (Unknown_Discriminants_Present);
   pragma Inline (Unreferenced_In_Spec);
   pragma Inline (Variant_Part);
   pragma Inline (Variants);
   pragma Inline (Visible_Declarations);
   pragma Inline (Used_Operations);
   pragma Inline (Was_Originally_Stub);
   pragma Inline (Withed_Body);

   pragma Inline (Set_ABE_Is_Certain);
   pragma Inline (Set_Abort_Present);
   pragma Inline (Set_Abortable_Part);
   pragma Inline (Set_Abstract_Present);
   pragma Inline (Set_Accept_Handler_Records);
   pragma Inline (Set_Accept_Statement);
   pragma Inline (Set_Access_Definition);
   pragma Inline (Set_Access_To_Subprogram_Definition);
   pragma Inline (Set_Access_Types_To_Process);
   pragma Inline (Set_Actions);
   pragma Inline (Set_Activation_Chain_Entity);
   pragma Inline (Set_Acts_As_Spec);
   pragma Inline (Set_Actual_Designated_Subtype);
   pragma Inline (Set_Address_Warning_Posted);
   pragma Inline (Set_Aggregate_Bounds);
   pragma Inline (Set_Aliased_Present);
   pragma Inline (Set_All_Others);
   pragma Inline (Set_All_Present);
   pragma Inline (Set_Alternatives);
   pragma Inline (Set_Ancestor_Part);
   pragma Inline (Set_Array_Aggregate);
   pragma Inline (Set_Aspect_Rep_Item);
   pragma Inline (Set_Assignment_OK);
   pragma Inline (Set_Associated_Node);
   pragma Inline (Set_At_End_Proc);
   pragma Inline (Set_Attribute_Name);
   pragma Inline (Set_Aux_Decls_Node);
   pragma Inline (Set_Backwards_OK);
   pragma Inline (Set_Bad_Is_Detected);
   pragma Inline (Set_Body_To_Inline);
   pragma Inline (Set_Body_Required);
   pragma Inline (Set_By_Ref);
   pragma Inline (Set_Box_Present);
   pragma Inline (Set_Char_Literal_Value);
   pragma Inline (Set_Chars);
   pragma Inline (Set_Check_Address_Alignment);
   pragma Inline (Set_Choice_Parameter);
   pragma Inline (Set_Choices);
   pragma Inline (Set_Class_Present);
   pragma Inline (Set_Comes_From_Extended_Return_Statement);
   pragma Inline (Set_Compile_Time_Known_Aggregate);
   pragma Inline (Set_Component_Associations);
   pragma Inline (Set_Component_Clauses);
   pragma Inline (Set_Component_Definition);
   pragma Inline (Set_Component_Items);
   pragma Inline (Set_Component_List);
   pragma Inline (Set_Component_Name);
   pragma Inline (Set_Componentwise_Assignment);
   pragma Inline (Set_Condition);
   pragma Inline (Set_Condition_Actions);
   pragma Inline (Set_Config_Pragmas);
   pragma Inline (Set_Constant_Present);
   pragma Inline (Set_Constraint);
   pragma Inline (Set_Constraints);
   pragma Inline (Set_Context_Installed);
   pragma Inline (Set_Context_Items);
   pragma Inline (Set_Context_Pending);
   pragma Inline (Set_Controlling_Argument);
   pragma Inline (Set_Conversion_OK);
   pragma Inline (Set_Corresponding_Aspect);
   pragma Inline (Set_Corresponding_Body);
   pragma Inline (Set_Corresponding_Formal_Spec);
   pragma Inline (Set_Corresponding_Generic_Association);
   pragma Inline (Set_Corresponding_Integer_Value);
   pragma Inline (Set_Corresponding_Spec);
   pragma Inline (Set_Corresponding_Stub);
   pragma Inline (Set_Dcheck_Function);
   pragma Inline (Set_Declarations);
   pragma Inline (Set_Default_Expression);
   pragma Inline (Set_Default_Storage_Pool);
   pragma Inline (Set_Default_Name);
   pragma Inline (Set_Defining_Identifier);
   pragma Inline (Set_Defining_Unit_Name);
   pragma Inline (Set_Delay_Alternative);
   pragma Inline (Set_Delay_Statement);
   pragma Inline (Set_Delta_Expression);
   pragma Inline (Set_Digits_Expression);
   pragma Inline (Set_Discr_Check_Funcs_Built);
   pragma Inline (Set_Discrete_Choices);
   pragma Inline (Set_Discrete_Range);
   pragma Inline (Set_Discrete_Subtype_Definition);
   pragma Inline (Set_Discrete_Subtype_Definitions);
   pragma Inline (Set_Discriminant_Specifications);
   pragma Inline (Set_Discriminant_Type);
   pragma Inline (Set_Do_Accessibility_Check);
   pragma Inline (Set_Do_Discriminant_Check);
   pragma Inline (Set_Do_Length_Check);
   pragma Inline (Set_Do_Division_Check);
   pragma Inline (Set_Do_Overflow_Check);
   pragma Inline (Set_Do_Range_Check);
   pragma Inline (Set_Do_Storage_Check);
   pragma Inline (Set_Do_Tag_Check);
   pragma Inline (Set_Elaborate_Present);
   pragma Inline (Set_Elaborate_All_Desirable);
   pragma Inline (Set_Elaborate_All_Present);
   pragma Inline (Set_Elaborate_Desirable);
   pragma Inline (Set_Elaboration_Boolean);
   pragma Inline (Set_Else_Actions);
   pragma Inline (Set_Else_Statements);
   pragma Inline (Set_Elsif_Parts);
   pragma Inline (Set_Enclosing_Variant);
   pragma Inline (Set_End_Label);
   pragma Inline (Set_End_Span);
   pragma Inline (Set_Entity);
   pragma Inline (Set_Entry_Body_Formal_Part);
   pragma Inline (Set_Entry_Call_Alternative);
   pragma Inline (Set_Entry_Call_Statement);
   pragma Inline (Set_Entry_Direct_Name);
   pragma Inline (Set_Entry_Index);
   pragma Inline (Set_Entry_Index_Specification);
   pragma Inline (Set_Etype);
   pragma Inline (Set_Exception_Choices);
   pragma Inline (Set_Exception_Handlers);
   pragma Inline (Set_Exception_Junk);
   pragma Inline (Set_Exception_Label);
   pragma Inline (Set_Expansion_Delayed);
   pragma Inline (Set_Explicit_Actual_Parameter);
   pragma Inline (Set_Explicit_Generic_Actual_Parameter);
   pragma Inline (Set_Expression);
   pragma Inline (Set_Expressions);
   pragma Inline (Set_First_Bit);
   pragma Inline (Set_First_Inlined_Subprogram);
   pragma Inline (Set_First_Name);
   pragma Inline (Set_First_Named_Actual);
   pragma Inline (Set_First_Real_Statement);
   pragma Inline (Set_First_Subtype_Link);
   pragma Inline (Set_Float_Truncate);
   pragma Inline (Set_Formal_Type_Definition);
   pragma Inline (Set_Forwards_OK);
   pragma Inline (Set_From_Aspect_Specification);
   pragma Inline (Set_From_At_End);
   pragma Inline (Set_From_At_Mod);
   pragma Inline (Set_From_Default);
   pragma Inline (Set_Generic_Associations);
   pragma Inline (Set_Generic_Formal_Declarations);
   pragma Inline (Set_Generic_Parent);
   pragma Inline (Set_Generic_Parent_Type);
   pragma Inline (Set_Handled_Statement_Sequence);
   pragma Inline (Set_Handler_List_Entry);
   pragma Inline (Set_Has_Created_Identifier);
   pragma Inline (Set_Has_Dynamic_Length_Check);
   pragma Inline (Set_Has_Init_Expression);
   pragma Inline (Set_Has_Local_Raise);
   pragma Inline (Set_Has_Dynamic_Range_Check);
   pragma Inline (Set_Has_No_Elaboration_Code);
   pragma Inline (Set_Has_Pragma_CPU);
   pragma Inline (Set_Has_Pragma_Dispatching_Domain);
   pragma Inline (Set_Has_Pragma_Priority);
   pragma Inline (Set_Has_Pragma_Suppress_All);
   pragma Inline (Set_Has_Private_View);
   pragma Inline (Set_Has_Relative_Deadline_Pragma);
   pragma Inline (Set_Has_Storage_Size_Pragma);
   pragma Inline (Set_Has_Task_Info_Pragma);
   pragma Inline (Set_Has_Task_Name_Pragma);
   pragma Inline (Set_Has_Wide_Character);
   pragma Inline (Set_Has_Wide_Wide_Character);
   pragma Inline (Set_Hidden_By_Use_Clause);
   pragma Inline (Set_High_Bound);
   pragma Inline (Set_Identifier);
   pragma Inline (Set_Implicit_With);
   pragma Inline (Set_Includes_Infinities);
   pragma Inline (Set_Interface_List);
   pragma Inline (Set_Interface_Present);
   pragma Inline (Set_Import_Interface_Present);
   pragma Inline (Set_In_Present);
   pragma Inline (Set_Inherited_Discriminant);
   pragma Inline (Set_Instance_Spec);
   pragma Inline (Set_Intval);
<<<<<<< HEAD
=======
   pragma Inline (Set_Iterator_Specification);
>>>>>>> 3082eeb7
   pragma Inline (Set_Is_Accessibility_Actual);
   pragma Inline (Set_Is_Asynchronous_Call_Block);
   pragma Inline (Set_Is_Boolean_Aspect);
   pragma Inline (Set_Is_Component_Left_Opnd);
   pragma Inline (Set_Is_Component_Right_Opnd);
   pragma Inline (Set_Is_Controlling_Actual);
   pragma Inline (Set_Is_Delayed_Aspect);
   pragma Inline (Set_Is_Dynamic_Coextension);
   pragma Inline (Set_Is_Elsif);
   pragma Inline (Set_Is_Entry_Barrier_Function);
   pragma Inline (Set_Is_Expanded_Build_In_Place_Call);
   pragma Inline (Set_Is_Folded_In_Parser);
   pragma Inline (Set_Is_In_Discriminant_Check);
   pragma Inline (Set_Is_Machine_Number);
   pragma Inline (Set_Is_Null_Loop);
   pragma Inline (Set_Is_Overloaded);
   pragma Inline (Set_Is_Power_Of_2_For_Shift);
   pragma Inline (Set_Is_Protected_Subprogram_Body);
   pragma Inline (Set_Has_Self_Reference);
   pragma Inline (Set_Is_Static_Coextension);
   pragma Inline (Set_Is_Static_Expression);
   pragma Inline (Set_Is_Subprogram_Descriptor);
   pragma Inline (Set_Is_Task_Allocation_Block);
   pragma Inline (Set_Is_Task_Master);
   pragma Inline (Set_Iteration_Scheme);
   pragma Inline (Set_Itype);
   pragma Inline (Set_Kill_Range_Check);
   pragma Inline (Set_Last_Bit);
   pragma Inline (Set_Last_Name);
   pragma Inline (Set_Library_Unit);
   pragma Inline (Set_Label_Construct);
   pragma Inline (Set_Left_Opnd);
   pragma Inline (Set_Limited_View_Installed);
   pragma Inline (Set_Limited_Present);
   pragma Inline (Set_Literals);
   pragma Inline (Set_Local_Raise_Not_OK);
   pragma Inline (Set_Local_Raise_Statements);
   pragma Inline (Set_Loop_Actions);
   pragma Inline (Set_Loop_Parameter_Specification);
   pragma Inline (Set_Low_Bound);
   pragma Inline (Set_Mod_Clause);
   pragma Inline (Set_More_Ids);
   pragma Inline (Set_Must_Be_Byte_Aligned);
   pragma Inline (Set_Must_Not_Freeze);
   pragma Inline (Set_Must_Not_Override);
   pragma Inline (Set_Must_Override);
   pragma Inline (Set_Name);
   pragma Inline (Set_Names);
   pragma Inline (Set_Next_Entity);
<<<<<<< HEAD
=======
   pragma Inline (Set_Next_Exit_Statement);
>>>>>>> 3082eeb7
   pragma Inline (Set_Next_Implicit_With);
   pragma Inline (Set_Next_Named_Actual);
   pragma Inline (Set_Next_Pragma);
   pragma Inline (Set_Next_Rep_Item);
   pragma Inline (Set_Next_Use_Clause);
   pragma Inline (Set_No_Ctrl_Actions);
   pragma Inline (Set_No_Elaboration_Check);
   pragma Inline (Set_No_Entities_Ref_In_Spec);
   pragma Inline (Set_No_Initialization);
   pragma Inline (Set_No_Truncation);
   pragma Inline (Set_Null_Present);
   pragma Inline (Set_Null_Exclusion_Present);
   pragma Inline (Set_Null_Exclusion_In_Return_Present);
   pragma Inline (Set_Null_Record_Present);
   pragma Inline (Set_Object_Definition);
   pragma Inline (Set_Of_Present);
   pragma Inline (Set_Original_Discriminant);
   pragma Inline (Set_Original_Entity);
   pragma Inline (Set_Others_Discrete_Choices);
   pragma Inline (Set_Out_Present);
   pragma Inline (Set_Parameter_Associations);
   pragma Inline (Set_Parameter_Specifications);
   pragma Inline (Set_Parameter_List_Truncated);
   pragma Inline (Set_Parameter_Type);
   pragma Inline (Set_Parent_Spec);
   pragma Inline (Set_Position);
   pragma Inline (Set_Pragma_Argument_Associations);
   pragma Inline (Set_Pragma_Enabled);
   pragma Inline (Set_Pragma_Identifier);
   pragma Inline (Set_Pragmas_After);
   pragma Inline (Set_Pragmas_Before);
   pragma Inline (Set_Prefix);
   pragma Inline (Set_Premature_Use);
   pragma Inline (Set_Present_Expr);
   pragma Inline (Set_Prev_Ids);
   pragma Inline (Set_Print_In_Hex);
   pragma Inline (Set_Private_Declarations);
   pragma Inline (Set_Private_Present);
   pragma Inline (Set_Procedure_To_Call);
   pragma Inline (Set_Proper_Body);
   pragma Inline (Set_Protected_Definition);
   pragma Inline (Set_Protected_Present);
   pragma Inline (Set_Raises_Constraint_Error);
   pragma Inline (Set_Range_Constraint);
   pragma Inline (Set_Range_Expression);
   pragma Inline (Set_Real_Range_Specification);
   pragma Inline (Set_Realval);
   pragma Inline (Set_Reason);
   pragma Inline (Set_Record_Extension_Part);
   pragma Inline (Set_Redundant_Use);
   pragma Inline (Set_Renaming_Exception);
   pragma Inline (Set_Result_Definition);
   pragma Inline (Set_Return_Object_Declarations);
   pragma Inline (Set_Reverse_Present);
   pragma Inline (Set_Right_Opnd);
   pragma Inline (Set_Rounded_Result);
   pragma Inline (Set_SCIL_Controlling_Tag);
   pragma Inline (Set_SCIL_Entity);
<<<<<<< HEAD
   pragma Inline (Set_SCIL_Related_Node);
=======
>>>>>>> 3082eeb7
   pragma Inline (Set_SCIL_Tag_Value);
   pragma Inline (Set_SCIL_Target_Prim);
   pragma Inline (Set_Scope);
   pragma Inline (Set_Select_Alternatives);
   pragma Inline (Set_Selector_Name);
   pragma Inline (Set_Selector_Names);
   pragma Inline (Set_Shift_Count_OK);
   pragma Inline (Set_Source_Type);
   pragma Inline (Set_Spec_PPC_List);
   pragma Inline (Set_Spec_TC_List);
   pragma Inline (Set_Specification);
   pragma Inline (Set_Split_PPC);
   pragma Inline (Set_Statements);
   pragma Inline (Set_Static_Processing_OK);
   pragma Inline (Set_Storage_Pool);
   pragma Inline (Set_Subpool_Handle_Name);
   pragma Inline (Set_Strval);
   pragma Inline (Set_Subtype_Indication);
   pragma Inline (Set_Subtype_Mark);
   pragma Inline (Set_Subtype_Marks);
<<<<<<< HEAD
=======
   pragma Inline (Set_Suppress_Assignment_Checks);
>>>>>>> 3082eeb7
   pragma Inline (Set_Suppress_Loop_Warnings);
   pragma Inline (Set_Synchronized_Present);
   pragma Inline (Set_Tagged_Present);
   pragma Inline (Set_Target_Type);
   pragma Inline (Set_Task_Definition);
   pragma Inline (Set_Task_Present);
   pragma Inline (Set_Then_Actions);
   pragma Inline (Set_Then_Statements);
   pragma Inline (Set_Triggering_Alternative);
   pragma Inline (Set_Triggering_Statement);
   pragma Inline (Set_Treat_Fixed_As_Integer);
   pragma Inline (Set_TSS_Elist);
   pragma Inline (Set_Type_Definition);
   pragma Inline (Set_Unit);
   pragma Inline (Set_Unknown_Discriminants_Present);
   pragma Inline (Set_Unreferenced_In_Spec);
   pragma Inline (Set_Variant_Part);
   pragma Inline (Set_Variants);
   pragma Inline (Set_Visible_Declarations);
   pragma Inline (Set_Used_Operations);
   pragma Inline (Set_Was_Originally_Stub);
   pragma Inline (Set_Withed_Body);

   --------------
   -- Synonyms --
   --------------

   --  These synonyms are to aid in transition, they should eventually be
   --  removed when all remaining references to the obsolete name are gone.

   N_Simple_Return_Statement : constant Node_Kind := N_Return_Statement;
   --  Rename N_Return_Statement to be N_Simple_Return_Statement. Clients
   --  should refer to N_Simple_Return_Statement.

   N_Parameterized_Expression : constant Node_Kind := N_Expression_Function;
   --  Old name for expression functions (used during Ada 2012 transition)

end Sinfo;<|MERGE_RESOLUTION|>--- conflicted
+++ resolved
@@ -6,11 +6,7 @@
 --                                                                          --
 --                                 S p e c                                  --
 --                                                                          --
-<<<<<<< HEAD
---          Copyright (C) 1992-2009, Free Software Foundation, Inc.         --
-=======
 --          Copyright (C) 1992-2011, Free Software Foundation, Inc.         --
->>>>>>> 3082eeb7
 --                                                                          --
 -- GNAT is free software;  you can  redistribute it  and/or modify it under --
 -- terms of the  GNU General Public License as published  by the Free Soft- --
@@ -471,11 +467,7 @@
    --    already been analyzed, both for efficiency and functional correctness
    --    reasons.
 
-<<<<<<< HEAD
-   --  Comes_From_Source (Flag2)
-=======
    --  Comes_From_Source
->>>>>>> 3082eeb7
    --    This flag is set if the node comes directly from an explicit construct
    --    in the source. It is normally on for any nodes built by the scanner or
    --    parser from the source program, with the exception that in a few cases
@@ -1057,15 +1049,12 @@
    --    definitely safe, and a runtime check may be required if the backend
    --    cannot figure it out. If both flags Forwards_OK and Backwards_OK are
    --    set, it means that the front end can assure no overlap of operands.
-<<<<<<< HEAD
-=======
 
    --  From_Aspect_Specification (Flag13-Sem)
    --    Processing of aspect specifications typically results in insertion in
    --    the tree of corresponding pragma or attribute definition clause nodes.
    --    These generated nodes have the From_Aspect_Specification flag set to
    --    indicate that they came from aspect specifications originally.
->>>>>>> 3082eeb7
 
    --  From_At_End (Flag4-Sem)
    --    This flag is set on an N_Raise_Statement node if it corresponds to
@@ -1222,14 +1211,11 @@
    --    for package System, if it is loaded implicitly by a use of the
    --    'Address or 'Tag attribute. ???There are other implicit with clauses
    --    as well.
-<<<<<<< HEAD
-=======
 
    --  Import_Interface_Present (Flag16-Sem)
    --     This flag is set in an Interface or Import pragma if a matching
    --     pragma of the other kind is also present. This is used to avoid
    --     generating some unwanted error messages.
->>>>>>> 3082eeb7
 
    --  Includes_Infinities (Flag11-Sem)
    --    This flag is present in N_Range nodes. It is set for the range of
@@ -1470,15 +1456,12 @@
    --    scope are chained, and this field is used as the forward pointer for
    --    this list. See Einfo for further details.
 
-<<<<<<< HEAD
-=======
    --  Next_Exit_Statement (Node3-Sem)
    --    Present in N_Exit_Statement nodes. The exit statements for a loop are
    --    chained (in reverse order of appearance) from the First_Exit_Statement
    --    field of the E_Loop entity for the loop. Next_Exit_Statement points to
    --    the next entry on this chain (Empty = end of list).
 
->>>>>>> 3082eeb7
    --  Next_Implicit_With (Node3-Sem)
    --    Present in N_With_Clause. Part of a chain of with_clauses generated
    --    in rtsfind to indicate implicit dependencies on predefined units. Used
@@ -1486,11 +1469,7 @@
    --    A postorder traversal of the tree whose nodes are units and whose
    --    links are with_clauses defines the order in which Inspector must
    --    examine a compiled unit and its full context. This ordering ensures
-<<<<<<< HEAD
-   --    that any subprogram call is examined after the subprogram declartion
-=======
    --    that any subprogram call is examined after the subprogram declaration
->>>>>>> 3082eeb7
    --    has been seen.
 
    --  Next_Named_Actual (Node4-Sem)
@@ -1615,19 +1594,11 @@
    --    package specification. This field is Empty for library bodies (the
    --    parent spec in this case can be found from the corresponding spec).
 
-<<<<<<< HEAD
-   --  Pragma_Enabled (Flag5-Sem)
-   --    Present in N_Pragma nodes. This flag is relevant only for pragmas
-   --    Assert, Check, Precondition, and Postcondition. It is true if the
-   --    check corresponding to the pragma type is enabled at the point where
-   --    the pragma appears.
-=======
    --  Premature_Use (Node5-Sem)
    --    Present in N_Incomplete_Type_Declaration node. Used for improved
    --    error diagnostics: if there is a premature usage of an incomplete
    --    type, a subsequently generated error message indicates the position
    --    of its full declaration.
->>>>>>> 3082eeb7
 
    --  Present_Expr (Uint3-Sem)
    --    Present in an N_Variant node. This has a meaningful value only after
@@ -1705,13 +1676,6 @@
    --    Present in SCIL nodes. Used to reference the tagged type associated
    --    with the SCIL node.
 
-<<<<<<< HEAD
-   --  SCIL_Related_Node (Node1-Sem)
-   --    Present in SCIL nodes. Used to reference a tree node that requires
-   --    special processing in the CodePeer backend.
-
-=======
->>>>>>> 3082eeb7
    --  SCIL_Controlling_Tag (Node5-Sem)
    --    Present in N_SCIL_Dispatching_Call nodes. Used to reference the
    --    controlling tag of a dispatching call.
@@ -1771,8 +1735,6 @@
    --    value of a type whose size is not known at compile time on the
    --    secondary stack.
 
-<<<<<<< HEAD
-=======
    --  Suppress_Assignment_Checks (Flag18-Sem)
    --    Used in generated N_Assignment_Statement nodes to suppress predicate
    --    and range checks in cases where the generated code knows that the
@@ -1780,7 +1742,6 @@
    --    can be set in N_Object_Declaration nodes, to similarly suppress any
    --    checks on the initializing value.
 
->>>>>>> 3082eeb7
    --  Suppress_Loop_Warnings (Flag17-Sem)
    --    Used in N_Loop_Statement node to indicate that warnings within the
    --    body of the loop should be suppressed. This is set when the range
@@ -2101,15 +2062,11 @@
       --  Corresponding_Aspect (Node3-Sem) (set to Empty if not present)
       --  Pragma_Identifier (Node4)
       --  Next_Rep_Item (Node5-Sem)
-<<<<<<< HEAD
-      --  Pragma_Enabled (Flag5-Sem)
-=======
       --  From_Aspect_Specification (Flag13-Sem)
       --  Is_Delayed_Aspect (Flag14-Sem)
       --  Import_Interface_Present (Flag16-Sem)
       --  Split_PPC (Flag17) set if corresponding aspect had Split_PPC set
       --  Class_Present (Flag6) set if from Aspect with 'Class
->>>>>>> 3082eeb7
 
       --  Note: we should have a section on what pragmas are passed on to
       --  the back end to be processed. This section should note that pragma
@@ -3698,21 +3655,6 @@
       --  to deal with, and diagnose a simple expression other than a name for
       --  the right operand. This simplifies error recovery in the parser.
 
-<<<<<<< HEAD
-      --  If extensions are enabled, the grammar is as follows:
-
-      --  RELATION ::=
-      --    SIMPLE_EXPRESSION [not] in SET_ALTERNATIVE {| SET_ALTERNATIVE}
-
-      --  SET_ALTERNATIVE ::= RANGE | SUBTYPE_MARK
-
-      --  The Alternatives field below is present only if there is more than
-      --  one Set_Alternative present, in which case Right_Opnd is set to
-      --  Empty, and Alternatives contains the list of alternatives. In the
-      --  tree passed to the back end, Alternatives is always No_List, and
-      --  Right_Opnd is set (i.e. the expansion circuitry expands out the
-      --  complex set membership case using simple membership operations).
-=======
       --  The Alternatives field below is present only if there is more
       --  than one Membership_Choice present (which is legitimate only in
       --  Ada 2012 mode) in which case Right_Opnd is Empty, and Alternatives
@@ -3722,7 +3664,6 @@
       --  using simple membership operations).
 
       --  Should we rename Alternatives here to Membership_Choices ???
->>>>>>> 3082eeb7
 
       --  N_In
       --  Sloc points to IN
@@ -4124,10 +4065,7 @@
       --  Backwards_OK (Flag6-Sem)
       --  No_Ctrl_Actions (Flag7-Sem)
       --  Componentwise_Assignment (Flag14-Sem)
-<<<<<<< HEAD
-=======
       --  Suppress_Assignment_Checks (Flag18-Sem)
->>>>>>> 3082eeb7
 
       --  Note: if a range check is required, then the Do_Range_Check flag
       --  is set in the Expression (right hand side), with the check being
@@ -6904,12 +6842,6 @@
    --  reconstructed tree printed by Sprint, and the node descriptions here
    --  show this syntax.
 
-<<<<<<< HEAD
-   --  Note: Conditional_Expression is in this section for historical reasons.
-   --  We will move it to its appropriate place when it is officially approved
-   --  as an extension (and then we will know what the exact grammar and place
-   --  in the Reference Manual is!)
-=======
    --  Note: Case_Expression and Conditional_Expression is in this section for
    --  now, since they are extensions. We will move them to their appropriate
    --  places when they are officially approved as extensions (and then we will
@@ -6950,7 +6882,6 @@
       --  evaluation of the Expression. During expansion of the case expression
       --  these actions are wrapped into an N_Expressions_With_Actions node
       --  replacing the original expression.
->>>>>>> 3082eeb7
 
       ----------------------------
       -- Conditional Expression --
@@ -6978,11 +6909,7 @@
 
       --  And we add the additional constructs
 
-<<<<<<< HEAD
-      --  PRIMARY ::= ( CONDITIONAL_EXPRESION )
-=======
       --  PRIMARY ::= ( CONDITIONAL_EXPRESSION )
->>>>>>> 3082eeb7
       --  PRAGMA_ARGUMENT_ASSOCIATION ::= CONDITIONAL_EXPRESSION
 
       --  Note: if we have (IF x1 THEN x2 ELSIF x3 THEN x4 ELSE x5) then it
@@ -6997,8 +6924,6 @@
       --  Is_Elsif (Flag13) (set if comes from ELSIF)
       --  plus fields for expression
 
-<<<<<<< HEAD
-=======
       --------------
       -- Contract --
       --------------
@@ -7032,7 +6957,6 @@
       --  order of textual appearance. Note that this includes test-case
       --  pragmas generated to correspond to Test_Case aspects.
 
->>>>>>> 3082eeb7
       -------------------
       -- Expanded_Name --
       -------------------
@@ -7401,48 +7325,21 @@
       --  Meanwhile these nodes should be considered in experimental form, and
       --  should be ignored by all code generating back ends. ???
 
-<<<<<<< HEAD
-      --  N_SCIL_Dispatch_Table_Object_Init
-      --  Sloc references a declaration node containing a dispatch table
-      --  SCIL_Related_Node (Node1-Sem)
-      --  SCIL_Entity (Node4-Sem)
-
       --  N_SCIL_Dispatch_Table_Tag_Init
       --  Sloc references a node for a tag initialization
-      --  SCIL_Related_Node (Node1-Sem)
-=======
-      --  N_SCIL_Dispatch_Table_Tag_Init
-      --  Sloc references a node for a tag initialization
->>>>>>> 3082eeb7
       --  SCIL_Entity (Node4-Sem)
 
       --  N_SCIL_Dispatching_Call
       --  Sloc references the node of a dispatching call
-<<<<<<< HEAD
-      --  SCIL_Related_Node (Node1-Sem)
-=======
->>>>>>> 3082eeb7
       --  SCIL_Target_Prim (Node2-Sem)
       --  SCIL_Entity (Node4-Sem)
       --  SCIL_Controlling_Tag (Node5-Sem)
 
       --  N_SCIL_Membership_Test
       --  Sloc references the node of a membership test
-<<<<<<< HEAD
-      --  SCIL_Related_Node (Node1-Sem)
       --  SCIL_Tag_Value (Node5-Sem)
       --  SCIL_Entity (Node4-Sem)
 
-      --  N_SCIL_Tag_Init
-      --  Sloc references the node of a tag component initialization
-      --  SCIL_Related_Node (Node1-Sem)
-      --  SCIL_Entity (Node4-Sem)
-
-=======
-      --  SCIL_Tag_Value (Node5-Sem)
-      --  SCIL_Entity (Node4-Sem)
-
->>>>>>> 3082eeb7
       ---------------------
       -- Subprogram_Info --
       ---------------------
@@ -7894,17 +7791,9 @@
 
       --  SCIL nodes
 
-<<<<<<< HEAD
-      N_SCIL_Dispatch_Table_Object_Init,
       N_SCIL_Dispatch_Table_Tag_Init,
       N_SCIL_Dispatching_Call,
       N_SCIL_Membership_Test,
-      N_SCIL_Tag_Init,
-=======
-      N_SCIL_Dispatch_Table_Tag_Init,
-      N_SCIL_Dispatching_Call,
-      N_SCIL_Membership_Test,
->>>>>>> 3082eeb7
 
       --  Other nodes (not part of any subtype class)
 
@@ -8122,13 +8011,8 @@
      N_Or_Else;
 
    subtype N_SCIL_Node is Node_Kind range
-<<<<<<< HEAD
-     N_SCIL_Dispatch_Table_Object_Init ..
-     N_SCIL_Tag_Init;
-=======
      N_SCIL_Dispatch_Table_Tag_Init ..
      N_SCIL_Membership_Test;
->>>>>>> 3082eeb7
 
    subtype N_Statement_Other_Than_Procedure_Call is Node_Kind range
      N_Abort_Statement ..
@@ -8833,12 +8717,9 @@
    function Next_Entity
      (N : Node_Id) return Node_Id;    -- Node2
 
-<<<<<<< HEAD
-=======
    function Next_Exit_Statement
      (N : Node_Id) return Node_Id;    -- Node3
 
->>>>>>> 3082eeb7
    function Next_Implicit_With
      (N : Node_Id) return Node_Id;    -- Node3
 
@@ -8920,9 +8801,6 @@
    function Pragma_Argument_Associations
      (N : Node_Id) return List_Id;    -- List2
 
-   function Pragma_Enabled
-     (N : Node_Id) return Boolean;    -- Flag5
-
    function Pragma_Identifier
      (N : Node_Id) return Node_Id;    -- Node4
 
@@ -9016,12 +8894,6 @@
    function SCIL_Entity
      (N : Node_Id) return Node_Id;    -- Node4
 
-<<<<<<< HEAD
-   function SCIL_Related_Node
-     (N : Node_Id) return Node_Id;    -- Node1
-
-=======
->>>>>>> 3082eeb7
    function SCIL_Tag_Value
      (N : Node_Id) return Node_Id;    -- Node5
 
@@ -9082,12 +8954,9 @@
    function Subtype_Marks
      (N : Node_Id) return List_Id;    -- List2
 
-<<<<<<< HEAD
-=======
    function Suppress_Assignment_Checks
      (N : Node_Id) return Boolean;    -- Flag18
 
->>>>>>> 3082eeb7
    function Suppress_Loop_Warnings
      (N : Node_Id) return Boolean;    -- Flag17
 
@@ -9820,12 +9689,9 @@
    procedure Set_Next_Entity
      (N : Node_Id; Val : Node_Id);            -- Node2
 
-<<<<<<< HEAD
-=======
    procedure Set_Next_Exit_Statement
      (N : Node_Id; Val : Node_Id);            -- Node3
 
->>>>>>> 3082eeb7
    procedure Set_Next_Implicit_With
      (N : Node_Id; Val : Node_Id);            -- Node3
 
@@ -9907,9 +9773,6 @@
    procedure Set_Pragma_Argument_Associations
      (N : Node_Id; Val : List_Id);            -- List2
 
-   procedure Set_Pragma_Enabled
-     (N : Node_Id; Val : Boolean := True);    -- Flag5
-
    procedure Set_Pragma_Identifier
      (N : Node_Id; Val : Node_Id);            -- Node4
 
@@ -10003,12 +9866,6 @@
    procedure Set_SCIL_Entity
      (N : Node_Id; Val : Node_Id);            -- Node4
 
-<<<<<<< HEAD
-   procedure Set_SCIL_Related_Node
-     (N : Node_Id; Val : Node_Id);            -- Node1
-
-=======
->>>>>>> 3082eeb7
    procedure Set_SCIL_Tag_Value
      (N : Node_Id; Val : Node_Id);            -- Node5
 
@@ -10069,12 +9926,9 @@
    procedure Set_Subtype_Marks
      (N : Node_Id; Val : List_Id);            -- List2
 
-<<<<<<< HEAD
-=======
    procedure Set_Suppress_Assignment_Checks
      (N : Node_Id; Val : Boolean := True);    -- Flag18
 
->>>>>>> 3082eeb7
    procedure Set_Suppress_Loop_Warnings
      (N : Node_Id; Val : Boolean := True);    -- Flag17
 
@@ -11852,43 +11706,6 @@
         3 => False,   --  unused
         4 => False,   --  SCIL_Entity (Node4-Sem)
         5 => False),  --  SCIL_Tag_Value (Node5-Sem)
-
-   --  Entries for SCIL nodes
-
-     N_SCIL_Dispatch_Table_Object_Init =>
-       (1 => False,   --  SCIL_Related_Node (Node1-Sem)
-        2 => False,   --  unused
-        3 => False,   --  unused
-        4 => False,   --  SCIL_Entity (Node4-Sem)
-        5 => False),  --  unused
-
-     N_SCIL_Dispatch_Table_Tag_Init =>
-       (1 => False,   --  SCIL_Related_Node (Node1-Sem)
-        2 => False,   --  unused
-        3 => False,   --  unused
-        4 => False,   --  SCIL_Entity (Node4-Sem)
-        5 => False),  --  unused
-
-     N_SCIL_Dispatching_Call =>
-       (1 => False,   --  SCIL_Related_Node (Node1-Sem)
-        2 => False,   --  SCIL_Target_Prim (Node2-Sem)
-        3 => False,   --  unused
-        4 => False,   --  SCIL_Entity (Node4-Sem)
-        5 => False),  --  SCIL_Controlling_Tag (Node5-Sem)
-
-     N_SCIL_Membership_Test =>
-       (1 => False,   --  SCIL_Related_Node (Node1-Sem)
-        2 => False,   --  unused
-        3 => False,   --  unused
-        4 => False,   --  SCIL_Entity (Node4-Sem)
-        5 => False),  --  SCIL_Tag_Value (Node5-Sem)
-
-     N_SCIL_Tag_Init =>
-       (1 => False,   --  SCIL_Related_Node (Node1-Sem)
-        2 => False,   --  unused
-        3 => False,   --  unused
-        4 => False,   --  SCIL_Entity (Node4-Sem)
-        5 => False),  --  unused
 
    --  Entries for Empty, Error and Unused. Even thought these have a Chars
    --  field for debugging purposes, they are not really syntactic fields, so
@@ -12096,10 +11913,7 @@
    pragma Inline (Inherited_Discriminant);
    pragma Inline (Instance_Spec);
    pragma Inline (Intval);
-<<<<<<< HEAD
-=======
    pragma Inline (Iterator_Specification);
->>>>>>> 3082eeb7
    pragma Inline (Is_Accessibility_Actual);
    pragma Inline (Is_Asynchronous_Call_Block);
    pragma Inline (Is_Boolean_Aspect);
@@ -12148,10 +11962,7 @@
    pragma Inline (Name);
    pragma Inline (Names);
    pragma Inline (Next_Entity);
-<<<<<<< HEAD
-=======
    pragma Inline (Next_Exit_Statement);
->>>>>>> 3082eeb7
    pragma Inline (Next_Implicit_With);
    pragma Inline (Next_Named_Actual);
    pragma Inline (Next_Pragma);
@@ -12179,7 +11990,6 @@
    pragma Inline (Parent_Spec);
    pragma Inline (Position);
    pragma Inline (Pragma_Argument_Associations);
-   pragma Inline (Pragma_Enabled);
    pragma Inline (Pragma_Identifier);
    pragma Inline (Pragmas_After);
    pragma Inline (Pragmas_Before);
@@ -12211,10 +12021,6 @@
    pragma Inline (Rounded_Result);
    pragma Inline (SCIL_Controlling_Tag);
    pragma Inline (SCIL_Entity);
-<<<<<<< HEAD
-   pragma Inline (SCIL_Related_Node);
-=======
->>>>>>> 3082eeb7
    pragma Inline (SCIL_Tag_Value);
    pragma Inline (SCIL_Target_Prim);
    pragma Inline (Scope);
@@ -12235,10 +12041,7 @@
    pragma Inline (Subtype_Indication);
    pragma Inline (Subtype_Mark);
    pragma Inline (Subtype_Marks);
-<<<<<<< HEAD
-=======
    pragma Inline (Suppress_Assignment_Checks);
->>>>>>> 3082eeb7
    pragma Inline (Suppress_Loop_Warnings);
    pragma Inline (Synchronized_Present);
    pragma Inline (Tagged_Present);
@@ -12430,10 +12233,7 @@
    pragma Inline (Set_Inherited_Discriminant);
    pragma Inline (Set_Instance_Spec);
    pragma Inline (Set_Intval);
-<<<<<<< HEAD
-=======
    pragma Inline (Set_Iterator_Specification);
->>>>>>> 3082eeb7
    pragma Inline (Set_Is_Accessibility_Actual);
    pragma Inline (Set_Is_Asynchronous_Call_Block);
    pragma Inline (Set_Is_Boolean_Aspect);
@@ -12483,10 +12283,7 @@
    pragma Inline (Set_Name);
    pragma Inline (Set_Names);
    pragma Inline (Set_Next_Entity);
-<<<<<<< HEAD
-=======
    pragma Inline (Set_Next_Exit_Statement);
->>>>>>> 3082eeb7
    pragma Inline (Set_Next_Implicit_With);
    pragma Inline (Set_Next_Named_Actual);
    pragma Inline (Set_Next_Pragma);
@@ -12514,7 +12311,6 @@
    pragma Inline (Set_Parent_Spec);
    pragma Inline (Set_Position);
    pragma Inline (Set_Pragma_Argument_Associations);
-   pragma Inline (Set_Pragma_Enabled);
    pragma Inline (Set_Pragma_Identifier);
    pragma Inline (Set_Pragmas_After);
    pragma Inline (Set_Pragmas_Before);
@@ -12545,10 +12341,6 @@
    pragma Inline (Set_Rounded_Result);
    pragma Inline (Set_SCIL_Controlling_Tag);
    pragma Inline (Set_SCIL_Entity);
-<<<<<<< HEAD
-   pragma Inline (Set_SCIL_Related_Node);
-=======
->>>>>>> 3082eeb7
    pragma Inline (Set_SCIL_Tag_Value);
    pragma Inline (Set_SCIL_Target_Prim);
    pragma Inline (Set_Scope);
@@ -12569,10 +12361,7 @@
    pragma Inline (Set_Subtype_Indication);
    pragma Inline (Set_Subtype_Mark);
    pragma Inline (Set_Subtype_Marks);
-<<<<<<< HEAD
-=======
    pragma Inline (Set_Suppress_Assignment_Checks);
->>>>>>> 3082eeb7
    pragma Inline (Set_Suppress_Loop_Warnings);
    pragma Inline (Set_Synchronized_Present);
    pragma Inline (Set_Tagged_Present);
