------------------------------------------------------------------------------
--                                                                          --
--                         GNAT COMPILER COMPONENTS                         --
--                                                                          --
--                             S E M _ A T T R                              --
--                                                                          --
--                                 B o d y                                  --
--                                                                          --
<<<<<<< HEAD
--          Copyright (C) 1992-2009, Free Software Foundation, Inc.         --
=======
--          Copyright (C) 1992-2011, Free Software Foundation, Inc.         --
>>>>>>> 3082eeb7
--                                                                          --
-- GNAT is free software;  you can  redistribute it  and/or modify it under --
-- terms of the  GNU General Public License as published  by the Free Soft- --
-- ware  Foundation;  either version 3,  or (at your option) any later ver- --
-- sion.  GNAT is distributed in the hope that it will be useful, but WITH- --
-- OUT ANY WARRANTY;  without even the  implied warranty of MERCHANTABILITY --
-- or FITNESS FOR A PARTICULAR PURPOSE.  See the GNU General Public License --
-- for  more details.  You should have  received  a copy of the GNU General --
-- Public License  distributed with GNAT; see file COPYING3.  If not, go to --
-- http://www.gnu.org/licenses for a complete copy of the license.          --
--                                                                          --
-- GNAT was originally developed  by the GNAT team at  New York University. --
-- Extensive contributions were provided by Ada Core Technologies Inc.      --
--                                                                          --
------------------------------------------------------------------------------

with Ada.Characters.Latin_1; use Ada.Characters.Latin_1;

with Atree;    use Atree;
with Casing;   use Casing;
with Checks;   use Checks;
with Einfo;    use Einfo;
with Errout;   use Errout;
with Eval_Fat;
with Exp_Dist; use Exp_Dist;
with Exp_Util; use Exp_Util;
with Expander; use Expander;
with Freeze;   use Freeze;
with Gnatvsn;  use Gnatvsn;
with Itypes;   use Itypes;
with Lib;      use Lib;
with Lib.Xref; use Lib.Xref;
with Nlists;   use Nlists;
with Nmake;    use Nmake;
with Opt;      use Opt;
with Restrict; use Restrict;
with Rident;   use Rident;
with Rtsfind;  use Rtsfind;
with Sdefault; use Sdefault;
with Sem;      use Sem;
with Sem_Aux;  use Sem_Aux;
with Sem_Cat;  use Sem_Cat;
with Sem_Ch6;  use Sem_Ch6;
with Sem_Ch8;  use Sem_Ch8;
with Sem_Ch10; use Sem_Ch10;
with Sem_Dist; use Sem_Dist;
with Sem_Elim; use Sem_Elim;
with Sem_Eval; use Sem_Eval;
with Sem_Res;  use Sem_Res;
with Sem_Type; use Sem_Type;
with Sem_Util; use Sem_Util;
with Stand;    use Stand;
with Sinfo;    use Sinfo;
with Sinput;   use Sinput;
with Stringt;  use Stringt;
with Style;
with Stylesw;  use Stylesw;
with Targparm; use Targparm;
with Ttypes;   use Ttypes;
with Tbuild;   use Tbuild;
with Uintp;    use Uintp;
with Urealp;   use Urealp;

package body Sem_Attr is

   True_Value  : constant Uint := Uint_1;
   False_Value : constant Uint := Uint_0;
   --  Synonyms to be used when these constants are used as Boolean values

   Bad_Attribute : exception;
   --  Exception raised if an error is detected during attribute processing,
   --  used so that we can abandon the processing so we don't run into
   --  trouble with cascaded errors.

   --  The following array is the list of attributes defined in the Ada 83 RM
   --  that are not included in Ada 95, but still get recognized in GNAT.

   Attribute_83 : constant Attribute_Class_Array := Attribute_Class_Array'(
      Attribute_Address                |
      Attribute_Aft                    |
      Attribute_Alignment              |
      Attribute_Base                   |
      Attribute_Callable               |
      Attribute_Constrained            |
      Attribute_Count                  |
      Attribute_Delta                  |
      Attribute_Digits                 |
      Attribute_Emax                   |
      Attribute_Epsilon                |
      Attribute_First                  |
      Attribute_First_Bit              |
      Attribute_Fore                   |
      Attribute_Image                  |
      Attribute_Large                  |
      Attribute_Last                   |
      Attribute_Last_Bit               |
      Attribute_Leading_Part           |
      Attribute_Length                 |
      Attribute_Machine_Emax           |
      Attribute_Machine_Emin           |
      Attribute_Machine_Mantissa       |
      Attribute_Machine_Overflows      |
      Attribute_Machine_Radix          |
      Attribute_Machine_Rounds         |
      Attribute_Mantissa               |
      Attribute_Pos                    |
      Attribute_Position               |
      Attribute_Pred                   |
      Attribute_Range                  |
      Attribute_Safe_Emax              |
      Attribute_Safe_Large             |
      Attribute_Safe_Small             |
      Attribute_Size                   |
      Attribute_Small                  |
      Attribute_Storage_Size           |
      Attribute_Succ                   |
      Attribute_Terminated             |
      Attribute_Val                    |
      Attribute_Value                  |
      Attribute_Width                  => True,
      others                           => False);

   --  The following array is the list of attributes defined in the Ada 2005
   --  RM which are not defined in Ada 95. These are recognized in Ada 95 mode,
   --  but in Ada 95 they are considered to be implementation defined.

   Attribute_05 : constant Attribute_Class_Array := Attribute_Class_Array'(
      Attribute_Machine_Rounding       |
      Attribute_Mod                    |
      Attribute_Priority               |
      Attribute_Stream_Size            |
      Attribute_Wide_Wide_Width        => True,
      others                           => False);

   --  The following array contains all attributes that imply a modification
   --  of their prefixes or result in an access value. Such prefixes can be
   --  considered as lvalues.

   Attribute_Name_Implies_Lvalue_Prefix : constant Attribute_Class_Array :=
      Attribute_Class_Array'(
      Attribute_Access                 |
      Attribute_Address                |
      Attribute_Input                  |
      Attribute_Read                   |
      Attribute_Unchecked_Access       |
      Attribute_Unrestricted_Access    => True,
      others                           => False);

   -----------------------
   -- Local_Subprograms --
   -----------------------

   procedure Eval_Attribute (N : Node_Id);
   --  Performs compile time evaluation of attributes where possible, leaving
   --  the Is_Static_Expression/Raises_Constraint_Error flags appropriately
   --  set, and replacing the node with a literal node if the value can be
   --  computed at compile time. All static attribute references are folded,
   --  as well as a number of cases of non-static attributes that can always
   --  be computed at compile time (e.g. floating-point model attributes that
   --  are applied to non-static subtypes). Of course in such cases, the
   --  Is_Static_Expression flag will not be set on the resulting literal.
   --  Note that the only required action of this procedure is to catch the
   --  static expression cases as described in the RM. Folding of other cases
   --  is done where convenient, but some additional non-static folding is in
   --  N_Expand_Attribute_Reference in cases where this is more convenient.

   function Is_Anonymous_Tagged_Base
     (Anon : Entity_Id;
      Typ  : Entity_Id)
      return Boolean;
   --  For derived tagged types that constrain parent discriminants we build
   --  an anonymous unconstrained base type. We need to recognize the relation
   --  between the two when analyzing an access attribute for a constrained
   --  component, before the full declaration for Typ has been analyzed, and
   --  where therefore the prefix of the attribute does not match the enclosing
   --  scope.

   -----------------------
   -- Analyze_Attribute --
   -----------------------

   procedure Analyze_Attribute (N : Node_Id) is
      Loc     : constant Source_Ptr   := Sloc (N);
      Aname   : constant Name_Id      := Attribute_Name (N);
      P       : constant Node_Id      := Prefix (N);
      Exprs   : constant List_Id      := Expressions (N);
      Attr_Id : constant Attribute_Id := Get_Attribute_Id (Aname);
      E1      : Node_Id;
      E2      : Node_Id;

      P_Type : Entity_Id;
      --  Type of prefix after analysis

      P_Base_Type : Entity_Id;
      --  Base type of prefix after analysis

      -----------------------
      -- Local Subprograms --
      -----------------------

      procedure Analyze_Access_Attribute;
      --  Used for Access, Unchecked_Access, Unrestricted_Access attributes.
      --  Internally, Id distinguishes which of the three cases is involved.

      procedure Bad_Attribute_For_Predicate;
      --  Output error message for use of a predicate (First, Last, Range) not
      --  allowed with a type that has predicates. If the type is a generic
      --  actual, then the message is a warning, and we generate code to raise
      --  program error with an appropriate reason. No error message is given
      --  for internally generated uses of the attributes.
      --  The legality rule only applies to scalar types, even though the
      --  current AI mentions all subtypes.

      procedure Check_Array_Or_Scalar_Type;
      --  Common procedure used by First, Last, Range attribute to check
      --  that the prefix is a constrained array or scalar type, or a name
      --  of an array object, and that an argument appears only if appropriate
      --  (i.e. only in the array case).

      procedure Check_Array_Type;
      --  Common semantic checks for all array attributes. Checks that the
      --  prefix is a constrained array type or the name of an array object.
      --  The error message for non-arrays is specialized appropriately.

      procedure Check_Asm_Attribute;
      --  Common semantic checks for Asm_Input and Asm_Output attributes

      procedure Check_Component;
      --  Common processing for Bit_Position, First_Bit, Last_Bit, and
      --  Position. Checks prefix is an appropriate selected component.

      procedure Check_Decimal_Fixed_Point_Type;
      --  Check that prefix of attribute N is a decimal fixed-point type

      procedure Check_Dereference;
      --  If the prefix of attribute is an object of an access type, then
      --  introduce an explicit dereference, and adjust P_Type accordingly.

      procedure Check_Discrete_Type;
      --  Verify that prefix of attribute N is a discrete type

      procedure Check_E0;
      --  Check that no attribute arguments are present

      procedure Check_Either_E0_Or_E1;
      --  Check that there are zero or one attribute arguments present

      procedure Check_E1;
      --  Check that exactly one attribute argument is present

      procedure Check_E2;
      --  Check that two attribute arguments are present

      procedure Check_Enum_Image;
      --  If the prefix type is an enumeration type, set all its literals
      --  as referenced, since the image function could possibly end up
      --  referencing any of the literals indirectly. Same for Enum_Val.

      procedure Check_Fixed_Point_Type;
      --  Verify that prefix of attribute N is a fixed type

      procedure Check_Fixed_Point_Type_0;
      --  Verify that prefix of attribute N is a fixed type and that
      --  no attribute expressions are present

      procedure Check_Floating_Point_Type;
      --  Verify that prefix of attribute N is a float type

      procedure Check_Floating_Point_Type_0;
      --  Verify that prefix of attribute N is a float type and that
      --  no attribute expressions are present

      procedure Check_Floating_Point_Type_1;
      --  Verify that prefix of attribute N is a float type and that
      --  exactly one attribute expression is present

      procedure Check_Floating_Point_Type_2;
      --  Verify that prefix of attribute N is a float type and that
      --  two attribute expressions are present

      procedure Legal_Formal_Attribute;
      --  Common processing for attributes Definite and Has_Discriminants.
      --  Checks that prefix is generic indefinite formal type.

      procedure Check_SPARK_Restriction_On_Attribute;
      --  Issue an error in formal mode because attribute N is allowed

      procedure Check_Integer_Type;
      --  Verify that prefix of attribute N is an integer type

      procedure Check_Modular_Integer_Type;
      --  Verify that prefix of attribute N is a modular integer type

      procedure Check_Not_CPP_Type;
      --  Check that P (the prefix of the attribute) is not an CPP type
      --  for which no Ada predefined primitive is available.

      procedure Check_Not_Incomplete_Type;
      --  Check that P (the prefix of the attribute) is not an incomplete
      --  type or a private type for which no full view has been given.

      procedure Check_Object_Reference (P : Node_Id);
      --  Check that P (the prefix of the attribute) is an object reference

      procedure Check_Program_Unit;
      --  Verify that prefix of attribute N is a program unit

      procedure Check_Real_Type;
      --  Verify that prefix of attribute N is fixed or float type

      procedure Check_Scalar_Type;
      --  Verify that prefix of attribute N is a scalar type

      procedure Check_Standard_Prefix;
      --  Verify that prefix of attribute N is package Standard

      procedure Check_Stream_Attribute (Nam : TSS_Name_Type);
      --  Validity checking for stream attribute. Nam is the TSS name of the
      --  corresponding possible defined attribute function (e.g. for the
      --  Read attribute, Nam will be TSS_Stream_Read).

      procedure Check_PolyORB_Attribute;
      --  Validity checking for PolyORB/DSA attribute

      procedure Check_Task_Prefix;
      --  Verify that prefix of attribute N is a task or task type

      procedure Check_Type;
      --  Verify that the prefix of attribute N is a type

      procedure Check_Unit_Name (Nod : Node_Id);
      --  Check that Nod is of the form of a library unit name, i.e that
      --  it is an identifier, or a selected component whose prefix is
      --  itself of the form of a library unit name. Note that this is
      --  quite different from Check_Program_Unit, since it only checks
      --  the syntactic form of the name, not the semantic identity. This
      --  is because it is used with attributes (Elab_Body, Elab_Spec,
      --  UET_Address and Elaborated) which can refer to non-visible unit.

      procedure Error_Attr (Msg : String; Error_Node : Node_Id);
      pragma No_Return (Error_Attr);
      procedure Error_Attr;
      pragma No_Return (Error_Attr);
      --  Posts error using Error_Msg_N at given node, sets type of attribute
      --  node to Any_Type, and then raises Bad_Attribute to avoid any further
      --  semantic processing. The message typically contains a % insertion
      --  character which is replaced by the attribute name. The call with
      --  no arguments is used when the caller has already generated the
      --  required error messages.

      procedure Error_Attr_P (Msg : String);
      pragma No_Return (Error_Attr);
      --  Like Error_Attr, but error is posted at the start of the prefix

      procedure Standard_Attribute (Val : Int);
      --  Used to process attributes whose prefix is package Standard which
      --  yield values of type Universal_Integer. The attribute reference
      --  node is rewritten with an integer literal of the given value.

      procedure Unexpected_Argument (En : Node_Id);
      --  Signal unexpected attribute argument (En is the argument)

      procedure Validate_Non_Static_Attribute_Function_Call;
      --  Called when processing an attribute that is a function call to a
      --  non-static function, i.e. an attribute function that either takes
      --  non-scalar arguments or returns a non-scalar result. Verifies that
      --  such a call does not appear in a preelaborable context.

      ------------------------------
      -- Analyze_Access_Attribute --
      ------------------------------

      procedure Analyze_Access_Attribute is
         Acc_Type : Entity_Id;

         Scop : Entity_Id;
         Typ  : Entity_Id;

         function Build_Access_Object_Type (DT : Entity_Id) return Entity_Id;
         --  Build an access-to-object type whose designated type is DT,
         --  and whose Ekind is appropriate to the attribute type. The
         --  type that is constructed is returned as the result.

         procedure Build_Access_Subprogram_Type (P : Node_Id);
         --  Build an access to subprogram whose designated type is the type of
         --  the prefix. If prefix is overloaded, so is the node itself. The
         --  result is stored in Acc_Type.

         function OK_Self_Reference return Boolean;
         --  An access reference whose prefix is a type can legally appear
         --  within an aggregate, where it is obtained by expansion of
         --  a defaulted aggregate. The enclosing aggregate that contains
         --  the self-referenced is flagged so that the self-reference can
         --  be expanded into a reference to the target object (see exp_aggr).

         ------------------------------
         -- Build_Access_Object_Type --
         ------------------------------

         function Build_Access_Object_Type (DT : Entity_Id) return Entity_Id is
            Typ : constant Entity_Id :=
                    New_Internal_Entity
                      (E_Access_Attribute_Type, Current_Scope, Loc, 'A');
         begin
            Set_Etype                     (Typ, Typ);
            Set_Is_Itype                  (Typ);
            Set_Associated_Node_For_Itype (Typ, N);
            Set_Directly_Designated_Type  (Typ, DT);
            return Typ;
         end Build_Access_Object_Type;

         ----------------------------------
         -- Build_Access_Subprogram_Type --
         ----------------------------------

         procedure Build_Access_Subprogram_Type (P : Node_Id) is
            Index : Interp_Index;
            It    : Interp;

            procedure Check_Local_Access (E : Entity_Id);
            --  Deal with possible access to local subprogram. If we have such
            --  an access, we set a flag to kill all tracked values on any call
            --  because this access value may be passed around, and any called
            --  code might use it to access a local procedure which clobbers a
            --  tracked value. If the scope is a loop or block, indicate that
            --  value tracking is disabled for the enclosing subprogram.

            function Get_Kind (E : Entity_Id) return Entity_Kind;
            --  Distinguish between access to regular/protected subprograms

            ------------------------
            -- Check_Local_Access --
            ------------------------

            procedure Check_Local_Access (E : Entity_Id) is
            begin
               if not Is_Library_Level_Entity (E) then
                  Set_Suppress_Value_Tracking_On_Call (Current_Scope);
                  Set_Suppress_Value_Tracking_On_Call
                    (Nearest_Dynamic_Scope (Current_Scope));
               end if;
            end Check_Local_Access;

            --------------
            -- Get_Kind --
            --------------

            function Get_Kind (E : Entity_Id) return Entity_Kind is
            begin
               if Convention (E) = Convention_Protected then
                  return E_Access_Protected_Subprogram_Type;
               else
                  return E_Access_Subprogram_Type;
               end if;
            end Get_Kind;

         --  Start of processing for Build_Access_Subprogram_Type

         begin
            --  In the case of an access to subprogram, use the name of the
            --  subprogram itself as the designated type. Type-checking in
            --  this case compares the signatures of the designated types.

            --  Note: This fragment of the tree is temporarily malformed
            --  because the correct tree requires an E_Subprogram_Type entity
            --  as the designated type. In most cases this designated type is
            --  later overridden by the semantics with the type imposed by the
            --  context during the resolution phase. In the specific case of
            --  the expression Address!(Prim'Unrestricted_Access), used to
            --  initialize slots of dispatch tables, this work will be done by
            --  the expander (see Exp_Aggr).

            --  The reason to temporarily add this kind of node to the tree
            --  instead of a proper E_Subprogram_Type itype, is the following:
            --  in case of errors found in the source file we report better
            --  error messages. For example, instead of generating the
            --  following error:

            --      "expected access to subprogram with profile
            --       defined at line X"

            --  we currently generate:

            --      "expected access to function Z defined at line X"

            Set_Etype (N, Any_Type);

            if not Is_Overloaded (P) then
               Check_Local_Access (Entity (P));

               if not Is_Intrinsic_Subprogram (Entity (P)) then
                  Acc_Type := Create_Itype (Get_Kind (Entity (P)), N);
                  Set_Is_Public (Acc_Type, False);
                  Set_Etype (Acc_Type, Acc_Type);
                  Set_Convention (Acc_Type, Convention (Entity (P)));
                  Set_Directly_Designated_Type (Acc_Type, Entity (P));
                  Set_Etype (N, Acc_Type);
                  Freeze_Before (N, Acc_Type);
               end if;

            else
               Get_First_Interp (P, Index, It);
               while Present (It.Nam) loop
                  Check_Local_Access (It.Nam);

                  if not Is_Intrinsic_Subprogram (It.Nam) then
                     Acc_Type := Create_Itype (Get_Kind (It.Nam), N);
                     Set_Is_Public (Acc_Type, False);
                     Set_Etype (Acc_Type, Acc_Type);
                     Set_Convention (Acc_Type, Convention (It.Nam));
                     Set_Directly_Designated_Type (Acc_Type, It.Nam);
                     Add_One_Interp (N, Acc_Type, Acc_Type);
                     Freeze_Before (N, Acc_Type);
                  end if;

                  Get_Next_Interp (Index, It);
               end loop;
            end if;

            --  Cannot be applied to intrinsic. Looking at the tests above,
            --  the only way Etype (N) can still be set to Any_Type is if
            --  Is_Intrinsic_Subprogram was True for some referenced entity.

            if Etype (N) = Any_Type then
               Error_Attr_P ("prefix of % attribute cannot be intrinsic");
            end if;
         end Build_Access_Subprogram_Type;

         ----------------------
         -- OK_Self_Reference --
         ----------------------

         function OK_Self_Reference return Boolean is
            Par : Node_Id;

         begin
            Par := Parent (N);
            while Present (Par)
              and then
               (Nkind (Par) = N_Component_Association
                 or else Nkind (Par) in N_Subexpr)
            loop
               if Nkind_In (Par, N_Aggregate, N_Extension_Aggregate) then
                  if Etype (Par) = Typ then
                     Set_Has_Self_Reference (Par);
                     return True;
                  end if;
               end if;

               Par := Parent (Par);
            end loop;

            --  No enclosing aggregate, or not a self-reference

            return False;
         end OK_Self_Reference;

      --  Start of processing for Analyze_Access_Attribute

      begin
         Check_SPARK_Restriction_On_Attribute;
         Check_E0;

         if Nkind (P) = N_Character_Literal then
            Error_Attr_P
              ("prefix of % attribute cannot be enumeration literal");
         end if;

         --  Case of access to subprogram

         if Is_Entity_Name (P)
           and then Is_Overloadable (Entity (P))
         then
            if Has_Pragma_Inline_Always (Entity (P)) then
               Error_Attr_P
                 ("prefix of % attribute cannot be Inline_Always subprogram");
            end if;

            if Aname = Name_Unchecked_Access then
               Error_Attr ("attribute% cannot be applied to a subprogram", P);
            end if;

            --  Issue an error if the prefix denotes an eliminated subprogram

            Check_For_Eliminated_Subprogram (P, Entity (P));

<<<<<<< HEAD
=======
            --  Check for obsolescent subprogram reference

            Check_Obsolescent_2005_Entity (Entity (P), P);

>>>>>>> 3082eeb7
            --  Build the appropriate subprogram type

            Build_Access_Subprogram_Type (P);

            --  For P'Access or P'Unrestricted_Access, where P is a nested
            --  subprogram, we might be passing P to another subprogram (but we
            --  don't check that here), which might call P. P could modify
            --  local variables, so we need to kill current values. It is
            --  important not to do this for library-level subprograms, because
            --  Kill_Current_Values is very inefficient in the case of library
            --  level packages with lots of tagged types.

            if Is_Library_Level_Entity (Entity (Prefix (N))) then
               null;

            --  Do not kill values on nodes initializing dispatch tables
            --  slots. The construct Prim_Ptr!(Prim'Unrestricted_Access)
            --  is currently generated by the expander only for this
            --  purpose. Done to keep the quality of warnings currently
            --  generated by the compiler (otherwise any declaration of
            --  a tagged type cleans constant indications from its scope).

            elsif Nkind (Parent (N)) = N_Unchecked_Type_Conversion
              and then (Etype (Parent (N)) = RTE (RE_Prim_Ptr)
                          or else
                        Etype (Parent (N)) = RTE (RE_Size_Ptr))
              and then Is_Dispatching_Operation
                         (Directly_Designated_Type (Etype (N)))
            then
               null;

            else
               Kill_Current_Values;
            end if;

            return;

         --  Component is an operation of a protected type

         elsif Nkind (P) = N_Selected_Component
           and then Is_Overloadable (Entity (Selector_Name (P)))
         then
            if Ekind (Entity (Selector_Name (P))) = E_Entry then
               Error_Attr_P ("prefix of % attribute must be subprogram");
            end if;

            Build_Access_Subprogram_Type (Selector_Name (P));
            return;
         end if;

         --  Deal with incorrect reference to a type, but note that some
         --  accesses are allowed: references to the current type instance,
         --  or in Ada 2005 self-referential pointer in a default-initialized
         --  aggregate.

         if Is_Entity_Name (P) then
            Typ := Entity (P);

            --  The reference may appear in an aggregate that has been expanded
            --  into a loop. Locate scope of type definition, if any.

            Scop := Current_Scope;
            while Ekind (Scop) = E_Loop loop
               Scop := Scope (Scop);
            end loop;

            if Is_Type (Typ) then

               --  OK if we are within the scope of a limited type
               --  let's mark the component as having per object constraint

               if Is_Anonymous_Tagged_Base (Scop, Typ) then
                  Typ := Scop;
                  Set_Entity (P, Typ);
                  Set_Etype  (P, Typ);
               end if;

               if Typ = Scop then
                  declare
                     Q : Node_Id := Parent (N);

                  begin
                     while Present (Q)
                       and then Nkind (Q) /= N_Component_Declaration
                     loop
                        Q := Parent (Q);
                     end loop;

                     if Present (Q) then
                        Set_Has_Per_Object_Constraint
                          (Defining_Identifier (Q), True);
                     end if;
                  end;

                  if Nkind (P) = N_Expanded_Name then
                     Error_Msg_F
                       ("current instance prefix must be a direct name", P);
                  end if;

                  --  If a current instance attribute appears in a component
                  --  constraint it must appear alone; other contexts (spec-
                  --  expressions, within a task body) are not subject to this
                  --  restriction.

                  if not In_Spec_Expression
                    and then not Has_Completion (Scop)
                    and then not
                      Nkind_In (Parent (N), N_Discriminant_Association,
                                            N_Index_Or_Discriminant_Constraint)
                  then
                     Error_Msg_N
                       ("current instance attribute must appear alone", N);
                  end if;

                  if Is_CPP_Class (Root_Type (Typ)) then
                     Error_Msg_N
                       ("?current instance unsupported for derivations of "
                        & "'C'P'P types", N);
                  end if;

               --  OK if we are in initialization procedure for the type
               --  in question, in which case the reference to the type
               --  is rewritten as a reference to the current object.

               elsif Ekind (Scop) = E_Procedure
                 and then Is_Init_Proc (Scop)
                 and then Etype (First_Formal (Scop)) = Typ
               then
                  Rewrite (N,
                    Make_Attribute_Reference (Loc,
                      Prefix         => Make_Identifier (Loc, Name_uInit),
                      Attribute_Name => Name_Unrestricted_Access));
                  Analyze (N);
                  return;

               --  OK if a task type, this test needs sharpening up ???

               elsif Is_Task_Type (Typ) then
                  null;

               --  OK if self-reference in an aggregate in Ada 2005, and
               --  the reference comes from a copied default expression.

               --  Note that we check legality of self-reference even if the
               --  expression comes from source, e.g. when a single component
               --  association in an aggregate has a box association.

               elsif Ada_Version >= Ada_2005
                 and then OK_Self_Reference
               then
                  null;

               --  OK if reference to current instance of a protected object

               elsif Is_Protected_Self_Reference (P) then
                  null;

               --  Otherwise we have an error case

               else
                  Error_Attr ("% attribute cannot be applied to type", P);
                  return;
               end if;
            end if;
         end if;

         --  If we fall through, we have a normal access to object case.
         --  Unrestricted_Access is legal wherever an allocator would be
         --  legal, so its Etype is set to E_Allocator. The expected type
         --  of the other attributes is a general access type, and therefore
         --  we label them with E_Access_Attribute_Type.

         if not Is_Overloaded (P) then
            Acc_Type := Build_Access_Object_Type (P_Type);
            Set_Etype (N, Acc_Type);
         else
            declare
               Index : Interp_Index;
               It    : Interp;
            begin
               Set_Etype (N, Any_Type);
               Get_First_Interp (P, Index, It);
               while Present (It.Typ) loop
                  Acc_Type := Build_Access_Object_Type (It.Typ);
                  Add_One_Interp (N, Acc_Type, Acc_Type);
                  Get_Next_Interp (Index, It);
               end loop;
            end;
         end if;

         --  Special cases when we can find a prefix that is an entity name

         declare
            PP  : Node_Id;
            Ent : Entity_Id;

         begin
            PP := P;
            loop
               if Is_Entity_Name (PP) then
                  Ent := Entity (PP);

                  --  If we have an access to an object, and the attribute
                  --  comes from source, then set the object as potentially
                  --  source modified. We do this because the resulting access
                  --  pointer can be used to modify the variable, and we might
                  --  not detect this, leading to some junk warnings.

                  Set_Never_Set_In_Source (Ent, False);

                  --  Mark entity as address taken, and kill current values

                  Set_Address_Taken (Ent);
                  Kill_Current_Values (Ent);
                  exit;

               elsif Nkind_In (PP, N_Selected_Component,
                                   N_Indexed_Component)
               then
                  PP := Prefix (PP);

               else
                  exit;
               end if;
            end loop;
         end;

         --  Check for aliased view unless unrestricted case. We allow a
         --  nonaliased prefix when within an instance because the prefix may
         --  have been a tagged formal object, which is defined to be aliased
         --  even when the actual might not be (other instance cases will have
         --  been caught in the generic). Similarly, within an inlined body we
         --  know that the attribute is legal in the original subprogram, and
         --  therefore legal in the expansion.

         if Aname /= Name_Unrestricted_Access
           and then not Is_Aliased_View (P)
           and then not In_Instance
           and then not In_Inlined_Body
         then
            if Restriction_Check_Required (No_Implicit_Aliasing) then
               Error_Attr_P
                 ("prefix of % attribute must be explicitly aliased");
            else
               Error_Attr_P
                 ("prefix of % attribute must be aliased");
            end if;
         end if;
      end Analyze_Access_Attribute;

      ---------------------------------
      -- Bad_Attribute_For_Predicate --
      ---------------------------------

      procedure Bad_Attribute_For_Predicate is
      begin
         if Is_Scalar_Type (P_Type)
           and then  Comes_From_Source (N)
         then
            Error_Msg_Name_1 := Aname;
            Bad_Predicated_Subtype_Use
              ("type& has predicates, attribute % not allowed", N, P_Type);
         end if;
      end Bad_Attribute_For_Predicate;

      --------------------------------
      -- Check_Array_Or_Scalar_Type --
      --------------------------------

      procedure Check_Array_Or_Scalar_Type is
         Index : Entity_Id;

         D : Int;
         --  Dimension number for array attributes

      begin
         --  Case of string literal or string literal subtype. These cases
         --  cannot arise from legal Ada code, but the expander is allowed
         --  to generate them. They require special handling because string
         --  literal subtypes do not have standard bounds (the whole idea
         --  of these subtypes is to avoid having to generate the bounds)

         if Ekind (P_Type) = E_String_Literal_Subtype then
            Set_Etype (N, Etype (First_Index (P_Base_Type)));
            return;

         --  Scalar types

         elsif Is_Scalar_Type (P_Type) then
            Check_Type;

            if Present (E1) then
               Error_Attr ("invalid argument in % attribute", E1);
            else
               Set_Etype (N, P_Base_Type);
               return;
            end if;

         --  The following is a special test to allow 'First to apply to
         --  private scalar types if the attribute comes from generated
         --  code. This occurs in the case of Normalize_Scalars code.

         elsif Is_Private_Type (P_Type)
           and then Present (Full_View (P_Type))
           and then Is_Scalar_Type (Full_View (P_Type))
           and then not Comes_From_Source (N)
         then
            Set_Etype (N, Implementation_Base_Type (P_Type));

         --  Array types other than string literal subtypes handled above

         else
            Check_Array_Type;

            --  We know prefix is an array type, or the name of an array
            --  object, and that the expression, if present, is static
            --  and within the range of the dimensions of the type.

            pragma Assert (Is_Array_Type (P_Type));
            Index := First_Index (P_Base_Type);

            if No (E1) then

               --  First dimension assumed

               Set_Etype (N, Base_Type (Etype (Index)));

            else
               D := UI_To_Int (Intval (E1));

               for J in 1 .. D - 1 loop
                  Next_Index (Index);
               end loop;

               Set_Etype (N, Base_Type (Etype (Index)));
               Set_Etype (E1, Standard_Integer);
            end if;
         end if;
      end Check_Array_Or_Scalar_Type;

      ----------------------
      -- Check_Array_Type --
      ----------------------

      procedure Check_Array_Type is
         D : Int;
         --  Dimension number for array attributes

      begin
         --  If the type is a string literal type, then this must be generated
         --  internally, and no further check is required on its legality.

         if Ekind (P_Type) = E_String_Literal_Subtype then
            return;

         --  If the type is a composite, it is an illegal aggregate, no point
         --  in going on.

         elsif P_Type = Any_Composite then
            raise Bad_Attribute;
         end if;

         --  Normal case of array type or subtype

         Check_Either_E0_Or_E1;
         Check_Dereference;

         if Is_Array_Type (P_Type) then
            if not Is_Constrained (P_Type)
              and then Is_Entity_Name (P)
              and then Is_Type (Entity (P))
            then
               --  Note: we do not call Error_Attr here, since we prefer to
               --  continue, using the relevant index type of the array,
               --  even though it is unconstrained. This gives better error
               --  recovery behavior.

               Error_Msg_Name_1 := Aname;
               Error_Msg_F
                 ("prefix for % attribute must be constrained array", P);
            end if;

            D := Number_Dimensions (P_Type);

         else
            if Is_Private_Type (P_Type) then
               Error_Attr_P ("prefix for % attribute may not be private type");

            elsif Is_Access_Type (P_Type)
              and then Is_Array_Type (Designated_Type (P_Type))
              and then Is_Entity_Name (P)
              and then Is_Type (Entity (P))
            then
               Error_Attr_P ("prefix of % attribute cannot be access type");

            elsif Attr_Id = Attribute_First
                    or else
                  Attr_Id = Attribute_Last
            then
               Error_Attr ("invalid prefix for % attribute", P);

            else
               Error_Attr_P ("prefix for % attribute must be array");
            end if;
         end if;

         if Present (E1) then
            Resolve (E1, Any_Integer);
            Set_Etype (E1, Standard_Integer);

            if not Is_Static_Expression (E1)
              or else Raises_Constraint_Error (E1)
            then
               Flag_Non_Static_Expr
                 ("expression for dimension must be static!", E1);
               Error_Attr;

            elsif  UI_To_Int (Expr_Value (E1)) > D
              or else UI_To_Int (Expr_Value (E1)) < 1
            then
               Error_Attr ("invalid dimension number for array type", E1);
            end if;
         end if;

         if (Style_Check and Style_Check_Array_Attribute_Index)
           and then Comes_From_Source (N)
         then
            Style.Check_Array_Attribute_Index (N, E1, D);
         end if;
      end Check_Array_Type;

      -------------------------
      -- Check_Asm_Attribute --
      -------------------------

      procedure Check_Asm_Attribute is
      begin
         Check_Type;
         Check_E2;

         --  Check first argument is static string expression

         Analyze_And_Resolve (E1, Standard_String);

         if Etype (E1) = Any_Type then
            return;

         elsif not Is_OK_Static_Expression (E1) then
            Flag_Non_Static_Expr
              ("constraint argument must be static string expression!", E1);
            Error_Attr;
         end if;

         --  Check second argument is right type

         Analyze_And_Resolve (E2, Entity (P));

         --  Note: that is all we need to do, we don't need to check
         --  that it appears in a correct context. The Ada type system
         --  will do that for us.

      end Check_Asm_Attribute;

      ---------------------
      -- Check_Component --
      ---------------------

      procedure Check_Component is
      begin
         Check_E0;

         if Nkind (P) /= N_Selected_Component
           or else
             (Ekind (Entity (Selector_Name (P))) /= E_Component
               and then
              Ekind (Entity (Selector_Name (P))) /= E_Discriminant)
         then
            Error_Attr_P ("prefix for % attribute must be selected component");
         end if;
      end Check_Component;

      ------------------------------------
      -- Check_Decimal_Fixed_Point_Type --
      ------------------------------------

      procedure Check_Decimal_Fixed_Point_Type is
      begin
         Check_Type;

         if not Is_Decimal_Fixed_Point_Type (P_Type) then
            Error_Attr_P ("prefix of % attribute must be decimal type");
         end if;
      end Check_Decimal_Fixed_Point_Type;

      -----------------------
      -- Check_Dereference --
      -----------------------

      procedure Check_Dereference is
      begin

         --  Case of a subtype mark

         if Is_Entity_Name (P)
           and then Is_Type (Entity (P))
         then
            return;
         end if;

         --  Case of an expression

         Resolve (P);

         if Is_Access_Type (P_Type) then

            --  If there is an implicit dereference, then we must freeze
            --  the designated type of the access type, since the type of
            --  the referenced array is this type (see AI95-00106).

            --  As done elsewhere, freezing must not happen when pre-analyzing
            --  a pre- or postcondition or a default value for an object or
            --  for a formal parameter.

            if not In_Spec_Expression then
               Freeze_Before (N, Designated_Type (P_Type));
            end if;

            Rewrite (P,
              Make_Explicit_Dereference (Sloc (P),
                Prefix => Relocate_Node (P)));

            Analyze_And_Resolve (P);
            P_Type := Etype (P);

            if P_Type = Any_Type then
               raise Bad_Attribute;
            end if;

            P_Base_Type := Base_Type (P_Type);
         end if;
      end Check_Dereference;

      -------------------------
      -- Check_Discrete_Type --
      -------------------------

      procedure Check_Discrete_Type is
      begin
         Check_Type;

         if not Is_Discrete_Type (P_Type) then
            Error_Attr_P ("prefix of % attribute must be discrete type");
         end if;
      end Check_Discrete_Type;

      --------------
      -- Check_E0 --
      --------------

      procedure Check_E0 is
      begin
         if Present (E1) then
            Unexpected_Argument (E1);
         end if;
      end Check_E0;

      --------------
      -- Check_E1 --
      --------------

      procedure Check_E1 is
      begin
         Check_Either_E0_Or_E1;

         if No (E1) then

            --  Special-case attributes that are functions and that appear as
            --  the prefix of another attribute. Error is posted on parent.

            if Nkind (Parent (N)) = N_Attribute_Reference
              and then (Attribute_Name (Parent (N)) = Name_Address
                          or else
                        Attribute_Name (Parent (N)) = Name_Code_Address
                          or else
                        Attribute_Name (Parent (N)) = Name_Access)
            then
               Error_Msg_Name_1 := Attribute_Name (Parent (N));
               Error_Msg_N ("illegal prefix for % attribute", Parent (N));
               Set_Etype (Parent (N), Any_Type);
               Set_Entity (Parent (N), Any_Type);
               raise Bad_Attribute;

            else
               Error_Attr ("missing argument for % attribute", N);
            end if;
         end if;
      end Check_E1;

      --------------
      -- Check_E2 --
      --------------

      procedure Check_E2 is
      begin
         if No (E1) then
            Error_Attr ("missing arguments for % attribute (2 required)", N);
         elsif No (E2) then
            Error_Attr ("missing argument for % attribute (2 required)", N);
         end if;
      end Check_E2;

      ---------------------------
      -- Check_Either_E0_Or_E1 --
      ---------------------------

      procedure Check_Either_E0_Or_E1 is
      begin
         if Present (E2) then
            Unexpected_Argument (E2);
         end if;
      end Check_Either_E0_Or_E1;

      ----------------------
      -- Check_Enum_Image --
      ----------------------

      procedure Check_Enum_Image is
         Lit : Entity_Id;
      begin
         if Is_Enumeration_Type (P_Base_Type) then
            Lit := First_Literal (P_Base_Type);
            while Present (Lit) loop
               Set_Referenced (Lit);
               Next_Literal (Lit);
            end loop;
         end if;
      end Check_Enum_Image;

      ----------------------------
      -- Check_Fixed_Point_Type --
      ----------------------------

      procedure Check_Fixed_Point_Type is
      begin
         Check_Type;

         if not Is_Fixed_Point_Type (P_Type) then
            Error_Attr_P ("prefix of % attribute must be fixed point type");
         end if;
      end Check_Fixed_Point_Type;

      ------------------------------
      -- Check_Fixed_Point_Type_0 --
      ------------------------------

      procedure Check_Fixed_Point_Type_0 is
      begin
         Check_Fixed_Point_Type;
         Check_E0;
      end Check_Fixed_Point_Type_0;

      -------------------------------
      -- Check_Floating_Point_Type --
      -------------------------------

      procedure Check_Floating_Point_Type is
      begin
         Check_Type;

         if not Is_Floating_Point_Type (P_Type) then
            Error_Attr_P ("prefix of % attribute must be float type");
         end if;
      end Check_Floating_Point_Type;

      ---------------------------------
      -- Check_Floating_Point_Type_0 --
      ---------------------------------

      procedure Check_Floating_Point_Type_0 is
      begin
         Check_Floating_Point_Type;
         Check_E0;
      end Check_Floating_Point_Type_0;

      ---------------------------------
      -- Check_Floating_Point_Type_1 --
      ---------------------------------

      procedure Check_Floating_Point_Type_1 is
      begin
         Check_Floating_Point_Type;
         Check_E1;
      end Check_Floating_Point_Type_1;

      ---------------------------------
      -- Check_Floating_Point_Type_2 --
      ---------------------------------

      procedure Check_Floating_Point_Type_2 is
      begin
         Check_Floating_Point_Type;
         Check_E2;
      end Check_Floating_Point_Type_2;

      ------------------------
      -- Check_Integer_Type --
      ------------------------

      procedure Check_Integer_Type is
      begin
         Check_Type;

         if not Is_Integer_Type (P_Type) then
            Error_Attr_P ("prefix of % attribute must be integer type");
         end if;
      end Check_Integer_Type;

      --------------------------------
      -- Check_Modular_Integer_Type --
      --------------------------------

      procedure Check_Modular_Integer_Type is
      begin
         Check_Type;

         if not Is_Modular_Integer_Type (P_Type) then
            Error_Attr_P
              ("prefix of % attribute must be modular integer type");
         end if;
      end Check_Modular_Integer_Type;

      ------------------------
      -- Check_Not_CPP_Type --
      ------------------------

      procedure Check_Not_CPP_Type is
      begin
         if Is_Tagged_Type (Etype (P))
           and then Convention (Etype (P)) = Convention_CPP
           and then Is_CPP_Class (Root_Type (Etype (P)))
         then
            Error_Attr_P
              ("invalid use of % attribute with 'C'P'P tagged type");
         end if;
      end Check_Not_CPP_Type;

      -------------------------------
      -- Check_Not_Incomplete_Type --
      -------------------------------

      procedure Check_Not_Incomplete_Type is
         E   : Entity_Id;
         Typ : Entity_Id;

      begin
         --  Ada 2005 (AI-50217, AI-326): If the prefix is an explicit
         --  dereference we have to check wrong uses of incomplete types
         --  (other wrong uses are checked at their freezing point).

         --  Example 1: Limited-with

         --    limited with Pkg;
         --    package P is
         --       type Acc is access Pkg.T;
         --       X : Acc;
         --       S : Integer := X.all'Size;                    -- ERROR
         --    end P;

         --  Example 2: Tagged incomplete

         --     type T is tagged;
         --     type Acc is access all T;
         --     X : Acc;
         --     S : constant Integer := X.all'Size;             -- ERROR
         --     procedure Q (Obj : Integer := X.all'Alignment); -- ERROR

         if Ada_Version >= Ada_2005
           and then Nkind (P) = N_Explicit_Dereference
         then
            E := P;
            while Nkind (E) = N_Explicit_Dereference loop
               E := Prefix (E);
            end loop;

            Typ := Etype (E);

            if From_With_Type (Typ) then
               Error_Attr_P
                 ("prefix of % attribute cannot be an incomplete type");

            else
               if Is_Access_Type (Typ) then
                  Typ := Directly_Designated_Type (Typ);
               end if;

               if Is_Class_Wide_Type (Typ) then
                  Typ := Root_Type (Typ);
               end if;

               --  A legal use of a shadow entity occurs only when the unit
               --  where the non-limited view resides is imported via a regular
               --  with clause in the current body. Such references to shadow
               --  entities may occur in subprogram formals.

               if Is_Incomplete_Type (Typ)
                 and then From_With_Type (Typ)
                 and then Present (Non_Limited_View (Typ))
                 and then Is_Legal_Shadow_Entity_In_Body (Typ)
               then
                  Typ := Non_Limited_View (Typ);
               end if;

               if Ekind (Typ) = E_Incomplete_Type
                 and then No (Full_View (Typ))
               then
                  Error_Attr_P
                    ("prefix of % attribute cannot be an incomplete type");
               end if;
            end if;
         end if;

         if not Is_Entity_Name (P)
           or else not Is_Type (Entity (P))
           or else In_Spec_Expression
         then
            return;
         else
            Check_Fully_Declared (P_Type, P);
         end if;
      end Check_Not_Incomplete_Type;

      ----------------------------
      -- Check_Object_Reference --
      ----------------------------

      procedure Check_Object_Reference (P : Node_Id) is
         Rtyp : Entity_Id;

      begin
         --  If we need an object, and we have a prefix that is the name of
         --  a function entity, convert it into a function call.

         if Is_Entity_Name (P)
           and then Ekind (Entity (P)) = E_Function
         then
            Rtyp := Etype (Entity (P));

            Rewrite (P,
              Make_Function_Call (Sloc (P),
                Name => Relocate_Node (P)));

            Analyze_And_Resolve (P, Rtyp);

         --  Otherwise we must have an object reference

         elsif not Is_Object_Reference (P) then
            Error_Attr_P ("prefix of % attribute must be object");
         end if;
      end Check_Object_Reference;

      ----------------------------
      -- Check_PolyORB_Attribute --
      ----------------------------

      procedure Check_PolyORB_Attribute is
      begin
         Validate_Non_Static_Attribute_Function_Call;

         Check_Type;
         Check_Not_CPP_Type;

         if Get_PCS_Name /= Name_PolyORB_DSA then
            Error_Attr
              ("attribute% requires the 'Poly'O'R'B 'P'C'S", N);
         end if;
      end Check_PolyORB_Attribute;

      ------------------------
      -- Check_Program_Unit --
      ------------------------

      procedure Check_Program_Unit is
      begin
         if Is_Entity_Name (P) then
            declare
               K : constant Entity_Kind := Ekind (Entity (P));
               T : constant Entity_Id   := Etype (Entity (P));

            begin
               if K in Subprogram_Kind
                 or else K in Task_Kind
                 or else K in Protected_Kind
                 or else K = E_Package
                 or else K in Generic_Unit_Kind
                 or else (K = E_Variable
                            and then
                              (Is_Task_Type (T)
                                 or else
                               Is_Protected_Type (T)))
               then
                  return;
               end if;
            end;
         end if;

         Error_Attr_P ("prefix of % attribute must be program unit");
      end Check_Program_Unit;

      ---------------------
      -- Check_Real_Type --
      ---------------------

      procedure Check_Real_Type is
      begin
         Check_Type;

         if not Is_Real_Type (P_Type) then
            Error_Attr_P ("prefix of % attribute must be real type");
         end if;
      end Check_Real_Type;

      -----------------------
      -- Check_Scalar_Type --
      -----------------------

      procedure Check_Scalar_Type is
      begin
         Check_Type;

         if not Is_Scalar_Type (P_Type) then
            Error_Attr_P ("prefix of % attribute must be scalar type");
         end if;
      end Check_Scalar_Type;

      ------------------------------------------
      -- Check_SPARK_Restriction_On_Attribute --
      ------------------------------------------

      procedure Check_SPARK_Restriction_On_Attribute is
      begin
         Error_Msg_Name_1 := Aname;
         Check_SPARK_Restriction ("attribute % is not allowed", P);
      end Check_SPARK_Restriction_On_Attribute;

      ---------------------------
      -- Check_Standard_Prefix --
      ---------------------------

      procedure Check_Standard_Prefix is
      begin
         Check_E0;

         if Nkind (P) /= N_Identifier
           or else Chars (P) /= Name_Standard
         then
            Error_Attr ("only allowed prefix for % attribute is Standard", P);
         end if;
      end Check_Standard_Prefix;

      ----------------------------
      -- Check_Stream_Attribute --
      ----------------------------

      procedure Check_Stream_Attribute (Nam : TSS_Name_Type) is
         Etyp : Entity_Id;
         Btyp : Entity_Id;

         In_Shared_Var_Procs : Boolean;
         --  True when compiling the body of System.Shared_Storage.
         --  Shared_Var_Procs. For this runtime package (always compiled in
         --  GNAT mode), we allow stream attributes references for limited
         --  types for the case where shared passive objects are implemented
         --  using stream attributes, which is the default in GNAT's persistent
         --  storage implementation.

      begin
         Validate_Non_Static_Attribute_Function_Call;

         --  With the exception of 'Input, Stream attributes are procedures,
         --  and can only appear at the position of procedure calls. We check
         --  for this here, before they are rewritten, to give a more precise
         --  diagnostic.

         if Nam = TSS_Stream_Input then
            null;

         elsif Is_List_Member (N)
           and then not Nkind_In (Parent (N), N_Procedure_Call_Statement,
                                              N_Aggregate)
         then
            null;

         else
            Error_Attr
              ("invalid context for attribute%, which is a procedure", N);
         end if;

         Check_Type;
         Btyp := Implementation_Base_Type (P_Type);

         --  Stream attributes not allowed on limited types unless the
         --  attribute reference was generated by the expander (in which
         --  case the underlying type will be used, as described in Sinfo),
         --  or the attribute was specified explicitly for the type itself
         --  or one of its ancestors (taking visibility rules into account if
         --  in Ada 2005 mode), or a pragma Stream_Convert applies to Btyp
         --  (with no visibility restriction).

         declare
            Gen_Body : constant Node_Id := Enclosing_Generic_Body (N);
         begin
            if Present (Gen_Body) then
               In_Shared_Var_Procs :=
                 Is_RTE (Corresponding_Spec (Gen_Body), RE_Shared_Var_Procs);
            else
               In_Shared_Var_Procs := False;
            end if;
         end;

         if (Comes_From_Source (N)
              and then not (In_Shared_Var_Procs or In_Instance))
           and then not Stream_Attribute_Available (P_Type, Nam)
           and then not Has_Rep_Pragma (Btyp, Name_Stream_Convert)
         then
            Error_Msg_Name_1 := Aname;

            if Is_Limited_Type (P_Type) then
               Error_Msg_NE
                 ("limited type& has no% attribute", P, P_Type);
               Explain_Limited_Type (P_Type, P);
            else
               Error_Msg_NE
                 ("attribute% for type& is not available", P, P_Type);
            end if;
         end if;

         --  Check restriction violations
<<<<<<< HEAD

         --  First check the No_Streams restriction, which prohibits the use
         --  of explicit stream attributes in the source program. We do not
         --  prevent the occurrence of stream attributes in generated code,
         --  for instance those generated implicitly for dispatching purposes.

         if Comes_From_Source (N) then
            Check_Restriction (No_Streams, P);
         end if;

         --  Check special case of Exception_Id and Exception_Occurrence which
         --  are not allowed for restriction No_Exception_Regstriation.
=======
>>>>>>> 3082eeb7

         --  First check the No_Streams restriction, which prohibits the use
         --  of explicit stream attributes in the source program. We do not
         --  prevent the occurrence of stream attributes in generated code,
         --  for instance those generated implicitly for dispatching purposes.

         if Comes_From_Source (N) then
            Check_Restriction (No_Streams, P);
         end if;

         --  AI05-0057: if restriction No_Default_Stream_Attributes is active,
         --  it is illegal to use a predefined elementary type stream attribute
         --  either by itself, or more importantly as part of the attribute
         --  subprogram for a composite type.

         if Restriction_Active (No_Default_Stream_Attributes) then
            declare
               T : Entity_Id;

            begin
               if Nam = TSS_Stream_Input
                    or else
                  Nam = TSS_Stream_Read
               then
                  T :=
                    Type_Without_Stream_Operation (P_Type, TSS_Stream_Read);
               else
                  T :=
                    Type_Without_Stream_Operation (P_Type, TSS_Stream_Write);
               end if;

               if Present (T) then
                  Check_Restriction (No_Default_Stream_Attributes, N);

                  Error_Msg_NE
                    ("missing user-defined Stream Read or Write for type&",
                      N, T);
                  if not Is_Elementary_Type (P_Type) then
                     Error_Msg_NE
                     ("\which is a component of type&", N, P_Type);
                  end if;
               end if;
            end;
         end if;

         --  Check special case of Exception_Id and Exception_Occurrence which
         --  are not allowed for restriction No_Exception_Registration.

         if Restriction_Check_Required (No_Exception_Registration)
           and then (Is_RTE (P_Type, RE_Exception_Id)
                       or else
                     Is_RTE (P_Type, RE_Exception_Occurrence))
         then
            Check_Restriction (No_Exception_Registration, P);
         end if;

         --  Here we must check that the first argument is an access type
         --  that is compatible with Ada.Streams.Root_Stream_Type'Class.

         Analyze_And_Resolve (E1);
         Etyp := Etype (E1);

         --  Note: the double call to Root_Type here is needed because the
         --  root type of a class-wide type is the corresponding type (e.g.
         --  X for X'Class, and we really want to go to the root.)

         if not Is_Access_Type (Etyp)
           or else Root_Type (Root_Type (Designated_Type (Etyp))) /=
                     RTE (RE_Root_Stream_Type)
         then
            Error_Attr
              ("expected access to Ada.Streams.Root_Stream_Type''Class", E1);
         end if;

         --  Check that the second argument is of the right type if there is
         --  one (the Input attribute has only one argument so this is skipped)

         if Present (E2) then
            Analyze (E2);

            if Nam = TSS_Stream_Read
              and then not Is_OK_Variable_For_Out_Formal (E2)
            then
               Error_Attr
                 ("second argument of % attribute must be a variable", E2);
            end if;

            Resolve (E2, P_Type);
         end if;

         Check_Not_CPP_Type;
      end Check_Stream_Attribute;

      -----------------------
      -- Check_Task_Prefix --
      -----------------------

      procedure Check_Task_Prefix is
      begin
         Analyze (P);

         --  Ada 2005 (AI-345): Attribute 'Terminated can be applied to
         --  task interface class-wide types.

         if Is_Task_Type (Etype (P))
           or else (Is_Access_Type (Etype (P))
                      and then Is_Task_Type (Designated_Type (Etype (P))))
           or else (Ada_Version >= Ada_2005
                      and then Ekind (Etype (P)) = E_Class_Wide_Type
                      and then Is_Interface (Etype (P))
                      and then Is_Task_Interface (Etype (P)))
         then
            Resolve (P);

         else
            if Ada_Version >= Ada_2005 then
               Error_Attr_P
                 ("prefix of % attribute must be a task or a task " &
                  "interface class-wide object");

            else
               Error_Attr_P ("prefix of % attribute must be a task");
            end if;
         end if;
      end Check_Task_Prefix;

      ----------------
      -- Check_Type --
      ----------------

      --  The possibilities are an entity name denoting a type, or an
      --  attribute reference that denotes a type (Base or Class). If
      --  the type is incomplete, replace it with its full view.

      procedure Check_Type is
      begin
         if not Is_Entity_Name (P)
           or else not Is_Type (Entity (P))
         then
            Error_Attr_P ("prefix of % attribute must be a type");

         elsif Is_Protected_Self_Reference (P) then
            Error_Attr_P
              ("prefix of % attribute denotes current instance "
               & "(RM 9.4(21/2))");

         elsif Ekind (Entity (P)) = E_Incomplete_Type
            and then Present (Full_View (Entity (P)))
         then
            P_Type := Full_View (Entity (P));
            Set_Entity (P, P_Type);
         end if;
      end Check_Type;

      ---------------------
      -- Check_Unit_Name --
      ---------------------

      procedure Check_Unit_Name (Nod : Node_Id) is
      begin
         if Nkind (Nod) = N_Identifier then
            return;

         elsif Nkind_In (Nod, N_Selected_Component, N_Expanded_Name) then
            Check_Unit_Name (Prefix (Nod));

            if Nkind (Selector_Name (Nod)) = N_Identifier then
               return;
            end if;
         end if;

         Error_Attr ("argument for % attribute must be unit name", P);
      end Check_Unit_Name;

      ----------------
      -- Error_Attr --
      ----------------

      procedure Error_Attr is
      begin
         Set_Etype (N, Any_Type);
         Set_Entity (N, Any_Type);
         raise Bad_Attribute;
      end Error_Attr;

      procedure Error_Attr (Msg : String; Error_Node : Node_Id) is
      begin
         Error_Msg_Name_1 := Aname;
         Error_Msg_N (Msg, Error_Node);
         Error_Attr;
      end Error_Attr;

      ------------------
      -- Error_Attr_P --
      ------------------

      procedure Error_Attr_P (Msg : String) is
      begin
         Error_Msg_Name_1 := Aname;
         Error_Msg_F (Msg, P);
         Error_Attr;
      end Error_Attr_P;

      ----------------------------
      -- Legal_Formal_Attribute --
      ----------------------------

      procedure Legal_Formal_Attribute is
      begin
         Check_E0;

         if not Is_Entity_Name (P)
           or else not Is_Type (Entity (P))
         then
            Error_Attr_P ("prefix of % attribute must be generic type");

         elsif Is_Generic_Actual_Type (Entity (P))
           or else In_Instance
           or else In_Inlined_Body
         then
            null;

         elsif Is_Generic_Type (Entity (P)) then
            if not Is_Indefinite_Subtype (Entity (P)) then
               Error_Attr_P
                 ("prefix of % attribute must be indefinite generic type");
            end if;

         else
            Error_Attr_P
              ("prefix of % attribute must be indefinite generic type");
         end if;

         Set_Etype (N, Standard_Boolean);
      end Legal_Formal_Attribute;

      ------------------------
      -- Standard_Attribute --
      ------------------------

      procedure Standard_Attribute (Val : Int) is
      begin
         Check_Standard_Prefix;
         Rewrite (N, Make_Integer_Literal (Loc, Val));
         Analyze (N);
      end Standard_Attribute;

      -------------------------
      -- Unexpected Argument --
      -------------------------

      procedure Unexpected_Argument (En : Node_Id) is
      begin
         Error_Attr ("unexpected argument for % attribute", En);
      end Unexpected_Argument;

      -------------------------------------------------
      -- Validate_Non_Static_Attribute_Function_Call --
      -------------------------------------------------

      --  This function should be moved to Sem_Dist ???

      procedure Validate_Non_Static_Attribute_Function_Call is
      begin
         if In_Preelaborated_Unit
           and then not In_Subprogram_Or_Concurrent_Unit
         then
            Flag_Non_Static_Expr
              ("non-static function call in preelaborated unit!", N);
         end if;
      end Validate_Non_Static_Attribute_Function_Call;

   --  Start of processing for Analyze_Attribute

   begin
      --  Immediate return if unrecognized attribute (already diagnosed
      --  by parser, so there is nothing more that we need to do)

      if not Is_Attribute_Name (Aname) then
         raise Bad_Attribute;
      end if;

      --  Deal with Ada 83 issues

      if Comes_From_Source (N) then
         if not Attribute_83 (Attr_Id) then
            if Ada_Version = Ada_83 and then Comes_From_Source (N) then
               Error_Msg_Name_1 := Aname;
               Error_Msg_N ("(Ada 83) attribute% is not standard?", N);
            end if;

            if Attribute_Impl_Def (Attr_Id) then
               Check_Restriction (No_Implementation_Attributes, N);
            end if;
         end if;
      end if;

      --  Deal with Ada 2005 attributes that are

      if Attribute_05 (Attr_Id) and then Ada_Version < Ada_2005 then
         Check_Restriction (No_Implementation_Attributes, N);
      end if;

      --   Remote access to subprogram type access attribute reference needs
      --   unanalyzed copy for tree transformation. The analyzed copy is used
      --   for its semantic information (whether prefix is a remote subprogram
      --   name), the unanalyzed copy is used to construct new subtree rooted
      --   with N_Aggregate which represents a fat pointer aggregate.

      if Aname = Name_Access then
         Discard_Node (Copy_Separate_Tree (N));
      end if;

      --  Analyze prefix and exit if error in analysis. If the prefix is an
      --  incomplete type, use full view if available. Note that there are
      --  some attributes for which we do not analyze the prefix, since the
      --  prefix is not a normal name, or else needs special handling.

      if Aname /= Name_Elab_Body
           and then
         Aname /= Name_Elab_Spec
           and then
         Aname /= Name_Elab_Subp_Body
           and then
         Aname /= Name_UET_Address
           and then
         Aname /= Name_Enabled
           and then
         Aname /= Name_Old
      then
         Analyze (P);
         P_Type := Etype (P);

         if Is_Entity_Name (P)
           and then Present (Entity (P))
           and then Is_Type (Entity (P))
         then
            if Ekind (Entity (P)) = E_Incomplete_Type then
               P_Type := Get_Full_View (P_Type);
               Set_Entity (P, P_Type);
               Set_Etype  (P, P_Type);

            elsif Entity (P) = Current_Scope
              and then Is_Record_Type (Entity (P))
            then
               --  Use of current instance within the type. Verify that if the
               --  attribute appears within a constraint, it  yields an access
               --  type, other uses are illegal.

               declare
                  Par : Node_Id;

               begin
                  Par := Parent (N);
                  while Present (Par)
                    and then Nkind (Parent (Par)) /= N_Component_Definition
                  loop
                     Par := Parent (Par);
                  end loop;

                  if Present (Par)
                    and then Nkind (Par) = N_Subtype_Indication
                  then
                     if Attr_Id /= Attribute_Access
                       and then Attr_Id /= Attribute_Unchecked_Access
                       and then Attr_Id /= Attribute_Unrestricted_Access
                     then
                        Error_Msg_N
                          ("in a constraint the current instance can only"
                             & " be used with an access attribute", N);
                     end if;
                  end if;
               end;
            end if;
         end if;

         if P_Type = Any_Type then
            raise Bad_Attribute;
         end if;

         P_Base_Type := Base_Type (P_Type);
      end if;

      --  Analyze expressions that may be present, exiting if an error occurs

      if No (Exprs) then
         E1 := Empty;
         E2 := Empty;

      else
         E1 := First (Exprs);
         Analyze (E1);

         --  Check for missing/bad expression (result of previous error)

         if No (E1) or else Etype (E1) = Any_Type then
            raise Bad_Attribute;
         end if;

         E2 := Next (E1);

         if Present (E2) then
            Analyze (E2);

            if Etype (E2) = Any_Type then
               raise Bad_Attribute;
            end if;

            if Present (Next (E2)) then
               Unexpected_Argument (Next (E2));
            end if;
         end if;
      end if;

      --  Ada 2005 (AI-345): Ensure that the compiler gives exactly the current
      --  output compiling in Ada 95 mode for the case of ambiguous prefixes.

      if Ada_Version < Ada_2005
        and then Is_Overloaded (P)
        and then Aname /= Name_Access
        and then Aname /= Name_Address
        and then Aname /= Name_Code_Address
        and then Aname /= Name_Count
        and then Aname /= Name_Result
        and then Aname /= Name_Unchecked_Access
      then
         Error_Attr ("ambiguous prefix for % attribute", P);

      elsif Ada_Version >= Ada_2005
        and then Is_Overloaded (P)
        and then Aname /= Name_Access
        and then Aname /= Name_Address
        and then Aname /= Name_Code_Address
        and then Aname /= Name_Result
        and then Aname /= Name_Unchecked_Access
      then
         --  Ada 2005 (AI-345): Since protected and task types have primitive
         --  entry wrappers, the attributes Count, Caller and AST_Entry require
         --  a context check

<<<<<<< HEAD
         if Ada_Version >= Ada_05
=======
         if Ada_Version >= Ada_2005
>>>>>>> 3082eeb7
           and then (Aname = Name_Count
                      or else Aname = Name_Caller
                      or else Aname = Name_AST_Entry)
         then
            declare
               Count : Natural := 0;
               I     : Interp_Index;
               It    : Interp;

            begin
               Get_First_Interp (P, I, It);
               while Present (It.Nam) loop
                  if Comes_From_Source (It.Nam) then
                     Count := Count + 1;
                  else
                     Remove_Interp (I);
                  end if;

                  Get_Next_Interp (I, It);
               end loop;

               if Count > 1 then
                  Error_Attr ("ambiguous prefix for % attribute", P);
               else
                  Set_Is_Overloaded (P, False);
               end if;
            end;

         else
            Error_Attr ("ambiguous prefix for % attribute", P);
         end if;
      end if;

      --  In SPARK, attributes of private types are only allowed if the full
      --  type declaration is visible.

      if Is_Entity_Name (P)
        and then Present (Entity (P))  --  needed in some cases
        and then Is_Type (Entity (P))
        and then Is_Private_Type (P_Type)
        and then not In_Open_Scopes (Scope (P_Type))
        and then not In_Spec_Expression
      then
         Check_SPARK_Restriction ("invisible attribute of type", N);
      end if;

      --  Remaining processing depends on attribute

      case Attr_Id is

         --  Attributes related to Ada2012 iterators. Attribute specifications
         --  exist for these, but they cannot be queried.

         when Attribute_Constant_Indexing    |
              Attribute_Default_Iterator     |
              Attribute_Implicit_Dereference |
              Attribute_Iterator_Element     |
              Attribute_Variable_Indexing    =>
            Error_Msg_N ("illegal attribute", N);

      ------------------
      -- Abort_Signal --
      ------------------

      when Attribute_Abort_Signal =>
         Check_Standard_Prefix;
         Rewrite (N, New_Reference_To (Stand.Abort_Signal, Loc));
         Analyze (N);

      ------------
      -- Access --
      ------------

      when Attribute_Access =>
         Analyze_Access_Attribute;

      -------------
      -- Address --
      -------------

      when Attribute_Address =>
         Check_E0;

         --  Check for some junk cases, where we have to allow the address
         --  attribute but it does not make much sense, so at least for now
         --  just replace with Null_Address.

         --  We also do this if the prefix is a reference to the AST_Entry
         --  attribute. If expansion is active, the attribute will be
         --  replaced by a function call, and address will work fine and
         --  get the proper value, but if expansion is not active, then
         --  the check here allows proper semantic analysis of the reference.

         --  An Address attribute created by expansion is legal even when it
         --  applies to other entity-denoting expressions.

         if Is_Protected_Self_Reference (P) then

            --  Address attribute on a protected object self reference is legal

            null;

         elsif Is_Entity_Name (P) then
            declare
               Ent : constant Entity_Id := Entity (P);

            begin
               if Is_Subprogram (Ent) then
                  Set_Address_Taken (Ent);
                  Kill_Current_Values (Ent);

                  --  An Address attribute is accepted when generated by the
                  --  compiler for dispatching operation, and an error is
                  --  issued once the subprogram is frozen (to avoid confusing
                  --  errors about implicit uses of Address in the dispatch
                  --  table initialization).

                  if Has_Pragma_Inline_Always (Entity (P))
                    and then Comes_From_Source (P)
                  then
                     Error_Attr_P
                       ("prefix of % attribute cannot be Inline_Always" &
                        " subprogram");

                  --  It is illegal to apply 'Address to an intrinsic
                  --  subprogram. This is now formalized in AI05-0095.
                  --  In an instance, an attempt to obtain 'Address of an
                  --  intrinsic subprogram (e.g the renaming of a predefined
                  --  operator that is an actual) raises Program_Error.

                  elsif Convention (Ent) = Convention_Intrinsic then
                     if In_Instance then
                        Rewrite (N,
                          Make_Raise_Program_Error (Loc,
                            Reason => PE_Address_Of_Intrinsic));

                     else
                        Error_Msg_N
                         ("cannot take Address of intrinsic subprogram", N);
                     end if;

                  --  Issue an error if prefix denotes an eliminated subprogram

                  else
                     Check_For_Eliminated_Subprogram (P, Ent);
                  end if;

               elsif Is_Object (Ent)
                 or else Ekind (Ent) = E_Label
               then
                  Set_Address_Taken (Ent);

                  --  Deal with No_Implicit_Aliasing restriction

                  if Restriction_Check_Required (No_Implicit_Aliasing) then
                     if not Is_Aliased_View (P) then
                        Check_Restriction (No_Implicit_Aliasing, P);
                     end if;
                  end if;

                  --  If we have an address of an object, and the attribute
                  --  comes from source, then set the object as potentially
                  --  source modified. We do this because the resulting address
                  --  can potentially be used to modify the variable and we
                  --  might not detect this, leading to some junk warnings.

                  Set_Never_Set_In_Source (Ent, False);

               elsif (Is_Concurrent_Type (Etype (Ent))
                       and then Etype (Ent) = Base_Type (Ent))
                 or else Ekind (Ent) = E_Package
                 or else Is_Generic_Unit (Ent)
               then
                  Rewrite (N,
                    New_Occurrence_Of (RTE (RE_Null_Address), Sloc (N)));

               else
                  Error_Attr ("invalid prefix for % attribute", P);
               end if;
            end;

         elsif Nkind (P) = N_Attribute_Reference
           and then Attribute_Name (P) = Name_AST_Entry
         then
            Rewrite (N,
              New_Occurrence_Of (RTE (RE_Null_Address), Sloc (N)));

         elsif Is_Object_Reference (P) then
            null;

         elsif Nkind (P) = N_Selected_Component
           and then Is_Subprogram (Entity (Selector_Name (P)))
         then
            null;

         --  What exactly are we allowing here ??? and is this properly
         --  documented in the sinfo documentation for this node ???

         elsif not Comes_From_Source (N) then
            null;

         else
            Error_Attr ("invalid prefix for % attribute", P);
         end if;

         Set_Etype (N, RTE (RE_Address));

      ------------------
      -- Address_Size --
      ------------------

      when Attribute_Address_Size =>
         Standard_Attribute (System_Address_Size);

      --------------
      -- Adjacent --
      --------------

      when Attribute_Adjacent =>
         Check_Floating_Point_Type_2;
         Set_Etype (N, P_Base_Type);
         Resolve (E1, P_Base_Type);
         Resolve (E2, P_Base_Type);

      ---------
      -- Aft --
      ---------

      when Attribute_Aft =>
         Check_Fixed_Point_Type_0;
         Set_Etype (N, Universal_Integer);

      ---------------
      -- Alignment --
      ---------------

      when Attribute_Alignment =>

         --  Don't we need more checking here, cf Size ???

         Check_E0;
         Check_Not_Incomplete_Type;
         Check_Not_CPP_Type;
         Set_Etype (N, Universal_Integer);

      ---------------
      -- Asm_Input --
      ---------------

      when Attribute_Asm_Input =>
         Check_Asm_Attribute;

         --  The back-end may need to take the address of E2

         if Is_Entity_Name (E2) then
            Set_Address_Taken (Entity (E2));
         end if;

         Set_Etype (N, RTE (RE_Asm_Input_Operand));

      ----------------
      -- Asm_Output --
      ----------------

      when Attribute_Asm_Output =>
         Check_Asm_Attribute;

         if Etype (E2) = Any_Type then
            return;

         elsif Aname = Name_Asm_Output then
            if not Is_Variable (E2) then
               Error_Attr
                 ("second argument for Asm_Output is not variable", E2);
            end if;
         end if;

         Note_Possible_Modification (E2, Sure => True);

         --  The back-end may need to take the address of E2

         if Is_Entity_Name (E2) then
            Set_Address_Taken (Entity (E2));
         end if;

         Set_Etype (N, RTE (RE_Asm_Output_Operand));

      ---------------
      -- AST_Entry --
      ---------------

      when Attribute_AST_Entry => AST_Entry : declare
         Ent  : Entity_Id;
         Pref : Node_Id;
         Ptyp : Entity_Id;

         Indexed : Boolean;
         --  Indicates if entry family index is present. Note the coding
         --  here handles the entry family case, but in fact it cannot be
         --  executed currently, because pragma AST_Entry does not permit
         --  the specification of an entry family.

         procedure Bad_AST_Entry;
         --  Signal a bad AST_Entry pragma

         function OK_Entry (E : Entity_Id) return Boolean;
         --  Checks that E is of an appropriate entity kind for an entry
         --  (i.e. E_Entry if Index is False, or E_Entry_Family if Index
         --  is set True for the entry family case). In the True case,
         --  makes sure that Is_AST_Entry is set on the entry.

         -------------------
         -- Bad_AST_Entry --
         -------------------

         procedure Bad_AST_Entry is
         begin
            Error_Attr_P ("prefix for % attribute must be task entry");
         end Bad_AST_Entry;

         --------------
         -- OK_Entry --
         --------------

         function OK_Entry (E : Entity_Id) return Boolean is
            Result : Boolean;

         begin
            if Indexed then
               Result := (Ekind (E) = E_Entry_Family);
            else
               Result := (Ekind (E) = E_Entry);
            end if;

            if Result then
               if not Is_AST_Entry (E) then
                  Error_Msg_Name_2 := Aname;
                  Error_Attr ("% attribute requires previous % pragma", P);
               end if;
            end if;

            return Result;
         end OK_Entry;

      --  Start of processing for AST_Entry

      begin
         Check_VMS (N);
         Check_E0;

         --  Deal with entry family case

         if Nkind (P) = N_Indexed_Component then
            Pref := Prefix (P);
            Indexed := True;
         else
            Pref := P;
            Indexed := False;
         end if;

         Ptyp := Etype (Pref);

         if Ptyp = Any_Type or else Error_Posted (Pref) then
            return;
         end if;

         --  If the prefix is a selected component whose prefix is of an
         --  access type, then introduce an explicit dereference.
         --  ??? Could we reuse Check_Dereference here?

         if Nkind (Pref) = N_Selected_Component
           and then Is_Access_Type (Ptyp)
         then
            Rewrite (Pref,
              Make_Explicit_Dereference (Sloc (Pref),
                Relocate_Node (Pref)));
            Analyze_And_Resolve (Pref, Designated_Type (Ptyp));
         end if;

         --  Prefix can be of the form a.b, where a is a task object
         --  and b is one of the entries of the corresponding task type.

         if Nkind (Pref) = N_Selected_Component
           and then OK_Entry (Entity (Selector_Name (Pref)))
           and then Is_Object_Reference (Prefix (Pref))
           and then Is_Task_Type (Etype (Prefix (Pref)))
         then
            null;

         --  Otherwise the prefix must be an entry of a containing task,
         --  or of a variable of the enclosing task type.

         else
            if Nkind_In (Pref, N_Identifier, N_Expanded_Name) then
               Ent := Entity (Pref);

               if not OK_Entry (Ent)
                 or else not In_Open_Scopes (Scope (Ent))
               then
                  Bad_AST_Entry;
               end if;

            else
               Bad_AST_Entry;
            end if;
         end if;

         Set_Etype (N, RTE (RE_AST_Handler));
      end AST_Entry;

      ----------
      -- Base --
      ----------

      --  Note: when the base attribute appears in the context of a subtype
      --  mark, the analysis is done by Sem_Ch8.Find_Type, rather than by
      --  the following circuit.

      when Attribute_Base => Base : declare
         Typ : Entity_Id;

      begin
         Check_E0;
         Find_Type (P);
         Typ := Entity (P);

         if Ada_Version >= Ada_95
           and then not Is_Scalar_Type (Typ)
           and then not Is_Generic_Type (Typ)
         then
            Error_Attr_P ("prefix of Base attribute must be scalar type");

         elsif Sloc (Typ) = Standard_Location
           and then Base_Type (Typ) = Typ
           and then Warn_On_Redundant_Constructs
         then
            Error_Msg_NE -- CODEFIX
              ("?redundant attribute, & is its own base type", N, Typ);
         end if;

         if Nkind (Parent (N)) /= N_Attribute_Reference then
            Error_Msg_Name_1 := Aname;
            Check_SPARK_Restriction
              ("attribute% is only allowed as prefix of another attribute", P);
         end if;

         Set_Etype (N, Base_Type (Entity (P)));
         Set_Entity (N, Base_Type (Entity (P)));
         Rewrite (N, New_Reference_To (Entity (N), Loc));
         Analyze (N);
      end Base;

      ---------
      -- Bit --
      ---------

      when Attribute_Bit => Bit :
      begin
         Check_E0;

         if not Is_Object_Reference (P) then
            Error_Attr_P ("prefix for % attribute must be object");

         --  What about the access object cases ???

         else
            null;
         end if;

         Set_Etype (N, Universal_Integer);
      end Bit;

      ---------------
      -- Bit_Order --
      ---------------

      when Attribute_Bit_Order => Bit_Order :
      begin
         Check_E0;
         Check_Type;

         if not Is_Record_Type (P_Type) then
            Error_Attr_P ("prefix of % attribute must be record type");
         end if;

         if Bytes_Big_Endian xor Reverse_Bit_Order (P_Type) then
            Rewrite (N,
              New_Occurrence_Of (RTE (RE_High_Order_First), Loc));
         else
            Rewrite (N,
              New_Occurrence_Of (RTE (RE_Low_Order_First), Loc));
         end if;

         Set_Etype (N, RTE (RE_Bit_Order));
         Resolve (N);

         --  Reset incorrect indication of staticness

         Set_Is_Static_Expression (N, False);
      end Bit_Order;

      ------------------
      -- Bit_Position --
      ------------------

      --  Note: in generated code, we can have a Bit_Position attribute
      --  applied to a (naked) record component (i.e. the prefix is an
      --  identifier that references an E_Component or E_Discriminant
      --  entity directly, and this is interpreted as expected by Gigi.
      --  The following code will not tolerate such usage, but when the
      --  expander creates this special case, it marks it as analyzed
      --  immediately and sets an appropriate type.

      when Attribute_Bit_Position =>
         if Comes_From_Source (N) then
            Check_Component;
         end if;

         Set_Etype (N, Universal_Integer);

      ------------------
      -- Body_Version --
      ------------------

      when Attribute_Body_Version =>
         Check_E0;
         Check_Program_Unit;
         Set_Etype (N, RTE (RE_Version_String));

      --------------
      -- Callable --
      --------------

      when Attribute_Callable =>
         Check_E0;
         Set_Etype (N, Standard_Boolean);
         Check_Task_Prefix;

      ------------
      -- Caller --
      ------------

      when Attribute_Caller => Caller : declare
         Ent        : Entity_Id;
         S          : Entity_Id;

      begin
         Check_E0;

         if Nkind_In (P, N_Identifier, N_Expanded_Name) then
            Ent := Entity (P);

            if not Is_Entry (Ent) then
               Error_Attr ("invalid entry name", N);
            end if;

         else
            Error_Attr ("invalid entry name", N);
            return;
         end if;

         for J in reverse 0 .. Scope_Stack.Last loop
            S := Scope_Stack.Table (J).Entity;

            if S = Scope (Ent) then
               Error_Attr ("Caller must appear in matching accept or body", N);
            elsif S = Ent then
               exit;
            end if;
         end loop;

         Set_Etype (N, RTE (RO_AT_Task_Id));
      end Caller;

      -------------
      -- Ceiling --
      -------------

      when Attribute_Ceiling =>
         Check_Floating_Point_Type_1;
         Set_Etype (N, P_Base_Type);
         Resolve (E1, P_Base_Type);

      -----------
      -- Class --
      -----------

      when Attribute_Class =>
         Check_Restriction (No_Dispatch, N);
         Check_E0;
         Find_Type (N);

         --  Applying Class to untagged incomplete type is obsolescent in Ada
         --  2005. Note that we can't test Is_Tagged_Type here on P_Type, since
         --  this flag gets set by Find_Type in this situation.

         if Restriction_Check_Required (No_Obsolescent_Features)
           and then Ada_Version >= Ada_2005
           and then Ekind (P_Type) = E_Incomplete_Type
         then
            declare
               DN : constant Node_Id := Declaration_Node (P_Type);
            begin
               if Nkind (DN) = N_Incomplete_Type_Declaration
                 and then not Tagged_Present (DN)
               then
                  Check_Restriction (No_Obsolescent_Features, P);
               end if;
            end;
         end if;

      ------------------
      -- Code_Address --
      ------------------

      when Attribute_Code_Address =>
         Check_E0;

         if Nkind (P) = N_Attribute_Reference
           and then (Attribute_Name (P) = Name_Elab_Body
                       or else
                     Attribute_Name (P) = Name_Elab_Spec)
         then
            null;

         elsif not Is_Entity_Name (P)
           or else (Ekind (Entity (P)) /= E_Function
                      and then
                    Ekind (Entity (P)) /= E_Procedure)
         then
            Error_Attr ("invalid prefix for % attribute", P);
            Set_Address_Taken (Entity (P));

         --  Issue an error if the prefix denotes an eliminated subprogram

         else
            Check_For_Eliminated_Subprogram (P, Entity (P));
         end if;

         Set_Etype (N, RTE (RE_Address));

      ----------------------
      -- Compiler_Version --
      ----------------------

      when Attribute_Compiler_Version =>
         Check_E0;
         Check_Standard_Prefix;
         Rewrite (N, Make_String_Literal (Loc, "GNAT " & Gnat_Version_String));
         Analyze_And_Resolve (N, Standard_String);

      --------------------
      -- Component_Size --
      --------------------

      when Attribute_Component_Size =>
         Check_E0;
         Set_Etype (N, Universal_Integer);

         --  Note: unlike other array attributes, unconstrained arrays are OK

         if Is_Array_Type (P_Type) and then not Is_Constrained (P_Type) then
            null;
         else
            Check_Array_Type;
         end if;

      -------------
      -- Compose --
      -------------

      when Attribute_Compose =>
         Check_Floating_Point_Type_2;
         Set_Etype (N, P_Base_Type);
         Resolve (E1, P_Base_Type);
         Resolve (E2, Any_Integer);

      -----------------
      -- Constrained --
      -----------------

      when Attribute_Constrained =>
         Check_E0;
         Set_Etype (N, Standard_Boolean);

         --  Case from RM J.4(2) of constrained applied to private type

         if Is_Entity_Name (P) and then Is_Type (Entity (P)) then
            Check_Restriction (No_Obsolescent_Features, P);

            if Warn_On_Obsolescent_Feature then
               Error_Msg_N
                 ("constrained for private type is an " &
                  "obsolescent feature (RM J.4)?", N);
            end if;

            --  If we are within an instance, the attribute must be legal
            --  because it was valid in the generic unit. Ditto if this is
            --  an inlining of a function declared in an instance.

            if In_Instance
              or else In_Inlined_Body
            then
               return;

            --  For sure OK if we have a real private type itself, but must
            --  be completed, cannot apply Constrained to incomplete type.

            elsif Is_Private_Type (Entity (P)) then

               --  Note: this is one of the Annex J features that does not
               --  generate a warning from -gnatwj, since in fact it seems
               --  very useful, and is used in the GNAT runtime.

               Check_Not_Incomplete_Type;
               return;
            end if;

         --  Normal (non-obsolescent case) of application to object of
         --  a discriminated type.

         else
            Check_Object_Reference (P);

            --  If N does not come from source, then we allow the
            --  the attribute prefix to be of a private type whose
            --  full type has discriminants. This occurs in cases
            --  involving expanded calls to stream attributes.

            if not Comes_From_Source (N) then
               P_Type := Underlying_Type (P_Type);
            end if;

            --  Must have discriminants or be an access type designating
            --  a type with discriminants. If it is a classwide type is ???
            --  has unknown discriminants.

            if Has_Discriminants (P_Type)
               or else Has_Unknown_Discriminants (P_Type)
               or else
                 (Is_Access_Type (P_Type)
                   and then Has_Discriminants (Designated_Type (P_Type)))
            then
               return;

            --  Also allow an object of a generic type if extensions allowed
            --  and allow this for any type at all.

            elsif (Is_Generic_Type (P_Type)
                     or else Is_Generic_Actual_Type (P_Type))
              and then Extensions_Allowed
            then
               return;
            end if;
         end if;

         --  Fall through if bad prefix

         Error_Attr_P
           ("prefix of % attribute must be object of discriminated type");

      ---------------
      -- Copy_Sign --
      ---------------

      when Attribute_Copy_Sign =>
         Check_Floating_Point_Type_2;
         Set_Etype (N, P_Base_Type);
         Resolve (E1, P_Base_Type);
         Resolve (E2, P_Base_Type);

      -----------
      -- Count --
      -----------

      when Attribute_Count => Count :
      declare
         Ent : Entity_Id;
         S   : Entity_Id;
         Tsk : Entity_Id;

      begin
         Check_E0;

         if Nkind_In (P, N_Identifier, N_Expanded_Name) then
            Ent := Entity (P);

            if Ekind (Ent) /= E_Entry then
               Error_Attr ("invalid entry name", N);
            end if;

         elsif Nkind (P) = N_Indexed_Component then
            if not Is_Entity_Name (Prefix (P))
              or else  No (Entity (Prefix (P)))
              or else Ekind (Entity (Prefix (P))) /= E_Entry_Family
            then
               if Nkind (Prefix (P)) = N_Selected_Component
                 and then Present (Entity (Selector_Name (Prefix (P))))
                 and then Ekind (Entity (Selector_Name (Prefix (P)))) =
                                                             E_Entry_Family
               then
                  Error_Attr
                    ("attribute % must apply to entry of current task", P);

               else
                  Error_Attr ("invalid entry family name", P);
               end if;
               return;

            else
               Ent := Entity (Prefix (P));
            end if;

         elsif Nkind (P) = N_Selected_Component
           and then Present (Entity (Selector_Name (P)))
           and then Ekind (Entity (Selector_Name (P))) = E_Entry
         then
            Error_Attr
              ("attribute % must apply to entry of current task", P);

         else
            Error_Attr ("invalid entry name", N);
            return;
         end if;

         for J in reverse 0 .. Scope_Stack.Last loop
            S := Scope_Stack.Table (J).Entity;

            if S = Scope (Ent) then
               if Nkind (P) = N_Expanded_Name then
                  Tsk := Entity (Prefix (P));

                  --  The prefix denotes either the task type, or else a
                  --  single task whose task type is being analyzed.

                  if (Is_Type (Tsk)
                      and then Tsk = S)

                    or else (not Is_Type (Tsk)
                      and then Etype (Tsk) = S
                      and then not (Comes_From_Source (S)))
                  then
                     null;
                  else
                     Error_Attr
                       ("Attribute % must apply to entry of current task", N);
                  end if;
               end if;

               exit;

            elsif Ekind (Scope (Ent)) in Task_Kind
              and then
                not Ekind_In (S, E_Loop, E_Block, E_Entry, E_Entry_Family)
            then
               Error_Attr ("Attribute % cannot appear in inner unit", N);

            elsif Ekind (Scope (Ent)) = E_Protected_Type
              and then not Has_Completion (Scope (Ent))
            then
               Error_Attr ("attribute % can only be used inside body", N);
            end if;
         end loop;

         if Is_Overloaded (P) then
            declare
               Index : Interp_Index;
               It    : Interp;

            begin
               Get_First_Interp (P, Index, It);

               while Present (It.Nam) loop
                  if It.Nam = Ent then
                     null;

                  --  Ada 2005 (AI-345): Do not consider primitive entry
                  --  wrappers generated for task or protected types.

                  elsif Ada_Version >= Ada_2005
                    and then not Comes_From_Source (It.Nam)
                  then
                     null;

                  else
                     Error_Attr ("ambiguous entry name", N);
                  end if;

                  Get_Next_Interp (Index, It);
               end loop;
            end;
         end if;

         Set_Etype (N, Universal_Integer);
      end Count;

      -----------------------
      -- Default_Bit_Order --
      -----------------------

      when Attribute_Default_Bit_Order => Default_Bit_Order :
      begin
         Check_Standard_Prefix;

         if Bytes_Big_Endian then
            Rewrite (N,
              Make_Integer_Literal (Loc, False_Value));
         else
            Rewrite (N,
              Make_Integer_Literal (Loc, True_Value));
         end if;

         Set_Etype (N, Universal_Integer);
         Set_Is_Static_Expression (N);
      end Default_Bit_Order;

      --------------
      -- Definite --
      --------------

      when Attribute_Definite =>
         Legal_Formal_Attribute;

      -----------
      -- Delta --
      -----------

      when Attribute_Delta =>
         Check_Fixed_Point_Type_0;
         Set_Etype (N, Universal_Real);

      ------------
      -- Denorm --
      ------------

      when Attribute_Denorm =>
         Check_Floating_Point_Type_0;
         Set_Etype (N, Standard_Boolean);

      ---------------------
      -- Descriptor_Size --
      ---------------------

      when Attribute_Descriptor_Size =>
         Check_E0;

         if not Is_Entity_Name (P)
           or else not Is_Type (Entity (P))
         then
            Error_Attr_P ("prefix of attribute % must denote a type");
         end if;

         Set_Etype (N, Universal_Integer);

      ------------
      -- Digits --
      ------------

      when Attribute_Digits =>
         Check_E0;
         Check_Type;

         if not Is_Floating_Point_Type (P_Type)
           and then not Is_Decimal_Fixed_Point_Type (P_Type)
         then
            Error_Attr_P
              ("prefix of % attribute must be float or decimal type");
         end if;

         Set_Etype (N, Universal_Integer);

      ---------------
      -- Elab_Body --
      ---------------

      --  Also handles processing for Elab_Spec and Elab_Subp_Body

      when Attribute_Elab_Body      |
           Attribute_Elab_Spec      |
           Attribute_Elab_Subp_Body =>

         Check_E0;
         Check_Unit_Name (P);
         Set_Etype (N, Standard_Void_Type);

         --  We have to manually call the expander in this case to get
         --  the necessary expansion (normally attributes that return
         --  entities are not expanded).

         Expand (N);

      ---------------
      -- Elab_Spec --
      ---------------

      --  Shares processing with Elab_Body

      ----------------
      -- Elaborated --
      ----------------

      when Attribute_Elaborated =>
         Check_E0;
         Check_Unit_Name (P);
         Set_Etype (N, Standard_Boolean);

      ----------
      -- Emax --
      ----------

      when Attribute_Emax =>
         Check_Floating_Point_Type_0;
         Set_Etype (N, Universal_Integer);

      -------------
      -- Enabled --
      -------------

      when Attribute_Enabled =>
         Check_Either_E0_Or_E1;

         if Present (E1) then
            if not Is_Entity_Name (E1) or else No (Entity (E1)) then
               Error_Msg_N ("entity name expected for Enabled attribute", E1);
               E1 := Empty;
            end if;
         end if;

         if Nkind (P) /= N_Identifier then
            Error_Msg_N ("identifier expected (check name)", P);
         elsif Get_Check_Id (Chars (P)) = No_Check_Id then
            Error_Msg_N ("& is not a recognized check name", P);
         end if;

         Set_Etype (N, Standard_Boolean);

      --------------
      -- Enum_Rep --
      --------------

      when Attribute_Enum_Rep => Enum_Rep : declare
      begin
         if Present (E1) then
            Check_E1;
            Check_Discrete_Type;
            Resolve (E1, P_Base_Type);

         else
            if not Is_Entity_Name (P)
              or else (not Is_Object (Entity (P))
                         and then
                       Ekind (Entity (P)) /= E_Enumeration_Literal)
            then
               Error_Attr_P
                 ("prefix of % attribute must be " &
                  "discrete type/object or enum literal");
            end if;
         end if;

         Set_Etype (N, Universal_Integer);
      end Enum_Rep;

      --------------
      -- Enum_Val --
      --------------

      when Attribute_Enum_Val => Enum_Val : begin
         Check_E1;
         Check_Type;

         if not Is_Enumeration_Type (P_Type) then
            Error_Attr_P ("prefix of % attribute must be enumeration type");
         end if;

         --  If the enumeration type has a standard representation, the effect
         --  is the same as 'Val, so rewrite the attribute as a 'Val.

         if not Has_Non_Standard_Rep (P_Base_Type) then
            Rewrite (N,
              Make_Attribute_Reference (Loc,
                Prefix         => Relocate_Node (Prefix (N)),
                Attribute_Name => Name_Val,
                Expressions    => New_List (Relocate_Node (E1))));
            Analyze_And_Resolve (N, P_Base_Type);

         --  Non-standard representation case (enumeration with holes)

         else
            Check_Enum_Image;
            Resolve (E1, Any_Integer);
            Set_Etype (N, P_Base_Type);
         end if;
      end Enum_Val;

      -------------
      -- Epsilon --
      -------------

      when Attribute_Epsilon =>
         Check_Floating_Point_Type_0;
         Set_Etype (N, Universal_Real);

      --------------
      -- Exponent --
      --------------

      when Attribute_Exponent =>
         Check_Floating_Point_Type_1;
         Set_Etype (N, Universal_Integer);
         Resolve (E1, P_Base_Type);

      ------------------
      -- External_Tag --
      ------------------

      when Attribute_External_Tag =>
         Check_E0;
         Check_Type;

         Set_Etype (N, Standard_String);

         if not Is_Tagged_Type (P_Type) then
            Error_Attr_P ("prefix of % attribute must be tagged");
         end if;

      ---------------
      -- Fast_Math --
      ---------------

      when Attribute_Fast_Math =>
         Check_Standard_Prefix;

         if Opt.Fast_Math then
            Rewrite (N, New_Occurrence_Of (Standard_True, Loc));
         else
            Rewrite (N, New_Occurrence_Of (Standard_False, Loc));
         end if;

      -----------
      -- First --
      -----------

      when Attribute_First =>
         Check_Array_Or_Scalar_Type;
         Bad_Attribute_For_Predicate;

      ---------------
      -- First_Bit --
      ---------------

      when Attribute_First_Bit =>
         Check_Component;
         Set_Etype (N, Universal_Integer);

      -----------------
      -- Fixed_Value --
      -----------------

      when Attribute_Fixed_Value =>
         Check_E1;
         Check_Fixed_Point_Type;
         Resolve (E1, Any_Integer);
         Set_Etype (N, P_Base_Type);

      -----------
      -- Floor --
      -----------

      when Attribute_Floor =>
         Check_Floating_Point_Type_1;
         Set_Etype (N, P_Base_Type);
         Resolve (E1, P_Base_Type);

      ----------
      -- Fore --
      ----------

      when Attribute_Fore =>
         Check_Fixed_Point_Type_0;
         Set_Etype (N, Universal_Integer);

      --------------
      -- Fraction --
      --------------

      when Attribute_Fraction =>
         Check_Floating_Point_Type_1;
         Set_Etype (N, P_Base_Type);
         Resolve (E1, P_Base_Type);

      --------------
      -- From_Any --
      --------------

      when Attribute_From_Any =>
         Check_E1;
         Check_PolyORB_Attribute;
         Set_Etype (N, P_Base_Type);

      -----------------------
      -- Has_Access_Values --
      -----------------------

      when Attribute_Has_Access_Values =>
         Check_Type;
         Check_E0;
         Set_Etype (N, Standard_Boolean);

      -----------------------
      -- Has_Tagged_Values --
      -----------------------

      when Attribute_Has_Tagged_Values =>
         Check_Type;
         Check_E0;
         Set_Etype (N, Standard_Boolean);

      -----------------------
      -- Has_Discriminants --
      -----------------------

      when Attribute_Has_Discriminants =>
         Legal_Formal_Attribute;

      --------------
      -- Identity --
      --------------

      when Attribute_Identity =>
         Check_E0;
         Analyze (P);

         if Etype (P) =  Standard_Exception_Type then
            Set_Etype (N, RTE (RE_Exception_Id));

         --  Ada 2005 (AI-345): Attribute 'Identity may be applied to
         --  task interface class-wide types.

         elsif Is_Task_Type (Etype (P))
           or else (Is_Access_Type (Etype (P))
                      and then Is_Task_Type (Designated_Type (Etype (P))))
           or else (Ada_Version >= Ada_2005
                      and then Ekind (Etype (P)) = E_Class_Wide_Type
                      and then Is_Interface (Etype (P))
                      and then Is_Task_Interface (Etype (P)))
         then
            Resolve (P);
            Set_Etype (N, RTE (RO_AT_Task_Id));

         else
            if Ada_Version >= Ada_2005 then
               Error_Attr_P
                 ("prefix of % attribute must be an exception, a " &
                  "task or a task interface class-wide object");
            else
               Error_Attr_P
                 ("prefix of % attribute must be a task or an exception");
            end if;
         end if;

      -----------
      -- Image --
      -----------

      when Attribute_Image => Image :
      begin
         Check_SPARK_Restriction_On_Attribute;
         Check_Scalar_Type;
         Set_Etype (N, Standard_String);

         if Is_Real_Type (P_Type) then
            if Ada_Version = Ada_83 and then Comes_From_Source (N) then
               Error_Msg_Name_1 := Aname;
               Error_Msg_N
                 ("(Ada 83) % attribute not allowed for real types", N);
            end if;
         end if;

         if Is_Enumeration_Type (P_Type) then
            Check_Restriction (No_Enumeration_Maps, N);
         end if;

         Check_E1;
         Resolve (E1, P_Base_Type);
         Check_Enum_Image;
         Validate_Non_Static_Attribute_Function_Call;
      end Image;

      ---------
      -- Img --
      ---------

      when Attribute_Img => Img :
      begin
         Check_E0;
         Set_Etype (N, Standard_String);

         if not Is_Scalar_Type (P_Type)
           or else (Is_Entity_Name (P) and then Is_Type (Entity (P)))
         then
            Error_Attr_P
              ("prefix of % attribute must be scalar object name");
         end if;

         Check_Enum_Image;
      end Img;

      -----------
      -- Input --
      -----------

      when Attribute_Input =>
         Check_E1;
         Check_Stream_Attribute (TSS_Stream_Input);
         Set_Etype (N, P_Base_Type);

      -------------------
      -- Integer_Value --
      -------------------

      when Attribute_Integer_Value =>
         Check_E1;
         Check_Integer_Type;
         Resolve (E1, Any_Fixed);

         --  Signal an error if argument type is not a specific fixed-point
         --  subtype. An error has been signalled already if the argument
         --  was not of a fixed-point type.

         if Etype (E1) = Any_Fixed and then not Error_Posted (E1) then
            Error_Attr ("argument of % must be of a fixed-point type", E1);
         end if;

         Set_Etype (N, P_Base_Type);

      -------------------
      -- Invalid_Value --
      -------------------

      when Attribute_Invalid_Value =>
         Check_E0;
         Check_Scalar_Type;
         Set_Etype (N, P_Base_Type);
         Invalid_Value_Used := True;

      -----------
      -- Large --
      -----------

      when Attribute_Large =>
         Check_E0;
         Check_Real_Type;
         Set_Etype (N, Universal_Real);

      ----------
      -- Last --
      ----------

      when Attribute_Last =>
         Check_Array_Or_Scalar_Type;
         Bad_Attribute_For_Predicate;

      --------------
      -- Last_Bit --
      --------------

      when Attribute_Last_Bit =>
         Check_Component;
         Set_Etype (N, Universal_Integer);

      ------------------
      -- Leading_Part --
      ------------------

      when Attribute_Leading_Part =>
         Check_Floating_Point_Type_2;
         Set_Etype (N, P_Base_Type);
         Resolve (E1, P_Base_Type);
         Resolve (E2, Any_Integer);

      ------------
      -- Length --
      ------------

      when Attribute_Length =>
         Check_Array_Type;
         Set_Etype (N, Universal_Integer);

      -------------
      -- Machine --
      -------------

      when Attribute_Machine =>
         Check_Floating_Point_Type_1;
         Set_Etype (N, P_Base_Type);
         Resolve (E1, P_Base_Type);

      ------------------
      -- Machine_Emax --
      ------------------

      when Attribute_Machine_Emax =>
         Check_Floating_Point_Type_0;
         Set_Etype (N, Universal_Integer);

      ------------------
      -- Machine_Emin --
      ------------------

      when Attribute_Machine_Emin =>
         Check_Floating_Point_Type_0;
         Set_Etype (N, Universal_Integer);

      ----------------------
      -- Machine_Mantissa --
      ----------------------

      when Attribute_Machine_Mantissa =>
         Check_Floating_Point_Type_0;
         Set_Etype (N, Universal_Integer);

      -----------------------
      -- Machine_Overflows --
      -----------------------

      when Attribute_Machine_Overflows =>
         Check_Real_Type;
         Check_E0;
         Set_Etype (N, Standard_Boolean);

      -------------------
      -- Machine_Radix --
      -------------------

      when Attribute_Machine_Radix =>
         Check_Real_Type;
         Check_E0;
         Set_Etype (N, Universal_Integer);

      ----------------------
      -- Machine_Rounding --
      ----------------------

      when Attribute_Machine_Rounding =>
         Check_Floating_Point_Type_1;
         Set_Etype (N, P_Base_Type);
         Resolve (E1, P_Base_Type);

      --------------------
      -- Machine_Rounds --
      --------------------

      when Attribute_Machine_Rounds =>
         Check_Real_Type;
         Check_E0;
         Set_Etype (N, Standard_Boolean);

      ------------------
      -- Machine_Size --
      ------------------

      when Attribute_Machine_Size =>
         Check_E0;
         Check_Type;
         Check_Not_Incomplete_Type;
         Set_Etype (N, Universal_Integer);

      --------------
      -- Mantissa --
      --------------

      when Attribute_Mantissa =>
         Check_E0;
         Check_Real_Type;
         Set_Etype (N, Universal_Integer);

      ---------
      -- Max --
      ---------

      when Attribute_Max =>
         Check_E2;
         Check_Scalar_Type;
         Resolve (E1, P_Base_Type);
         Resolve (E2, P_Base_Type);
         Set_Etype (N, P_Base_Type);

      ----------------------------------
      -- Max_Alignment_For_Allocation --
      -- Max_Size_In_Storage_Elements --
      ----------------------------------

      when Attribute_Max_Alignment_For_Allocation |
        Attribute_Max_Size_In_Storage_Elements =>
         Check_E0;
         Check_Type;
         Check_Not_Incomplete_Type;
         Set_Etype (N, Universal_Integer);

      -----------------------
      -- Maximum_Alignment --
      -----------------------

      when Attribute_Maximum_Alignment =>
         Standard_Attribute (Ttypes.Maximum_Alignment);

      --------------------
      -- Mechanism_Code --
      --------------------

      when Attribute_Mechanism_Code =>
         if not Is_Entity_Name (P)
           or else not Is_Subprogram (Entity (P))
         then
            Error_Attr_P ("prefix of % attribute must be subprogram");
         end if;

         Check_Either_E0_Or_E1;

         if Present (E1) then
            Resolve (E1, Any_Integer);
            Set_Etype (E1, Standard_Integer);

            if not Is_Static_Expression (E1) then
               Flag_Non_Static_Expr
                 ("expression for parameter number must be static!", E1);
               Error_Attr;

            elsif UI_To_Int (Intval (E1)) > Number_Formals (Entity (P))
              or else UI_To_Int (Intval (E1)) < 0
            then
               Error_Attr ("invalid parameter number for % attribute", E1);
            end if;
         end if;

         Set_Etype (N, Universal_Integer);

      ---------
      -- Min --
      ---------

      when Attribute_Min =>
         Check_E2;
         Check_Scalar_Type;
         Resolve (E1, P_Base_Type);
         Resolve (E2, P_Base_Type);
         Set_Etype (N, P_Base_Type);

      ---------
      -- Mod --
      ---------

      when Attribute_Mod =>

         --  Note: this attribute is only allowed in Ada 2005 mode, but
         --  we do not need to test that here, since Mod is only recognized
         --  as an attribute name in Ada 2005 mode during the parse.

         Check_E1;
         Check_Modular_Integer_Type;
         Resolve (E1, Any_Integer);
         Set_Etype (N, P_Base_Type);

      -----------
      -- Model --
      -----------

      when Attribute_Model =>
         Check_Floating_Point_Type_1;
         Set_Etype (N, P_Base_Type);
         Resolve (E1, P_Base_Type);

      ----------------
      -- Model_Emin --
      ----------------

      when Attribute_Model_Emin =>
         Check_Floating_Point_Type_0;
         Set_Etype (N, Universal_Integer);

      -------------------
      -- Model_Epsilon --
      -------------------

      when Attribute_Model_Epsilon =>
         Check_Floating_Point_Type_0;
         Set_Etype (N, Universal_Real);

      --------------------
      -- Model_Mantissa --
      --------------------

      when Attribute_Model_Mantissa =>
         Check_Floating_Point_Type_0;
         Set_Etype (N, Universal_Integer);

      -----------------
      -- Model_Small --
      -----------------

      when Attribute_Model_Small =>
         Check_Floating_Point_Type_0;
         Set_Etype (N, Universal_Real);

      -------------
      -- Modulus --
      -------------

      when Attribute_Modulus =>
         Check_E0;
         Check_Modular_Integer_Type;
         Set_Etype (N, Universal_Integer);

      --------------------
      -- Null_Parameter --
      --------------------

      when Attribute_Null_Parameter => Null_Parameter : declare
         Parnt  : constant Node_Id := Parent (N);
         GParnt : constant Node_Id := Parent (Parnt);

         procedure Bad_Null_Parameter (Msg : String);
         --  Used if bad Null parameter attribute node is found. Issues
         --  given error message, and also sets the type to Any_Type to
         --  avoid blowups later on from dealing with a junk node.

         procedure Must_Be_Imported (Proc_Ent : Entity_Id);
         --  Called to check that Proc_Ent is imported subprogram

         ------------------------
         -- Bad_Null_Parameter --
         ------------------------

         procedure Bad_Null_Parameter (Msg : String) is
         begin
            Error_Msg_N (Msg, N);
            Set_Etype (N, Any_Type);
         end Bad_Null_Parameter;

         ----------------------
         -- Must_Be_Imported --
         ----------------------

         procedure Must_Be_Imported (Proc_Ent : Entity_Id) is
            Pent : constant Entity_Id := Ultimate_Alias (Proc_Ent);

         begin
            --  Ignore check if procedure not frozen yet (we will get
            --  another chance when the default parameter is reanalyzed)

            if not Is_Frozen (Pent) then
               return;

            elsif not Is_Imported (Pent) then
               Bad_Null_Parameter
                 ("Null_Parameter can only be used with imported subprogram");

            else
               return;
            end if;
         end Must_Be_Imported;

      --  Start of processing for Null_Parameter

      begin
         Check_Type;
         Check_E0;
         Set_Etype (N, P_Type);

         --  Case of attribute used as default expression

         if Nkind (Parnt) = N_Parameter_Specification then
            Must_Be_Imported (Defining_Entity (GParnt));

         --  Case of attribute used as actual for subprogram (positional)

         elsif Nkind_In (Parnt, N_Procedure_Call_Statement,
                                N_Function_Call)
            and then Is_Entity_Name (Name (Parnt))
         then
            Must_Be_Imported (Entity (Name (Parnt)));

         --  Case of attribute used as actual for subprogram (named)

         elsif Nkind (Parnt) = N_Parameter_Association
           and then Nkind_In (GParnt, N_Procedure_Call_Statement,
                                      N_Function_Call)
           and then Is_Entity_Name (Name (GParnt))
         then
            Must_Be_Imported (Entity (Name (GParnt)));

         --  Not an allowed case

         else
            Bad_Null_Parameter
              ("Null_Parameter must be actual or default parameter");
         end if;
      end Null_Parameter;

      -----------------
      -- Object_Size --
      -----------------

      when Attribute_Object_Size =>
         Check_E0;
         Check_Type;
         Check_Not_Incomplete_Type;
         Set_Etype (N, Universal_Integer);

      ---------
      -- Old --
      ---------

      when Attribute_Old =>

         --  The attribute reference is a primary. If expressions follow, the
         --  attribute reference is an indexable object, so rewrite the node
         --  accordingly.

         if Present (E1) then
            Rewrite (N,
              Make_Indexed_Component (Loc,
                Prefix      =>
                  Make_Attribute_Reference (Loc,
                    Prefix         => Relocate_Node (Prefix (N)),
                    Attribute_Name => Name_Old),
                Expressions => Expressions (N)));

            Analyze (N);
            return;
         end if;

         Check_E0;

         --  Prefix has not been analyzed yet, and its full analysis will take
         --  place during expansion (see below).

         Preanalyze_And_Resolve (P);
         P_Type := Etype (P);
         Set_Etype (N, P_Type);

         if No (Current_Subprogram) then
            Error_Attr ("attribute % can only appear within subprogram", N);
         end if;

         if Is_Limited_Type (P_Type) then
            Error_Attr ("attribute % cannot apply to limited objects", P);
         end if;

         if Is_Entity_Name (P)
           and then Is_Constant_Object (Entity (P))
         then
            Error_Msg_N
              ("?attribute Old applied to constant has no effect", P);
         end if;

         --  Check that the expression does not refer to local entities

         Check_Local : declare
            Subp : Entity_Id := Current_Subprogram;

            function Process (N : Node_Id) return Traverse_Result;
            --  Check that N does not contain references to local variables or
            --  other local entities of Subp.

            -------------
            -- Process --
            -------------

            function Process (N : Node_Id) return Traverse_Result is
            begin
               if Is_Entity_Name (N)
                 and then Present (Entity (N))
                 and then not Is_Formal (Entity (N))
                 and then Enclosing_Subprogram (Entity (N)) = Subp
               then
                  Error_Msg_Node_1 := Entity (N);
                  Error_Attr
                    ("attribute % cannot refer to local variable&", N);
               end if;

               return OK;
            end Process;

            procedure Check_No_Local is new Traverse_Proc;

         --  Start of processing for Check_Local

         begin
            Check_No_Local (P);

            if In_Parameter_Specification (P) then

               --  We have additional restrictions on using 'Old in parameter
               --  specifications.

               if Present (Enclosing_Subprogram (Current_Subprogram)) then

                  --  Check that there is no reference to the enclosing
                  --  subprogram local variables. Otherwise, we might end up
                  --  being called from the enclosing subprogram and thus using
                  --  'Old on a local variable which is not defined at entry
                  --  time.

                  Subp := Enclosing_Subprogram (Current_Subprogram);
                  Check_No_Local (P);

               else
                  --  We must prevent default expression of library-level
                  --  subprogram from using 'Old, as the subprogram may be
                  --  used in elaboration code for which there is no enclosing
                  --  subprogram.

                  Error_Attr
                    ("attribute % can only appear within subprogram", N);
               end if;
            end if;
         end Check_Local;

         --  The attribute appears within a pre/postcondition, but refers to
         --  an entity in the enclosing subprogram. If it is a component of a
         --  formal its expansion might generate actual subtypes that may be
         --  referenced in an inner context, and which must be elaborated
         --  within the subprogram itself. As a result we create a declaration
         --  for it and insert it at the start of the enclosing subprogram
         --  This is properly an expansion activity but it has to be performed
         --  now to prevent out-of-order issues.

         if Nkind (P) = N_Selected_Component
           and then Has_Discriminants (Etype (Prefix (P)))
         then
            P_Type := Base_Type (P_Type);
            Set_Etype (N, P_Type);
            Set_Etype (P, P_Type);
            Expand (N);
         end if;

      ----------------------
      -- Overlaps_Storage --
      ----------------------

      when Attribute_Overlaps_Storage =>
         if Ada_Version < Ada_2012 then
            Error_Msg_N
              ("attribute Overlaps_Storage is an Ada 2012 feature", N);
            Error_Msg_N
              ("\unit must be compiled with -gnat2012 switch", N);
         end if;
         Check_E1;

         --  Both arguments must be objects of any type

         Analyze_And_Resolve (P);
         Analyze_And_Resolve (E1);
         Check_Object_Reference (P);
         Check_Object_Reference (E1);
         Set_Etype (N, Standard_Boolean);

      ------------
      -- Output --
      ------------

      when Attribute_Output =>
         Check_E2;
         Check_Stream_Attribute (TSS_Stream_Output);
         Set_Etype (N, Standard_Void_Type);
         Resolve (N, Standard_Void_Type);

      ------------------
      -- Partition_ID --
      ------------------

      when Attribute_Partition_ID => Partition_Id :
      begin
         Check_E0;

         if P_Type /= Any_Type then
            if not Is_Library_Level_Entity (Entity (P)) then
               Error_Attr_P
                 ("prefix of % attribute must be library-level entity");

            --  The defining entity of prefix should not be declared inside a
            --  Pure unit. RM E.1(8). Is_Pure was set during declaration.

            elsif Is_Entity_Name (P)
              and then Is_Pure (Entity (P))
            then
               Error_Attr_P ("prefix of% attribute must not be declared pure");
            end if;
         end if;

         Set_Etype (N, Universal_Integer);
      end Partition_Id;

      -------------------------
      -- Passed_By_Reference --
      -------------------------

      when Attribute_Passed_By_Reference =>
         Check_E0;
         Check_Type;
         Set_Etype (N, Standard_Boolean);

      ------------------
      -- Pool_Address --
      ------------------

      when Attribute_Pool_Address =>
         Check_E0;
         Set_Etype (N, RTE (RE_Address));

      ---------
      -- Pos --
      ---------

      when Attribute_Pos =>
         Check_Discrete_Type;
         Check_E1;

         if Is_Boolean_Type (P_Type) then
            Error_Msg_Name_1 := Aname;
            Error_Msg_Name_2 := Chars (P_Type);
            Check_SPARK_Restriction
              ("attribute% is not allowed for type%", P);
         end if;

         Resolve (E1, P_Base_Type);
         Set_Etype (N, Universal_Integer);

      --------------
      -- Position --
      --------------

      when Attribute_Position =>
         Check_Component;
         Set_Etype (N, Universal_Integer);

      ----------
      -- Pred --
      ----------

      when Attribute_Pred =>
         Check_Scalar_Type;
         Check_E1;

         if Is_Real_Type (P_Type) or else Is_Boolean_Type (P_Type) then
            Error_Msg_Name_1 := Aname;
            Error_Msg_Name_2 := Chars (P_Type);
            Check_SPARK_Restriction
              ("attribute% is not allowed for type%", P);
         end if;

         Resolve (E1, P_Base_Type);
         Set_Etype (N, P_Base_Type);

         --  Nothing to do for real type case

         if Is_Real_Type (P_Type) then
            null;

         --  If not modular type, test for overflow check required

         else
            if not Is_Modular_Integer_Type (P_Type)
              and then not Range_Checks_Suppressed (P_Base_Type)
            then
               Enable_Range_Check (E1);
            end if;
         end if;

      --------------
      -- Priority --
      --------------

      --  Ada 2005 (AI-327): Dynamic ceiling priorities

      when Attribute_Priority =>
         if Ada_Version < Ada_2005 then
            Error_Attr ("% attribute is allowed only in Ada 2005 mode", P);
         end if;

         Check_E0;

         --  The prefix must be a protected object (AARM D.5.2 (2/2))

         Analyze (P);

         if Is_Protected_Type (Etype (P))
           or else (Is_Access_Type (Etype (P))
                      and then Is_Protected_Type (Designated_Type (Etype (P))))
         then
            Resolve (P, Etype (P));
         else
            Error_Attr_P ("prefix of % attribute must be a protected object");
         end if;

         Set_Etype (N, Standard_Integer);

         --  Must be called from within a protected procedure or entry of the
         --  protected object.

         declare
            S : Entity_Id;

         begin
            S := Current_Scope;
            while S /= Etype (P)
               and then S /= Standard_Standard
            loop
               S := Scope (S);
            end loop;

            if S = Standard_Standard then
               Error_Attr ("the attribute % is only allowed inside protected "
                           & "operations", P);
            end if;
         end;

         Validate_Non_Static_Attribute_Function_Call;

      -----------
      -- Range --
      -----------

      when Attribute_Range =>
         Check_Array_Or_Scalar_Type;
         Bad_Attribute_For_Predicate;

         if Ada_Version = Ada_83
           and then Is_Scalar_Type (P_Type)
           and then Comes_From_Source (N)
         then
            Error_Attr
              ("(Ada 83) % attribute not allowed for scalar type", P);
         end if;

      ------------
      -- Result --
      ------------

      when Attribute_Result => Result : declare
         CS : Entity_Id;
         --  The enclosing scope, excluding loops for quantified expressions

         PS : Entity_Id;
         --  During analysis, CS is the postcondition subprogram and PS the
         --  source subprogram to which the postcondition applies. During
         --  pre-analysis, CS is the scope of the subprogram declaration.

         Prag : Node_Id;
         --  During pre-analysis, Prag is the enclosing pragma node if any

      begin
         --  Find enclosing scopes, excluding loops

         CS := Current_Scope;
         while Ekind (CS) = E_Loop loop
            CS := Scope (CS);
         end loop;

         PS := Scope (CS);

         --  If the enclosing subprogram is always inlined, the enclosing
         --  postcondition will not be propagated to the expanded call.

         if not In_Spec_Expression
           and then Has_Pragma_Inline_Always (PS)
           and then Warn_On_Redundant_Constructs
         then
            Error_Msg_N
              ("postconditions on inlined functions not enforced?", N);
         end if;

         --  If we are in the scope of a function and in Spec_Expression mode,
         --  this is likely the prescan of the postcondition pragma, and we
         --  just set the proper type. If there is an error it will be caught
         --  when the real Analyze call is done.

         if Ekind (CS) = E_Function
           and then In_Spec_Expression
         then
            --  Check OK prefix

            if Chars (CS) /= Chars (P) then
               Error_Msg_Name_1 := Name_Result;

               Error_Msg_NE
                 ("incorrect prefix for % attribute, expected &", P, CS);
               Error_Attr;
            end if;

            --  Check in postcondition of function

            Prag := N;
            while not Nkind_In (Prag, N_Pragma,
                                      N_Function_Specification,
                                      N_Subprogram_Body)
            loop
               Prag := Parent (Prag);
            end loop;

            if Nkind (Prag) /= N_Pragma then
               Error_Attr
                 ("% attribute can only appear in postcondition of function",
                  P);

            elsif Get_Pragma_Id (Prag) = Pragma_Test_Case then
               declare
                  Arg_Ens : constant Node_Id :=
                              Get_Ensures_From_Test_Case_Pragma (Prag);
                  Arg     : Node_Id;

               begin
                  Arg := N;
                  while Arg /= Prag and Arg /= Arg_Ens loop
                     Arg := Parent (Arg);
                  end loop;

                  if Arg /= Arg_Ens then
                     Error_Attr ("% attribute misplaced inside Test_Case", P);
                  end if;
               end;

            elsif Get_Pragma_Id (Prag) /= Pragma_Postcondition then
               Error_Attr
                 ("% attribute can only appear in postcondition of function",
                  P);
            end if;

            --  The attribute reference is a primary. If expressions follow,
            --  the attribute reference is really an indexable object, so
            --  rewrite and analyze as an indexed component.

            if Present (E1) then
               Rewrite (N,
                 Make_Indexed_Component (Loc,
                   Prefix      =>
                     Make_Attribute_Reference (Loc,
                       Prefix         => Relocate_Node (Prefix (N)),
                       Attribute_Name => Name_Result),
                   Expressions => Expressions (N)));
               Analyze (N);
               return;
            end if;

            Set_Etype (N, Etype (CS));

            --  If several functions with that name are visible,
            --  the intended one is the current scope.

            if Is_Overloaded (P) then
               Set_Entity (P, CS);
               Set_Is_Overloaded (P, False);
            end if;

         --  Body case, where we must be inside a generated _Postcondition
         --  procedure, and the prefix must be on the scope stack, or else
         --  the attribute use is definitely misplaced. The condition itself
         --  may have generated transient scopes, and is not necessarily the
         --  current one.

         else
            while Present (CS) and then CS /= Standard_Standard loop
               if Chars (CS) = Name_uPostconditions then
                  exit;
               else
                  CS := Scope (CS);
               end if;
            end loop;

            PS := Scope (CS);

            if Chars (CS) = Name_uPostconditions
              and then Ekind (PS) = E_Function
            then
               --  Check OK prefix

               if Nkind_In (P, N_Identifier, N_Operator_Symbol)
                 and then Chars (P) = Chars (PS)
               then
                  null;

               --  Within an instance, the prefix designates the local renaming
               --  of the original generic.

               elsif Is_Entity_Name (P)
                 and then Ekind (Entity (P)) = E_Function
                 and then Present (Alias (Entity (P)))
                 and then Chars (Alias (Entity (P))) = Chars (PS)
               then
                  null;

               else
                  Error_Msg_NE
                    ("incorrect prefix for % attribute, expected &", P, PS);
                  Error_Attr;
               end if;

               Rewrite (N, Make_Identifier (Sloc (N), Name_uResult));
               Analyze_And_Resolve (N, Etype (PS));

            else
               Error_Attr
                 ("% attribute can only appear in postcondition of function",
                  P);
            end if;
         end if;
      end Result;

      ------------------
      -- Range_Length --
      ------------------

      when Attribute_Range_Length =>
         Check_E0;
         Check_Discrete_Type;
         Set_Etype (N, Universal_Integer);

      ----------
      -- Read --
      ----------

      when Attribute_Read =>
         Check_E2;
         Check_Stream_Attribute (TSS_Stream_Read);
         Set_Etype (N, Standard_Void_Type);
         Resolve (N, Standard_Void_Type);
         Note_Possible_Modification (E2, Sure => True);

      ---------
      -- Ref --
      ---------

      when Attribute_Ref =>
         Check_E1;
         Analyze (P);

         if Nkind (P) /= N_Expanded_Name
           or else not Is_RTE (P_Type, RE_Address)
         then
            Error_Attr_P ("prefix of % attribute must be System.Address");
         end if;

         Analyze_And_Resolve (E1, Any_Integer);
         Set_Etype (N, RTE (RE_Address));

      ---------------
      -- Remainder --
      ---------------

      when Attribute_Remainder =>
         Check_Floating_Point_Type_2;
         Set_Etype (N, P_Base_Type);
         Resolve (E1, P_Base_Type);
         Resolve (E2, P_Base_Type);

      -----------
      -- Round --
      -----------

      when Attribute_Round =>
         Check_E1;
         Check_Decimal_Fixed_Point_Type;
         Set_Etype (N, P_Base_Type);

         --  Because the context is universal_real (3.5.10(12)) it is a legal
         --  context for a universal fixed expression. This is the only
         --  attribute whose functional description involves U_R.

         if Etype (E1) = Universal_Fixed then
            declare
               Conv : constant Node_Id := Make_Type_Conversion (Loc,
                  Subtype_Mark => New_Occurrence_Of (Universal_Real, Loc),
                  Expression   => Relocate_Node (E1));

            begin
               Rewrite (E1, Conv);
               Analyze (E1);
            end;
         end if;

         Resolve (E1, Any_Real);

      --------------
      -- Rounding --
      --------------

      when Attribute_Rounding =>
         Check_Floating_Point_Type_1;
         Set_Etype (N, P_Base_Type);
         Resolve (E1, P_Base_Type);

      ---------------
      -- Safe_Emax --
      ---------------

      when Attribute_Safe_Emax =>
         Check_Floating_Point_Type_0;
         Set_Etype (N, Universal_Integer);

      ----------------
      -- Safe_First --
      ----------------

      when Attribute_Safe_First =>
         Check_Floating_Point_Type_0;
         Set_Etype (N, Universal_Real);

      ----------------
      -- Safe_Large --
      ----------------

      when Attribute_Safe_Large =>
         Check_E0;
         Check_Real_Type;
         Set_Etype (N, Universal_Real);

      ---------------
      -- Safe_Last --
      ---------------

      when Attribute_Safe_Last =>
         Check_Floating_Point_Type_0;
         Set_Etype (N, Universal_Real);

      ----------------
      -- Safe_Small --
      ----------------

      when Attribute_Safe_Small =>
         Check_E0;
         Check_Real_Type;
         Set_Etype (N, Universal_Real);

      ------------------
      -- Same_Storage --
      ------------------

      when Attribute_Same_Storage =>
         if Ada_Version < Ada_2012 then
            Error_Msg_N
              ("attribute Same_Storage is an Ada 2012 feature", N);
            Error_Msg_N
              ("\unit must be compiled with -gnat2012 switch", N);
         end if;

         Check_E1;

         --  The arguments must be objects of any type

         Analyze_And_Resolve (P);
         Analyze_And_Resolve (E1);
         Check_Object_Reference (P);
         Check_Object_Reference (E1);
         Set_Etype (N, Standard_Boolean);

      -----------
      -- Scale --
      -----------

      when Attribute_Scale =>
         Check_E0;
         Check_Decimal_Fixed_Point_Type;
         Set_Etype (N, Universal_Integer);

      -------------
      -- Scaling --
      -------------

      when Attribute_Scaling =>
         Check_Floating_Point_Type_2;
         Set_Etype (N, P_Base_Type);
         Resolve (E1, P_Base_Type);

      ------------------
      -- Signed_Zeros --
      ------------------

      when Attribute_Signed_Zeros =>
         Check_Floating_Point_Type_0;
         Set_Etype (N, Standard_Boolean);

      ----------
      -- Size --
      ----------

      when Attribute_Size | Attribute_VADS_Size => Size :
      begin
         Check_E0;

         --  If prefix is parameterless function call, rewrite and resolve
         --  as such.

         if Is_Entity_Name (P)
           and then Ekind (Entity (P)) = E_Function
         then
            Resolve (P);

         --  Similar processing for a protected function call

         elsif Nkind (P) = N_Selected_Component
           and then Ekind (Entity (Selector_Name (P))) = E_Function
         then
            Resolve (P);
         end if;

         if Is_Object_Reference (P) then
            Check_Object_Reference (P);

         elsif Is_Entity_Name (P)
           and then (Is_Type (Entity (P))
                       or else Ekind (Entity (P)) = E_Enumeration_Literal)
         then
            null;

         elsif Nkind (P) = N_Type_Conversion
           and then not Comes_From_Source (P)
         then
            null;

         else
            Error_Attr_P ("invalid prefix for % attribute");
         end if;

         Check_Not_Incomplete_Type;
         Check_Not_CPP_Type;
         Set_Etype (N, Universal_Integer);
      end Size;

      -----------
      -- Small --
      -----------

      when Attribute_Small =>
         Check_E0;
         Check_Real_Type;
         Set_Etype (N, Universal_Real);

      ------------------
      -- Storage_Pool --
      ------------------

      when Attribute_Storage_Pool => Storage_Pool :
      begin
         Check_E0;

         if Is_Access_Type (P_Type) then
            if Ekind (P_Type) = E_Access_Subprogram_Type then
               Error_Attr_P
                 ("cannot use % attribute for access-to-subprogram type");
            end if;

            --  Set appropriate entity

            if Present (Associated_Storage_Pool (Root_Type (P_Type))) then
               Set_Entity (N, Associated_Storage_Pool (Root_Type (P_Type)));
            else
               Set_Entity (N, RTE (RE_Global_Pool_Object));
            end if;

            Set_Etype (N, Class_Wide_Type (RTE (RE_Root_Storage_Pool)));

            --  Validate_Remote_Access_To_Class_Wide_Type for attribute
            --  Storage_Pool since this attribute is not defined for such
            --  types (RM E.2.3(22)).

            Validate_Remote_Access_To_Class_Wide_Type (N);

         else
            Error_Attr_P ("prefix of % attribute must be access type");
         end if;
      end Storage_Pool;

      ------------------
      -- Storage_Size --
      ------------------

      when Attribute_Storage_Size => Storage_Size :
      begin
         Check_E0;

         if Is_Task_Type (P_Type) then
            Set_Etype (N, Universal_Integer);

            --  Use with tasks is an obsolescent feature

            Check_Restriction (No_Obsolescent_Features, P);

         elsif Is_Access_Type (P_Type) then
            if Ekind (P_Type) = E_Access_Subprogram_Type then
               Error_Attr_P
                 ("cannot use % attribute for access-to-subprogram type");
            end if;

            if Is_Entity_Name (P)
              and then Is_Type (Entity (P))
            then
               Check_Type;
               Set_Etype (N, Universal_Integer);

               --   Validate_Remote_Access_To_Class_Wide_Type for attribute
               --   Storage_Size since this attribute is not defined for
               --   such types (RM E.2.3(22)).

               Validate_Remote_Access_To_Class_Wide_Type (N);

            --  The prefix is allowed to be an implicit dereference
            --  of an access value designating a task.

            else
               Check_Task_Prefix;
               Set_Etype (N, Universal_Integer);
            end if;

         else
            Error_Attr_P ("prefix of % attribute must be access or task type");
         end if;
      end Storage_Size;

      ------------------
      -- Storage_Unit --
      ------------------

      when Attribute_Storage_Unit =>
         Standard_Attribute (Ttypes.System_Storage_Unit);

      -----------------
      -- Stream_Size --
      -----------------

      when Attribute_Stream_Size =>
         Check_E0;
         Check_Type;

         if Is_Entity_Name (P)
           and then Is_Elementary_Type (Entity (P))
         then
            Set_Etype (N, Universal_Integer);
         else
            Error_Attr_P ("invalid prefix for % attribute");
         end if;

      ---------------
      -- Stub_Type --
      ---------------

      when Attribute_Stub_Type =>
         Check_Type;
         Check_E0;

         if Is_Remote_Access_To_Class_Wide_Type (P_Type) then
            Rewrite (N,
              New_Occurrence_Of (Corresponding_Stub_Type (P_Type), Loc));
         else
            Error_Attr_P
              ("prefix of% attribute must be remote access to classwide");
         end if;

      ----------
      -- Succ --
      ----------

      when Attribute_Succ =>
         Check_Scalar_Type;
         Check_E1;

         if Is_Real_Type (P_Type) or else Is_Boolean_Type (P_Type) then
            Error_Msg_Name_1 := Aname;
            Error_Msg_Name_2 := Chars (P_Type);
            Check_SPARK_Restriction
              ("attribute% is not allowed for type%", P);
         end if;

         Resolve (E1, P_Base_Type);
         Set_Etype (N, P_Base_Type);

         --  Nothing to do for real type case

         if Is_Real_Type (P_Type) then
            null;

         --  If not modular type, test for overflow check required

         else
            if not Is_Modular_Integer_Type (P_Type)
              and then not Range_Checks_Suppressed (P_Base_Type)
            then
               Enable_Range_Check (E1);
            end if;
         end if;

      --------------------------------
      -- System_Allocator_Alignment --
      --------------------------------

      when Attribute_System_Allocator_Alignment =>
         Standard_Attribute (Ttypes.System_Allocator_Alignment);

      ---------
      -- Tag --
      ---------

      when Attribute_Tag => Tag :
      begin
         Check_E0;
         Check_Dereference;

         if not Is_Tagged_Type (P_Type) then
            Error_Attr_P ("prefix of % attribute must be tagged");

         --  Next test does not apply to generated code
         --  why not, and what does the illegal reference mean???

         elsif Is_Object_Reference (P)
           and then not Is_Class_Wide_Type (P_Type)
           and then Comes_From_Source (N)
         then
            Error_Attr_P
              ("% attribute can only be applied to objects " &
               "of class - wide type");
         end if;

         --  The prefix cannot be an incomplete type. However, references
         --  to 'Tag can be generated when expanding interface conversions,
         --  and this is legal.

         if Comes_From_Source (N) then
            Check_Not_Incomplete_Type;
         end if;

         --  Set appropriate type

         Set_Etype (N, RTE (RE_Tag));
      end Tag;

      -----------------
      -- Target_Name --
      -----------------

      when Attribute_Target_Name => Target_Name : declare
         TN : constant String := Sdefault.Target_Name.all;
         TL : Natural;

      begin
         Check_Standard_Prefix;

         TL := TN'Last;

         if TN (TL) = '/' or else TN (TL) = '\' then
            TL := TL - 1;
         end if;

         Rewrite (N,
           Make_String_Literal (Loc,
             Strval => TN (TN'First .. TL)));
         Analyze_And_Resolve (N, Standard_String);
      end Target_Name;

      ----------------
      -- Terminated --
      ----------------

      when Attribute_Terminated =>
         Check_E0;
         Set_Etype (N, Standard_Boolean);
         Check_Task_Prefix;

      ----------------
      -- To_Address --
      ----------------

      when Attribute_To_Address =>
         Check_E1;
         Analyze (P);

         if Nkind (P) /= N_Identifier
           or else Chars (P) /= Name_System
         then
            Error_Attr_P ("prefix of % attribute must be System");
         end if;

         Generate_Reference (RTE (RE_Address), P);
         Analyze_And_Resolve (E1, Any_Integer);
         Set_Etype (N, RTE (RE_Address));

      ------------
      -- To_Any --
      ------------

      when Attribute_To_Any =>
         Check_E1;
         Check_PolyORB_Attribute;
         Set_Etype (N, RTE (RE_Any));

      ----------------
      -- Truncation --
      ----------------

      when Attribute_Truncation =>
         Check_Floating_Point_Type_1;
         Resolve (E1, P_Base_Type);
         Set_Etype (N, P_Base_Type);

      ----------------
      -- Type_Class --
      ----------------

      when Attribute_Type_Class =>
         Check_E0;
         Check_Type;
         Check_Not_Incomplete_Type;
         Set_Etype (N, RTE (RE_Type_Class));

      --------------
      -- TypeCode --
      --------------

      when Attribute_TypeCode =>
         Check_E0;
         Check_PolyORB_Attribute;
         Set_Etype (N, RTE (RE_TypeCode));

      --------------
      -- Type_Key --
      --------------

      when Attribute_Type_Key =>
         Check_E0;
         Check_Type;

         --  This processing belongs in Eval_Attribute ???

         declare
            function Type_Key return String_Id;
            --  A very preliminary implementation. For now, a signature
            --  consists of only the type name. This is clearly incomplete
            --  (e.g., adding a new field to a record type should change the
            --  type's Type_Key attribute).

            --------------
            -- Type_Key --
            --------------

            function Type_Key return String_Id is
               Full_Name : constant String_Id :=
                             Fully_Qualified_Name_String (Entity (P));

            begin
               --  Copy all characters in Full_Name but the trailing NUL

               Start_String;
               for J in 1 .. String_Length (Full_Name) - 1 loop
                  Store_String_Char (Get_String_Char (Full_Name, Int (J)));
               end loop;

               Store_String_Chars ("'Type_Key");
               return End_String;
            end Type_Key;

         begin
            Rewrite (N, Make_String_Literal (Loc, Type_Key));
         end;

         Analyze_And_Resolve (N, Standard_String);

      -----------------
      -- UET_Address --
      -----------------

      when Attribute_UET_Address =>
         Check_E0;
         Check_Unit_Name (P);
         Set_Etype (N, RTE (RE_Address));

      -----------------------
      -- Unbiased_Rounding --
      -----------------------

      when Attribute_Unbiased_Rounding =>
         Check_Floating_Point_Type_1;
         Set_Etype (N, P_Base_Type);
         Resolve (E1, P_Base_Type);

      ----------------------
      -- Unchecked_Access --
      ----------------------

      when Attribute_Unchecked_Access =>
         if Comes_From_Source (N) then
            Check_Restriction (No_Unchecked_Access, N);
         end if;

         Analyze_Access_Attribute;

      -------------------------
      -- Unconstrained_Array --
      -------------------------

      when Attribute_Unconstrained_Array =>
         Check_E0;
         Check_Type;
         Check_Not_Incomplete_Type;
         Set_Etype (N, Standard_Boolean);

      ------------------------------
      -- Universal_Literal_String --
      ------------------------------

      --  This is a GNAT specific attribute whose prefix must be a named
      --  number where the expression is either a single numeric literal,
      --  or a numeric literal immediately preceded by a minus sign. The
      --  result is equivalent to a string literal containing the text of
      --  the literal as it appeared in the source program with a possible
      --  leading minus sign.

      when Attribute_Universal_Literal_String => Universal_Literal_String :
      begin
         Check_E0;

         if not Is_Entity_Name (P)
           or else Ekind (Entity (P)) not in Named_Kind
         then
            Error_Attr_P ("prefix for % attribute must be named number");

         else
            declare
               Expr     : Node_Id;
               Negative : Boolean;
               S        : Source_Ptr;
               Src      : Source_Buffer_Ptr;

            begin
               Expr := Original_Node (Expression (Parent (Entity (P))));

               if Nkind (Expr) = N_Op_Minus then
                  Negative := True;
                  Expr := Original_Node (Right_Opnd (Expr));
               else
                  Negative := False;
               end if;

               if not Nkind_In (Expr, N_Integer_Literal, N_Real_Literal) then
                  Error_Attr
                    ("named number for % attribute must be simple literal", N);
               end if;

               --  Build string literal corresponding to source literal text

               Start_String;

               if Negative then
                  Store_String_Char (Get_Char_Code ('-'));
               end if;

               S := Sloc (Expr);
               Src := Source_Text (Get_Source_File_Index (S));

               while Src (S) /= ';' and then Src (S) /= ' ' loop
                  Store_String_Char (Get_Char_Code (Src (S)));
                  S := S + 1;
               end loop;

               --  Now we rewrite the attribute with the string literal

               Rewrite (N,
                 Make_String_Literal (Loc, End_String));
               Analyze (N);
            end;
         end if;
      end Universal_Literal_String;

      -------------------------
      -- Unrestricted_Access --
      -------------------------

      --  This is a GNAT specific attribute which is like Access except that
      --  all scope checks and checks for aliased views are omitted.

      when Attribute_Unrestricted_Access =>

         --  If from source, deal with relevant restrictions

         if Comes_From_Source (N) then
            Check_Restriction (No_Unchecked_Access, N);

            if Nkind (P) in N_Has_Entity
              and then Present (Entity (P))
              and then Is_Object (Entity (P))
            then
               Check_Restriction (No_Implicit_Aliasing, N);
            end if;
         end if;

         if Is_Entity_Name (P) then
            Set_Address_Taken (Entity (P));
         end if;

         Analyze_Access_Attribute;

      ---------
      -- Val --
      ---------

      when Attribute_Val => Val : declare
      begin
         Check_E1;
         Check_Discrete_Type;

         if Is_Boolean_Type (P_Type) then
            Error_Msg_Name_1 := Aname;
            Error_Msg_Name_2 := Chars (P_Type);
            Check_SPARK_Restriction
              ("attribute% is not allowed for type%", P);
         end if;

         Resolve (E1, Any_Integer);
         Set_Etype (N, P_Base_Type);

         --  Note, we need a range check in general, but we wait for the
         --  Resolve call to do this, since we want to let Eval_Attribute
         --  have a chance to find an static illegality first!
      end Val;

      -----------
      -- Valid --
      -----------

      when Attribute_Valid =>
         Check_E0;

         --  Ignore check for object if we have a 'Valid reference generated
         --  by the expanded code, since in some cases valid checks can occur
         --  on items that are names, but are not objects (e.g. attributes).

         if Comes_From_Source (N) then
            Check_Object_Reference (P);
         end if;

         if not Is_Scalar_Type (P_Type) then
            Error_Attr_P ("object for % attribute must be of scalar type");
         end if;

         Set_Etype (N, Standard_Boolean);

      -----------
      -- Value --
      -----------

      when Attribute_Value => Value :
      begin
         Check_SPARK_Restriction_On_Attribute;
         Check_E1;
         Check_Scalar_Type;

         --  Case of enumeration type

         if Is_Enumeration_Type (P_Type) then
            Check_Restriction (No_Enumeration_Maps, N);

            --  Mark all enumeration literals as referenced, since the use of
            --  the Value attribute can implicitly reference any of the
            --  literals of the enumeration base type.

            declare
               Ent : Entity_Id := First_Literal (P_Base_Type);
            begin
               while Present (Ent) loop
                  Set_Referenced (Ent);
                  Next_Literal (Ent);
               end loop;
            end;
         end if;

         --  Set Etype before resolving expression because expansion of
         --  expression may require enclosing type. Note that the type
         --  returned by 'Value is the base type of the prefix type.

         Set_Etype (N, P_Base_Type);
         Validate_Non_Static_Attribute_Function_Call;
      end Value;

      ----------------
      -- Value_Size --
      ----------------

      when Attribute_Value_Size =>
         Check_E0;
         Check_Type;
         Check_Not_Incomplete_Type;
         Set_Etype (N, Universal_Integer);

      -------------
      -- Version --
      -------------

      when Attribute_Version =>
         Check_E0;
         Check_Program_Unit;
         Set_Etype (N, RTE (RE_Version_String));

      ------------------
      -- Wchar_T_Size --
      ------------------

      when Attribute_Wchar_T_Size =>
         Standard_Attribute (Interfaces_Wchar_T_Size);

      ----------------
      -- Wide_Image --
      ----------------

      when Attribute_Wide_Image => Wide_Image :
      begin
         Check_SPARK_Restriction_On_Attribute;
         Check_Scalar_Type;
         Set_Etype (N, Standard_Wide_String);
         Check_E1;
         Resolve (E1, P_Base_Type);
         Validate_Non_Static_Attribute_Function_Call;
      end Wide_Image;

      ---------------------
      -- Wide_Wide_Image --
      ---------------------

      when Attribute_Wide_Wide_Image => Wide_Wide_Image :
      begin
         Check_Scalar_Type;
         Set_Etype (N, Standard_Wide_Wide_String);
         Check_E1;
         Resolve (E1, P_Base_Type);
         Validate_Non_Static_Attribute_Function_Call;
      end Wide_Wide_Image;

      ----------------
      -- Wide_Value --
      ----------------

      when Attribute_Wide_Value => Wide_Value :
      begin
         Check_SPARK_Restriction_On_Attribute;
         Check_E1;
         Check_Scalar_Type;

         --  Set Etype before resolving expression because expansion
         --  of expression may require enclosing type.

         Set_Etype (N, P_Type);
         Validate_Non_Static_Attribute_Function_Call;
      end Wide_Value;

      ---------------------
      -- Wide_Wide_Value --
      ---------------------

      when Attribute_Wide_Wide_Value => Wide_Wide_Value :
      begin
         Check_E1;
         Check_Scalar_Type;

         --  Set Etype before resolving expression because expansion
         --  of expression may require enclosing type.

         Set_Etype (N, P_Type);
         Validate_Non_Static_Attribute_Function_Call;
      end Wide_Wide_Value;

      ---------------------
      -- Wide_Wide_Width --
      ---------------------

      when Attribute_Wide_Wide_Width =>
         Check_E0;
         Check_Scalar_Type;
         Set_Etype (N, Universal_Integer);

      ----------------
      -- Wide_Width --
      ----------------

      when Attribute_Wide_Width =>
         Check_SPARK_Restriction_On_Attribute;
         Check_E0;
         Check_Scalar_Type;
         Set_Etype (N, Universal_Integer);

      -----------
      -- Width --
      -----------

      when Attribute_Width =>
         Check_SPARK_Restriction_On_Attribute;
         Check_E0;
         Check_Scalar_Type;
         Set_Etype (N, Universal_Integer);

      ---------------
      -- Word_Size --
      ---------------

      when Attribute_Word_Size =>
         Standard_Attribute (System_Word_Size);

      -----------
      -- Write --
      -----------

      when Attribute_Write =>
         Check_E2;
         Check_Stream_Attribute (TSS_Stream_Write);
         Set_Etype (N, Standard_Void_Type);
         Resolve (N, Standard_Void_Type);

      end case;

   --  All errors raise Bad_Attribute, so that we get out before any further
   --  damage occurs when an error is detected (for example, if we check for
   --  one attribute expression, and the check succeeds, we want to be able
   --  to proceed securely assuming that an expression is in fact present.

   --  Note: we set the attribute analyzed in this case to prevent any
   --  attempt at reanalysis which could generate spurious error msgs.

   exception
      when Bad_Attribute =>
         Set_Analyzed (N);
         Set_Etype (N, Any_Type);
         return;
   end Analyze_Attribute;

   --------------------
   -- Eval_Attribute --
   --------------------

   procedure Eval_Attribute (N : Node_Id) is
      Loc   : constant Source_Ptr   := Sloc (N);
      Aname : constant Name_Id      := Attribute_Name (N);
      Id    : constant Attribute_Id := Get_Attribute_Id (Aname);
      P     : constant Node_Id      := Prefix (N);

      C_Type : constant Entity_Id := Etype (N);
      --  The type imposed by the context

      E1 : Node_Id;
      --  First expression, or Empty if none

      E2 : Node_Id;
      --  Second expression, or Empty if none

      P_Entity : Entity_Id;
      --  Entity denoted by prefix

      P_Type : Entity_Id;
      --  The type of the prefix

      P_Base_Type : Entity_Id;
      --  The base type of the prefix type

      P_Root_Type : Entity_Id;
      --  The root type of the prefix type

      Static : Boolean;
      --  True if the result is Static. This is set by the general processing
      --  to true if the prefix is static, and all expressions are static. It
      --  can be reset as processing continues for particular attributes

      Lo_Bound, Hi_Bound : Node_Id;
      --  Expressions for low and high bounds of type or array index referenced
      --  by First, Last, or Length attribute for array, set by Set_Bounds.

      CE_Node : Node_Id;
      --  Constraint error node used if we have an attribute reference has
      --  an argument that raises a constraint error. In this case we replace
      --  the attribute with a raise constraint_error node. This is important
      --  processing, since otherwise gigi might see an attribute which it is
      --  unprepared to deal with.

      procedure Check_Concurrent_Discriminant (Bound : Node_Id);
      --  If Bound is a reference to a discriminant of a task or protected type
      --  occurring within the object's body, rewrite attribute reference into
      --  a reference to the corresponding discriminal. Use for the expansion
      --  of checks against bounds of entry family index subtypes.

      procedure Check_Expressions;
      --  In case where the attribute is not foldable, the expressions, if
      --  any, of the attribute, are in a non-static context. This procedure
      --  performs the required additional checks.

      function Compile_Time_Known_Bounds (Typ : Entity_Id) return Boolean;
      --  Determines if the given type has compile time known bounds. Note
      --  that we enter the case statement even in cases where the prefix
      --  type does NOT have known bounds, so it is important to guard any
      --  attempt to evaluate both bounds with a call to this function.

      procedure Compile_Time_Known_Attribute (N : Node_Id; Val : Uint);
      --  This procedure is called when the attribute N has a non-static
      --  but compile time known value given by Val. It includes the
      --  necessary checks for out of range values.

      function Fore_Value return Nat;
      --  Computes the Fore value for the current attribute prefix, which is
      --  known to be a static fixed-point type. Used by Fore and Width.

      function Is_VAX_Float (Typ : Entity_Id) return Boolean;
      --  Determine whether Typ denotes a VAX floating point type

      function Mantissa return Uint;
      --  Returns the Mantissa value for the prefix type

      procedure Set_Bounds;
      --  Used for First, Last and Length attributes applied to an array or
      --  array subtype. Sets the variables Lo_Bound and Hi_Bound to the low
      --  and high bound expressions for the index referenced by the attribute
      --  designator (i.e. the first index if no expression is present, and
      --  the N'th index if the value N is present as an expression). Also
      --  used for First and Last of scalar types. Static is reset to False
      --  if the type or index type is not statically constrained.

      function Statically_Denotes_Entity (N : Node_Id) return Boolean;
      --  Verify that the prefix of a potentially static array attribute
      --  satisfies the conditions of 4.9 (14).

      -----------------------------------
      -- Check_Concurrent_Discriminant --
      -----------------------------------

      procedure Check_Concurrent_Discriminant (Bound : Node_Id) is
         Tsk : Entity_Id;
         --  The concurrent (task or protected) type

      begin
         if Nkind (Bound) = N_Identifier
           and then Ekind (Entity (Bound)) = E_Discriminant
           and then Is_Concurrent_Record_Type (Scope (Entity (Bound)))
         then
            Tsk := Corresponding_Concurrent_Type (Scope (Entity (Bound)));

            if In_Open_Scopes (Tsk) and then Has_Completion (Tsk) then

               --  Find discriminant of original concurrent type, and use
               --  its current discriminal, which is the renaming within
               --  the task/protected body.

               Rewrite (N,
                 New_Occurrence_Of
                   (Find_Body_Discriminal (Entity (Bound)), Loc));
            end if;
         end if;
      end Check_Concurrent_Discriminant;

      -----------------------
      -- Check_Expressions --
      -----------------------

      procedure Check_Expressions is
         E : Node_Id;
      begin
         E := E1;
         while Present (E) loop
            Check_Non_Static_Context (E);
            Next (E);
         end loop;
      end Check_Expressions;

      ----------------------------------
      -- Compile_Time_Known_Attribute --
      ----------------------------------

      procedure Compile_Time_Known_Attribute (N : Node_Id; Val : Uint) is
         T : constant Entity_Id := Etype (N);

      begin
         Fold_Uint (N, Val, False);

         --  Check that result is in bounds of the type if it is static

         if Is_In_Range (N, T, Assume_Valid => False) then
            null;

         elsif Is_Out_Of_Range (N, T) then
            Apply_Compile_Time_Constraint_Error
              (N, "value not in range of}?", CE_Range_Check_Failed);

         elsif not Range_Checks_Suppressed (T) then
            Enable_Range_Check (N);

         else
            Set_Do_Range_Check (N, False);
         end if;
      end Compile_Time_Known_Attribute;

      -------------------------------
      -- Compile_Time_Known_Bounds --
      -------------------------------

      function Compile_Time_Known_Bounds (Typ : Entity_Id) return Boolean is
      begin
         return
           Compile_Time_Known_Value (Type_Low_Bound (Typ))
             and then
           Compile_Time_Known_Value (Type_High_Bound (Typ));
      end Compile_Time_Known_Bounds;

      ----------------
      -- Fore_Value --
      ----------------

      --  Note that the Fore calculation is based on the actual values
      --  of the bounds, and does not take into account possible rounding.

      function Fore_Value return Nat is
         Lo      : constant Uint  := Expr_Value (Type_Low_Bound (P_Type));
         Hi      : constant Uint  := Expr_Value (Type_High_Bound (P_Type));
         Small   : constant Ureal := Small_Value (P_Type);
         Lo_Real : constant Ureal := Lo * Small;
         Hi_Real : constant Ureal := Hi * Small;
         T       : Ureal;
         R       : Nat;

      begin
         --  Bounds are given in terms of small units, so first compute
         --  proper values as reals.

         T := UR_Max (abs Lo_Real, abs Hi_Real);
         R := 2;

         --  Loop to compute proper value if more than one digit required

         while T >= Ureal_10 loop
            R := R + 1;
            T := T / Ureal_10;
         end loop;

         return R;
      end Fore_Value;

      ------------------
      -- Is_VAX_Float --
      ------------------

      function Is_VAX_Float (Typ : Entity_Id) return Boolean is
      begin
         return
           Is_Floating_Point_Type (Typ)
             and then
               (Float_Format = 'V'
                  or else Float_Rep (Typ) = VAX_Native);
      end Is_VAX_Float;

      --------------
      -- Mantissa --
      --------------

      --  Table of mantissa values accessed by function  Computed using
      --  the relation:

      --    T'Mantissa = integer next above (D * log(10)/log(2)) + 1)

      --  where D is T'Digits (RM83 3.5.7)

      Mantissa_Value : constant array (Nat range 1 .. 40) of Nat := (
          1 =>   5,
          2 =>   8,
          3 =>  11,
          4 =>  15,
          5 =>  18,
          6 =>  21,
          7 =>  25,
          8 =>  28,
          9 =>  31,
         10 =>  35,
         11 =>  38,
         12 =>  41,
         13 =>  45,
         14 =>  48,
         15 =>  51,
         16 =>  55,
         17 =>  58,
         18 =>  61,
         19 =>  65,
         20 =>  68,
         21 =>  71,
         22 =>  75,
         23 =>  78,
         24 =>  81,
         25 =>  85,
         26 =>  88,
         27 =>  91,
         28 =>  95,
         29 =>  98,
         30 => 101,
         31 => 104,
         32 => 108,
         33 => 111,
         34 => 114,
         35 => 118,
         36 => 121,
         37 => 124,
         38 => 128,
         39 => 131,
         40 => 134);

      function Mantissa return Uint is
      begin
         return
           UI_From_Int (Mantissa_Value (UI_To_Int (Digits_Value (P_Type))));
      end Mantissa;

      ----------------
      -- Set_Bounds --
      ----------------

      procedure Set_Bounds is
         Ndim : Nat;
         Indx : Node_Id;
         Ityp : Entity_Id;

      begin
         --  For a string literal subtype, we have to construct the bounds.
         --  Valid Ada code never applies attributes to string literals, but
         --  it is convenient to allow the expander to generate attribute
         --  references of this type (e.g. First and Last applied to a string
         --  literal).

         --  Note that the whole point of the E_String_Literal_Subtype is to
         --  avoid this construction of bounds, but the cases in which we
         --  have to materialize them are rare enough that we don't worry!

         --  The low bound is simply the low bound of the base type. The
         --  high bound is computed from the length of the string and this
         --  low bound.

         if Ekind (P_Type) = E_String_Literal_Subtype then
            Ityp := Etype (First_Index (Base_Type (P_Type)));
            Lo_Bound := Type_Low_Bound (Ityp);

            Hi_Bound :=
              Make_Integer_Literal (Sloc (P),
                Intval =>
                  Expr_Value (Lo_Bound) + String_Literal_Length (P_Type) - 1);

            Set_Parent (Hi_Bound, P);
            Analyze_And_Resolve (Hi_Bound, Etype (Lo_Bound));
            return;

         --  For non-array case, just get bounds of scalar type

         elsif Is_Scalar_Type (P_Type) then
            Ityp := P_Type;

            --  For a fixed-point type, we must freeze to get the attributes
            --  of the fixed-point type set now so we can reference them.

            if Is_Fixed_Point_Type (P_Type)
              and then not Is_Frozen (Base_Type (P_Type))
              and then Compile_Time_Known_Value (Type_Low_Bound (P_Type))
              and then Compile_Time_Known_Value (Type_High_Bound (P_Type))
            then
               Freeze_Fixed_Point_Type (Base_Type (P_Type));
            end if;

         --  For array case, get type of proper index

         else
            if No (E1) then
               Ndim := 1;
            else
               Ndim := UI_To_Int (Expr_Value (E1));
            end if;

            Indx := First_Index (P_Type);
            for J in 1 .. Ndim - 1 loop
               Next_Index (Indx);
            end loop;

            --  If no index type, get out (some other error occurred, and
            --  we don't have enough information to complete the job!)

            if No (Indx) then
               Lo_Bound := Error;
               Hi_Bound := Error;
               return;
            end if;

            Ityp := Etype (Indx);
         end if;

         --  A discrete range in an index constraint is allowed to be a
         --  subtype indication. This is syntactically a pain, but should
         --  not propagate to the entity for the corresponding index subtype.
         --  After checking that the subtype indication is legal, the range
         --  of the subtype indication should be transfered to the entity.
         --  The attributes for the bounds should remain the simple retrievals
         --  that they are now.

         Lo_Bound := Type_Low_Bound (Ityp);
         Hi_Bound := Type_High_Bound (Ityp);

         if not Is_Static_Subtype (Ityp) then
            Static := False;
         end if;
      end Set_Bounds;

      -------------------------------
      -- Statically_Denotes_Entity --
      -------------------------------

      function Statically_Denotes_Entity (N : Node_Id) return Boolean is
         E : Entity_Id;

      begin
         if not Is_Entity_Name (N) then
            return False;
         else
            E := Entity (N);
         end if;

         return
           Nkind (Parent (E)) /= N_Object_Renaming_Declaration
             or else Statically_Denotes_Entity (Renamed_Object (E));
      end Statically_Denotes_Entity;

   --  Start of processing for Eval_Attribute

   begin
      --  No folding in spec expression that comes from source where the prefix
      --  is an unfrozen entity. This avoids premature folding in cases like:

      --    procedure DefExprAnal is
      --       type R is new Integer;
      --       procedure P (Arg : Integer := R'Size);
      --       for R'Size use 64;
      --       procedure P (Arg : Integer := R'Size) is
      --       begin
      --          Put_Line (Arg'Img);
      --       end P;
      --    begin
      --       P;
      --    end;

      --  which should print 64 rather than 32. The exclusion of non-source
      --  constructs from this test comes from some internal usage in packed
      --  arrays, which otherwise fails, could use more analysis perhaps???

      --  We do however go ahead with generic actual types, otherwise we get
      --  some regressions, probably these types should be frozen anyway???

      if In_Spec_Expression
        and then Comes_From_Source (N)
        and then not (Is_Entity_Name (P)
                       and then
                        (Is_Frozen (Entity (P))
                          or else (Is_Type (Entity (P))
                                    and then
                                      Is_Generic_Actual_Type (Entity (P)))))
      then
         return;
      end if;

      --  Acquire first two expressions (at the moment, no attributes take more
      --  than two expressions in any case).

      if Present (Expressions (N)) then
         E1 := First (Expressions (N));
         E2 := Next (E1);
      else
         E1 := Empty;
         E2 := Empty;
      end if;

      --  Special processing for Enabled attribute. This attribute has a very
      --  special prefix, and the easiest way to avoid lots of special checks
      --  to protect this special prefix from causing trouble is to deal with
      --  this attribute immediately and be done with it.

      if Id = Attribute_Enabled then

         --  We skip evaluation if the expander is not active. This is not just
         --  an optimization. It is of key importance that we not rewrite the
         --  attribute in a generic template, since we want to pick up the
         --  setting of the check in the instance, and testing expander active
         --  is as easy way of doing this as any.

         if Expander_Active then
            declare
               C : constant Check_Id := Get_Check_Id (Chars (P));
               R : Boolean;

            begin
               if No (E1) then
                  if C in Predefined_Check_Id then
                     R := Scope_Suppress (C);
                  else
                     R := Is_Check_Suppressed (Empty, C);
                  end if;

               else
                  R := Is_Check_Suppressed (Entity (E1), C);
               end if;

               if R then
                  Rewrite (N, New_Occurrence_Of (Standard_False, Loc));
               else
                  Rewrite (N, New_Occurrence_Of (Standard_True, Loc));
               end if;
            end;
         end if;

         return;
      end if;

      --  Special processing for cases where the prefix is an object. For
      --  this purpose, a string literal counts as an object (attributes
      --  of string literals can only appear in generated code).

      if Is_Object_Reference (P) or else Nkind (P) = N_String_Literal then

         --  For Component_Size, the prefix is an array object, and we apply
         --  the attribute to the type of the object. This is allowed for
         --  both unconstrained and constrained arrays, since the bounds
         --  have no influence on the value of this attribute.

         if Id = Attribute_Component_Size then
            P_Entity := Etype (P);

         --  For First and Last, the prefix is an array object, and we apply
         --  the attribute to the type of the array, but we need a constrained
         --  type for this, so we use the actual subtype if available.

         elsif Id = Attribute_First
                 or else
               Id = Attribute_Last
                 or else
               Id = Attribute_Length
         then
            declare
               AS : constant Entity_Id := Get_Actual_Subtype_If_Available (P);

            begin
               if Present (AS) and then Is_Constrained (AS) then
                  P_Entity := AS;

               --  If we have an unconstrained type we cannot fold

               else
                  Check_Expressions;
                  return;
               end if;
            end;

         --  For Size, give size of object if available, otherwise we
         --  cannot fold Size.

         elsif Id = Attribute_Size then
            if Is_Entity_Name (P)
              and then Known_Esize (Entity (P))
            then
               Compile_Time_Known_Attribute (N, Esize (Entity (P)));
               return;

            else
               Check_Expressions;
               return;
            end if;

         --  For Alignment, give size of object if available, otherwise we
         --  cannot fold Alignment.

         elsif Id = Attribute_Alignment then
            if Is_Entity_Name (P)
              and then Known_Alignment (Entity (P))
            then
               Fold_Uint (N, Alignment (Entity (P)), False);
               return;

            else
               Check_Expressions;
               return;
            end if;

         --  No other attributes for objects are folded

         else
            Check_Expressions;
            return;
         end if;

      --  Cases where P is not an object. Cannot do anything if P is
      --  not the name of an entity.

      elsif not Is_Entity_Name (P) then
         Check_Expressions;
         return;

      --  Otherwise get prefix entity

      else
         P_Entity := Entity (P);
      end if;

      --  At this stage P_Entity is the entity to which the attribute
      --  is to be applied. This is usually simply the entity of the
      --  prefix, except in some cases of attributes for objects, where
      --  as described above, we apply the attribute to the object type.

      --  First foldable possibility is a scalar or array type (RM 4.9(7))
      --  that is not generic (generic types are eliminated by RM 4.9(25)).
      --  Note we allow non-static non-generic types at this stage as further
      --  described below.

      if Is_Type (P_Entity)
        and then (Is_Scalar_Type (P_Entity) or Is_Array_Type (P_Entity))
        and then (not Is_Generic_Type (P_Entity))
      then
         P_Type := P_Entity;

      --  Second foldable possibility is an array object (RM 4.9(8))

      elsif (Ekind (P_Entity) = E_Variable
               or else
             Ekind (P_Entity) = E_Constant)
        and then Is_Array_Type (Etype (P_Entity))
        and then (not Is_Generic_Type (Etype (P_Entity)))
      then
         P_Type := Etype (P_Entity);

         --  If the entity is an array constant with an unconstrained nominal
         --  subtype then get the type from the initial value. If the value has
         --  been expanded into assignments, there is no expression and the
         --  attribute reference remains dynamic.

         --  We could do better here and retrieve the type ???

         if Ekind (P_Entity) = E_Constant
           and then not Is_Constrained (P_Type)
         then
            if No (Constant_Value (P_Entity)) then
               return;
            else
               P_Type := Etype (Constant_Value (P_Entity));
            end if;
         end if;

      --  Definite must be folded if the prefix is not a generic type,
      --  that is to say if we are within an instantiation. Same processing
      --  applies to the GNAT attributes Has_Discriminants, Type_Class,
      --  Has_Tagged_Value, and Unconstrained_Array.

      elsif (Id = Attribute_Definite
               or else
             Id = Attribute_Has_Access_Values
               or else
             Id = Attribute_Has_Discriminants
               or else
             Id = Attribute_Has_Tagged_Values
               or else
             Id = Attribute_Type_Class
               or else
             Id = Attribute_Unconstrained_Array
               or else
             Id = Attribute_Max_Alignment_For_Allocation)
        and then not Is_Generic_Type (P_Entity)
      then
         P_Type := P_Entity;

      --  We can fold 'Size applied to a type if the size is known (as happens
      --  for a size from an attribute definition clause). At this stage, this
      --  can happen only for types (e.g. record types) for which the size is
      --  always non-static. We exclude generic types from consideration (since
      --  they have bogus sizes set within templates).

      elsif Id = Attribute_Size
        and then Is_Type (P_Entity)
        and then (not Is_Generic_Type (P_Entity))
        and then Known_Static_RM_Size (P_Entity)
      then
         Compile_Time_Known_Attribute (N, RM_Size (P_Entity));
         return;

      --  We can fold 'Alignment applied to a type if the alignment is known
      --  (as happens for an alignment from an attribute definition clause).
      --  At this stage, this can happen only for types (e.g. record
      --  types) for which the size is always non-static. We exclude
      --  generic types from consideration (since they have bogus
      --  sizes set within templates).

      elsif Id = Attribute_Alignment
        and then Is_Type (P_Entity)
        and then (not Is_Generic_Type (P_Entity))
        and then Known_Alignment (P_Entity)
      then
         Compile_Time_Known_Attribute (N, Alignment (P_Entity));
         return;

      --  If this is an access attribute that is known to fail accessibility
      --  check, rewrite accordingly.

      elsif Attribute_Name (N) = Name_Access
        and then Raises_Constraint_Error (N)
      then
         Rewrite (N,
           Make_Raise_Program_Error (Loc,
             Reason => PE_Accessibility_Check_Failed));
         Set_Etype (N, C_Type);
         return;

      --  No other cases are foldable (they certainly aren't static, and at
      --  the moment we don't try to fold any cases other than these three).

      else
         Check_Expressions;
         return;
      end if;

      --  If either attribute or the prefix is Any_Type, then propagate
      --  Any_Type to the result and don't do anything else at all.

      if P_Type = Any_Type
        or else (Present (E1) and then Etype (E1) = Any_Type)
        or else (Present (E2) and then Etype (E2) = Any_Type)
      then
         Set_Etype (N, Any_Type);
         return;
      end if;

      --  Scalar subtype case. We have not yet enforced the static requirement
      --  of (RM 4.9(7)) and we don't intend to just yet, since there are cases
      --  of non-static attribute references (e.g. S'Digits for a non-static
      --  floating-point type, which we can compute at compile time).

      --  Note: this folding of non-static attributes is not simply a case of
      --  optimization. For many of the attributes affected, Gigi cannot handle
      --  the attribute and depends on the front end having folded them away.

      --  Note: although we don't require staticness at this stage, we do set
      --  the Static variable to record the staticness, for easy reference by
      --  those attributes where it matters (e.g. Succ and Pred), and also to
      --  be used to ensure that non-static folded things are not marked as
      --  being static (a check that is done right at the end).

      P_Root_Type := Root_Type (P_Type);
      P_Base_Type := Base_Type (P_Type);

      --  If the root type or base type is generic, then we cannot fold. This
      --  test is needed because subtypes of generic types are not always
      --  marked as being generic themselves (which seems odd???)

      if Is_Generic_Type (P_Root_Type)
        or else Is_Generic_Type (P_Base_Type)
      then
         return;
      end if;

      if Is_Scalar_Type (P_Type) then
         Static := Is_OK_Static_Subtype (P_Type);

      --  Array case. We enforce the constrained requirement of (RM 4.9(7-8))
      --  since we can't do anything with unconstrained arrays. In addition,
      --  only the First, Last and Length attributes are possibly static.

      --  Definite, Has_Access_Values, Has_Discriminants, Has_Tagged_Values,
      --  Type_Class, and Unconstrained_Array are again exceptions, because
      --  they apply as well to unconstrained types.

      --  In addition Component_Size is an exception since it is possibly
      --  foldable, even though it is never static, and it does apply to
      --  unconstrained arrays. Furthermore, it is essential to fold this
      --  in the packed case, since otherwise the value will be incorrect.

      elsif Id = Attribute_Definite
              or else
            Id = Attribute_Has_Access_Values
              or else
            Id = Attribute_Has_Discriminants
              or else
            Id = Attribute_Has_Tagged_Values
              or else
            Id = Attribute_Type_Class
              or else
            Id = Attribute_Unconstrained_Array
              or else
            Id = Attribute_Component_Size
      then
         Static := False;

      elsif Id /= Attribute_Max_Alignment_For_Allocation then
         if not Is_Constrained (P_Type)
           or else (Id /= Attribute_First and then
                    Id /= Attribute_Last  and then
                    Id /= Attribute_Length)
         then
            Check_Expressions;
            return;
         end if;

         --  The rules in (RM 4.9(7,8)) require a static array, but as in the
         --  scalar case, we hold off on enforcing staticness, since there are
         --  cases which we can fold at compile time even though they are not
         --  static (e.g. 'Length applied to a static index, even though other
         --  non-static indexes make the array type non-static). This is only
         --  an optimization, but it falls out essentially free, so why not.
         --  Again we compute the variable Static for easy reference later
         --  (note that no array attributes are static in Ada 83).

         --  We also need to set Static properly for subsequent legality checks
         --  which might otherwise accept non-static constants in contexts
         --  where they are not legal.

         Static := Ada_Version >= Ada_95
                     and then Statically_Denotes_Entity (P);

         declare
            N : Node_Id;

         begin
            N := First_Index (P_Type);

            --  The expression is static if the array type is constrained
            --  by given bounds, and not by an initial expression. Constant
            --  strings are static in any case.

            if Root_Type (P_Type) /= Standard_String then
               Static :=
                 Static and then not Is_Constr_Subt_For_U_Nominal (P_Type);
            end if;

            while Present (N) loop
               Static := Static and then Is_Static_Subtype (Etype (N));

               --  If however the index type is generic, or derived from
               --  one, attributes cannot be folded.

               if Is_Generic_Type (Root_Type (Etype (N)))
                 and then Id /= Attribute_Component_Size
               then
                  return;
               end if;

               Next_Index (N);
            end loop;
         end;
      end if;

      --  Check any expressions that are present. Note that these expressions,
      --  depending on the particular attribute type, are either part of the
      --  attribute designator, or they are arguments in a case where the
      --  attribute reference returns a function. In the latter case, the
      --  rule in (RM 4.9(22)) applies and in particular requires the type
      --  of the expressions to be scalar in order for the attribute to be
      --  considered to be static.

      declare
         E : Node_Id;

      begin
         E := E1;
         while Present (E) loop

            --  If expression is not static, then the attribute reference
            --  result certainly cannot be static.

            if not Is_Static_Expression (E) then
               Static := False;
            end if;

            --  If the result is not known at compile time, or is not of
            --  a scalar type, then the result is definitely not static,
            --  so we can quit now.

            if not Compile_Time_Known_Value (E)
              or else not Is_Scalar_Type (Etype (E))
            then
               --  An odd special case, if this is a Pos attribute, this
               --  is where we need to apply a range check since it does
               --  not get done anywhere else.

               if Id = Attribute_Pos then
                  if Is_Integer_Type (Etype (E)) then
                     Apply_Range_Check (E, Etype (N));
                  end if;
               end if;

               Check_Expressions;
               return;

            --  If the expression raises a constraint error, then so does
            --  the attribute reference. We keep going in this case because
            --  we are still interested in whether the attribute reference
            --  is static even if it is not static.

            elsif Raises_Constraint_Error (E) then
               Set_Raises_Constraint_Error (N);
            end if;

            Next (E);
         end loop;

         if Raises_Constraint_Error (Prefix (N)) then
            return;
         end if;
      end;

      --  Deal with the case of a static attribute reference that raises
      --  constraint error. The Raises_Constraint_Error flag will already
      --  have been set, and the Static flag shows whether the attribute
      --  reference is static. In any case we certainly can't fold such an
      --  attribute reference.

      --  Note that the rewriting of the attribute node with the constraint
      --  error node is essential in this case, because otherwise Gigi might
      --  blow up on one of the attributes it never expects to see.

      --  The constraint_error node must have the type imposed by the context,
      --  to avoid spurious errors in the enclosing expression.

      if Raises_Constraint_Error (N) then
         CE_Node :=
           Make_Raise_Constraint_Error (Sloc (N),
             Reason => CE_Range_Check_Failed);
         Set_Etype (CE_Node, Etype (N));
         Set_Raises_Constraint_Error (CE_Node);
         Check_Expressions;
         Rewrite (N, Relocate_Node (CE_Node));
         Set_Is_Static_Expression (N, Static);
         return;
      end if;

      --  At this point we have a potentially foldable attribute reference.
      --  If Static is set, then the attribute reference definitely obeys
      --  the requirements in (RM 4.9(7,8,22)), and it definitely can be
      --  folded. If Static is not set, then the attribute may or may not
      --  be foldable, and the individual attribute processing routines
      --  test Static as required in cases where it makes a difference.

      --  In the case where Static is not set, we do know that all the
      --  expressions present are at least known at compile time (we assumed
      --  above that if this was not the case, then there was no hope of static
      --  evaluation). However, we did not require that the bounds of the
      --  prefix type be compile time known, let alone static). That's because
      --  there are many attributes that can be computed at compile time on
      --  non-static subtypes, even though such references are not static
      --  expressions.

      case Id is

         --  Attributes related to Ada2012 iterators (placeholder ???)

         when Attribute_Constant_Indexing    => null;
         when Attribute_Default_Iterator     => null;
         when Attribute_Implicit_Dereference => null;
         when Attribute_Iterator_Element     => null;
         when Attribute_Variable_Indexing    => null;

      --------------
      -- Adjacent --
      --------------

      when Attribute_Adjacent =>
         Fold_Ureal (N,
           Eval_Fat.Adjacent
             (P_Root_Type, Expr_Value_R (E1), Expr_Value_R (E2)), Static);

      ---------
      -- Aft --
      ---------

      when Attribute_Aft =>
         Fold_Uint (N, Aft_Value (P_Type), True);

      ---------------
      -- Alignment --
      ---------------

      when Attribute_Alignment => Alignment_Block : declare
         P_TypeA : constant Entity_Id := Underlying_Type (P_Type);

      begin
         --  Fold if alignment is set and not otherwise

         if Known_Alignment (P_TypeA) then
            Fold_Uint (N, Alignment (P_TypeA), Is_Discrete_Type (P_TypeA));
         end if;
      end Alignment_Block;

      ---------------
      -- AST_Entry --
      ---------------

      --  Can only be folded in No_Ast_Handler case

      when Attribute_AST_Entry =>
         if not Is_AST_Entry (P_Entity) then
            Rewrite (N,
              New_Occurrence_Of (RTE (RE_No_AST_Handler), Loc));
         else
            null;
         end if;

      ---------
      -- Bit --
      ---------

      --  Bit can never be folded

      when Attribute_Bit =>
         null;

      ------------------
      -- Body_Version --
      ------------------

      --  Body_version can never be static

      when Attribute_Body_Version =>
         null;

      -------------
      -- Ceiling --
      -------------

      when Attribute_Ceiling =>
         Fold_Ureal (N,
           Eval_Fat.Ceiling (P_Root_Type, Expr_Value_R (E1)), Static);

      --------------------
      -- Component_Size --
      --------------------

      when Attribute_Component_Size =>
         if Known_Static_Component_Size (P_Type) then
            Fold_Uint (N, Component_Size (P_Type), False);
         end if;

      -------------
      -- Compose --
      -------------

      when Attribute_Compose =>
         Fold_Ureal (N,
           Eval_Fat.Compose
             (P_Root_Type, Expr_Value_R (E1), Expr_Value (E2)),
              Static);

      -----------------
      -- Constrained --
      -----------------

      --  Constrained is never folded for now, there may be cases that
      --  could be handled at compile time. To be looked at later.

      when Attribute_Constrained =>
         null;

      ---------------
      -- Copy_Sign --
      ---------------

      when Attribute_Copy_Sign =>
         Fold_Ureal (N,
           Eval_Fat.Copy_Sign
             (P_Root_Type, Expr_Value_R (E1), Expr_Value_R (E2)), Static);

      --------------
      -- Definite --
      --------------

      when Attribute_Definite =>
         Rewrite (N, New_Occurrence_Of (
           Boolean_Literals (not Is_Indefinite_Subtype (P_Entity)), Loc));
         Analyze_And_Resolve (N, Standard_Boolean);

      -----------
      -- Delta --
      -----------

      when Attribute_Delta =>
         Fold_Ureal (N, Delta_Value (P_Type), True);

      ------------
      -- Denorm --
      ------------

      when Attribute_Denorm =>
         Fold_Uint
           (N, UI_From_Int (Boolean'Pos (Denorm_On_Target)), True);

      ---------------------
      -- Descriptor_Size --
      ---------------------

      when Attribute_Descriptor_Size =>
         null;

      ------------
      -- Digits --
      ------------

      when Attribute_Digits =>
         Fold_Uint (N, Digits_Value (P_Type), True);

      ----------
      -- Emax --
      ----------

      when Attribute_Emax =>

         --  Ada 83 attribute is defined as (RM83 3.5.8)

         --    T'Emax = 4 * T'Mantissa

         Fold_Uint (N, 4 * Mantissa, True);

      --------------
      -- Enum_Rep --
      --------------

      when Attribute_Enum_Rep =>

         --  For an enumeration type with a non-standard representation use
         --  the Enumeration_Rep field of the proper constant. Note that this
         --  will not work for types Character/Wide_[Wide-]Character, since no
         --  real entities are created for the enumeration literals, but that
         --  does not matter since these two types do not have non-standard
         --  representations anyway.

         if Is_Enumeration_Type (P_Type)
           and then Has_Non_Standard_Rep (P_Type)
         then
            Fold_Uint (N, Enumeration_Rep (Expr_Value_E (E1)), Static);

         --  For enumeration types with standard representations and all
         --  other cases (i.e. all integer and modular types), Enum_Rep
         --  is equivalent to Pos.

         else
            Fold_Uint (N, Expr_Value (E1), Static);
         end if;

      --------------
      -- Enum_Val --
      --------------

      when Attribute_Enum_Val => Enum_Val : declare
         Lit : Node_Id;

      begin
         --  We have something like Enum_Type'Enum_Val (23), so search for a
         --  corresponding value in the list of Enum_Rep values for the type.

         Lit := First_Literal (P_Base_Type);
         loop
            if Enumeration_Rep (Lit) = Expr_Value (E1) then
               Fold_Uint (N, Enumeration_Pos (Lit), Static);
               exit;
            end if;

            Next_Literal (Lit);

            if No (Lit) then
               Apply_Compile_Time_Constraint_Error
                 (N, "no representation value matches",
                  CE_Range_Check_Failed,
                  Warn => not Static);
               exit;
            end if;
         end loop;
      end Enum_Val;

      -------------
      -- Epsilon --
      -------------

      when Attribute_Epsilon =>

         --  Ada 83 attribute is defined as (RM83 3.5.8)

         --    T'Epsilon = 2.0**(1 - T'Mantissa)

         Fold_Ureal (N, Ureal_2 ** (1 - Mantissa), True);

      --------------
      -- Exponent --
      --------------

      when Attribute_Exponent =>
         Fold_Uint (N,
           Eval_Fat.Exponent (P_Root_Type, Expr_Value_R (E1)), Static);

      -----------
      -- First --
      -----------

      when Attribute_First => First_Attr :
      begin
         Set_Bounds;

         if Compile_Time_Known_Value (Lo_Bound) then
            if Is_Real_Type (P_Type) then
               Fold_Ureal (N, Expr_Value_R (Lo_Bound), Static);
            else
               Fold_Uint  (N, Expr_Value (Lo_Bound), Static);
            end if;

         --  Replace VAX Float_Type'First with a reference to the temporary
         --  which represents the low bound of the type. This transformation
         --  is needed since the back end cannot evaluate 'First on VAX.

         elsif Is_VAX_Float (P_Type)
           and then Nkind (Lo_Bound) = N_Identifier
         then
            Rewrite (N, New_Reference_To (Entity (Lo_Bound), Sloc (N)));
            Analyze (N);

         else
            Check_Concurrent_Discriminant (Lo_Bound);
         end if;
      end First_Attr;

      -----------------
      -- Fixed_Value --
      -----------------

      when Attribute_Fixed_Value =>
         null;

      -----------
      -- Floor --
      -----------

      when Attribute_Floor =>
         Fold_Ureal (N,
           Eval_Fat.Floor (P_Root_Type, Expr_Value_R (E1)), Static);

      ----------
      -- Fore --
      ----------

      when Attribute_Fore =>
         if Compile_Time_Known_Bounds (P_Type) then
            Fold_Uint (N, UI_From_Int (Fore_Value), Static);
         end if;

      --------------
      -- Fraction --
      --------------

      when Attribute_Fraction =>
         Fold_Ureal (N,
           Eval_Fat.Fraction (P_Root_Type, Expr_Value_R (E1)), Static);

      -----------------------
      -- Has_Access_Values --
      -----------------------

      when Attribute_Has_Access_Values =>
         Rewrite (N, New_Occurrence_Of
           (Boolean_Literals (Has_Access_Values (P_Root_Type)), Loc));
         Analyze_And_Resolve (N, Standard_Boolean);

      -----------------------
      -- Has_Discriminants --
      -----------------------

      when Attribute_Has_Discriminants =>
         Rewrite (N, New_Occurrence_Of (
           Boolean_Literals (Has_Discriminants (P_Entity)), Loc));
         Analyze_And_Resolve (N, Standard_Boolean);

      -----------------------
      -- Has_Tagged_Values --
      -----------------------

      when Attribute_Has_Tagged_Values =>
         Rewrite (N, New_Occurrence_Of
           (Boolean_Literals (Has_Tagged_Component (P_Root_Type)), Loc));
         Analyze_And_Resolve (N, Standard_Boolean);

      --------------
      -- Identity --
      --------------

      when Attribute_Identity =>
         null;

      -----------
      -- Image --
      -----------

      --  Image is a scalar attribute, but is never static, because it is
      --  not a static function (having a non-scalar argument (RM 4.9(22))
      --  However, we can constant-fold the image of an enumeration literal
      --  if names are available.

      when Attribute_Image =>
         if Is_Entity_Name (E1)
           and then Ekind (Entity (E1)) = E_Enumeration_Literal
           and then not Discard_Names (First_Subtype (Etype (E1)))
           and then not Global_Discard_Names
         then
            declare
               Lit : constant Entity_Id := Entity (E1);
               Str : String_Id;
            begin
               Start_String;
               Get_Unqualified_Decoded_Name_String (Chars (Lit));
               Set_Casing (All_Upper_Case);
               Store_String_Chars (Name_Buffer (1 .. Name_Len));
               Str := End_String;
               Rewrite (N, Make_String_Literal (Loc, Strval => Str));
               Analyze_And_Resolve (N, Standard_String);
               Set_Is_Static_Expression (N, False);
            end;
         end if;

      ---------
      -- Img --
      ---------

      --  Img is a scalar attribute, but is never static, because it is
      --  not a static function (having a non-scalar argument (RM 4.9(22))

      when Attribute_Img =>
         null;

      -------------------
      -- Integer_Value --
      -------------------

      --  We never try to fold Integer_Value (though perhaps we could???)

      when Attribute_Integer_Value =>
         null;

      -------------------
      -- Invalid_Value --
      -------------------

      --  Invalid_Value is a scalar attribute that is never static, because
      --  the value is by design out of range.

      when Attribute_Invalid_Value =>
         null;

      -----------
      -- Large --
      -----------

      when Attribute_Large =>

         --  For fixed-point, we use the identity:

         --    T'Large = (2.0**T'Mantissa - 1.0) * T'Small

         if Is_Fixed_Point_Type (P_Type) then
            Rewrite (N,
              Make_Op_Multiply (Loc,
                Left_Opnd =>
                  Make_Op_Subtract (Loc,
                    Left_Opnd =>
                      Make_Op_Expon (Loc,
                        Left_Opnd =>
                          Make_Real_Literal (Loc, Ureal_2),
                        Right_Opnd =>
                          Make_Attribute_Reference (Loc,
                            Prefix => P,
                            Attribute_Name => Name_Mantissa)),
                    Right_Opnd => Make_Real_Literal (Loc, Ureal_1)),

                Right_Opnd =>
                  Make_Real_Literal (Loc, Small_Value (Entity (P)))));

            Analyze_And_Resolve (N, C_Type);

         --  Floating-point (Ada 83 compatibility)

         else
            --  Ada 83 attribute is defined as (RM83 3.5.8)

            --    T'Large = 2.0**T'Emax * (1.0 - 2.0**(-T'Mantissa))

            --  where

            --    T'Emax = 4 * T'Mantissa

            Fold_Ureal (N,
              Ureal_2 ** (4 * Mantissa) * (Ureal_1 - Ureal_2 ** (-Mantissa)),
              True);
         end if;

      ----------
      -- Last --
      ----------

      when Attribute_Last => Last :
      begin
         Set_Bounds;

         if Compile_Time_Known_Value (Hi_Bound) then
            if Is_Real_Type (P_Type) then
               Fold_Ureal (N, Expr_Value_R (Hi_Bound), Static);
            else
               Fold_Uint  (N, Expr_Value (Hi_Bound), Static);
            end if;

         --  Replace VAX Float_Type'Last with a reference to the temporary
         --  which represents the high bound of the type. This transformation
         --  is needed since the back end cannot evaluate 'Last on VAX.

         elsif Is_VAX_Float (P_Type)
           and then Nkind (Hi_Bound) = N_Identifier
         then
            Rewrite (N, New_Reference_To (Entity (Hi_Bound), Sloc (N)));
            Analyze (N);

         else
            Check_Concurrent_Discriminant (Hi_Bound);
         end if;
      end Last;

      ------------------
      -- Leading_Part --
      ------------------

      when Attribute_Leading_Part =>
         Fold_Ureal (N,
           Eval_Fat.Leading_Part
             (P_Root_Type, Expr_Value_R (E1), Expr_Value (E2)), Static);

      ------------
      -- Length --
      ------------

      when Attribute_Length => Length : declare
         Ind : Node_Id;

      begin
<<<<<<< HEAD
         --  In the case of a generic index type, the bounds may appear static
         --  but the computation is not meaningful in this case, and may
         --  generate a spurious warning.
=======
         --  If any index type is a formal type, or derived from one, the
         --  bounds are not static. Treating them as static can produce
         --  spurious warnings or improper constant folding.
>>>>>>> 3082eeb7

         Ind := First_Index (P_Type);
         while Present (Ind) loop
            if Is_Generic_Type (Root_Type (Etype (Ind))) then
               return;
            end if;

            Next_Index (Ind);
         end loop;

         Set_Bounds;

         --  For two compile time values, we can compute length

         if Compile_Time_Known_Value (Lo_Bound)
           and then Compile_Time_Known_Value (Hi_Bound)
         then
            Fold_Uint (N,
              UI_Max (0, 1 + (Expr_Value (Hi_Bound) - Expr_Value (Lo_Bound))),
              True);
         end if;

         --  One more case is where Hi_Bound and Lo_Bound are compile-time
         --  comparable, and we can figure out the difference between them.

         declare
            Diff : aliased Uint;

         begin
            case
              Compile_Time_Compare
                (Lo_Bound, Hi_Bound, Diff'Access, Assume_Valid => False)
            is
               when EQ =>
                  Fold_Uint (N, Uint_1, False);

               when GT =>
                  Fold_Uint (N, Uint_0, False);

               when LT =>
                  if Diff /= No_Uint then
                     Fold_Uint (N, Diff + 1, False);
                  end if;

               when others =>
                  null;
            end case;
         end;
      end Length;

      -------------
      -- Machine --
      -------------

      when Attribute_Machine =>
         Fold_Ureal (N,
           Eval_Fat.Machine
             (P_Root_Type, Expr_Value_R (E1), Eval_Fat.Round, N),
           Static);

      ------------------
      -- Machine_Emax --
      ------------------

      when Attribute_Machine_Emax =>
         Fold_Uint (N, Machine_Emax_Value (P_Type), Static);

      ------------------
      -- Machine_Emin --
      ------------------

      when Attribute_Machine_Emin =>
         Fold_Uint (N, Machine_Emin_Value (P_Type), Static);

      ----------------------
      -- Machine_Mantissa --
      ----------------------

      when Attribute_Machine_Mantissa =>
         Fold_Uint (N, Machine_Mantissa_Value (P_Type), Static);

      -----------------------
      -- Machine_Overflows --
      -----------------------

      when Attribute_Machine_Overflows =>

         --  Always true for fixed-point

         if Is_Fixed_Point_Type (P_Type) then
            Fold_Uint (N, True_Value, True);

         --  Floating point case

         else
            Fold_Uint (N,
              UI_From_Int (Boolean'Pos (Machine_Overflows_On_Target)),
              True);
         end if;

      -------------------
      -- Machine_Radix --
      -------------------

      when Attribute_Machine_Radix =>
         if Is_Fixed_Point_Type (P_Type) then
            if Is_Decimal_Fixed_Point_Type (P_Type)
              and then Machine_Radix_10 (P_Type)
            then
               Fold_Uint (N, Uint_10, True);
            else
               Fold_Uint (N, Uint_2, True);
            end if;

         --  All floating-point type always have radix 2

         else
            Fold_Uint (N, Uint_2, True);
         end if;

      ----------------------
      -- Machine_Rounding --
      ----------------------

      --  Note: for the folding case, it is fine to treat Machine_Rounding
      --  exactly the same way as Rounding, since this is one of the allowed
      --  behaviors, and performance is not an issue here. It might be a bit
      --  better to give the same result as it would give at run time, even
      --  though the non-determinism is certainly permitted.

      when Attribute_Machine_Rounding =>
         Fold_Ureal (N,
           Eval_Fat.Rounding (P_Root_Type, Expr_Value_R (E1)), Static);

      --------------------
      -- Machine_Rounds --
      --------------------

      when Attribute_Machine_Rounds =>

         --  Always False for fixed-point

         if Is_Fixed_Point_Type (P_Type) then
            Fold_Uint (N, False_Value, True);

         --  Else yield proper floating-point result

         else
            Fold_Uint
              (N, UI_From_Int (Boolean'Pos (Machine_Rounds_On_Target)), True);
         end if;

      ------------------
      -- Machine_Size --
      ------------------

      --  Note: Machine_Size is identical to Object_Size

      when Attribute_Machine_Size => Machine_Size : declare
         P_TypeA : constant Entity_Id := Underlying_Type (P_Type);

      begin
         if Known_Esize (P_TypeA) then
            Fold_Uint (N, Esize (P_TypeA), True);
         end if;
      end Machine_Size;

      --------------
      -- Mantissa --
      --------------

      when Attribute_Mantissa =>

         --  Fixed-point mantissa

         if Is_Fixed_Point_Type (P_Type) then

            --  Compile time foldable case

            if Compile_Time_Known_Value (Type_Low_Bound  (P_Type))
                 and then
               Compile_Time_Known_Value (Type_High_Bound (P_Type))
            then
               --  The calculation of the obsolete Ada 83 attribute Mantissa
               --  is annoying, because of AI00143, quoted here:

               --  !question 84-01-10

               --  Consider the model numbers for F:

               --         type F is delta 1.0 range -7.0 .. 8.0;

               --  The wording requires that F'MANTISSA be the SMALLEST
               --  integer number for which each  bound  of the specified
               --  range is either a model number or lies at most small
               --  distant from a model number. This means F'MANTISSA
               --  is required to be 3 since the range  -7.0 .. 7.0 fits
               --  in 3 signed bits, and 8 is "at most" 1.0 from a model
               --  number, namely, 7. Is this analysis correct? Note that
               --  this implies the upper bound of the range is not
               --  represented as a model number.

               --  !response 84-03-17

               --  The analysis is correct. The upper and lower bounds for
               --  a fixed  point type can lie outside the range of model
               --  numbers.

               declare
                  Siz     : Uint;
                  LBound  : Ureal;
                  UBound  : Ureal;
                  Bound   : Ureal;
                  Max_Man : Uint;

               begin
                  LBound  := Expr_Value_R (Type_Low_Bound  (P_Type));
                  UBound  := Expr_Value_R (Type_High_Bound (P_Type));
                  Bound   := UR_Max (UR_Abs (LBound), UR_Abs (UBound));
                  Max_Man := UR_Trunc (Bound / Small_Value (P_Type));

                  --  If the Bound is exactly a model number, i.e. a multiple
                  --  of Small, then we back it off by one to get the integer
                  --  value that must be representable.

                  if Small_Value (P_Type) * Max_Man = Bound then
                     Max_Man := Max_Man - 1;
                  end if;

                  --  Now find corresponding size = Mantissa value

                  Siz := Uint_0;
                  while 2 ** Siz < Max_Man loop
                     Siz := Siz + 1;
                  end loop;

                  Fold_Uint (N, Siz, True);
               end;

            else
               --  The case of dynamic bounds cannot be evaluated at compile
               --  time. Instead we use a runtime routine (see Exp_Attr).

               null;
            end if;

         --  Floating-point Mantissa

         else
            Fold_Uint (N, Mantissa, True);
         end if;

      ---------
      -- Max --
      ---------

      when Attribute_Max => Max :
      begin
         if Is_Real_Type (P_Type) then
            Fold_Ureal
              (N, UR_Max (Expr_Value_R (E1), Expr_Value_R (E2)), Static);
         else
            Fold_Uint (N, UI_Max (Expr_Value (E1), Expr_Value (E2)), Static);
         end if;
      end Max;

      ----------------------------------
      -- Max_Alignment_For_Allocation --
      ----------------------------------

      --  Max_Alignment_For_Allocation is usually the Alignment. However,
      --  arrays are allocated with dope, so we need to take into account both
      --  the alignment of the array, which comes from the component alignment,
      --  and the alignment of the dope. Also, if the alignment is unknown, we
      --  use the max (it's OK to be pessimistic).

      when Attribute_Max_Alignment_For_Allocation =>
         declare
            A : Uint := UI_From_Int (Ttypes.Maximum_Alignment);
         begin
            if Known_Alignment (P_Type) and then
              (not Is_Array_Type (P_Type) or else Alignment (P_Type) > A)
            then
               A := Alignment (P_Type);
            end if;

            Fold_Uint (N, A, Static);
         end;

      ----------------------------------
      -- Max_Size_In_Storage_Elements --
      ----------------------------------

      --  Max_Size_In_Storage_Elements is simply the Size rounded up to a
      --  Storage_Unit boundary. We can fold any cases for which the size
      --  is known by the front end.

      when Attribute_Max_Size_In_Storage_Elements =>
         if Known_Esize (P_Type) then
            Fold_Uint (N,
              (Esize (P_Type) + System_Storage_Unit - 1) /
                                          System_Storage_Unit,
               Static);
         end if;

      --------------------
      -- Mechanism_Code --
      --------------------

      when Attribute_Mechanism_Code =>
         declare
            Val    : Int;
            Formal : Entity_Id;
            Mech   : Mechanism_Type;

         begin
            if No (E1) then
               Mech := Mechanism (P_Entity);

            else
               Val := UI_To_Int (Expr_Value (E1));

               Formal := First_Formal (P_Entity);
               for J in 1 .. Val - 1 loop
                  Next_Formal (Formal);
               end loop;
               Mech := Mechanism (Formal);
            end if;

            if Mech < 0 then
               Fold_Uint (N, UI_From_Int (Int (-Mech)), True);
            end if;
         end;

      ---------
      -- Min --
      ---------

      when Attribute_Min => Min :
      begin
         if Is_Real_Type (P_Type) then
            Fold_Ureal
              (N, UR_Min (Expr_Value_R (E1), Expr_Value_R (E2)), Static);
         else
            Fold_Uint
              (N, UI_Min (Expr_Value (E1), Expr_Value (E2)), Static);
         end if;
      end Min;

      ---------
      -- Mod --
      ---------

      when Attribute_Mod =>
         Fold_Uint
           (N, UI_Mod (Expr_Value (E1), Modulus (P_Base_Type)), Static);

      -----------
      -- Model --
      -----------

      when Attribute_Model =>
         Fold_Ureal (N,
           Eval_Fat.Model (P_Root_Type, Expr_Value_R (E1)), Static);

      ----------------
      -- Model_Emin --
      ----------------

      when Attribute_Model_Emin =>
         Fold_Uint (N, Model_Emin_Value (P_Base_Type), Static);

      -------------------
      -- Model_Epsilon --
      -------------------

      when Attribute_Model_Epsilon =>
         Fold_Ureal (N, Model_Epsilon_Value (P_Base_Type), Static);

      --------------------
      -- Model_Mantissa --
      --------------------

      when Attribute_Model_Mantissa =>
         Fold_Uint (N, Model_Mantissa_Value (P_Base_Type), Static);

      -----------------
      -- Model_Small --
      -----------------

      when Attribute_Model_Small =>
         Fold_Ureal (N, Model_Small_Value (P_Base_Type), Static);

      -------------
      -- Modulus --
      -------------

      when Attribute_Modulus =>
         Fold_Uint (N, Modulus (P_Type), True);

      --------------------
      -- Null_Parameter --
      --------------------

      --  Cannot fold, we know the value sort of, but the whole point is
      --  that there is no way to talk about this imaginary value except
      --  by using the attribute, so we leave it the way it is.

      when Attribute_Null_Parameter =>
         null;

      -----------------
      -- Object_Size --
      -----------------

      --  The Object_Size attribute for a type returns the Esize of the
      --  type and can be folded if this value is known.

      when Attribute_Object_Size => Object_Size : declare
         P_TypeA : constant Entity_Id := Underlying_Type (P_Type);

      begin
         if Known_Esize (P_TypeA) then
            Fold_Uint (N, Esize (P_TypeA), True);
         end if;
      end Object_Size;

      ----------------------
      -- Overlaps_Storage --
      ----------------------

      when Attribute_Overlaps_Storage =>
         null;

      -------------------------
      -- Passed_By_Reference --
      -------------------------

      --  Scalar types are never passed by reference

      when Attribute_Passed_By_Reference =>
         Fold_Uint (N, False_Value, True);

      ---------
      -- Pos --
      ---------

      when Attribute_Pos =>
         Fold_Uint (N, Expr_Value (E1), True);

      ----------
      -- Pred --
      ----------

      when Attribute_Pred => Pred :
      begin
         --  Floating-point case

         if Is_Floating_Point_Type (P_Type) then
            Fold_Ureal (N,
              Eval_Fat.Pred (P_Root_Type, Expr_Value_R (E1)), Static);

         --  Fixed-point case

         elsif Is_Fixed_Point_Type (P_Type) then
            Fold_Ureal (N,
              Expr_Value_R (E1) - Small_Value (P_Type), True);

         --  Modular integer case (wraps)

         elsif Is_Modular_Integer_Type (P_Type) then
            Fold_Uint (N, (Expr_Value (E1) - 1) mod Modulus (P_Type), Static);

         --  Other scalar cases

         else
            pragma Assert (Is_Scalar_Type (P_Type));

            if Is_Enumeration_Type (P_Type)
              and then Expr_Value (E1) =
                         Expr_Value (Type_Low_Bound (P_Base_Type))
            then
               Apply_Compile_Time_Constraint_Error
                 (N, "Pred of `&''First`",
                  CE_Overflow_Check_Failed,
                  Ent  => P_Base_Type,
                  Warn => not Static);

               Check_Expressions;
               return;
            end if;

            Fold_Uint (N, Expr_Value (E1) - 1, Static);
         end if;
      end Pred;

      -----------
      -- Range --
      -----------

      --  No processing required, because by this stage, Range has been
      --  replaced by First .. Last, so this branch can never be taken.

      when Attribute_Range =>
         raise Program_Error;

      ------------------
      -- Range_Length --
      ------------------

      when Attribute_Range_Length =>
         Set_Bounds;

         --  Can fold if both bounds are compile time known

         if Compile_Time_Known_Value (Hi_Bound)
           and then Compile_Time_Known_Value (Lo_Bound)
         then
            Fold_Uint (N,
              UI_Max
                (0, Expr_Value (Hi_Bound) - Expr_Value (Lo_Bound) + 1),
                 Static);
         end if;

         --  One more case is where Hi_Bound and Lo_Bound are compile-time
         --  comparable, and we can figure out the difference between them.

         declare
            Diff : aliased Uint;

         begin
            case
              Compile_Time_Compare
                (Lo_Bound, Hi_Bound, Diff'Access, Assume_Valid => False)
            is
               when EQ =>
                  Fold_Uint (N, Uint_1, False);

               when GT =>
                  Fold_Uint (N, Uint_0, False);

               when LT =>
                  if Diff /= No_Uint then
                     Fold_Uint (N, Diff + 1, False);
                  end if;

               when others =>
                  null;
            end case;
         end;

<<<<<<< HEAD
=======
      ---------
      -- Ref --
      ---------

      when Attribute_Ref =>
         Fold_Uint (N, Expr_Value (E1), True);

>>>>>>> 3082eeb7
      ---------------
      -- Remainder --
      ---------------

      when Attribute_Remainder => Remainder : declare
         X : constant Ureal := Expr_Value_R (E1);
         Y : constant Ureal := Expr_Value_R (E2);

      begin
         if UR_Is_Zero (Y) then
            Apply_Compile_Time_Constraint_Error
              (N, "division by zero in Remainder",
               CE_Overflow_Check_Failed,
               Warn => not Static);

            Check_Expressions;
            return;
         end if;

         Fold_Ureal (N, Eval_Fat.Remainder (P_Root_Type, X, Y), Static);
      end Remainder;

      -----------
      -- Round --
      -----------

      when Attribute_Round => Round :
      declare
         Sr : Ureal;
         Si : Uint;

      begin
         --  First we get the (exact result) in units of small

         Sr := Expr_Value_R (E1) / Small_Value (C_Type);

         --  Now round that exactly to an integer

         Si := UR_To_Uint (Sr);

         --  Finally the result is obtained by converting back to real

         Fold_Ureal (N, Si * Small_Value (C_Type), Static);
      end Round;

      --------------
      -- Rounding --
      --------------

      when Attribute_Rounding =>
         Fold_Ureal (N,
           Eval_Fat.Rounding (P_Root_Type, Expr_Value_R (E1)), Static);

      ---------------
      -- Safe_Emax --
      ---------------

      when Attribute_Safe_Emax =>
         Fold_Uint (N, Safe_Emax_Value (P_Type), Static);

      ----------------
      -- Safe_First --
      ----------------

      when Attribute_Safe_First =>
         Fold_Ureal (N, Safe_First_Value (P_Type), Static);

      ----------------
      -- Safe_Large --
      ----------------

      when Attribute_Safe_Large =>
         if Is_Fixed_Point_Type (P_Type) then
            Fold_Ureal
              (N, Expr_Value_R (Type_High_Bound (P_Base_Type)), Static);
         else
            Fold_Ureal (N, Safe_Last_Value (P_Type), Static);
         end if;

      ---------------
      -- Safe_Last --
      ---------------

      when Attribute_Safe_Last =>
         Fold_Ureal (N, Safe_Last_Value (P_Type), Static);

      ----------------
      -- Safe_Small --
      ----------------

      when Attribute_Safe_Small =>

         --  In Ada 95, the old Ada 83 attribute Safe_Small is redundant
         --  for fixed-point, since is the same as Small, but we implement
         --  it for backwards compatibility.

         if Is_Fixed_Point_Type (P_Type) then
            Fold_Ureal (N, Small_Value (P_Type), Static);

         --  Ada 83 Safe_Small for floating-point cases

         else
            Fold_Ureal (N, Model_Small_Value (P_Type), Static);
         end if;

      ------------------
      -- Same_Storage --
      ------------------

      when Attribute_Same_Storage =>
         null;

      -----------
      -- Scale --
      -----------

      when Attribute_Scale =>
         Fold_Uint (N, Scale_Value (P_Type), True);

      -------------
      -- Scaling --
      -------------

      when Attribute_Scaling =>
         Fold_Ureal (N,
           Eval_Fat.Scaling
             (P_Root_Type, Expr_Value_R (E1), Expr_Value (E2)), Static);

      ------------------
      -- Signed_Zeros --
      ------------------

      when Attribute_Signed_Zeros =>
         Fold_Uint
           (N, UI_From_Int (Boolean'Pos (Signed_Zeros_On_Target)), Static);

      ----------
      -- Size --
      ----------

      --  Size attribute returns the RM size. All scalar types can be folded,
      --  as well as any types for which the size is known by the front end,
      --  including any type for which a size attribute is specified.

      when Attribute_Size | Attribute_VADS_Size => Size : declare
         P_TypeA : constant Entity_Id := Underlying_Type (P_Type);

      begin
         if RM_Size (P_TypeA) /= Uint_0 then

            --  VADS_Size case

            if Id = Attribute_VADS_Size or else Use_VADS_Size then
               declare
                  S : constant Node_Id := Size_Clause (P_TypeA);

               begin
                  --  If a size clause applies, then use the size from it.
                  --  This is one of the rare cases where we can use the
                  --  Size_Clause field for a subtype when Has_Size_Clause
                  --  is False. Consider:

                  --    type x is range 1 .. 64;
                  --    for x'size use 12;
                  --    subtype y is x range 0 .. 3;

                  --  Here y has a size clause inherited from x, but normally
                  --  it does not apply, and y'size is 2. However, y'VADS_Size
                  --  is indeed 12 and not 2.

                  if Present (S)
                    and then Is_OK_Static_Expression (Expression (S))
                  then
                     Fold_Uint (N, Expr_Value (Expression (S)), True);

                  --  If no size is specified, then we simply use the object
                  --  size in the VADS_Size case (e.g. Natural'Size is equal
                  --  to Integer'Size, not one less).

                  else
                     Fold_Uint (N, Esize (P_TypeA), True);
                  end if;
               end;

            --  Normal case (Size) in which case we want the RM_Size

            else
               Fold_Uint (N,
                 RM_Size (P_TypeA),
                 Static and then Is_Discrete_Type (P_TypeA));
            end if;
         end if;
      end Size;

      -----------
      -- Small --
      -----------

      when Attribute_Small =>

         --  The floating-point case is present only for Ada 83 compatibility.
         --  Note that strictly this is an illegal addition, since we are
         --  extending an Ada 95 defined attribute, but we anticipate an
         --  ARG ruling that will permit this.

         if Is_Floating_Point_Type (P_Type) then

            --  Ada 83 attribute is defined as (RM83 3.5.8)

            --    T'Small = 2.0**(-T'Emax - 1)

            --  where

            --    T'Emax = 4 * T'Mantissa

            Fold_Ureal (N, Ureal_2 ** ((-(4 * Mantissa)) - 1), Static);

         --  Normal Ada 95 fixed-point case

         else
            Fold_Ureal (N, Small_Value (P_Type), True);
         end if;

      -----------------
      -- Stream_Size --
      -----------------

      when Attribute_Stream_Size =>
         null;

      ----------
      -- Succ --
      ----------

      when Attribute_Succ => Succ :
      begin
         --  Floating-point case

         if Is_Floating_Point_Type (P_Type) then
            Fold_Ureal (N,
              Eval_Fat.Succ (P_Root_Type, Expr_Value_R (E1)), Static);

         --  Fixed-point case

         elsif Is_Fixed_Point_Type (P_Type) then
            Fold_Ureal (N,
              Expr_Value_R (E1) + Small_Value (P_Type), Static);

         --  Modular integer case (wraps)

         elsif Is_Modular_Integer_Type (P_Type) then
            Fold_Uint (N, (Expr_Value (E1) + 1) mod Modulus (P_Type), Static);

         --  Other scalar cases

         else
            pragma Assert (Is_Scalar_Type (P_Type));

            if Is_Enumeration_Type (P_Type)
              and then Expr_Value (E1) =
                         Expr_Value (Type_High_Bound (P_Base_Type))
            then
               Apply_Compile_Time_Constraint_Error
                 (N, "Succ of `&''Last`",
                  CE_Overflow_Check_Failed,
                  Ent  => P_Base_Type,
                  Warn => not Static);

               Check_Expressions;
               return;
            else
               Fold_Uint (N, Expr_Value (E1) + 1, Static);
            end if;
         end if;
      end Succ;

      ----------------
      -- Truncation --
      ----------------

      when Attribute_Truncation =>
         Fold_Ureal (N,
           Eval_Fat.Truncation (P_Root_Type, Expr_Value_R (E1)), Static);

      ----------------
      -- Type_Class --
      ----------------

      when Attribute_Type_Class => Type_Class : declare
         Typ : constant Entity_Id := Underlying_Type (P_Base_Type);
         Id  : RE_Id;

      begin
         if Is_Descendent_Of_Address (Typ) then
            Id := RE_Type_Class_Address;

         elsif Is_Enumeration_Type (Typ) then
            Id := RE_Type_Class_Enumeration;

         elsif Is_Integer_Type (Typ) then
            Id := RE_Type_Class_Integer;

         elsif Is_Fixed_Point_Type (Typ) then
            Id := RE_Type_Class_Fixed_Point;

         elsif Is_Floating_Point_Type (Typ) then
            Id := RE_Type_Class_Floating_Point;

         elsif Is_Array_Type (Typ) then
            Id := RE_Type_Class_Array;

         elsif Is_Record_Type (Typ) then
            Id := RE_Type_Class_Record;

         elsif Is_Access_Type (Typ) then
            Id := RE_Type_Class_Access;

         elsif Is_Enumeration_Type (Typ) then
            Id := RE_Type_Class_Enumeration;

         elsif Is_Task_Type (Typ) then
            Id := RE_Type_Class_Task;

         --  We treat protected types like task types. It would make more
         --  sense to have another enumeration value, but after all the
         --  whole point of this feature is to be exactly DEC compatible,
         --  and changing the type Type_Class would not meet this requirement.

         elsif Is_Protected_Type (Typ) then
            Id := RE_Type_Class_Task;

         --  Not clear if there are any other possibilities, but if there
         --  are, then we will treat them as the address case.

         else
            Id := RE_Type_Class_Address;
         end if;

         Rewrite (N, New_Occurrence_Of (RTE (Id), Loc));
      end Type_Class;

      -----------------------
      -- Unbiased_Rounding --
      -----------------------

      when Attribute_Unbiased_Rounding =>
         Fold_Ureal (N,
           Eval_Fat.Unbiased_Rounding (P_Root_Type, Expr_Value_R (E1)),
           Static);

      -------------------------
      -- Unconstrained_Array --
      -------------------------

      when Attribute_Unconstrained_Array => Unconstrained_Array : declare
         Typ : constant Entity_Id := Underlying_Type (P_Type);

      begin
         Rewrite (N, New_Occurrence_Of (
           Boolean_Literals (
             Is_Array_Type (P_Type)
              and then not Is_Constrained (Typ)), Loc));

         --  Analyze and resolve as boolean, note that this attribute is
         --  a static attribute in GNAT.

         Analyze_And_Resolve (N, Standard_Boolean);
         Static := True;
      end Unconstrained_Array;

      ---------------
      -- VADS_Size --
      ---------------

      --  Processing is shared with Size

      ---------
      -- Val --
      ---------

      when Attribute_Val => Val :
      begin
         if  Expr_Value (E1) < Expr_Value (Type_Low_Bound (P_Base_Type))
           or else
             Expr_Value (E1) > Expr_Value (Type_High_Bound (P_Base_Type))
         then
            Apply_Compile_Time_Constraint_Error
              (N, "Val expression out of range",
               CE_Range_Check_Failed,
               Warn => not Static);

            Check_Expressions;
            return;

         else
            Fold_Uint (N, Expr_Value (E1), Static);
         end if;
      end Val;

      ----------------
      -- Value_Size --
      ----------------

      --  The Value_Size attribute for a type returns the RM size of the
      --  type. This an always be folded for scalar types, and can also
      --  be folded for non-scalar types if the size is set.

      when Attribute_Value_Size => Value_Size : declare
         P_TypeA : constant Entity_Id := Underlying_Type (P_Type);
      begin
         if RM_Size (P_TypeA) /= Uint_0 then
            Fold_Uint (N, RM_Size (P_TypeA), True);
         end if;
      end Value_Size;

      -------------
      -- Version --
      -------------

      --  Version can never be static

      when Attribute_Version =>
         null;

      ----------------
      -- Wide_Image --
      ----------------

      --  Wide_Image is a scalar attribute, but is never static, because it
      --  is not a static function (having a non-scalar argument (RM 4.9(22))

      when Attribute_Wide_Image =>
         null;

      ---------------------
      -- Wide_Wide_Image --
      ---------------------

      --  Wide_Wide_Image is a scalar attribute but is never static, because it
      --  is not a static function (having a non-scalar argument (RM 4.9(22)).

      when Attribute_Wide_Wide_Image =>
         null;

      ---------------------
      -- Wide_Wide_Width --
      ---------------------

      --  Processing for Wide_Wide_Width is combined with Width

      ----------------
      -- Wide_Width --
      ----------------

      --  Processing for Wide_Width is combined with Width

      -----------
      -- Width --
      -----------

      --  This processing also handles the case of Wide_[Wide_]Width

      when Attribute_Width |
           Attribute_Wide_Width |
           Attribute_Wide_Wide_Width => Width :
      begin
         if Compile_Time_Known_Bounds (P_Type) then

            --  Floating-point types

            if Is_Floating_Point_Type (P_Type) then

               --  Width is zero for a null range (RM 3.5 (38))

               if Expr_Value_R (Type_High_Bound (P_Type)) <
                  Expr_Value_R (Type_Low_Bound (P_Type))
               then
                  Fold_Uint (N, Uint_0, True);

               else
                  --  For floating-point, we have +N.dddE+nnn where length
                  --  of ddd is determined by type'Digits - 1, but is one
                  --  if Digits is one (RM 3.5 (33)).

                  --  nnn is set to 2 for Short_Float and Float (32 bit
                  --  floats), and 3 for Long_Float and Long_Long_Float.
                  --  For machines where Long_Long_Float is the IEEE
                  --  extended precision type, the exponent takes 4 digits.

                  declare
                     Len : Int :=
                             Int'Max (2, UI_To_Int (Digits_Value (P_Type)));

                  begin
                     if Esize (P_Type) <= 32 then
                        Len := Len + 6;
                     elsif Esize (P_Type) = 64 then
                        Len := Len + 7;
                     else
                        Len := Len + 8;
                     end if;

                     Fold_Uint (N, UI_From_Int (Len), True);
                  end;
               end if;

            --  Fixed-point types

            elsif Is_Fixed_Point_Type (P_Type) then

               --  Width is zero for a null range (RM 3.5 (38))

               if Expr_Value (Type_High_Bound (P_Type)) <
                  Expr_Value (Type_Low_Bound  (P_Type))
               then
                  Fold_Uint (N, Uint_0, True);

               --  The non-null case depends on the specific real type

               else
                  --  For fixed-point type width is Fore + 1 + Aft (RM 3.5(34))

                  Fold_Uint
                    (N, UI_From_Int (Fore_Value + 1) + Aft_Value (P_Type),
                     True);
               end if;

            --  Discrete types

            else
               declare
                  R  : constant Entity_Id := Root_Type (P_Type);
                  Lo : constant Uint := Expr_Value (Type_Low_Bound (P_Type));
                  Hi : constant Uint := Expr_Value (Type_High_Bound (P_Type));
                  W  : Nat;
                  Wt : Nat;
                  T  : Uint;
                  L  : Node_Id;
                  C  : Character;

               begin
                  --  Empty ranges

                  if Lo > Hi then
                     W := 0;

                  --  Width for types derived from Standard.Character
                  --  and Standard.Wide_[Wide_]Character.

                  elsif Is_Standard_Character_Type (P_Type) then
                     W := 0;

                     --  Set W larger if needed

                     for J in UI_To_Int (Lo) .. UI_To_Int (Hi) loop

                        --  All wide characters look like Hex_hhhhhhhh

                        if J > 255 then

                           --  No need to compute this more than once!

                           exit;

                        else
                           C := Character'Val (J);

                           --  Test for all cases where Character'Image
                           --  yields an image that is longer than three
                           --  characters. First the cases of Reserved_xxx
                           --  names (length = 12).

                           case C is
                              when Reserved_128 | Reserved_129 |
                                   Reserved_132 | Reserved_153
                                => Wt := 12;

                              when BS | HT | LF | VT | FF | CR |
                                   SO | SI | EM | FS | GS | RS |
                                   US | RI | MW | ST | PM
                                => Wt := 2;

                              when NUL | SOH | STX | ETX | EOT |
                                   ENQ | ACK | BEL | DLE | DC1 |
                                   DC2 | DC3 | DC4 | NAK | SYN |
                                   ETB | CAN | SUB | ESC | DEL |
                                   BPH | NBH | NEL | SSA | ESA |
                                   HTS | HTJ | VTS | PLD | PLU |
                                   SS2 | SS3 | DCS | PU1 | PU2 |
                                   STS | CCH | SPA | EPA | SOS |
                                   SCI | CSI | OSC | APC
                                => Wt := 3;

                              when Space .. Tilde |
                                   No_Break_Space .. LC_Y_Diaeresis
                                =>
                                 --  Special case of soft hyphen in Ada 2005

                                 if C = Character'Val (16#AD#)
                                   and then Ada_Version >= Ada_2005
                                 then
                                    Wt := 11;
                                 else
                                    Wt := 3;
                                 end if;
                           end case;

                           W := Int'Max (W, Wt);
                        end if;
                     end loop;

                  --  Width for types derived from Standard.Boolean

                  elsif R = Standard_Boolean then
                     if Lo = 0 then
                        W := 5; -- FALSE
                     else
                        W := 4; -- TRUE
                     end if;

                  --  Width for integer types

                  elsif Is_Integer_Type (P_Type) then
                     T := UI_Max (abs Lo, abs Hi);

                     W := 2;
                     while T >= 10 loop
                        W := W + 1;
                        T := T / 10;
                     end loop;

                  --  Only remaining possibility is user declared enum type

                  else
                     pragma Assert (Is_Enumeration_Type (P_Type));

                     W := 0;
                     L := First_Literal (P_Type);

                     while Present (L) loop

                        --  Only pay attention to in range characters

                        if Lo <= Enumeration_Pos (L)
                          and then Enumeration_Pos (L) <= Hi
                        then
                           --  For Width case, use decoded name

                           if Id = Attribute_Width then
                              Get_Decoded_Name_String (Chars (L));
                              Wt := Nat (Name_Len);

                           --  For Wide_[Wide_]Width, use encoded name, and
                           --  then adjust for the encoding.

                           else
                              Get_Name_String (Chars (L));

                              --  Character literals are always of length 3

                              if Name_Buffer (1) = 'Q' then
                                 Wt := 3;

                              --  Otherwise loop to adjust for upper/wide chars

                              else
                                 Wt := Nat (Name_Len);

                                 for J in 1 .. Name_Len loop
                                    if Name_Buffer (J) = 'U' then
                                       Wt := Wt - 2;
                                    elsif Name_Buffer (J) = 'W' then
                                       Wt := Wt - 4;
                                    end if;
                                 end loop;
                              end if;
                           end if;

                           W := Int'Max (W, Wt);
                        end if;

                        Next_Literal (L);
                     end loop;
                  end if;

                  Fold_Uint (N, UI_From_Int (W), True);
               end;
            end if;
         end if;
      end Width;

      --  The following attributes denote functions that cannot be folded

      when Attribute_From_Any |
           Attribute_To_Any   |
           Attribute_TypeCode =>
         null;

      --  The following attributes can never be folded, and furthermore we
      --  should not even have entered the case statement for any of these.
      --  Note that in some cases, the values have already been folded as
      --  a result of the processing in Analyze_Attribute.

<<<<<<< HEAD
      when Attribute_Abort_Signal             |
           Attribute_Access                   |
           Attribute_Address                  |
           Attribute_Address_Size             |
           Attribute_Asm_Input                |
           Attribute_Asm_Output               |
           Attribute_Base                     |
           Attribute_Bit_Order                |
           Attribute_Bit_Position             |
           Attribute_Callable                 |
           Attribute_Caller                   |
           Attribute_Class                    |
           Attribute_Code_Address             |
           Attribute_Compiler_Version         |
           Attribute_Count                    |
           Attribute_Default_Bit_Order        |
           Attribute_Elaborated               |
           Attribute_Elab_Body                |
           Attribute_Elab_Spec                |
           Attribute_Enabled                  |
           Attribute_External_Tag             |
           Attribute_Fast_Math                |
           Attribute_First_Bit                |
           Attribute_Input                    |
           Attribute_Last_Bit                 |
           Attribute_Maximum_Alignment        |
           Attribute_Old                      |
           Attribute_Output                   |
           Attribute_Partition_ID             |
           Attribute_Pool_Address             |
           Attribute_Position                 |
           Attribute_Priority                 |
           Attribute_Read                     |
           Attribute_Result                   |
           Attribute_Storage_Pool             |
           Attribute_Storage_Size             |
           Attribute_Storage_Unit             |
           Attribute_Stub_Type                |
           Attribute_Tag                      |
           Attribute_Target_Name              |
           Attribute_Terminated               |
           Attribute_To_Address               |
           Attribute_UET_Address              |
           Attribute_Unchecked_Access         |
           Attribute_Universal_Literal_String |
           Attribute_Unrestricted_Access      |
           Attribute_Valid                    |
           Attribute_Value                    |
           Attribute_Wchar_T_Size             |
           Attribute_Wide_Value               |
           Attribute_Wide_Wide_Value          |
           Attribute_Word_Size                |
           Attribute_Write                    =>
=======
      when Attribute_Abort_Signal               |
           Attribute_Access                     |
           Attribute_Address                    |
           Attribute_Address_Size               |
           Attribute_Asm_Input                  |
           Attribute_Asm_Output                 |
           Attribute_Base                       |
           Attribute_Bit_Order                  |
           Attribute_Bit_Position               |
           Attribute_Callable                   |
           Attribute_Caller                     |
           Attribute_Class                      |
           Attribute_Code_Address               |
           Attribute_Compiler_Version           |
           Attribute_Count                      |
           Attribute_Default_Bit_Order          |
           Attribute_Elaborated                 |
           Attribute_Elab_Body                  |
           Attribute_Elab_Spec                  |
           Attribute_Elab_Subp_Body             |
           Attribute_Enabled                    |
           Attribute_External_Tag               |
           Attribute_Fast_Math                  |
           Attribute_First_Bit                  |
           Attribute_Input                      |
           Attribute_Last_Bit                   |
           Attribute_Maximum_Alignment          |
           Attribute_Old                        |
           Attribute_Output                     |
           Attribute_Partition_ID               |
           Attribute_Pool_Address               |
           Attribute_Position                   |
           Attribute_Priority                   |
           Attribute_Read                       |
           Attribute_Result                     |
           Attribute_Storage_Pool               |
           Attribute_Storage_Size               |
           Attribute_Storage_Unit               |
           Attribute_Stub_Type                  |
           Attribute_System_Allocator_Alignment |
           Attribute_Tag                        |
           Attribute_Target_Name                |
           Attribute_Terminated                 |
           Attribute_To_Address                 |
           Attribute_Type_Key                   |
           Attribute_UET_Address                |
           Attribute_Unchecked_Access           |
           Attribute_Universal_Literal_String   |
           Attribute_Unrestricted_Access        |
           Attribute_Valid                      |
           Attribute_Value                      |
           Attribute_Wchar_T_Size               |
           Attribute_Wide_Value                 |
           Attribute_Wide_Wide_Value            |
           Attribute_Word_Size                  |
           Attribute_Write                      =>
>>>>>>> 3082eeb7

         raise Program_Error;
      end case;

      --  At the end of the case, one more check. If we did a static evaluation
      --  so that the result is now a literal, then set Is_Static_Expression
      --  in the constant only if the prefix type is a static subtype. For
      --  non-static subtypes, the folding is still OK, but not static.

      --  An exception is the GNAT attribute Constrained_Array which is
      --  defined to be a static attribute in all cases.

      if Nkind_In (N, N_Integer_Literal,
                      N_Real_Literal,
                      N_Character_Literal,
                      N_String_Literal)
        or else (Is_Entity_Name (N)
                  and then Ekind (Entity (N)) = E_Enumeration_Literal)
      then
         Set_Is_Static_Expression (N, Static);

      --  If this is still an attribute reference, then it has not been folded
      --  and that means that its expressions are in a non-static context.

      elsif Nkind (N) = N_Attribute_Reference then
         Check_Expressions;

      --  Note: the else case not covered here are odd cases where the
      --  processing has transformed the attribute into something other
      --  than a constant. Nothing more to do in such cases.

      else
         null;
      end if;
   end Eval_Attribute;

   ------------------------------
   -- Is_Anonymous_Tagged_Base --
   ------------------------------

   function Is_Anonymous_Tagged_Base
     (Anon : Entity_Id;
      Typ  : Entity_Id)
      return Boolean
   is
   begin
      return
        Anon = Current_Scope
          and then Is_Itype (Anon)
          and then Associated_Node_For_Itype (Anon) = Parent (Typ);
   end Is_Anonymous_Tagged_Base;

   --------------------------------
   -- Name_Implies_Lvalue_Prefix --
   --------------------------------

   function Name_Implies_Lvalue_Prefix (Nam : Name_Id) return Boolean is
      pragma Assert (Is_Attribute_Name (Nam));
   begin
      return Attribute_Name_Implies_Lvalue_Prefix (Get_Attribute_Id (Nam));
   end Name_Implies_Lvalue_Prefix;

   -----------------------
   -- Resolve_Attribute --
   -----------------------

   procedure Resolve_Attribute (N : Node_Id; Typ : Entity_Id) is
      Loc      : constant Source_Ptr   := Sloc (N);
      P        : constant Node_Id      := Prefix (N);
      Aname    : constant Name_Id      := Attribute_Name (N);
      Attr_Id  : constant Attribute_Id := Get_Attribute_Id (Aname);
      Btyp     : constant Entity_Id    := Base_Type (Typ);
      Des_Btyp : Entity_Id;
      Index    : Interp_Index;
      It       : Interp;
      Nom_Subt : Entity_Id;

      procedure Accessibility_Message;
      --  Error, or warning within an instance, if the static accessibility
      --  rules of 3.10.2 are violated.

      ---------------------------
      -- Accessibility_Message --
      ---------------------------

      procedure Accessibility_Message is
         Indic : Node_Id := Parent (Parent (N));

      begin
         --  In an instance, this is a runtime check, but one we
         --  know will fail, so generate an appropriate warning.

         if In_Instance_Body then
            Error_Msg_F ("?non-local pointer cannot point to local object", P);
            Error_Msg_F
              ("\?Program_Error will be raised at run time", P);
            Rewrite (N,
              Make_Raise_Program_Error (Loc,
                Reason => PE_Accessibility_Check_Failed));
            Set_Etype (N, Typ);
            return;

         else
            Error_Msg_F ("non-local pointer cannot point to local object", P);

            --  Check for case where we have a missing access definition

            if Is_Record_Type (Current_Scope)
              and then
                Nkind_In (Parent (N), N_Discriminant_Association,
                                      N_Index_Or_Discriminant_Constraint)
            then
               Indic := Parent (Parent (N));
               while Present (Indic)
                 and then Nkind (Indic) /= N_Subtype_Indication
               loop
                  Indic := Parent (Indic);
               end loop;

               if Present (Indic) then
                  Error_Msg_NE
                    ("\use an access definition for" &
                     " the access discriminant of&",
                     N, Entity (Subtype_Mark (Indic)));
               end if;
            end if;
         end if;
      end Accessibility_Message;

   --  Start of processing for Resolve_Attribute

   begin
      --  If error during analysis, no point in continuing, except for array
      --  types, where we get better recovery by using unconstrained indexes
      --  than nothing at all (see Check_Array_Type).

      if Error_Posted (N)
        and then Attr_Id /= Attribute_First
        and then Attr_Id /= Attribute_Last
        and then Attr_Id /= Attribute_Length
        and then Attr_Id /= Attribute_Range
      then
         return;
      end if;

      --  If attribute was universal type, reset to actual type

      if Etype (N) = Universal_Integer
        or else Etype (N) = Universal_Real
      then
         Set_Etype (N, Typ);
      end if;

      --  Remaining processing depends on attribute

      case Attr_Id is

         ------------
         -- Access --
         ------------

         --  For access attributes, if the prefix denotes an entity, it is
         --  interpreted as a name, never as a call. It may be overloaded,
         --  in which case resolution uses the profile of the context type.
         --  Otherwise prefix must be resolved.

         when Attribute_Access
            | Attribute_Unchecked_Access
            | Attribute_Unrestricted_Access =>

         Access_Attribute :
         begin
            if Is_Variable (P) then
               Note_Possible_Modification (P, Sure => False);
            end if;

            --  The following comes from a query by Adam Beneschan, concerning
            --  improper use of universal_access in equality tests involving
            --  anonymous access types. Another good reason for 'Ref, but
            --  for now disable the test, which breaks several filed tests.

            if Ekind (Typ) = E_Anonymous_Access_Type
              and then Nkind_In (Parent (N), N_Op_Eq, N_Op_Ne)
              and then False
            then
               Error_Msg_N ("need unique type to resolve 'Access", N);
               Error_Msg_N ("\qualify attribute with some access type", N);
            end if;

            if Is_Entity_Name (P) then
               if Is_Overloaded (P) then
                  Get_First_Interp (P, Index, It);
                  while Present (It.Nam) loop
                     if Type_Conformant (Designated_Type (Typ), It.Nam) then
                        Set_Entity (P, It.Nam);

                        --  The prefix is definitely NOT overloaded anymore at
                        --  this point, so we reset the Is_Overloaded flag to
                        --  avoid any confusion when reanalyzing the node.

                        Set_Is_Overloaded (P, False);
                        Set_Is_Overloaded (N, False);
                        Generate_Reference (Entity (P), P);
                        exit;
                     end if;

                     Get_Next_Interp (Index, It);
                  end loop;

               --  If Prefix is a subprogram name, it is frozen by this
               --  reference:

               --    If it is a type, there is nothing to resolve.
               --    If it is an object, complete its resolution.

               elsif Is_Overloadable (Entity (P)) then

                  --  Avoid insertion of freeze actions in spec expression mode

                  if not In_Spec_Expression then
                     Freeze_Before (N, Entity (P));
                  end if;

               elsif Is_Type (Entity (P)) then
                  null;
               else
                  Resolve (P);
               end if;

               Error_Msg_Name_1 := Aname;

               if not Is_Entity_Name (P) then
                  null;

               elsif Is_Overloadable (Entity (P))
                 and then Is_Abstract_Subprogram (Entity (P))
               then
                  Error_Msg_F ("prefix of % attribute cannot be abstract", P);
                  Set_Etype (N, Any_Type);

               elsif Convention (Entity (P)) = Convention_Intrinsic then
                  if Ekind (Entity (P)) = E_Enumeration_Literal then
                     Error_Msg_F
                       ("prefix of % attribute cannot be enumeration literal",
                        P);
                  else
                     Error_Msg_F
                       ("prefix of % attribute cannot be intrinsic", P);
                  end if;

                  Set_Etype (N, Any_Type);
               end if;

               --  Assignments, return statements, components of aggregates,
               --  generic instantiations will require convention checks if
               --  the type is an access to subprogram. Given that there will
               --  also be accessibility checks on those, this is where the
               --  checks can eventually be centralized ???

               if Ekind_In (Btyp, E_Access_Subprogram_Type,
                                  E_Anonymous_Access_Subprogram_Type,
                                  E_Access_Protected_Subprogram_Type,
                                  E_Anonymous_Access_Protected_Subprogram_Type)
               then
                  --  Deal with convention mismatch

                  if Convention (Designated_Type (Btyp)) /=
                     Convention (Entity (P))
                  then
                     Error_Msg_FE
                       ("subprogram & has wrong convention", P, Entity (P));
                     Error_Msg_FE
                       ("\does not match convention of access type &",
                        P, Btyp);

                     if not Has_Convention_Pragma (Btyp) then
                        Error_Msg_FE
                          ("\probable missing pragma Convention for &",
                           P, Btyp);
                     end if;

                  else
                     Check_Subtype_Conformant
                       (New_Id  => Entity (P),
                        Old_Id  => Designated_Type (Btyp),
                        Err_Loc => P);
                  end if;

                  if Attr_Id = Attribute_Unchecked_Access then
                     Error_Msg_Name_1 := Aname;
                     Error_Msg_F
                       ("attribute% cannot be applied to a subprogram", P);

                  elsif Aname = Name_Unrestricted_Access then
                     null;  --  Nothing to check

                  --  Check the static accessibility rule of 3.10.2(32).
                  --  This rule also applies within the private part of an
                  --  instantiation. This rule does not apply to anonymous
                  --  access-to-subprogram types in access parameters.

                  elsif Attr_Id = Attribute_Access
                    and then not In_Instance_Body
                    and then
                      (Ekind (Btyp) = E_Access_Subprogram_Type
                        or else Is_Local_Anonymous_Access (Btyp))

                    and then Subprogram_Access_Level (Entity (P)) >
                               Type_Access_Level (Btyp)
                  then
                     Error_Msg_F
                       ("subprogram must not be deeper than access type", P);

                  --  Check the restriction of 3.10.2(32) that disallows the
                  --  access attribute within a generic body when the ultimate
                  --  ancestor of the type of the attribute is declared outside
                  --  of the generic unit and the subprogram is declared within
                  --  that generic unit. This includes any such attribute that
                  --  occurs within the body of a generic unit that is a child
                  --  of the generic unit where the subprogram is declared.

                  --  The rule also prohibits applying the attribute when the
                  --  access type is a generic formal access type (since the
                  --  level of the actual type is not known). This restriction
                  --  does not apply when the attribute type is an anonymous
                  --  access-to-subprogram type. Note that this check was
                  --  revised by AI-229, because the originally Ada 95 rule
                  --  was too lax. The original rule only applied when the
                  --  subprogram was declared within the body of the generic,
                  --  which allowed the possibility of dangling references).
                  --  The rule was also too strict in some case, in that it
                  --  didn't permit the access to be declared in the generic
                  --  spec, whereas the revised rule does (as long as it's not
                  --  a formal type).

                  --  There are a couple of subtleties of the test for applying
                  --  the check that are worth noting. First, we only apply it
                  --  when the levels of the subprogram and access type are the
                  --  same (the case where the subprogram is statically deeper
                  --  was applied above, and the case where the type is deeper
                  --  is always safe). Second, we want the check to apply
                  --  within nested generic bodies and generic child unit
                  --  bodies, but not to apply to an attribute that appears in
                  --  the generic unit's specification. This is done by testing
                  --  that the attribute's innermost enclosing generic body is
                  --  not the same as the innermost generic body enclosing the
                  --  generic unit where the subprogram is declared (we don't
                  --  want the check to apply when the access attribute is in
                  --  the spec and there's some other generic body enclosing
                  --  generic). Finally, there's no point applying the check
                  --  when within an instance, because any violations will have
                  --  been caught by the compilation of the generic unit.

                  --  Note that we relax this check in CodePeer mode for
                  --  compatibility with legacy code, since CodePeer is an
                  --  Ada source code analyzer, not a strict compiler.
                  --  ??? Note that a better approach would be to have a
                  --  separate switch to relax this rule, and enable this
                  --  switch in CodePeer mode.

                  elsif Attr_Id = Attribute_Access
                    and then not CodePeer_Mode
                    and then not In_Instance
                    and then Present (Enclosing_Generic_Unit (Entity (P)))
                    and then Present (Enclosing_Generic_Body (N))
                    and then Enclosing_Generic_Body (N) /=
                               Enclosing_Generic_Body
                                 (Enclosing_Generic_Unit (Entity (P)))
                    and then Subprogram_Access_Level (Entity (P)) =
                               Type_Access_Level (Btyp)
                    and then Ekind (Btyp) /=
                               E_Anonymous_Access_Subprogram_Type
                    and then Ekind (Btyp) /=
                               E_Anonymous_Access_Protected_Subprogram_Type
                  then
                     --  The attribute type's ultimate ancestor must be
                     --  declared within the same generic unit as the
                     --  subprogram is declared. The error message is
                     --  specialized to say "ancestor" for the case where the
                     --  access type is not its own ancestor, since saying
                     --  simply "access type" would be very confusing.

                     if Enclosing_Generic_Unit (Entity (P)) /=
                          Enclosing_Generic_Unit (Root_Type (Btyp))
                     then
                        Error_Msg_N
                          ("''Access attribute not allowed in generic body",
                           N);

                        if Root_Type (Btyp) = Btyp then
                           Error_Msg_NE
                             ("\because " &
                              "access type & is declared outside " &
                              "generic unit (RM 3.10.2(32))", N, Btyp);
                        else
                           Error_Msg_NE
                             ("\because ancestor of " &
                              "access type & is declared outside " &
                              "generic unit (RM 3.10.2(32))", N, Btyp);
                        end if;

                        Error_Msg_NE
                          ("\move ''Access to private part, or " &
                           "(Ada 2005) use anonymous access type instead of &",
                           N, Btyp);

                     --  If the ultimate ancestor of the attribute's type is
                     --  a formal type, then the attribute is illegal because
                     --  the actual type might be declared at a higher level.
                     --  The error message is specialized to say "ancestor"
                     --  for the case where the access type is not its own
                     --  ancestor, since saying simply "access type" would be
                     --  very confusing.

                     elsif Is_Generic_Type (Root_Type (Btyp)) then
                        if Root_Type (Btyp) = Btyp then
                           Error_Msg_N
                             ("access type must not be a generic formal type",
                              N);
                        else
                           Error_Msg_N
                             ("ancestor access type must not be a generic " &
                              "formal type", N);
                        end if;
                     end if;
                  end if;
               end if;

               --  If this is a renaming, an inherited operation, or a
               --  subprogram instance, use the original entity. This may make
               --  the node type-inconsistent, so this transformation can only
               --  be done if the node will not be reanalyzed. In particular,
               --  if it is within a default expression, the transformation
               --  must be delayed until the default subprogram is created for
               --  it, when the enclosing subprogram is frozen.

               if Is_Entity_Name (P)
                 and then Is_Overloadable (Entity (P))
                 and then Present (Alias (Entity (P)))
                 and then Expander_Active
               then
                  Rewrite (P,
                    New_Occurrence_Of (Alias (Entity (P)), Sloc (P)));
               end if;

            elsif Nkind (P) = N_Selected_Component
              and then Is_Overloadable (Entity (Selector_Name (P)))
            then
               --  Protected operation. If operation is overloaded, must
               --  disambiguate. Prefix that denotes protected object itself
               --  is resolved with its own type.

               if Attr_Id = Attribute_Unchecked_Access then
                  Error_Msg_Name_1 := Aname;
                  Error_Msg_F
                    ("attribute% cannot be applied to protected operation", P);
               end if;

               Resolve (Prefix (P));
               Generate_Reference (Entity (Selector_Name (P)), P);

            elsif Is_Overloaded (P) then

               --  Use the designated type of the context to disambiguate
               --  Note that this was not strictly conformant to Ada 95,
               --  but was the implementation adopted by most Ada 95 compilers.
               --  The use of the context type to resolve an Access attribute
               --  reference is now mandated in AI-235 for Ada 2005.

               declare
                  Index : Interp_Index;
                  It    : Interp;

               begin
                  Get_First_Interp (P, Index, It);
                  while Present (It.Typ) loop
                     if Covers (Designated_Type (Typ), It.Typ) then
                        Resolve (P, It.Typ);
                        exit;
                     end if;

                     Get_Next_Interp (Index, It);
                  end loop;
               end;
            else
               Resolve (P);
            end if;

            --  X'Access is illegal if X denotes a constant and the access type
            --  is access-to-variable. Same for 'Unchecked_Access. The rule
            --  does not apply to 'Unrestricted_Access. If the reference is a
            --  default-initialized aggregate component for a self-referential
            --  type the reference is legal.

            if not (Ekind (Btyp) = E_Access_Subprogram_Type
                     or else Ekind (Btyp) = E_Anonymous_Access_Subprogram_Type
                     or else (Is_Record_Type (Btyp)
                               and then
                                 Present (Corresponding_Remote_Type (Btyp)))
                     or else Ekind (Btyp) = E_Access_Protected_Subprogram_Type
                     or else Ekind (Btyp)
                               = E_Anonymous_Access_Protected_Subprogram_Type
                     or else Is_Access_Constant (Btyp)
                     or else Is_Variable (P)
                     or else Attr_Id = Attribute_Unrestricted_Access)
            then
               if Is_Entity_Name (P)
                 and then Is_Type (Entity (P))
               then
                  --  Legality of a self-reference through an access
                  --  attribute has been verified in Analyze_Access_Attribute.

                  null;

               elsif Comes_From_Source (N) then
                  Error_Msg_F ("access-to-variable designates constant", P);
               end if;
            end if;

            Des_Btyp := Designated_Type (Btyp);

            if Ada_Version >= Ada_2005
              and then Is_Incomplete_Type (Des_Btyp)
            then
               --  Ada 2005 (AI-412): If the (sub)type is a limited view of an
               --  imported entity, and the non-limited view is visible, make
               --  use of it. If it is an incomplete subtype, use the base type
               --  in any case.

               if From_With_Type (Des_Btyp)
                 and then Present (Non_Limited_View (Des_Btyp))
               then
                  Des_Btyp := Non_Limited_View (Des_Btyp);

               elsif Ekind (Des_Btyp) = E_Incomplete_Subtype then
                  Des_Btyp := Etype (Des_Btyp);
               end if;
            end if;

            if (Attr_Id = Attribute_Access
                  or else
                Attr_Id = Attribute_Unchecked_Access)
              and then (Ekind (Btyp) = E_General_Access_Type
                          or else Ekind (Btyp) = E_Anonymous_Access_Type)
            then
               --  Ada 2005 (AI-230): Check the accessibility of anonymous
               --  access types for stand-alone objects, record and array
               --  components, and return objects. For a component definition
               --  the level is the same of the enclosing composite type.

               if Ada_Version >= Ada_2005
                 and then (Is_Local_Anonymous_Access (Btyp)

                            --  Handle cases where Btyp is the
                            --  anonymous access type of an Ada 2012
                            --  stand-alone object.

                            or else Nkind (Associated_Node_For_Itype (Btyp)) =
                                                        N_Object_Declaration)
                 and then Object_Access_Level (P)
                          > Deepest_Type_Access_Level (Btyp)
                 and then Attr_Id = Attribute_Access
               then
                  --  In an instance, this is a runtime check, but one we
                  --  know will fail, so generate an appropriate warning.

                  if In_Instance_Body then
                     Error_Msg_F
                       ("?non-local pointer cannot point to local object", P);
                     Error_Msg_F
                       ("\?Program_Error will be raised at run time", P);
                     Rewrite (N,
                       Make_Raise_Program_Error (Loc,
                         Reason => PE_Accessibility_Check_Failed));
                     Set_Etype (N, Typ);

                  else
                     Error_Msg_F
                       ("non-local pointer cannot point to local object", P);
                  end if;
               end if;

               if Is_Dependent_Component_Of_Mutable_Object (P) then
                  Error_Msg_F
                    ("illegal attribute for discriminant-dependent component",
                     P);
               end if;

               --  Check static matching rule of 3.10.2(27). Nominal subtype
               --  of the prefix must statically match the designated type.

               Nom_Subt := Etype (P);

               if Is_Constr_Subt_For_U_Nominal (Nom_Subt) then
                  Nom_Subt := Base_Type (Nom_Subt);
               end if;

               if Is_Tagged_Type (Designated_Type (Typ)) then

                  --  If the attribute is in the context of an access
                  --  parameter, then the prefix is allowed to be of the
                  --  class-wide type (by AI-127).

                  if Ekind (Typ) = E_Anonymous_Access_Type then
                     if not Covers (Designated_Type (Typ), Nom_Subt)
                       and then not Covers (Nom_Subt, Designated_Type (Typ))
                     then
                        declare
                           Desig : Entity_Id;

                        begin
                           Desig := Designated_Type (Typ);

                           if Is_Class_Wide_Type (Desig) then
                              Desig := Etype (Desig);
                           end if;

                           if Is_Anonymous_Tagged_Base (Nom_Subt, Desig) then
                              null;

                           else
                              Error_Msg_FE
                                ("type of prefix: & not compatible",
                                  P, Nom_Subt);
                              Error_Msg_FE
                                ("\with &, the expected designated type",
                                  P, Designated_Type (Typ));
                           end if;
                        end;
                     end if;

                  elsif not Covers (Designated_Type (Typ), Nom_Subt)
                    or else
                      (not Is_Class_Wide_Type (Designated_Type (Typ))
                        and then Is_Class_Wide_Type (Nom_Subt))
                  then
                     Error_Msg_FE
                       ("type of prefix: & is not covered", P, Nom_Subt);
                     Error_Msg_FE
                       ("\by &, the expected designated type" &
                           " (RM 3.10.2 (27))", P, Designated_Type (Typ));
                  end if;

                  if Is_Class_Wide_Type (Designated_Type (Typ))
                    and then Has_Discriminants (Etype (Designated_Type (Typ)))
                    and then Is_Constrained (Etype (Designated_Type (Typ)))
                    and then Designated_Type (Typ) /= Nom_Subt
                  then
                     Apply_Discriminant_Check
                       (N, Etype (Designated_Type (Typ)));
                  end if;

               --  Ada 2005 (AI-363): Require static matching when designated
               --  type has discriminants and a constrained partial view, since
               --  in general objects of such types are mutable, so we can't
               --  allow the access value to designate a constrained object
               --  (because access values must be assumed to designate mutable
               --  objects when designated type does not impose a constraint).

               elsif Subtypes_Statically_Match (Des_Btyp, Nom_Subt) then
                  null;

               elsif Has_Discriminants (Designated_Type (Typ))
                 and then not Is_Constrained (Des_Btyp)
                 and then
                   (Ada_Version < Ada_2005
                     or else
                       not Has_Constrained_Partial_View
                             (Designated_Type (Base_Type (Typ))))
               then
                  null;

               else
                  Error_Msg_F
                    ("object subtype must statically match "
                     & "designated subtype", P);

                  if Is_Entity_Name (P)
                    and then Is_Array_Type (Designated_Type (Typ))
                  then
                     declare
                        D : constant Node_Id := Declaration_Node (Entity (P));

                     begin
                        Error_Msg_N ("aliased object has explicit bounds?",
                          D);
                        Error_Msg_N ("\declare without bounds"
                          & " (and with explicit initialization)?", D);
                        Error_Msg_N ("\for use with unconstrained access?", D);
                     end;
                  end if;
               end if;

               --  Check the static accessibility rule of 3.10.2(28).
               --  Note that this check is not performed for the
               --  case of an anonymous access type, since the access
               --  attribute is always legal in such a context.

               if Attr_Id /= Attribute_Unchecked_Access
                 and then Object_Access_Level (P) > Type_Access_Level (Btyp)
                 and then Ekind (Btyp) = E_General_Access_Type
               then
                  Accessibility_Message;
                  return;
               end if;
            end if;

            if Ekind_In (Btyp, E_Access_Protected_Subprogram_Type,
                               E_Anonymous_Access_Protected_Subprogram_Type)
            then
               if Is_Entity_Name (P)
                 and then not Is_Protected_Type (Scope (Entity (P)))
               then
                  Error_Msg_F ("context requires a protected subprogram", P);

               --  Check accessibility of protected object against that of the
               --  access type, but only on user code, because the expander
               --  creates access references for handlers. If the context is an
               --  anonymous_access_to_protected, there are no accessibility
               --  checks either. Omit check entirely for Unrestricted_Access.

               elsif Object_Access_Level (P) > Type_Access_Level (Btyp)
                 and then Comes_From_Source (N)
                 and then Ekind (Btyp) = E_Access_Protected_Subprogram_Type
                 and then Attr_Id /= Attribute_Unrestricted_Access
               then
                  Accessibility_Message;
                  return;
               end if;

            elsif Ekind_In (Btyp, E_Access_Subprogram_Type,
                                  E_Anonymous_Access_Subprogram_Type)
              and then Ekind (Etype (N)) = E_Access_Protected_Subprogram_Type
            then
               Error_Msg_F ("context requires a non-protected subprogram", P);
            end if;

            --  The context cannot be a pool-specific type, but this is a
            --  legality rule, not a resolution rule, so it must be checked
            --  separately, after possibly disambiguation (see AI-245).

            if Ekind (Btyp) = E_Access_Type
              and then Attr_Id /= Attribute_Unrestricted_Access
            then
               Wrong_Type (N, Typ);
            end if;

            --  The context may be a constrained access type (however ill-
            --  advised such subtypes might be) so in order to generate a
            --  constraint check when needed set the type of the attribute
            --  reference to the base type of the context.

            Set_Etype (N, Btyp);

            --  Check for incorrect atomic/volatile reference (RM C.6(12))

            if Attr_Id /= Attribute_Unrestricted_Access then
               if Is_Atomic_Object (P)
                 and then not Is_Atomic (Designated_Type (Typ))
               then
                  Error_Msg_F
                    ("access to atomic object cannot yield access-to-" &
                     "non-atomic type", P);

               elsif Is_Volatile_Object (P)
                 and then not Is_Volatile (Designated_Type (Typ))
               then
                  Error_Msg_F
                    ("access to volatile object cannot yield access-to-" &
                     "non-volatile type", P);
               end if;
            end if;

            if Is_Entity_Name (P) then
               Set_Address_Taken (Entity (P));
            end if;
         end Access_Attribute;

         -------------
         -- Address --
         -------------

         --  Deal with resolving the type for Address attribute, overloading
         --  is not permitted here, since there is no context to resolve it.

         when Attribute_Address | Attribute_Code_Address =>
         Address_Attribute : begin

            --  To be safe, assume that if the address of a variable is taken,
            --  it may be modified via this address, so note modification.

            if Is_Variable (P) then
               Note_Possible_Modification (P, Sure => False);
            end if;

            if Nkind (P) in N_Subexpr
              and then Is_Overloaded (P)
            then
               Get_First_Interp (P, Index, It);
               Get_Next_Interp (Index, It);

               if Present (It.Nam) then
                  Error_Msg_Name_1 := Aname;
                  Error_Msg_F
                    ("prefix of % attribute cannot be overloaded", P);
               end if;
            end if;

            if not Is_Entity_Name (P)
              or else not Is_Overloadable (Entity (P))
            then
               if not Is_Task_Type (Etype (P))
                 or else Nkind (P) = N_Explicit_Dereference
               then
                  Resolve (P);
               end if;
            end if;

            --  If this is the name of a derived subprogram, or that of a
            --  generic actual, the address is that of the original entity.

            if Is_Entity_Name (P)
              and then Is_Overloadable (Entity (P))
              and then Present (Alias (Entity (P)))
            then
               Rewrite (P,
                 New_Occurrence_Of (Alias (Entity (P)), Sloc (P)));
            end if;

            if Is_Entity_Name (P) then
               Set_Address_Taken (Entity (P));
            end if;

            if Nkind (P) = N_Slice then

               --  Arr (X .. Y)'address is identical to Arr (X)'address,
               --  even if the array is packed and the slice itself is not
               --  addressable. Transform the prefix into an indexed component.

               --  Note that the transformation is safe only if we know that
               --  the slice is non-null. That is because a null slice can have
               --  an out of bounds index value.

               --  Right now, gigi blows up if given 'Address on a slice as a
               --  result of some incorrect freeze nodes generated by the front
               --  end, and this covers up that bug in one case, but the bug is
               --  likely still there in the cases not handled by this code ???

               --  It's not clear what 'Address *should* return for a null
               --  slice with out of bounds indexes, this might be worth an ARG
               --  discussion ???

               --  One approach would be to do a length check unconditionally,
               --  and then do the transformation below unconditionally, but
               --  analyze with checks off, avoiding the problem of the out of
               --  bounds index. This approach would interpret the address of
               --  an out of bounds null slice as being the address where the
               --  array element would be if there was one, which is probably
               --  as reasonable an interpretation as any ???

               declare
                  Loc : constant Source_Ptr := Sloc (P);
                  D   : constant Node_Id := Discrete_Range (P);
                  Lo  : Node_Id;

               begin
                  if Is_Entity_Name (D)
                    and then
                      Not_Null_Range
                        (Type_Low_Bound (Entity (D)),
                         Type_High_Bound (Entity (D)))
                  then
                     Lo :=
                       Make_Attribute_Reference (Loc,
                          Prefix => (New_Occurrence_Of (Entity (D), Loc)),
                          Attribute_Name => Name_First);

                  elsif Nkind (D) = N_Range
                    and then Not_Null_Range (Low_Bound (D), High_Bound (D))
                  then
                     Lo := Low_Bound (D);

                  else
                     Lo := Empty;
                  end if;

                  if Present (Lo) then
                     Rewrite (P,
                        Make_Indexed_Component (Loc,
                           Prefix =>  Relocate_Node (Prefix (P)),
                           Expressions => New_List (Lo)));

                     Analyze_And_Resolve (P);
                  end if;
               end;
            end if;
         end Address_Attribute;

         ---------------
         -- AST_Entry --
         ---------------

         --  Prefix of the AST_Entry attribute is an entry name which must
         --  not be resolved, since this is definitely not an entry call.

         when Attribute_AST_Entry =>
            null;

         ------------------
         -- Body_Version --
         ------------------

         --  Prefix of Body_Version attribute can be a subprogram name which
         --  must not be resolved, since this is not a call.

         when Attribute_Body_Version =>
            null;

         ------------
         -- Caller --
         ------------

         --  Prefix of Caller attribute is an entry name which must not
         --  be resolved, since this is definitely not an entry call.

         when Attribute_Caller =>
            null;

         ------------------
         -- Code_Address --
         ------------------

         --  Shares processing with Address attribute

         -----------
         -- Count --
         -----------

         --  If the prefix of the Count attribute is an entry name it must not
         --  be resolved, since this is definitely not an entry call. However,
         --  if it is an element of an entry family, the index itself may
         --  have to be resolved because it can be a general expression.

         when Attribute_Count =>
            if Nkind (P) = N_Indexed_Component
              and then Is_Entity_Name (Prefix (P))
            then
               declare
                  Indx : constant Node_Id   := First (Expressions (P));
                  Fam  : constant Entity_Id := Entity (Prefix (P));
               begin
                  Resolve (Indx, Entry_Index_Type (Fam));
                  Apply_Range_Check (Indx, Entry_Index_Type (Fam));
               end;
            end if;

         ----------------
         -- Elaborated --
         ----------------

         --  Prefix of the Elaborated attribute is a subprogram name which
         --  must not be resolved, since this is definitely not a call. Note
         --  that it is a library unit, so it cannot be overloaded here.

         when Attribute_Elaborated =>
            null;

         -------------
         -- Enabled --
         -------------

         --  Prefix of Enabled attribute is a check name, which must be treated
         --  specially and not touched by Resolve.

         when Attribute_Enabled =>
            null;

         --------------------
         -- Mechanism_Code --
         --------------------

         --  Prefix of the Mechanism_Code attribute is a function name
         --  which must not be resolved. Should we check for overloaded ???

         when Attribute_Mechanism_Code =>
            null;

         ------------------
         -- Partition_ID --
         ------------------

         --  Most processing is done in sem_dist, after determining the
         --  context type. Node is rewritten as a conversion to a runtime call.

         when Attribute_Partition_ID =>
            Process_Partition_Id (N);
            return;

         ------------------
         -- Pool_Address --
         ------------------

         when Attribute_Pool_Address =>
            Resolve (P);

         -----------
         -- Range --
         -----------

         --  We replace the Range attribute node with a range expression whose
         --  bounds are the 'First and 'Last attributes applied to the same
         --  prefix. The reason that we do this transformation here instead of
         --  in the expander is that it simplifies other parts of the semantic
         --  analysis which assume that the Range has been replaced; thus it
         --  must be done even when in semantic-only mode (note that the RM
         --  specifically mentions this equivalence, we take care that the
         --  prefix is only evaluated once).

         when Attribute_Range => Range_Attribute :
            declare
               LB   : Node_Id;
               HB   : Node_Id;
               Dims : List_Id;

            begin
               if not Is_Entity_Name (P)
                 or else not Is_Type (Entity (P))
               then
                  Resolve (P);
               end if;

               Dims := Expressions (N);

               HB :=
                 Make_Attribute_Reference (Loc,
                   Prefix         =>
                     Duplicate_Subexpr (P, Name_Req => True),
                   Attribute_Name => Name_Last,
                   Expressions    => Dims);

               LB :=
                 Make_Attribute_Reference (Loc,
                   Prefix          => P,
                   Attribute_Name  => Name_First,
                   Expressions     => (Dims));

               --  Do not share the dimension indicator, if present. Even
               --  though it is a static constant, its source location
               --  may be modified when printing expanded code and node
               --  sharing will lead to chaos in Sprint.

               if Present (Dims) then
                  Set_Expressions (LB,
                    New_List (New_Copy_Tree (First (Dims))));
               end if;

               --  If the original was marked as Must_Not_Freeze (see code
               --  in Sem_Ch3.Make_Index), then make sure the rewriting
               --  does not freeze either.

               if Must_Not_Freeze (N) then
                  Set_Must_Not_Freeze (HB);
                  Set_Must_Not_Freeze (LB);
                  Set_Must_Not_Freeze (Prefix (HB));
                  Set_Must_Not_Freeze (Prefix (LB));
               end if;

               if Raises_Constraint_Error (Prefix (N)) then

                  --  Preserve Sloc of prefix in the new bounds, so that
                  --  the posted warning can be removed if we are within
                  --  unreachable code.

                  Set_Sloc (LB, Sloc (Prefix (N)));
                  Set_Sloc (HB, Sloc (Prefix (N)));
               end if;

               Rewrite (N, Make_Range (Loc, LB, HB));
               Analyze_And_Resolve (N, Typ);

               --  Ensure that the expanded range does not have side effects

               Force_Evaluation (LB);
               Force_Evaluation (HB);

               --  Normally after resolving attribute nodes, Eval_Attribute
               --  is called to do any possible static evaluation of the node.
               --  However, here since the Range attribute has just been
               --  transformed into a range expression it is no longer an
               --  attribute node and therefore the call needs to be avoided
               --  and is accomplished by simply returning from the procedure.

               return;
            end Range_Attribute;

         ------------
         -- Result --
         ------------

         --  We will only come here during the prescan of a spec expression
         --  containing a Result attribute. In that case the proper Etype has
         --  already been set, and nothing more needs to be done here.

         when Attribute_Result =>
            null;

         -----------------
         -- UET_Address --
         -----------------

         --  Prefix must not be resolved in this case, since it is not a
         --  real entity reference. No action of any kind is require!

         when Attribute_UET_Address =>
            return;

         ----------------------
         -- Unchecked_Access --
         ----------------------

         --  Processing is shared with Access

         -------------------------
         -- Unrestricted_Access --
         -------------------------

         --  Processing is shared with Access

         ---------
         -- Val --
         ---------

         --  Apply range check. Note that we did not do this during the
         --  analysis phase, since we wanted Eval_Attribute to have a
         --  chance at finding an illegal out of range value.

         when Attribute_Val =>

            --  Note that we do our own Eval_Attribute call here rather than
            --  use the common one, because we need to do processing after
            --  the call, as per above comment.

            Eval_Attribute (N);

            --  Eval_Attribute may replace the node with a raise CE, or
            --  fold it to a constant. Obviously we only apply a scalar
            --  range check if this did not happen!

            if Nkind (N) = N_Attribute_Reference
              and then Attribute_Name (N) = Name_Val
            then
               Apply_Scalar_Range_Check (First (Expressions (N)), Btyp);
            end if;

            return;

         -------------
         -- Version --
         -------------

         --  Prefix of Version attribute can be a subprogram name which
         --  must not be resolved, since this is not a call.

         when Attribute_Version =>
            null;

         ----------------------
         -- Other Attributes --
         ----------------------

         --  For other attributes, resolve prefix unless it is a type. If
         --  the attribute reference itself is a type name ('Base and 'Class)
         --  then this is only legal within a task or protected record.

         when others =>
            if not Is_Entity_Name (P)
              or else not Is_Type (Entity (P))
            then
               Resolve (P);
            end if;

            --  If the attribute reference itself is a type name ('Base,
            --  'Class) then this is only legal within a task or protected
            --  record. What is this all about ???

            if Is_Entity_Name (N)
              and then Is_Type (Entity (N))
            then
               if Is_Concurrent_Type (Entity (N))
                 and then In_Open_Scopes (Entity (P))
               then
                  null;
               else
                  Error_Msg_N
                    ("invalid use of subtype name in expression or call", N);
               end if;
            end if;

            --  For attributes whose argument may be a string, complete
            --  resolution of argument now. This avoids premature expansion
            --  (and the creation of transient scopes) before the attribute
            --  reference is resolved.

            case Attr_Id is
               when Attribute_Value =>
                  Resolve (First (Expressions (N)), Standard_String);

               when Attribute_Wide_Value =>
                  Resolve (First (Expressions (N)), Standard_Wide_String);

               when Attribute_Wide_Wide_Value =>
                  Resolve (First (Expressions (N)), Standard_Wide_Wide_String);

               when others => null;
            end case;

            --  If the prefix of the attribute is a class-wide type then it
            --  will be expanded into a dispatching call to a predefined
            --  primitive. Therefore we must check for potential violation
            --  of such restriction.

            if Is_Class_Wide_Type (Etype (P)) then
               Check_Restriction (No_Dispatching_Calls, N);
            end if;
      end case;

      --  Normally the Freezing is done by Resolve but sometimes the Prefix
      --  is not resolved, in which case the freezing must be done now.

      Freeze_Expression (P);

      --  Finally perform static evaluation on the attribute reference

      Eval_Attribute (N);
   end Resolve_Attribute;

   --------------------------------
   -- Stream_Attribute_Available --
   --------------------------------

   function Stream_Attribute_Available
     (Typ          : Entity_Id;
      Nam          : TSS_Name_Type;
      Partial_View : Node_Id := Empty) return Boolean
   is
      Etyp : Entity_Id := Typ;

   --  Start of processing for Stream_Attribute_Available

   begin
      --  We need some comments in this body ???

      if Has_Stream_Attribute_Definition (Typ, Nam) then
         return True;
      end if;

      if Is_Class_Wide_Type (Typ) then
         return not Is_Limited_Type (Typ)
           or else Stream_Attribute_Available (Etype (Typ), Nam);
      end if;

      if Nam = TSS_Stream_Input
        and then Is_Abstract_Type (Typ)
        and then not Is_Class_Wide_Type (Typ)
      then
         return False;
      end if;

      if not (Is_Limited_Type (Typ)
        or else (Present (Partial_View)
                   and then Is_Limited_Type (Partial_View)))
      then
         return True;
      end if;

      --  In Ada 2005, Input can invoke Read, and Output can invoke Write

      if Nam = TSS_Stream_Input
        and then Ada_Version >= Ada_2005
        and then Stream_Attribute_Available (Etyp, TSS_Stream_Read)
      then
         return True;

      elsif Nam = TSS_Stream_Output
        and then Ada_Version >= Ada_2005
        and then Stream_Attribute_Available (Etyp, TSS_Stream_Write)
      then
         return True;
      end if;

      --  Case of Read and Write: check for attribute definition clause that
      --  applies to an ancestor type.

      while Etype (Etyp) /= Etyp loop
         Etyp := Etype (Etyp);

         if Has_Stream_Attribute_Definition (Etyp, Nam) then
            return True;
         end if;
      end loop;

      if Ada_Version < Ada_2005 then

         --  In Ada 95 mode, also consider a non-visible definition

         declare
            Btyp : constant Entity_Id := Implementation_Base_Type (Typ);
         begin
            return Btyp /= Typ
              and then Stream_Attribute_Available
                         (Btyp, Nam, Partial_View => Typ);
         end;
      end if;

      return False;
   end Stream_Attribute_Available;

end Sem_Attr;<|MERGE_RESOLUTION|>--- conflicted
+++ resolved
@@ -6,11 +6,7 @@
 --                                                                          --
 --                                 B o d y                                  --
 --                                                                          --
-<<<<<<< HEAD
---          Copyright (C) 1992-2009, Free Software Foundation, Inc.         --
-=======
 --          Copyright (C) 1992-2011, Free Software Foundation, Inc.         --
->>>>>>> 3082eeb7
 --                                                                          --
 -- GNAT is free software;  you can  redistribute it  and/or modify it under --
 -- terms of the  GNU General Public License as published  by the Free Soft- --
@@ -597,13 +593,10 @@
 
             Check_For_Eliminated_Subprogram (P, Entity (P));
 
-<<<<<<< HEAD
-=======
             --  Check for obsolescent subprogram reference
 
             Check_Obsolescent_2005_Entity (Entity (P), P);
 
->>>>>>> 3082eeb7
             --  Build the appropriate subprogram type
 
             Build_Access_Subprogram_Type (P);
@@ -1641,21 +1634,6 @@
          end if;
 
          --  Check restriction violations
-<<<<<<< HEAD
-
-         --  First check the No_Streams restriction, which prohibits the use
-         --  of explicit stream attributes in the source program. We do not
-         --  prevent the occurrence of stream attributes in generated code,
-         --  for instance those generated implicitly for dispatching purposes.
-
-         if Comes_From_Source (N) then
-            Check_Restriction (No_Streams, P);
-         end if;
-
-         --  Check special case of Exception_Id and Exception_Occurrence which
-         --  are not allowed for restriction No_Exception_Regstriation.
-=======
->>>>>>> 3082eeb7
 
          --  First check the No_Streams restriction, which prohibits the use
          --  of explicit stream attributes in the source program. We do not
@@ -2096,11 +2074,7 @@
          --  entry wrappers, the attributes Count, Caller and AST_Entry require
          --  a context check
 
-<<<<<<< HEAD
-         if Ada_Version >= Ada_05
-=======
          if Ada_Version >= Ada_2005
->>>>>>> 3082eeb7
            and then (Aname = Name_Count
                       or else Aname = Name_Caller
                       or else Aname = Name_AST_Entry)
@@ -6637,15 +6611,9 @@
          Ind : Node_Id;
 
       begin
-<<<<<<< HEAD
-         --  In the case of a generic index type, the bounds may appear static
-         --  but the computation is not meaningful in this case, and may
-         --  generate a spurious warning.
-=======
          --  If any index type is a formal type, or derived from one, the
          --  bounds are not static. Treating them as static can produce
          --  spurious warnings or improper constant folding.
->>>>>>> 3082eeb7
 
          Ind := First_Index (P_Type);
          while Present (Ind) loop
@@ -7197,8 +7165,6 @@
             end case;
          end;
 
-<<<<<<< HEAD
-=======
       ---------
       -- Ref --
       ---------
@@ -7206,7 +7172,6 @@
       when Attribute_Ref =>
          Fold_Uint (N, Expr_Value (E1), True);
 
->>>>>>> 3082eeb7
       ---------------
       -- Remainder --
       ---------------
@@ -7910,61 +7875,6 @@
       --  Note that in some cases, the values have already been folded as
       --  a result of the processing in Analyze_Attribute.
 
-<<<<<<< HEAD
-      when Attribute_Abort_Signal             |
-           Attribute_Access                   |
-           Attribute_Address                  |
-           Attribute_Address_Size             |
-           Attribute_Asm_Input                |
-           Attribute_Asm_Output               |
-           Attribute_Base                     |
-           Attribute_Bit_Order                |
-           Attribute_Bit_Position             |
-           Attribute_Callable                 |
-           Attribute_Caller                   |
-           Attribute_Class                    |
-           Attribute_Code_Address             |
-           Attribute_Compiler_Version         |
-           Attribute_Count                    |
-           Attribute_Default_Bit_Order        |
-           Attribute_Elaborated               |
-           Attribute_Elab_Body                |
-           Attribute_Elab_Spec                |
-           Attribute_Enabled                  |
-           Attribute_External_Tag             |
-           Attribute_Fast_Math                |
-           Attribute_First_Bit                |
-           Attribute_Input                    |
-           Attribute_Last_Bit                 |
-           Attribute_Maximum_Alignment        |
-           Attribute_Old                      |
-           Attribute_Output                   |
-           Attribute_Partition_ID             |
-           Attribute_Pool_Address             |
-           Attribute_Position                 |
-           Attribute_Priority                 |
-           Attribute_Read                     |
-           Attribute_Result                   |
-           Attribute_Storage_Pool             |
-           Attribute_Storage_Size             |
-           Attribute_Storage_Unit             |
-           Attribute_Stub_Type                |
-           Attribute_Tag                      |
-           Attribute_Target_Name              |
-           Attribute_Terminated               |
-           Attribute_To_Address               |
-           Attribute_UET_Address              |
-           Attribute_Unchecked_Access         |
-           Attribute_Universal_Literal_String |
-           Attribute_Unrestricted_Access      |
-           Attribute_Valid                    |
-           Attribute_Value                    |
-           Attribute_Wchar_T_Size             |
-           Attribute_Wide_Value               |
-           Attribute_Wide_Wide_Value          |
-           Attribute_Word_Size                |
-           Attribute_Write                    =>
-=======
       when Attribute_Abort_Signal               |
            Attribute_Access                     |
            Attribute_Address                    |
@@ -8021,7 +7931,6 @@
            Attribute_Wide_Wide_Value            |
            Attribute_Word_Size                  |
            Attribute_Write                      =>
->>>>>>> 3082eeb7
 
          raise Program_Error;
       end case;
