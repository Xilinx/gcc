--- conflicted
+++ resolved
@@ -659,11 +659,7 @@
 
          --  We don't really need these shift operators, since they never
          --  appear as operators in the source, but the path of least
-<<<<<<< HEAD
-         --  resistance is to put them in (the aggregate must be complete)
-=======
          --  resistance is to put them in (the aggregate must be complete).
->>>>>>> 779871ac
 
          N_Op_Rotate_Left            => Name_Rotate_Left,
          N_Op_Rotate_Right           => Name_Rotate_Right,
