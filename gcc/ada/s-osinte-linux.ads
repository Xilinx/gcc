------------------------------------------------------------------------------
--                                                                          --
--                 GNAT RUN-TIME LIBRARY (GNARL) COMPONENTS                 --
--                                                                          --
--                   S Y S T E M . O S _ I N T E R F A C E                  --
--                                                                          --
--                                  S p e c                                 --
--                                                                          --
--             Copyright (C) 1991-1994, Florida State University            --
--          Copyright (C) 1995-2011, Free Software Foundation, Inc.         --
--                                                                          --
-- GNAT is free software;  you can  redistribute it  and/or modify it under --
-- terms of the  GNU General Public License as published  by the Free Soft- --
-- ware  Foundation;  either version 3,  or (at your option) any later ver- --
-- sion.  GNAT is distributed in the hope that it will be useful, but WITH- --
-- OUT ANY WARRANTY;  without even the  implied warranty of MERCHANTABILITY --
-- or FITNESS FOR A PARTICULAR PURPOSE.                                     --
--                                                                          --
-- As a special exception under Section 7 of GPL version 3, you are granted --
-- additional permissions described in the GCC Runtime Library Exception,   --
-- version 3.1, as published by the Free Software Foundation.               --
--                                                                          --
-- You should have received a copy of the GNU General Public License and    --
-- a copy of the GCC Runtime Library Exception along with this program;     --
-- see the files COPYING3 and COPYING.RUNTIME respectively.  If not, see    --
-- <http://www.gnu.org/licenses/>.                                          --
--                                                                          --
-- GNARL was developed by the GNARL team at Florida State University.       --
-- Extensive contributions were provided by Ada Core Technologies, Inc.     --
--                                                                          --
------------------------------------------------------------------------------

--  This is a GNU/Linux (GNU/LinuxThreads) version of this package

--  This package encapsulates all direct interfaces to OS services
--  that are needed by the tasking run-time (libgnarl).

--  PLEASE DO NOT add any with-clauses to this package or remove the pragma
--  Preelaborate. This package is designed to be a bottom-level (leaf) package.

with Ada.Unchecked_Conversion;
with Interfaces.C;
with System.Linux;
with System.OS_Constants;

package System.OS_Interface is
   pragma Preelaborate;

   pragma Linker_Options ("-lpthread");

   subtype int            is Interfaces.C.int;
   subtype char           is Interfaces.C.char;
   subtype short          is Interfaces.C.short;
   subtype long           is Interfaces.C.long;
   subtype unsigned       is Interfaces.C.unsigned;
   subtype unsigned_short is Interfaces.C.unsigned_short;
   subtype unsigned_long  is Interfaces.C.unsigned_long;
   subtype unsigned_char  is Interfaces.C.unsigned_char;
   subtype plain_char     is Interfaces.C.plain_char;
   subtype size_t         is Interfaces.C.size_t;

   -----------
   -- Errno --
   -----------

   function errno return int;
   pragma Import (C, errno, "__get_errno");

   EAGAIN    : constant := System.Linux.EAGAIN;
   EINTR     : constant := System.Linux.EINTR;
   EINVAL    : constant := System.Linux.EINVAL;
   ENOMEM    : constant := System.Linux.ENOMEM;
   EPERM     : constant := System.Linux.EPERM;
   ETIMEDOUT : constant := System.Linux.ETIMEDOUT;

   -------------
   -- Signals --
   -------------

   Max_Interrupt : constant := 63;
   type Signal is new int range 0 .. Max_Interrupt;
   for Signal'Size use int'Size;

   SIGHUP     : constant := System.Linux.SIGHUP;
   SIGINT     : constant := System.Linux.SIGINT;
   SIGQUIT    : constant := System.Linux.SIGQUIT;
   SIGILL     : constant := System.Linux.SIGILL;
   SIGTRAP    : constant := System.Linux.SIGTRAP;
   SIGIOT     : constant := System.Linux.SIGIOT;
   SIGABRT    : constant := System.Linux.SIGABRT;
   SIGFPE     : constant := System.Linux.SIGFPE;
   SIGKILL    : constant := System.Linux.SIGKILL;
   SIGBUS     : constant := System.Linux.SIGBUS;
   SIGSEGV    : constant := System.Linux.SIGSEGV;
   SIGPIPE    : constant := System.Linux.SIGPIPE;
   SIGALRM    : constant := System.Linux.SIGALRM;
   SIGTERM    : constant := System.Linux.SIGTERM;
   SIGUSR1    : constant := System.Linux.SIGUSR1;
   SIGUSR2    : constant := System.Linux.SIGUSR2;
   SIGCLD     : constant := System.Linux.SIGCLD;
   SIGCHLD    : constant := System.Linux.SIGCHLD;
   SIGPWR     : constant := System.Linux.SIGPWR;
   SIGWINCH   : constant := System.Linux.SIGWINCH;
   SIGURG     : constant := System.Linux.SIGURG;
   SIGPOLL    : constant := System.Linux.SIGPOLL;
   SIGIO      : constant := System.Linux.SIGIO;
   SIGLOST    : constant := System.Linux.SIGLOST;
   SIGSTOP    : constant := System.Linux.SIGSTOP;
   SIGTSTP    : constant := System.Linux.SIGTSTP;
   SIGCONT    : constant := System.Linux.SIGCONT;
   SIGTTIN    : constant := System.Linux.SIGTTIN;
   SIGTTOU    : constant := System.Linux.SIGTTOU;
   SIGVTALRM  : constant := System.Linux.SIGVTALRM;
   SIGPROF    : constant := System.Linux.SIGPROF;
   SIGXCPU    : constant := System.Linux.SIGXCPU;
   SIGXFSZ    : constant := System.Linux.SIGXFSZ;
   SIGUNUSED  : constant := System.Linux.SIGUNUSED;
   SIGSTKFLT  : constant := System.Linux.SIGSTKFLT;
   SIGLTHRRES : constant := System.Linux.SIGLTHRRES;
   SIGLTHRCAN : constant := System.Linux.SIGLTHRCAN;
   SIGLTHRDBG : constant := System.Linux.SIGLTHRDBG;

   SIGADAABORT : constant := SIGABRT;
   --  Change this to use another signal for task abort. SIGTERM might be a
   --  good one.

   type Signal_Set is array (Natural range <>) of Signal;

   Unmasked : constant Signal_Set := (
      SIGTRAP,
      --  To enable debugging on multithreaded applications, mark SIGTRAP to
      --  be kept unmasked.

      SIGBUS,

      SIGTTIN, SIGTTOU, SIGTSTP,
      --  Keep these three signals unmasked so that background processes and IO
      --  behaves as normal "C" applications

      SIGPROF,
      --  To avoid confusing the profiler

      SIGKILL, SIGSTOP,
      --  These two signals actually can't be masked (POSIX won't allow it)

      SIGLTHRRES, SIGLTHRCAN, SIGLTHRDBG);
      --  These three signals are used by GNU/LinuxThreads starting from glibc
      --  2.1 (future 2.2).

   Reserved : constant Signal_Set := (SIGVTALRM, SIGUNUSED);
   --  Not clear why these two signals are reserved. Perhaps they are not
   --  supported by this version of GNU/Linux ???

   type sigset_t is private;

   function sigaddset (set : access sigset_t; sig : Signal) return int;
   pragma Import (C, sigaddset, "sigaddset");

   function sigdelset (set : access sigset_t; sig : Signal) return int;
   pragma Import (C, sigdelset, "sigdelset");

   function sigfillset (set : access sigset_t) return int;
   pragma Import (C, sigfillset, "sigfillset");

   function sigismember (set : access sigset_t; sig : Signal) return int;
   pragma Import (C, sigismember, "sigismember");

   function sigemptyset (set : access sigset_t) return int;
   pragma Import (C, sigemptyset, "sigemptyset");

   type union_type_3 is new String (1 .. 116);
   type siginfo_t is record
      si_signo : int;
      si_code  : int;
      si_errno : int;
      X_data   : union_type_3;
   end record;
   pragma Convention (C, siginfo_t);

   type struct_sigaction is record
      sa_handler  : System.Address;
      sa_mask     : sigset_t;
      sa_flags    : Interfaces.C.unsigned_long;
      sa_restorer : System.Address;
   end record;
   pragma Convention (C, struct_sigaction);

   type struct_sigaction_ptr is access all struct_sigaction;

   type Machine_State is record
      eip : unsigned_long;
      ebx : unsigned_long;
      esp : unsigned_long;
      ebp : unsigned_long;
      esi : unsigned_long;
      edi : unsigned_long;
   end record;
   type Machine_State_Ptr is access all Machine_State;

   SA_SIGINFO : constant := System.Linux.SA_SIGINFO;
   SA_ONSTACK : constant := System.Linux.SA_ONSTACK;

   SIG_BLOCK   : constant := 0;
   SIG_UNBLOCK : constant := 1;
   SIG_SETMASK : constant := 2;

   SIG_DFL : constant := 0;
   SIG_IGN : constant := 1;

   function sigaction
     (sig  : Signal;
      act  : struct_sigaction_ptr;
      oact : struct_sigaction_ptr) return int;
   pragma Import (C, sigaction, "sigaction");

   ----------
   -- Time --
   ----------

   type timespec is private;

   function To_Duration (TS : timespec) return Duration;
   pragma Inline (To_Duration);

   function To_Timespec (D : Duration) return timespec;
   pragma Inline (To_Timespec);

   function sysconf (name : int) return long;
   pragma Import (C, sysconf);

   SC_CLK_TCK          : constant := 2;
   SC_NPROCESSORS_ONLN : constant := 84;

   -------------------------
   -- Priority Scheduling --
   -------------------------

   SCHED_OTHER : constant := 0;
   SCHED_FIFO  : constant := 1;
   SCHED_RR    : constant := 2;

   function To_Target_Priority
     (Prio : System.Any_Priority) return Interfaces.C.int;
   --  Maps System.Any_Priority to a POSIX priority

   -------------
   -- Process --
   -------------

   type pid_t is private;

   function kill (pid : pid_t; sig : Signal) return int;
   pragma Import (C, kill, "kill");

   function getpid return pid_t;
   pragma Import (C, getpid, "getpid");

<<<<<<< HEAD
=======
   PR_SET_NAME : constant := 15;

   function prctl
     (option                 : int;
      arg2, arg3, arg4, arg5 : unsigned_long := 0) return int;
   pragma Import (C, prctl);

>>>>>>> 747e4b8f
   -------------
   -- Threads --
   -------------

   type Thread_Body is access
     function (arg : System.Address) return System.Address;
   pragma Convention (C, Thread_Body);

   function Thread_Body_Access is new
     Ada.Unchecked_Conversion (System.Address, Thread_Body);

   type pthread_t is new unsigned_long;
   subtype Thread_Id is pthread_t;

   function To_pthread_t is
     new Ada.Unchecked_Conversion (unsigned_long, pthread_t);

   type pthread_mutex_t      is limited private;
   type pthread_rwlock_t     is limited private;
   type pthread_cond_t       is limited private;
   type pthread_attr_t       is limited private;
   type pthread_mutexattr_t  is limited private;
   type pthread_rwlockattr_t is limited private;
   type pthread_condattr_t   is limited private;
   type pthread_key_t        is private;

   PTHREAD_CREATE_DETACHED : constant := 1;

   -----------
   -- Stack --
   -----------

   type stack_t is record
      ss_sp    : System.Address;
      ss_flags : int;
      ss_size  : size_t;
   end record;
   pragma Convention (C, stack_t);

   function sigaltstack
     (ss  : not null access stack_t;
      oss : access stack_t) return int;
   pragma Import (C, sigaltstack, "sigaltstack");

   Alternate_Stack : aliased System.Address;
   pragma Import (C, Alternate_Stack, "__gnat_alternate_stack");
   --  The alternate signal stack for stack overflows

   Alternate_Stack_Size : constant := 16 * 1024;
   --  This must be in keeping with init.c:__gnat_alternate_stack

   function Get_Stack_Base (thread : pthread_t) return Address;
   pragma Inline (Get_Stack_Base);
   --  This is a dummy procedure to share some GNULLI files

   ---------------------------------------
   -- Nonstandard Thread Initialization --
   ---------------------------------------

   procedure pthread_init;
   pragma Inline (pthread_init);
   --  This is a dummy procedure to share some GNULLI files

   -------------------------
   -- POSIX.1c  Section 3 --
   -------------------------

   function sigwait (set : access sigset_t; sig : access Signal) return int;
   pragma Import (C, sigwait, "sigwait");

   function pthread_kill (thread : pthread_t; sig : Signal) return int;
   pragma Import (C, pthread_kill, "pthread_kill");

   function pthread_sigmask
     (how  : int;
      set  : access sigset_t;
      oset : access sigset_t) return int;
   pragma Import (C, pthread_sigmask, "pthread_sigmask");

   --------------------------
   -- POSIX.1c  Section 11 --
   --------------------------

   function pthread_mutexattr_init
     (attr : access pthread_mutexattr_t) return int;
   pragma Import (C, pthread_mutexattr_init, "pthread_mutexattr_init");

   function pthread_mutexattr_destroy
     (attr : access pthread_mutexattr_t) return int;
   pragma Import (C, pthread_mutexattr_destroy, "pthread_mutexattr_destroy");

   function pthread_mutex_init
     (mutex : access pthread_mutex_t;
      attr  : access pthread_mutexattr_t) return int;
   pragma Import (C, pthread_mutex_init, "pthread_mutex_init");

   function pthread_mutex_destroy (mutex : access pthread_mutex_t) return int;
   pragma Import (C, pthread_mutex_destroy, "pthread_mutex_destroy");

   function pthread_mutex_lock (mutex : access pthread_mutex_t) return int;
   pragma Import (C, pthread_mutex_lock, "pthread_mutex_lock");

   function pthread_mutex_unlock (mutex : access pthread_mutex_t) return int;
   pragma Import (C, pthread_mutex_unlock, "pthread_mutex_unlock");

   function pthread_rwlockattr_init
     (attr : access pthread_rwlockattr_t) return int;
   pragma Import (C, pthread_rwlockattr_init, "pthread_rwlockattr_init");

   function pthread_rwlockattr_destroy
     (attr : access pthread_rwlockattr_t) return int;
   pragma Import (C, pthread_rwlockattr_destroy, "pthread_rwlockattr_destroy");

   PTHREAD_RWLOCK_PREFER_READER_NP              : constant := 0;
   PTHREAD_RWLOCK_PREFER_WRITER_NP              : constant := 1;
   PTHREAD_RWLOCK_PREFER_WRITER_NONRECURSIVE_NP : constant := 2;

   function pthread_rwlockattr_setkind_np
     (attr : access pthread_rwlockattr_t;
      pref : int) return int;
   pragma Import
     (C, pthread_rwlockattr_setkind_np, "pthread_rwlockattr_setkind_np");

   function pthread_rwlock_init
     (mutex : access pthread_rwlock_t;
      attr  : access pthread_rwlockattr_t) return int;
   pragma Import (C, pthread_rwlock_init, "pthread_rwlock_init");

   function pthread_rwlock_destroy
     (mutex : access pthread_rwlock_t) return int;
   pragma Import (C, pthread_rwlock_destroy, "pthread_rwlock_destroy");

   function pthread_rwlock_rdlock (mutex : access pthread_rwlock_t) return int;
   pragma Import (C, pthread_rwlock_rdlock, "pthread_rwlock_rdlock");

   function pthread_rwlock_wrlock (mutex : access pthread_rwlock_t) return int;
   pragma Import (C, pthread_rwlock_wrlock, "pthread_rwlock_wrlock");

   function pthread_rwlock_unlock (mutex : access pthread_rwlock_t) return int;
   pragma Import (C, pthread_rwlock_unlock, "pthread_rwlock_unlock");

   function pthread_condattr_init
     (attr : access pthread_condattr_t) return int;
   pragma Import (C, pthread_condattr_init, "pthread_condattr_init");

   function pthread_condattr_destroy
     (attr : access pthread_condattr_t) return int;
   pragma Import (C, pthread_condattr_destroy, "pthread_condattr_destroy");

   function pthread_cond_init
     (cond : access pthread_cond_t;
      attr : access pthread_condattr_t) return int;
   pragma Import (C, pthread_cond_init, "pthread_cond_init");

   function pthread_cond_destroy (cond : access pthread_cond_t) return int;
   pragma Import (C, pthread_cond_destroy, "pthread_cond_destroy");

   function pthread_cond_signal (cond : access pthread_cond_t) return int;
   pragma Import (C, pthread_cond_signal, "pthread_cond_signal");

   function pthread_cond_wait
     (cond  : access pthread_cond_t;
      mutex : access pthread_mutex_t) return int;
   pragma Import (C, pthread_cond_wait, "pthread_cond_wait");

   function pthread_cond_timedwait
     (cond    : access pthread_cond_t;
      mutex   : access pthread_mutex_t;
      abstime : access timespec) return int;
   pragma Import (C, pthread_cond_timedwait, "pthread_cond_timedwait");

   --------------------------
   -- POSIX.1c  Section 13 --
   --------------------------

   type struct_sched_param is record
      sched_priority : int;  --  scheduling priority
   end record;
   pragma Convention (C, struct_sched_param);

   function pthread_setschedparam
     (thread : pthread_t;
      policy : int;
      param  : access struct_sched_param) return int;
   pragma Import (C, pthread_setschedparam, "pthread_setschedparam");

   function pthread_attr_setschedpolicy
     (attr   : access pthread_attr_t;
      policy : int) return int;
   pragma Import
     (C, pthread_attr_setschedpolicy, "pthread_attr_setschedpolicy");

   function sched_yield return int;
   pragma Import (C, sched_yield, "sched_yield");

   ---------------------------
   -- P1003.1c - Section 16 --
   ---------------------------

   function pthread_attr_init
     (attributes : access pthread_attr_t) return int;
   pragma Import (C, pthread_attr_init, "pthread_attr_init");

   function pthread_attr_destroy
     (attributes : access pthread_attr_t) return int;
   pragma Import (C, pthread_attr_destroy, "pthread_attr_destroy");

   function pthread_attr_setdetachstate
     (attr        : access pthread_attr_t;
      detachstate : int) return int;
   pragma Import
     (C, pthread_attr_setdetachstate, "pthread_attr_setdetachstate");

   function pthread_attr_setstacksize
     (attr      : access pthread_attr_t;
      stacksize : size_t) return int;
   pragma Import (C, pthread_attr_setstacksize, "pthread_attr_setstacksize");

   function pthread_create
     (thread        : access pthread_t;
      attributes    : access pthread_attr_t;
      start_routine : Thread_Body;
      arg           : System.Address) return int;
   pragma Import (C, pthread_create, "pthread_create");

   procedure pthread_exit (status : System.Address);
   pragma Import (C, pthread_exit, "pthread_exit");

   function pthread_self return pthread_t;
   pragma Import (C, pthread_self, "pthread_self");

   function lwp_self return System.Address;
   pragma Import (C, lwp_self, "__gnat_lwp_self");

   --------------------------
   -- POSIX.1c  Section 17 --
   --------------------------

   function pthread_setspecific
     (key   : pthread_key_t;
      value : System.Address) return int;
   pragma Import (C, pthread_setspecific, "pthread_setspecific");

   function pthread_getspecific (key : pthread_key_t) return System.Address;
   pragma Import (C, pthread_getspecific, "pthread_getspecific");

   type destructor_pointer is access procedure (arg : System.Address);
   pragma Convention (C, destructor_pointer);

   function pthread_key_create
     (key        : access pthread_key_t;
      destructor : destructor_pointer) return int;
   pragma Import (C, pthread_key_create, "pthread_key_create");

   CPU_SETSIZE : constant := 1_024;
   --  Size of the cpu_set_t mask on most linux systems (SUSE 11 uses 4_096).
   --  This is kept for backward compatibility (System.Task_Info uses it), but
   --  the run-time library does no longer rely on static masks, using
   --  dynamically allocated masks instead.

   type bit_field is array (1 .. CPU_SETSIZE) of Boolean;
   for bit_field'Size use CPU_SETSIZE;
   pragma Pack (bit_field);
   pragma Convention (C, bit_field);

   type cpu_set_t is record
      bits : bit_field;
   end record;
   pragma Convention (C, cpu_set_t);

   type cpu_set_t_ptr is access all cpu_set_t;
   --  In the run-time library we use this pointer because the size of type
   --  cpu_set_t varies depending on the glibc version. Hence, objects of type
   --  cpu_set_t are allocated dynamically using the number of processors
   --  available in the target machine (value obtained at execution time).

   function CPU_ALLOC (count : size_t) return cpu_set_t_ptr;
   pragma Import (C, CPU_ALLOC, "__gnat_cpu_alloc");
   --  Wrapper around the CPU_ALLOC C macro

   function CPU_ALLOC_SIZE (count : size_t) return size_t;
   pragma Import (C, CPU_ALLOC_SIZE, "__gnat_cpu_alloc_size");
   --  Wrapper around the CPU_ALLOC_SIZE C macro

   procedure CPU_FREE (cpuset : cpu_set_t_ptr);
   pragma Import (C, CPU_FREE, "__gnat_cpu_free");
   --  Wrapper around the CPU_FREE C macro

   procedure CPU_ZERO (count : size_t; cpuset : cpu_set_t_ptr);
   pragma Import (C, CPU_ZERO, "__gnat_cpu_zero");
   --  Wrapper around the CPU_ZERO_S C macro

   procedure CPU_SET (cpu : int; count : size_t; cpuset : cpu_set_t_ptr);
   pragma Import (C, CPU_SET, "__gnat_cpu_set");
   --  Wrapper around the CPU_SET_S C macro

   function pthread_setaffinity_np
     (thread     : pthread_t;
      cpusetsize : size_t;
      cpuset     : cpu_set_t_ptr) return int;
   pragma Import (C, pthread_setaffinity_np, "pthread_setaffinity_np");
   pragma Weak_External (pthread_setaffinity_np);
   --  Use a weak symbol because this function may be available or not,
   --  depending on the version of the system.

   function pthread_attr_setaffinity_np
     (attr       : access pthread_attr_t;
      cpusetsize : size_t;
      cpuset     : cpu_set_t_ptr) return int;
   pragma Import (C, pthread_attr_setaffinity_np,
                    "pthread_attr_setaffinity_np");
   pragma Weak_External (pthread_attr_setaffinity_np);
   --  Use a weak symbol because this function may be available or not,
   --  depending on the version of the system.

private

   type sigset_t is
     array (0 .. OS_Constants.SIZEOF_sigset - 1) of unsigned_char;
   pragma Convention (C, sigset_t);
   for sigset_t'Alignment use Interfaces.C.unsigned_long'Alignment;

   pragma Warnings (Off);
   for struct_sigaction use record
      sa_handler at Linux.sa_handler_pos range 0 .. Standard'Address_Size - 1;
      sa_mask    at Linux.sa_mask_pos    range 0 .. 1023;
      sa_flags   at Linux.sa_flags_pos   range 0 .. Standard'Address_Size - 1;
   end record;
   --  We intentionally leave sa_restorer unspecified and let the compiler
   --  append it after the last field, so disable corresponding warning.
   pragma Warnings (On);

   type pid_t is new int;

   type time_t is new long;

   type timespec is record
      tv_sec  : time_t;
      tv_nsec : long;
   end record;
   pragma Convention (C, timespec);

   type unsigned_long_long_t is mod 2 ** 64;
   --  Local type only used to get the alignment of this type below

   subtype char_array is Interfaces.C.char_array;

   type pthread_attr_t is record
      Data : char_array (1 .. OS_Constants.PTHREAD_ATTR_SIZE);
   end record;
   pragma Convention (C, pthread_attr_t);
   for pthread_attr_t'Alignment use Interfaces.C.unsigned_long'Alignment;

   type pthread_condattr_t is record
      Data : char_array (1 .. OS_Constants.PTHREAD_CONDATTR_SIZE);
   end record;
   pragma Convention (C, pthread_condattr_t);
   for pthread_condattr_t'Alignment use Interfaces.C.int'Alignment;

   type pthread_mutexattr_t is record
      Data : char_array (1 .. OS_Constants.PTHREAD_MUTEXATTR_SIZE);
   end  record;
   pragma Convention (C, pthread_mutexattr_t);
   for pthread_mutexattr_t'Alignment use Interfaces.C.int'Alignment;

   type pthread_mutex_t is record
      Data : char_array (1 .. OS_Constants.PTHREAD_MUTEX_SIZE);
   end record;
   pragma Convention (C, pthread_mutex_t);
   for pthread_mutex_t'Alignment use Interfaces.C.unsigned_long'Alignment;

   type pthread_rwlockattr_t is record
      Data : char_array (1 .. OS_Constants.PTHREAD_RWLOCKATTR_SIZE);
   end record;
   pragma Convention (C, pthread_rwlockattr_t);
   for pthread_rwlockattr_t'Alignment use Interfaces.C.unsigned_long'Alignment;

   type pthread_rwlock_t is record
      Data : char_array (1 .. OS_Constants.PTHREAD_RWLOCK_SIZE);
   end record;
   pragma Convention (C, pthread_rwlock_t);
   for pthread_rwlock_t'Alignment use Interfaces.C.unsigned_long'Alignment;

   type pthread_cond_t is record
      Data : char_array (1 .. OS_Constants.PTHREAD_COND_SIZE);
   end record;
   pragma Convention (C, pthread_cond_t);
   for pthread_cond_t'Alignment use unsigned_long_long_t'Alignment;

   type pthread_key_t is new unsigned;

end System.OS_Interface;<|MERGE_RESOLUTION|>--- conflicted
+++ resolved
@@ -7,7 +7,7 @@
 --                                  S p e c                                 --
 --                                                                          --
 --             Copyright (C) 1991-1994, Florida State University            --
---          Copyright (C) 1995-2011, Free Software Foundation, Inc.         --
+--          Copyright (C) 1995-2012, Free Software Foundation, Inc.         --
 --                                                                          --
 -- GNAT is free software;  you can  redistribute it  and/or modify it under --
 -- terms of the  GNU General Public License as published  by the Free Soft- --
@@ -255,8 +255,6 @@
    function getpid return pid_t;
    pragma Import (C, getpid, "getpid");
 
-<<<<<<< HEAD
-=======
    PR_SET_NAME : constant := 15;
 
    function prctl
@@ -264,7 +262,6 @@
       arg2, arg3, arg4, arg5 : unsigned_long := 0) return int;
    pragma Import (C, prctl);
 
->>>>>>> 747e4b8f
    -------------
    -- Threads --
    -------------
