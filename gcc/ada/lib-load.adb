------------------------------------------------------------------------------
--                                                                          --
--                         GNAT COMPILER COMPONENTS                         --
--                                                                          --
--                             L I B . L O A D                              --
--                                                                          --
--                                 B o d y                                  --
--                                                                          --
--          Copyright (C) 1992-2010, Free Software Foundation, Inc.         --
--                                                                          --
-- GNAT is free software;  you can  redistribute it  and/or modify it under --
-- terms of the  GNU General Public License as published  by the Free Soft- --
-- ware  Foundation;  either version 3,  or (at your option) any later ver- --
-- sion.  GNAT is distributed in the hope that it will be useful, but WITH- --
-- OUT ANY WARRANTY;  without even the  implied warranty of MERCHANTABILITY --
-- or FITNESS FOR A PARTICULAR PURPOSE.  See the GNU General Public License --
-- for  more details.  You should have  received  a copy of the GNU General --
-- Public License  distributed with GNAT; see file COPYING3.  If not, go to --
-- http://www.gnu.org/licenses for a complete copy of the license.          --
--                                                                          --
-- GNAT was originally developed  by the GNAT team at  New York University. --
-- Extensive contributions were provided by Ada Core Technologies Inc.      --
--                                                                          --
------------------------------------------------------------------------------

with Atree;    use Atree;
with Debug;    use Debug;
with Einfo;    use Einfo;
with Errout;   use Errout;
with Fname;    use Fname;
with Fname.UF; use Fname.UF;
with Nlists;   use Nlists;
with Nmake;    use Nmake;
with Opt;      use Opt;
with Osint;    use Osint;
with Osint.C;  use Osint.C;
with Output;   use Output;
with Par;
with Restrict; use Restrict;
with Scn;      use Scn;
with Sinfo;    use Sinfo;
with Sinput;   use Sinput;
with Sinput.L; use Sinput.L;
with Stand;    use Stand;
with Tbuild;   use Tbuild;
with Uname;    use Uname;

package body Lib.Load is

   -----------------------
   -- Local Subprograms --
   -----------------------

   function From_Limited_With_Chain return Boolean;
   --  Check whether a possible circular dependence includes units that
   --  have been loaded through limited_with clauses, in which case there
   --  is no real circularity.

   function Spec_Is_Irrelevant
     (Spec_Unit : Unit_Number_Type;
      Body_Unit : Unit_Number_Type) return Boolean;
   --  The Spec_Unit and Body_Unit parameters are the unit numbers of the
   --  spec file that corresponds to the main unit which is a body. This
   --  function determines if the spec file is irrelevant and will be
   --  overridden by the body as described in RM 10.1.4(4). See description
   --  in "Special Handling of Subprogram Bodies" for further details.

   procedure Write_Dependency_Chain;
   --  This procedure is used to generate error message info lines that
   --  trace the current dependency chain when a load error occurs.

   ------------------------------
   -- Change_Main_Unit_To_Spec --
   ------------------------------

   procedure Change_Main_Unit_To_Spec is
      U : Unit_Record renames Units.Table (Main_Unit);
      N : File_Name_Type;
      X : Source_File_Index;

   begin
      --  Get name of unit body

      Get_Name_String (U.Unit_File_Name);

      --  Note: for the following we should really generalize and consult the
      --  file name pattern data, but for now we just deal with the common
      --  naming cases, which is probably good enough in practice ???

      --  Change .adb to .ads

      if Name_Len >= 5
        and then Name_Buffer (Name_Len - 3 .. Name_Len) = ".adb"
      then
         Name_Buffer (Name_Len) := 's';

      --  Change .2.ada to .1.ada (Rational convention)

      elsif Name_Len >= 7
        and then Name_Buffer (Name_Len - 5 .. Name_Len) = ".2.ada"
      then
         Name_Buffer (Name_Len - 4) := '1';

      --  Change .ada to _.ada (DEC convention)

      elsif Name_Len >= 5
        and then Name_Buffer (Name_Len - 3 .. Name_Len) = ".ada"
      then
         Name_Buffer (Name_Len - 3 .. Name_Len + 1) := "_.ada";
         Name_Len := Name_Len + 1;

      --  No match, don't make the change

      else
         return;
      end if;

      --  Try loading the spec

      N := Name_Find;
      X := Load_Source_File (N);

      --  No change if we did not find the spec

      if X = No_Source_File then
         return;
      end if;

      --  Otherwise modify Main_Unit entry to point to spec

      U.Unit_File_Name := N;
      U.Source_Index := X;
   end Change_Main_Unit_To_Spec;

   -------------------------------
   -- Create_Dummy_Package_Unit --
   -------------------------------

   function Create_Dummy_Package_Unit
     (With_Node : Node_Id;
      Spec_Name : Unit_Name_Type) return Unit_Number_Type
   is
      Unum         : Unit_Number_Type;
      Cunit_Entity : Entity_Id;
      Cunit        : Node_Id;
      Du_Name      : Node_Or_Entity_Id;
      End_Lab      : Node_Id;
      Save_CS      : constant Boolean := Get_Comes_From_Source_Default;

   begin
      --  The created dummy package unit does not come from source

      Set_Comes_From_Source_Default (False);

      --  Normal package

      if Nkind (Name (With_Node)) = N_Identifier then
         Cunit_Entity :=
           Make_Defining_Identifier (No_Location,
             Chars => Chars (Name (With_Node)));
         Du_Name := Cunit_Entity;
         End_Lab := New_Occurrence_Of (Cunit_Entity, No_Location);

      --  Child package

      else
         Cunit_Entity :=
           Make_Defining_Identifier (No_Location,
             Chars => Chars (Selector_Name (Name (With_Node))));
         Du_Name :=
           Make_Defining_Program_Unit_Name (No_Location,
             Name => Copy_Separate_Tree (Prefix (Name (With_Node))),
             Defining_Identifier => Cunit_Entity);

         Set_Is_Child_Unit (Cunit_Entity);

         End_Lab :=
           Make_Designator (No_Location,
             Name => Copy_Separate_Tree (Prefix (Name (With_Node))),
             Identifier => New_Occurrence_Of (Cunit_Entity, No_Location));
      end if;

      Set_Scope (Cunit_Entity, Standard_Standard);

      Cunit :=
        Make_Compilation_Unit (No_Location,
          Context_Items => Empty_List,
          Unit =>
            Make_Package_Declaration (No_Location,
              Specification =>
                Make_Package_Specification (No_Location,
                  Defining_Unit_Name   => Du_Name,
                  Visible_Declarations => Empty_List,
                  End_Label            => End_Lab)),
          Aux_Decls_Node =>
            Make_Compilation_Unit_Aux (No_Location));

      --  Mark the dummy package as analyzed to prevent analysis of this
      --  (non-existent) unit in -gnatQ mode because at the moment the
      --  structure and attributes of this dummy package does not allow
      --  a normal analysis of this unit

      Set_Analyzed (Cunit);

      Units.Increment_Last;
      Unum := Units.Last;

      Units.Table (Unum) := (
        Cunit            => Cunit,
        Cunit_Entity     => Cunit_Entity,
        Dependency_Num   => 0,
        Dynamic_Elab     => False,
        Error_Location   => Sloc (With_Node),
        Expected_Unit    => Spec_Name,
        Fatal_Error      => True,
        Generate_Code    => False,
        Has_Allocator    => False,
        Has_RACW         => False,
        Is_Compiler_Unit => False,
        Ident_String     => Empty,
        Loading          => False,
        Main_Priority    => Default_Main_Priority,
        Main_CPU         => Default_Main_CPU,
        Munit_Index      => 0,
        Serial_Number    => 0,
        Source_Index     => No_Source_File,
        Unit_File_Name   => Get_File_Name (Spec_Name, Subunit => False),
        Unit_Name        => Spec_Name,
        Version          => 0,
        OA_Setting       => 'O');

      Set_Comes_From_Source_Default (Save_CS);
      Set_Error_Posted (Cunit_Entity);
      Set_Error_Posted (Cunit);
      return Unum;
   end Create_Dummy_Package_Unit;

   -----------------------------
   -- From_Limited_With_Chain --
   -----------------------------

   function From_Limited_With_Chain return Boolean is
      Curr_Num : constant Unit_Number_Type :=
                   Load_Stack.Table (Load_Stack.Last).Unit_Number;

   begin
      --  True if the current load operation is through a limited_with clause
      --  and we are not within a loop of regular with_clauses.

      for U in reverse Load_Stack.First .. Load_Stack.Last - 1 loop
         if Load_Stack.Table (U).Unit_Number = Curr_Num then
            return False;

         elsif Present (Load_Stack.Table (U).With_Node)
           and then Limited_Present (Load_Stack.Table (U).With_Node)
         then
            return True;
         end if;
      end loop;

      return False;
   end From_Limited_With_Chain;

   ----------------
   -- Initialize --
   ----------------

   procedure Initialize is
   begin
      Units.Init;
      Load_Stack.Init;
   end Initialize;

   ------------------------
   -- Initialize_Version --
   ------------------------

   procedure Initialize_Version (U : Unit_Number_Type) is
   begin
      Units.Table (U).Version := Source_Checksum (Source_Index (U));
   end Initialize_Version;

   ----------------------
   -- Load_Main_Source --
   ----------------------

   procedure Load_Main_Source is
      Fname   : File_Name_Type;
      Version : Word := 0;

   begin
      Load_Stack.Increment_Last;
      Load_Stack.Table (Load_Stack.Last) := (Main_Unit, Empty);

      --  Initialize unit table entry for Main_Unit. Note that we don't know
      --  the unit name yet, that gets filled in when the parser parses the
      --  main unit, at which time a check is made that it matches the main
      --  file name, and then the Unit_Name field is set. The Cunit and
      --  Cunit_Entity fields also get filled in later by the parser.

      Units.Increment_Last;
      Fname := Next_Main_Source;

      Units.Table (Main_Unit).Unit_File_Name := Fname;

      if Fname /= No_File then
         Main_Source_File := Load_Source_File (Fname);
         Current_Error_Source_File := Main_Source_File;

         if Main_Source_File /= No_Source_File then
            Version := Source_Checksum (Main_Source_File);
         end if;

         Units.Table (Main_Unit) := (
           Cunit            => Empty,
           Cunit_Entity     => Empty,
           Dependency_Num   => 0,
           Dynamic_Elab     => False,
           Error_Location   => No_Location,
           Expected_Unit    => No_Unit_Name,
           Fatal_Error      => False,
           Generate_Code    => False,
           Has_Allocator    => False,
           Has_RACW         => False,
           Is_Compiler_Unit => False,
           Ident_String     => Empty,
           Loading          => True,
           Main_Priority    => Default_Main_Priority,
           Main_CPU         => Default_Main_CPU,
           Munit_Index      => 0,
           Serial_Number    => 0,
           Source_Index     => Main_Source_File,
           Unit_File_Name   => Fname,
           Unit_Name        => No_Unit_Name,
           Version          => Version,
           OA_Setting       => 'O');
      end if;
   end Load_Main_Source;

   ---------------
   -- Load_Unit --
   ---------------

   function Load_Unit
     (Load_Name         : Unit_Name_Type;
      Required          : Boolean;
      Error_Node        : Node_Id;
      Subunit           : Boolean;
      Corr_Body         : Unit_Number_Type := No_Unit;
      Renamings         : Boolean          := False;
      With_Node         : Node_Id          := Empty;
      PMES              : Boolean          := False) return Unit_Number_Type
   is
      Calling_Unit : Unit_Number_Type;
      Uname_Actual : Unit_Name_Type;
      Unum         : Unit_Number_Type;
      Unump        : Unit_Number_Type;
      Fname        : File_Name_Type;
      Src_Ind      : Source_File_Index;
      Save_PMES    : constant Boolean := Parsing_Main_Extended_Source;

   begin
      Parsing_Main_Extended_Source := PMES;

      --  If renamings are allowed and we have a child unit name, then we
      --  must first load the parent to deal with finding the real name.
      --  Retain the with_clause that names the child, so that if it is
      --  limited, the parent is loaded under the same condition.

      if Renamings and then Is_Child_Name (Load_Name) then
         Unump :=
           Load_Unit
             (Load_Name  => Get_Parent_Spec_Name (Load_Name),
              Required   => Required,
              Subunit    => False,
              Renamings  => True,
              Error_Node => Error_Node,
              With_Node  => With_Node);

         if Unump = No_Unit then
            Parsing_Main_Extended_Source := Save_PMES;
            return No_Unit;
         end if;

         --  If parent is a renaming, then we use the renamed package as
         --  the actual parent for the subsequent load operation.

         if Nkind (Unit (Cunit (Unump))) = N_Package_Renaming_Declaration then
            Uname_Actual :=
              New_Child
                (Load_Name, Get_Unit_Name (Name (Unit (Cunit (Unump)))));

            --  Save the renaming entity, to establish its visibility when
            --  installing the context. The implicit with is on this entity,
            --  not on the package it renames.

            if Nkind (Error_Node) = N_With_Clause
              and then Nkind (Name (Error_Node)) = N_Selected_Component
            then
               declare
                  Par : Node_Id := Name (Error_Node);

               begin
                  while Nkind (Par) = N_Selected_Component
                    and then Chars (Selector_Name (Par)) /=
                             Chars (Cunit_Entity (Unump))
                  loop
                     Par := Prefix (Par);
                  end loop;

                  --  Case of some intermediate parent is a renaming

                  if Nkind (Par) = N_Selected_Component then
                     Set_Entity (Selector_Name (Par), Cunit_Entity (Unump));

                  --  Case where the ultimate parent is a renaming

                  else
                     Set_Entity (Par, Cunit_Entity (Unump));
                  end if;
               end;
            end if;

         --  If the parent is not a renaming, then get its name (this may
         --  be different from the parent spec name obtained above because
         --  of renamings higher up in the hierarchy).

         else
            Uname_Actual := New_Child (Load_Name, Unit_Name (Unump));
         end if;

      --  Here if unit to be loaded is not a child unit

      else
         Uname_Actual := Load_Name;
      end if;

      Fname := Get_File_Name (Uname_Actual, Subunit);

      if Debug_Flag_L then
         Write_Eol;
         Write_Str ("*** Load request for unit: ");
         Write_Unit_Name (Load_Name);

         if Required then
            Write_Str (" (Required = True)");
         else
            Write_Str (" (Required = False)");
         end if;

         Write_Eol;

         if Uname_Actual /= Load_Name then
            Write_Str ("*** Actual unit loaded: ");
            Write_Unit_Name (Uname_Actual);
         end if;
      end if;

      --  Capture error location if it is for the main unit. The idea is to
      --  post errors on the main unit location, not the most recent unit.
      --  Note: Unit_Name (Main_Unit) is not set if we are parsing gnat.adc.

      if Present (Error_Node)
        and then Unit_Name (Main_Unit) /= No_Unit_Name
      then
         --  It seems like In_Extended_Main_Source_Unit (Error_Node) would
         --  do the trick here, but that's wrong, it is much too early to
         --  call this routine. We are still in the parser, and the required
         --  semantic information is not established yet. So we base the
         --  judgment on unit names.

         Get_External_Unit_Name_String (Unit_Name (Main_Unit));

         declare
            Main_Unit_Name : constant String := Name_Buffer (1 .. Name_Len);

         begin
            Get_External_Unit_Name_String
              (Unit_Name (Get_Source_Unit (Error_Node)));

            --  If the two names are identical, then for sure we are part
            --  of the extended main unit

            if Main_Unit_Name = Name_Buffer (1 .. Name_Len) then
               Load_Msg_Sloc := Sloc (Error_Node);

            --  If the load is called from a with_type clause, the error
            --  node is correct.

            --  Otherwise, check for the subunit case, and if so, consider
            --  we have a match if one name is a prefix of the other name.

            else
               if Nkind (Unit (Cunit (Main_Unit))) = N_Subunit
                    or else
                  Nkind (Unit (Cunit (Get_Source_Unit (Error_Node)))) =
                                                                N_Subunit
               then
                  Name_Len := Integer'Min (Name_Len, Main_Unit_Name'Length);

                  if Name_Buffer (1 .. Name_Len)
                        =
                     Main_Unit_Name (1 .. Name_Len)
                  then
                     Load_Msg_Sloc := Sloc (Error_Node);
                  end if;
               end if;
            end if;
         end;
      end if;

      --  If we are generating error messages, then capture calling unit

      if Present (Error_Node) then
         Calling_Unit := Get_Source_Unit (Error_Node);
      else
         Calling_Unit := No_Unit;
      end if;

      --  See if we already have an entry for this unit

      Unum := Main_Unit;
      while Unum <= Units.Last loop
         exit when Uname_Actual = Units.Table (Unum).Unit_Name;
         Unum := Unum + 1;
      end loop;

      --  Whether or not the entry was found, Unum is now the right value,
      --  since it is one more than Units.Last (i.e. the index of the new
      --  entry we will create) in the not found case.

      --  A special check is necessary in the unit not found case. If the unit
      --  is not found, but the file in which it lives has already been loaded,
      --  then we have the problem that the file does not contain the unit that
      --  is needed. We simply treat this as a file not found condition.

      --  We skip this test in multiple unit per file mode since in this
      --  case we can have multiple units from the same source file.

      if Unum > Units.Last and then Get_Unit_Index (Uname_Actual) = 0 then
         for J in Units.First .. Units.Last loop
            if Fname = Units.Table (J).Unit_File_Name then
               if Debug_Flag_L then
                  Write_Str ("  file does not contain unit, Unit_Number = ");
                  Write_Int (Int (Unum));
                  Write_Eol;
                  Write_Eol;
               end if;

               if Present (Error_Node) then
                  if Is_Predefined_File_Name (Fname) then
                     Error_Msg_Unit_1 := Uname_Actual;
                     Error_Msg
                       ("$$ is not a language defined unit", Load_Msg_Sloc);
                  else
                     Error_Msg_File_1 := Fname;
                     Error_Msg_Unit_1 := Uname_Actual;
                     Error_Msg ("File{ does not contain unit$", Load_Msg_Sloc);
                  end if;

                  Write_Dependency_Chain;
                  Unum := No_Unit;
                  goto Done;

               else
                  Unum := No_Unit;
                  goto Done;
               end if;
            end if;
         end loop;
      end if;

      --  If we are proceeding with load, then make load stack entry,
      --  and indicate the kind of with_clause responsible for the load.

      Load_Stack.Increment_Last;
      Load_Stack.Table (Load_Stack.Last) := (Unum, With_Node);

      --  Case of entry already in table

      if Unum <= Units.Last then

         --  Here is where we check for a circular dependency, which is
         --  an attempt to load a unit which is currently in the process
         --  of being loaded. We do *not* care about a circular chain that
         --  leads back to a body, because this kind of circular dependence
         --  legitimately occurs (e.g. two package bodies that contain
         --  inlined subprogram referenced by the other).

         --  Ada 2005 (AI-50217): We also ignore limited_with clauses, because
         --  their purpose is precisely to create legal circular structures.

         if Loading (Unum)
           and then (Is_Spec_Name (Units.Table (Unum).Unit_Name)
                       or else Acts_As_Spec (Units.Table (Unum).Cunit))
           and then (Nkind (Error_Node) /= N_With_Clause
                       or else not Limited_Present (Error_Node))
           and then not From_Limited_With_Chain
         then
            if Debug_Flag_L then
               Write_Str ("  circular dependency encountered");
               Write_Eol;
            end if;

            if Present (Error_Node) then
               Error_Msg ("circular unit dependency", Load_Msg_Sloc);
               Write_Dependency_Chain;
            else
               Load_Stack.Decrement_Last;
            end if;

            Unum := No_Unit;
            goto Done;
         end if;

         if Debug_Flag_L then
            Write_Str ("  unit already in file table, Unit_Number = ");
            Write_Int (Int (Unum));
            Write_Eol;
         end if;

         Load_Stack.Decrement_Last;
         goto Done;

      --  Unit is not already in table, so try to open the file

      else
         if Debug_Flag_L then
            Write_Str ("  attempt unit load, Unit_Number = ");
            Write_Int (Int (Unum));
            Write_Eol;
         end if;

         Src_Ind := Load_Source_File (Fname);

         --  Make a partial entry in the file table, used even in the file not
         --  found case to print the dependency chain including the last entry

         Units.Increment_Last;
         Units.Table (Unum).Unit_Name := Uname_Actual;

         --  File was found

         if Src_Ind /= No_Source_File then
            Units.Table (Unum) := (
              Cunit            => Empty,
              Cunit_Entity     => Empty,
              Dependency_Num   => 0,
              Dynamic_Elab     => False,
              Error_Location   => Sloc (Error_Node),
              Expected_Unit    => Uname_Actual,
              Fatal_Error      => False,
              Generate_Code    => False,
              Has_Allocator    => False,
              Has_RACW         => False,
              Is_Compiler_Unit => False,
              Ident_String     => Empty,
              Loading          => True,
              Main_Priority    => Default_Main_Priority,
              Main_CPU         => Default_Main_CPU,
              Munit_Index      => 0,
              Serial_Number    => 0,
              Source_Index     => Src_Ind,
              Unit_File_Name   => Fname,
              Unit_Name        => Uname_Actual,
              Version          => Source_Checksum (Src_Ind),
              OA_Setting       => 'O');

            --  Parse the new unit

            declare
               Save_Index : constant Nat     := Multiple_Unit_Index;
               Save_PMES  : constant Boolean := Parsing_Main_Extended_Source;

            begin
               Multiple_Unit_Index := Get_Unit_Index (Uname_Actual);
               Units.Table (Unum).Munit_Index := Multiple_Unit_Index;
               Initialize_Scanner (Unum, Source_Index (Unum));

               if Calling_Unit = Main_Unit and then Subunit then
                  Parsing_Main_Extended_Source := True;
               end if;

               Discard_List (Par (Configuration_Pragmas => False));

               Parsing_Main_Extended_Source := Save_PMES;

               Multiple_Unit_Index := Save_Index;
               Set_Loading (Unum, False);
            end;

            --  If spec is irrelevant, then post errors and quit

            if Corr_Body /= No_Unit
              and then Spec_Is_Irrelevant (Unum, Corr_Body)
            then
               Error_Msg_File_1 := Unit_File_Name (Corr_Body);
               Error_Msg
                 ("cannot compile subprogram in file {!", Load_Msg_Sloc);
               Error_Msg_File_1 := Unit_File_Name (Unum);
               Error_Msg
                 ("\incorrect spec in file { must be removed first!",
                  Load_Msg_Sloc);
               Unum := No_Unit;
               goto Done;
            end if;

            --  If loaded unit had a fatal error, then caller inherits it!

            if Units.Table (Unum).Fatal_Error
              and then Present (Error_Node)
            then
               Units.Table (Calling_Unit).Fatal_Error := True;
            end if;

            --  Remove load stack entry and return the entry in the file table

            Load_Stack.Decrement_Last;

            --  All done, return unit number

<<<<<<< HEAD
            return Unum;
=======
            goto Done;
>>>>>>> b56a5220

         --  Case of file not found

         else
            if Debug_Flag_L then
               Write_Str ("  file was not found, load failed");
               Write_Eol;
            end if;

            --  Generate message if unit required

            if Required and then Present (Error_Node) then
               if Is_Predefined_File_Name (Fname) then

                  --  This is a predefined library unit which is not present
                  --  in the run time. If a predefined unit is not available
                  --  it may very likely be the case that there is also pragma
                  --  Restriction forbidding its usage. This is typically the
                  --  case when building a configurable run time, where the
                  --  usage of certain run-time units is restricted by means
                  --  of both the corresponding pragma Restriction (such as
                  --  No_Calendar), and by not including the unit. Hence, we
                  --  check whether this predefined unit is forbidden, so that
                  --  the message about the restriction violation is generated,
                  --  if needed.

                  Check_Restricted_Unit (Load_Name, Error_Node);

                  Error_Msg_Unit_1 := Uname_Actual;
                  Error_Msg -- CODEFIX
                    ("$$ is not a predefined library unit", Load_Msg_Sloc);

               else
                  Error_Msg_File_1 := Fname;
                  Error_Msg ("file{ not found", Load_Msg_Sloc);
               end if;

               Write_Dependency_Chain;

               --  Remove unit from stack, to avoid cascaded errors on
               --  subsequent missing files.

               Load_Stack.Decrement_Last;
               Units.Decrement_Last;

            --  If unit not required, remove load stack entry and the junk
            --  file table entry, and return No_Unit to indicate not found,

            else
               Load_Stack.Decrement_Last;
               Units.Decrement_Last;
            end if;

            Unum := No_Unit;
            goto Done;
         end if;
      end if;

      --  Here to exit, with result in Unum

      <<Done>>
      Parsing_Main_Extended_Source := Save_PMES;
      return Unum;
   end Load_Unit;

   --------------------------
   -- Make_Child_Decl_Unit --
   --------------------------

   procedure Make_Child_Decl_Unit (N : Node_Id) is
      Unit_Decl : constant Node_Id := Library_Unit (N);

   begin
      Units.Increment_Last;
      Units.Table (Units.Last) := Units.Table (Get_Cunit_Unit_Number (N));
      Units.Table (Units.Last).Unit_Name :=
        Get_Spec_Name (Unit_Name (Get_Cunit_Unit_Number (N)));
      Units.Table (Units.Last).Cunit := Unit_Decl;
      Units.Table (Units.Last).Cunit_Entity  :=
        Defining_Identifier
          (Defining_Unit_Name (Specification (Unit (Unit_Decl))));

      --  The library unit created for of a child subprogram unit plays no
      --  role in code generation and binding, so label it accordingly.

      Units.Table (Units.Last).Generate_Code := False;
      Set_Has_No_Elaboration_Code (Unit_Decl);
   end Make_Child_Decl_Unit;

   ------------------------
   -- Make_Instance_Unit --
   ------------------------

   --  If the unit is an instance, it appears as a package declaration, but
   --  contains both declaration and body of the instance. The body becomes
   --  the main unit of the compilation, and the declaration is inserted
   --  at the end of the unit table. The main unit now has the name of a
   --  body, which is constructed from the name of the original spec,
   --  and is attached to the compilation node of the original unit. The
   --  declaration has been attached to a new compilation unit node, and
   --  code will have to be generated for it.

   procedure Make_Instance_Unit (N : Node_Id; In_Main : Boolean) is
      Sind : constant Source_File_Index := Source_Index (Main_Unit);

   begin
      Units.Increment_Last;

      if In_Main then
         Units.Table (Units.Last)               := Units.Table (Main_Unit);
         Units.Table (Units.Last).Cunit         := Library_Unit (N);
         Units.Table (Units.Last).Generate_Code := True;
         Units.Table (Main_Unit).Cunit          := N;
         Units.Table (Main_Unit).Unit_Name      :=
           Get_Body_Name
             (Unit_Name (Get_Cunit_Unit_Number (Library_Unit (N))));
         Units.Table (Main_Unit).Version        := Source_Checksum (Sind);

      else
         --  Duplicate information from instance unit, for the body. The unit
         --  node N has been rewritten as a body, but it was placed in the
         --  units table when first loaded as a declaration.

         Units.Table (Units.Last) := Units.Table (Get_Cunit_Unit_Number (N));
         Units.Table (Units.Last).Cunit := Library_Unit (N);
      end if;
   end Make_Instance_Unit;

   ------------------------
   -- Spec_Is_Irrelevant --
   ------------------------

   function Spec_Is_Irrelevant
     (Spec_Unit : Unit_Number_Type;
      Body_Unit : Unit_Number_Type) return Boolean
   is
      Sunit : constant Node_Id := Cunit (Spec_Unit);
      Bunit : constant Node_Id := Cunit (Body_Unit);

   begin
      --  The spec is irrelevant if the body is a subprogram body, and the spec
      --  is other than a subprogram spec or generic subprogram spec. Note that
      --  the names must be the same, we don't need to check that, because we
      --  already know that from the fact that the file names are the same.

      return
         Nkind (Unit (Bunit)) = N_Subprogram_Body
           and then Nkind (Unit (Sunit)) /= N_Subprogram_Declaration
           and then Nkind (Unit (Sunit)) /= N_Generic_Subprogram_Declaration;
   end Spec_Is_Irrelevant;

   --------------------
   -- Version_Update --
   --------------------

   procedure Version_Update (U : Node_Id; From : Node_Id) is
      Unum  : constant Unit_Number_Type := Get_Cunit_Unit_Number (U);
      Fnum  : constant Unit_Number_Type := Get_Cunit_Unit_Number (From);
   begin
      if Source_Index (Fnum) /= No_Source_File then
         Units.Table (Unum).Version :=
           Units.Table (Unum).Version
             xor
              Source_Checksum (Source_Index (Fnum));
      end if;
   end Version_Update;

   ----------------------------
   -- Write_Dependency_Chain --
   ----------------------------

   procedure Write_Dependency_Chain is
   begin
      --  The dependency chain is only written if it is at least two entries
      --  deep, otherwise it is trivial (the main unit depending on a unit
      --  that it obviously directly depends on).

      if Load_Stack.Last - 1 > Load_Stack.First then
         for U in Load_Stack.First .. Load_Stack.Last - 1 loop
            Error_Msg_Unit_1 :=
              Unit_Name (Load_Stack.Table (U).Unit_Number);
            Error_Msg_Unit_2 :=
              Unit_Name (Load_Stack.Table (U + 1).Unit_Number);
            Error_Msg ("$ depends on $!", Load_Msg_Sloc);
         end loop;
      end if;
   end Write_Dependency_Chain;

end Lib.Load;<|MERGE_RESOLUTION|>--- conflicted
+++ resolved
@@ -719,11 +719,7 @@
 
             --  All done, return unit number
 
-<<<<<<< HEAD
-            return Unum;
-=======
             goto Done;
->>>>>>> b56a5220
 
          --  Case of file not found
 
