------------------------------------------------------------------------------
--                                                                          --
--                         GNAT COMPILER COMPONENTS                         --
--                                                                          --
--                              B I N D G E N                               --
--                                                                          --
--                                 B o d y                                  --
--                                                                          --
<<<<<<< HEAD
--          Copyright (C) 1992-2009, Free Software Foundation, Inc.         --
=======
--          Copyright (C) 1992-2011, Free Software Foundation, Inc.         --
>>>>>>> 3082eeb7
--                                                                          --
-- GNAT is free software;  you can  redistribute it  and/or modify it under --
-- terms of the  GNU General Public License as published  by the Free Soft- --
-- ware  Foundation;  either version 3,  or (at your option) any later ver- --
-- sion.  GNAT is distributed in the hope that it will be useful, but WITH- --
-- OUT ANY WARRANTY;  without even the  implied warranty of MERCHANTABILITY --
-- or FITNESS FOR A PARTICULAR PURPOSE.  See the GNU General Public License --
-- for  more details.  You should have  received  a copy of the GNU General --
-- Public License  distributed with GNAT; see file COPYING3.  If not, go to --
-- http://www.gnu.org/licenses for a complete copy of the license.          --
--                                                                          --
-- GNAT was originally developed  by the GNAT team at  New York University. --
-- Extensive contributions were provided by Ada Core Technologies Inc.      --
--                                                                          --
------------------------------------------------------------------------------

with ALI;      use ALI;
with Binde;    use Binde;
with Casing;   use Casing;
with Fname;    use Fname;
with Gnatvsn;  use Gnatvsn;
with Hostparm;
with Namet;    use Namet;
with Opt;      use Opt;
with Osint;    use Osint;
with Osint.B;  use Osint.B;
with Output;   use Output;
with Rident;   use Rident;
with Table;    use Table;
with Targparm; use Targparm;
with Types;    use Types;

with System.OS_Lib;  use System.OS_Lib;
with System.WCh_Con; use System.WCh_Con;

with GNAT.Heap_Sort_A; use GNAT.Heap_Sort_A;

package body Bindgen is

   Statement_Buffer : String (1 .. 1000);
   --  Buffer used for constructing output statements

   Last : Natural := 0;
   --  Last location in Statement_Buffer currently set

   With_DECGNAT : Boolean := False;
   --  Flag which indicates whether the program uses the DECGNAT library
   --  (presence of the unit DEC).

   With_GNARL : Boolean := False;
   --  Flag which indicates whether the program uses the GNARL library
   --  (presence of the unit System.OS_Interface)

   Num_Elab_Calls : Nat := 0;
   --  Number of generated calls to elaboration routines

   System_Restrictions_Used : Boolean;
   --  Flag indicating whether the unit System.Restrictions is in the closure
   --  of the partition. This is set by Check_System_Restrictions_Used, and
   --  is used to determine whether or not to initialize the restrictions
   --  information in the body of the binder generated file (we do not want
   --  to do this unconditionally, since it drags in the System.Restrictions
   --  unit unconditionally, which is unpleasand, especially for ZFP etc.)

   Dispatching_Domains_Used : Boolean;
   --  Flag indicating whether multiprocessor dispatching domains are used in
   --  the closure of the partition. This is set by
   --  Check_Dispatching_Domains_Used, and is used to call the routine to
   --  disallow the creation of new dispatching domains just before calling
   --  the main procedure from the environment task.

   Lib_Final_Built : Boolean := False;
   --  Flag indicating whether the finalize_library rountine has been built

   CodePeer_Wrapper_Name : constant String := "call_main_subprogram";
   --  For CodePeer, introduce a wrapper subprogram which calls the
   --  user-defined main subprogram.

   ----------------------------------
   -- Interface_State Pragma Table --
   ----------------------------------

   --  This table assembles the interface state pragma information from
   --  all the units in the partition. Note that Bcheck has already checked
   --  that the information is consistent across units. The entries
   --  in this table are n/u/r/s for not set/user/runtime/system.

   package IS_Pragma_Settings is new Table.Table (
     Table_Component_Type => Character,
     Table_Index_Type     => Int,
     Table_Low_Bound      => 0,
     Table_Initial        => 100,
     Table_Increment      => 200,
     Table_Name           => "IS_Pragma_Settings");

   --  This table assembles the Priority_Specific_Dispatching pragma
   --  information from all the units in the partition. Note that Bcheck has
   --  already checked that the information is consistent across units.
   --  The entries in this table are the upper case first character of the
   --  policy name, e.g. 'F' for FIFO_Within_Priorities.

   package PSD_Pragma_Settings is new Table.Table (
     Table_Component_Type => Character,
     Table_Index_Type     => Int,
     Table_Low_Bound      => 0,
     Table_Initial        => 100,
     Table_Increment      => 200,
     Table_Name           => "PSD_Pragma_Settings");

   ----------------------
   -- Run-Time Globals --
   ----------------------

   --  This section documents the global variables that set from the
   --  generated binder file.

   --     Main_Priority                 : Integer;
   --     Time_Slice_Value              : Integer;
   --     Heap_Size                     : Natural;
   --     WC_Encoding                   : Character;
   --     Locking_Policy                : Character;
   --     Queuing_Policy                : Character;
   --     Task_Dispatching_Policy       : Character;
   --     Priority_Specific_Dispatching : System.Address;
   --     Num_Specific_Dispatching      : Integer;
   --     Restrictions                  : System.Address;
   --     Interrupt_States              : System.Address;
   --     Num_Interrupt_States          : Integer;
   --     Unreserve_All_Interrupts      : Integer;
   --     Exception_Tracebacks          : Integer;
   --     Zero_Cost_Exceptions          : Integer;
   --     Detect_Blocking               : Integer;
   --     Default_Stack_Size            : Integer;
   --     Leap_Seconds_Support          : Integer;
   --     Main_CPU                      : Integer;

   --  Main_Priority is the priority value set by pragma Priority in the main
   --  program. If no such pragma is present, the value is -1.

   --  Time_Slice_Value is the time slice value set by pragma Time_Slice in the
   --  main program, or by the use of a -Tnnn parameter for the binder (if both
   --  are present, the binder value overrides). The value is in milliseconds.
   --  A value of zero indicates that time slicing should be suppressed. If no
   --  pragma is present, and no -T switch was used, the value is -1.

   --  Heap_Size is the heap to use for memory allocations set by use of a
   --  -Hnn parameter for the binder or by the GNAT$NO_MALLOC_64 logical.
   --  Valid values are 32 and 64. This switch is only effective on VMS.

   --  WC_Encoding shows the wide character encoding method used for the main
   --  program. This is one of the encoding letters defined in
   --  System.WCh_Con.WC_Encoding_Letters.

   --  Locking_Policy is a space if no locking policy was specified for the
   --  partition. If a locking policy was specified, the value is the upper
   --  case first character of the locking policy name, for example, 'C' for
   --  Ceiling_Locking.

   --  Queuing_Policy is a space if no queuing policy was specified for the
   --  partition. If a queuing policy was specified, the value is the upper
   --  case first character of the queuing policy name for example, 'F' for
   --  FIFO_Queuing.

   --  Task_Dispatching_Policy is a space if no task dispatching policy was
   --  specified for the partition. If a task dispatching policy was specified,
   --  the value is the upper case first character of the policy name, e.g. 'F'
   --  for FIFO_Within_Priorities.

   --  Priority_Specific_Dispatching is the address of a string used to store
   --  the task dispatching policy specified for the different priorities in
   --  the partition. The length of this string is determined by the last
   --  priority for which such a pragma applies (the string will be a null
   --  string if no specific dispatching policies were used). If pragma were
   --  present, the entries apply to the priorities in sequence from the first
   --  priority. The value stored is the upper case first character of the
   --  policy name, or 'F' (for FIFO_Within_Priorities) as the default value
   --  for those priority ranges not specified.

   --  Num_Specific_Dispatching is length of the Priority_Specific_Dispatching
   --  string. It will be set to zero if no Priority_Specific_Dispatching
   --  pragmas are present.

   --  Restrictions is the address of a null-terminated string specifying the
   --  restrictions information for the partition. The format is identical to
   --  that of the parameter string found on R lines in ali files (see Lib.Writ
   --  spec in lib-writ.ads for full details). The difference is that in this
   --  context the values are the cumulative ones for the entire partition.

   --  Interrupt_States is the address of a string used to specify the
   --  cumulative results of Interrupt_State pragmas used in the partition.
   --  The length of this string is determined by the last interrupt for which
   --  such a pragma is given (the string will be a null string if no pragmas
   --  were used). If pragma were present the entries apply to the interrupts
   --  in sequence from the first interrupt, and are set to one of four
   --  possible settings: 'n' for not specified, 'u' for user, 'r' for run
   --  time, 's' for system, see description of Interrupt_State pragma for
   --  further details.

   --  Num_Interrupt_States is the length of the Interrupt_States string. It
   --  will be set to zero if no Interrupt_State pragmas are present.

   --  Unreserve_All_Interrupts is set to one if at least one unit in the
   --  partition had a pragma Unreserve_All_Interrupts, and zero otherwise.

   --  Exception_Tracebacks is set to one if the -E parameter was present
   --  in the bind and to zero otherwise. Note that on some targets exception
   --  tracebacks are provided by default, so a value of zero for this
   --  parameter does not necessarily mean no trace backs are available.

   --  Zero_Cost_Exceptions is set to one if zero cost exceptions are used for
   --  this partition, and to zero if longjmp/setjmp exceptions are used.

   --  Detect_Blocking indicates whether pragma Detect_Blocking is active or
   --  not. A value of zero indicates that the pragma is not present, while a
   --  value of 1 signals its presence in the partition.

   --  Default_Stack_Size is the default stack size used when creating an Ada
   --  task with no explicit Storage_Size clause.

   --  Leap_Seconds_Support denotes whether leap seconds have been enabled or
   --  disabled. A value of zero indicates that leap seconds are turned "off",
   --  while a value of one signifies "on" status.

   --  Main_CPU is the processor set by pragma CPU in the main program. If no
   --  such pragma is present, the value is -1.

   procedure WBI (Info : String) renames Osint.B.Write_Binder_Info;
   --  Convenient shorthand used throughout

   -----------------------
   -- Local Subprograms --
   -----------------------

   procedure Check_File_In_Partition
     (File_Name : String;
      Flag      : out Boolean);
   --  If the file indicated by File_Name is in the partition the Flag is set
   --  to True, False otherwise.

   procedure Check_System_Restrictions_Used;
   --  Sets flag System_Restrictions_Used (Set to True if and only if the unit
   --  System.Restrictions is present in the partition, otherwise False).

   procedure Check_Dispatching_Domains_Used;
   --  Sets flag Dispatching_Domains_Used to True when using the unit
   --  System.Multiprocessors.Dispatching_Domains is present in the partition,
   --  otherwise set to False.

   procedure Gen_Adainit;
   --  Generates the Adainit procedure

   procedure Gen_Adafinal;
   --  Generate the Adafinal procedure

   procedure Gen_CodePeer_Wrapper;
   --  For CodePeer, generate wrapper which calls user-defined main subprogram

   procedure Gen_Elab_Calls;
   --  Generate sequence of elaboration calls

   procedure Gen_Elab_Externals;
   --  Generate sequence of external declarations for elaboration

   procedure Gen_Elab_Order;
   --  Generate comments showing elaboration order chosen

   procedure Gen_Finalize_Library;
   --  Generate a sequence of finalization calls to elaborated packages

   procedure Gen_Main;
   --  Generate procedure main

   procedure Gen_Object_Files_Options;
   --  Output comments containing a list of the full names of the object
   --  files to be linked and the list of linker options supplied by
   --  Linker_Options pragmas in the source.

   procedure Gen_Output_File_Ada (Filename : String);
   --  Generate Ada output file

   procedure Gen_Restrictions;
   --  Generate initialization of restrictions variable

   procedure Gen_Versions;
   --  Output series of definitions for unit versions

   function Get_Ada_Main_Name return String;
   --  This function is used for the Ada main output to compute a usable name
   --  for the generated main program. The normal main program name is
   --  Ada_Main, but this won't work if the user has a unit with this name.
   --  This function tries Ada_Main first, and if there is such a clash, then
   --  it tries Ada_Name_01, Ada_Name_02 ... Ada_Name_99 in sequence.

   function Get_Main_Unit_Name (S : String) return String;
   --  Return the main unit name corresponding to S by replacing '.' with '_'

   function Get_Main_Name return String;
   --  This function is used in the main output case to compute the correct
   --  external main program. It is "main" by default, unless the flag
   --  Use_Ada_Main_Program_Name_On_Target is set, in which case it is the name
   --  of the Ada main name without the "_ada". This default can be overridden
   --  explicitly using the -Mname binder switch.

   function Get_WC_Encoding return Character;
   --  Return wide character encoding method to set as WC_Encoding in output.
   --  If -W has been used, returns the specified encoding, otherwise returns
   --  the encoding method used for the main program source. If there is no
   --  main program source (-z switch used), returns brackets ('b').

   function Has_Finalizer return Boolean;
   --  Determine whether the current unit has at least one library-level
   --  finalizer.

   function Lt_Linker_Option (Op1, Op2 : Natural) return Boolean;
   --  Compare linker options, when sorting, first according to
   --  Is_Internal_File (internal files come later) and then by
   --  elaboration order position (latest to earliest).

   procedure Move_Linker_Option (From : Natural; To : Natural);
   --  Move routine for sorting linker options

   procedure Resolve_Binder_Options;
   --  Set the value of With_GNARL and With_DECGNAT. The latter only on VMS
   --  since it tests for a package named "dec" which might cause a conflict
   --  on non-VMS systems.

   procedure Set_Char (C : Character);
   --  Set given character in Statement_Buffer at the Last + 1 position
   --  and increment Last by one to reflect the stored character.

   procedure Set_Int (N : Int);
   --  Set given value in decimal in Statement_Buffer with no spaces
   --  starting at the Last + 1 position, and updating Last past the value.
   --  A minus sign is output for a negative value.

   procedure Set_Boolean (B : Boolean);
   --  Set given boolean value in Statement_Buffer at the Last + 1 position
   --  and update Last past the value.

   procedure Set_IS_Pragma_Table;
   --  Initializes contents of IS_Pragma_Settings table from ALI table

   procedure Set_Main_Program_Name;
   --  Given the main program name in Name_Buffer (length in Name_Len)
   --  generate the name of the routine to be used in the call. The name
   --  is generated starting at Last + 1, and Last is updated past it.

   procedure Set_Name_Buffer;
   --  Set the value stored in positions 1 .. Name_Len of the Name_Buffer

   procedure Set_PSD_Pragma_Table;
   --  Initializes contents of PSD_Pragma_Settings table from ALI table

   procedure Set_String (S : String);
   --  Sets characters of given string in Statement_Buffer, starting at the
   --  Last + 1 position, and updating last past the string value.

   procedure Set_String_Replace (S : String);
   --  Replaces the last S'Length characters in the Statement_Buffer with
   --  the characters of S. The caller must ensure that these characters do
   --  in fact exist in the Statement_Buffer.

   type Qualification_Mode is (Dollar_Sign, Dot, Double_Underscores);

   procedure Set_Unit_Name (Mode : Qualification_Mode := Double_Underscores);
   --  Given a unit name in the Name_Buffer, copy it into Statement_Buffer,
   --  starting at the Last + 1 position and update Last past the value.
   --  Depending on parameter Mode, a dot (.) can be qualified into double
   --  underscores (__), a dollar sign ($) or left as is.

   procedure Set_Unit_Number (U : Unit_Id);
   --  Sets unit number (first unit is 1, leading zeroes output to line
   --  up all output unit numbers nicely as required by the value, and
   --  by the total number of units.

   procedure Write_Statement_Buffer;
   --  Write out contents of statement buffer up to Last, and reset Last to 0

   procedure Write_Statement_Buffer (S : String);
   --  First writes its argument (using Set_String (S)), then writes out the
   --  contents of statement buffer up to Last, and reset Last to 0

   ------------------------------------
   -- Check_Dispatching_Domains_Used --
   ------------------------------------

   procedure Check_Dispatching_Domains_Used is
   begin
      Check_File_In_Partition ("s-mudido.ads", Dispatching_Domains_Used);
   end Check_Dispatching_Domains_Used;

   -----------------------------
   -- Check_File_In_Partition --
   -----------------------------

   procedure Check_File_In_Partition
     (File_Name : String;
      Flag      : out Boolean)
   is
   begin
      for J in Units.First .. Units.Last loop
         if Get_Name_String (Units.Table (J).Sfile) = File_Name then
            Flag := True;
            return;
         end if;
      end loop;

      Flag := False;
   end Check_File_In_Partition;

   ------------------------------------
   -- Check_System_Restrictions_Used --
   ------------------------------------

   procedure Check_System_Restrictions_Used is
   begin
      Check_File_In_Partition ("s-restri.ads", System_Restrictions_Used);
   end Check_System_Restrictions_Used;

   ------------------
   -- Gen_Adafinal --
   ------------------

   procedure Gen_Adafinal is
   begin
      WBI ("   procedure " & Ada_Final_Name.all & " is");

      if VM_Target = No_VM
        and Bind_Main_Program
        and not CodePeer_Mode
      then
         WBI ("      procedure s_stalib_adafinal;");
         Set_String ("      pragma Import (C, s_stalib_adafinal, ");
         Set_String ("""system__standard_library__adafinal"");");
         Write_Statement_Buffer;
      end if;

      WBI ("   begin");

      if not CodePeer_Mode then
         WBI ("      if not Is_Elaborated then");
         WBI ("         return;");
         WBI ("      end if;");
         WBI ("      Is_Elaborated := False;");
      end if;

      --  On non-virtual machine targets, finalization is done differently
      --  depending on whether this is the main program or a library.

      if VM_Target = No_VM and then not CodePeer_Mode then
         if Bind_Main_Program then
            WBI ("      s_stalib_adafinal;");
         elsif Lib_Final_Built then
            WBI ("      finalize_library;");
         else
            WBI ("      null;");
         end if;

      --  Pragma Import C cannot be used on virtual machine targets, therefore
      --  call the runtime finalization routine directly. Similarly in CodePeer
      --  mode, where imported functions are ignored.

      else
         WBI ("      System.Standard_Library.Adafinal;");
      end if;

      WBI ("   end " & Ada_Final_Name.all & ";");
      WBI ("");
   end Gen_Adafinal;

   -----------------
   -- Gen_Adainit --
   -----------------

   procedure Gen_Adainit is
      Main_Priority : Int renames ALIs.Table (ALIs.First).Main_Priority;
      Main_CPU      : Int renames ALIs.Table (ALIs.First).Main_CPU;

   begin
      --  Declare the access-to-subprogram type used for initialization of
      --  of __gnat_finalize_library_objects. This is declared at library
      --  level for compatibility with the type used in System.Soft_Links.
      --  The import of the soft link which performs library-level object
      --  finalization is not needed for VM targets; regular Ada is used in
      --  that case. For restricted run-time libraries (ZFP and Ravenscar)
      --  tasks are non-terminating, so we do not want finalization.

      if not Suppress_Standard_Library_On_Target
        and then VM_Target = No_VM
        and then not CodePeer_Mode
        and then not Configurable_Run_Time_On_Target
      then
         WBI ("   type No_Param_Proc is access procedure;");
         WBI ("");
      end if;

      WBI ("   procedure " & Ada_Init_Name.all & " is");

      --  In CodePeer mode, simplify adainit procedure by only calling
      --  elaboration procedures.

      if CodePeer_Mode then
         WBI ("   begin");

      --  If the standard library is suppressed, then the only global variables
      --  that might be needed (by the Ravenscar profile) are the priority and
      --  the processor for the environment task.

      elsif Suppress_Standard_Library_On_Target then
         if Main_Priority /= No_Main_Priority then
            WBI ("      Main_Priority : Integer;");
            WBI ("      pragma Import (C, Main_Priority," &
                 " ""__gl_main_priority"");");
            WBI ("");
         end if;

         if Main_CPU /= No_Main_CPU then
            WBI ("      Main_CPU : Integer;");
            WBI ("      pragma Import (C, Main_CPU," &
                 " ""__gl_main_cpu"");");
            WBI ("");
         end if;

         WBI ("   begin");

         if Main_Priority /= No_Main_Priority then
            Set_String ("      Main_Priority := ");
            Set_Int    (Main_Priority);
            Set_Char   (';');
            Write_Statement_Buffer;
         end if;

         if Main_CPU /= No_Main_CPU then
            Set_String ("      Main_CPU := ");
            Set_Int    (Main_CPU);
            Set_Char   (';');
            Write_Statement_Buffer;
         end if;

         if Main_Priority = No_Main_Priority
           and then Main_CPU = No_Main_CPU
         then
            WBI ("      null;");
         end if;

      --  Normal case (standard library not suppressed). Set all global values
      --  used by the run time.

      else
         WBI ("      Main_Priority : Integer;");
         WBI ("      pragma Import (C, Main_Priority, " &
              """__gl_main_priority"");");
         WBI ("      Time_Slice_Value : Integer;");
         WBI ("      pragma Import (C, Time_Slice_Value, " &
              """__gl_time_slice_val"");");
         WBI ("      WC_Encoding : Character;");
         WBI ("      pragma Import (C, WC_Encoding, ""__gl_wc_encoding"");");
         WBI ("      Locking_Policy : Character;");
         WBI ("      pragma Import (C, Locking_Policy, " &
              """__gl_locking_policy"");");
         WBI ("      Queuing_Policy : Character;");
         WBI ("      pragma Import (C, Queuing_Policy, " &
              """__gl_queuing_policy"");");
         WBI ("      Task_Dispatching_Policy : Character;");
         WBI ("      pragma Import (C, Task_Dispatching_Policy, " &
              """__gl_task_dispatching_policy"");");
         WBI ("      Priority_Specific_Dispatching : System.Address;");
         WBI ("      pragma Import (C, Priority_Specific_Dispatching, " &
              """__gl_priority_specific_dispatching"");");
         WBI ("      Num_Specific_Dispatching : Integer;");
         WBI ("      pragma Import (C, Num_Specific_Dispatching, " &
              """__gl_num_specific_dispatching"");");
         WBI ("      Main_CPU : Integer;");
         WBI ("      pragma Import (C, Main_CPU, " &
              """__gl_main_cpu"");");

         WBI ("      Interrupt_States : System.Address;");
         WBI ("      pragma Import (C, Interrupt_States, " &
              """__gl_interrupt_states"");");
         WBI ("      Num_Interrupt_States : Integer;");
         WBI ("      pragma Import (C, Num_Interrupt_States, " &
              """__gl_num_interrupt_states"");");
         WBI ("      Unreserve_All_Interrupts : Integer;");
         WBI ("      pragma Import (C, Unreserve_All_Interrupts, " &
              """__gl_unreserve_all_interrupts"");");

         if Exception_Tracebacks then
            WBI ("      Exception_Tracebacks : Integer;");
            WBI ("      pragma Import (C, Exception_Tracebacks, " &
                 """__gl_exception_tracebacks"");");
         end if;

         WBI ("      Zero_Cost_Exceptions : Integer;");
         WBI ("      pragma Import (C, Zero_Cost_Exceptions, " &
              """__gl_zero_cost_exceptions"");");
         WBI ("      Detect_Blocking : Integer;");
         WBI ("      pragma Import (C, Detect_Blocking, " &
              """__gl_detect_blocking"");");
         WBI ("      Default_Stack_Size : Integer;");
         WBI ("      pragma Import (C, Default_Stack_Size, " &
              """__gl_default_stack_size"");");
         WBI ("      Leap_Seconds_Support : Integer;");
         WBI ("      pragma Import (C, Leap_Seconds_Support, " &
              """__gl_leap_seconds_support"");");

         --  Import entry point for elaboration time signal handler
         --  installation, and indication of if it's been called previously.

         WBI ("");
         WBI ("      procedure Install_Handler;");
         WBI ("      pragma Import (C, Install_Handler, " &
              """__gnat_install_handler"");");
         WBI ("");
         WBI ("      Handler_Installed : Integer;");
         WBI ("      pragma Import (C, Handler_Installed, " &
              """__gnat_handler_installed"");");

         --  The import of the soft link which performs library-level object
         --  finalization is not needed for VM targets; regular Ada is used in
         --  that case. For restricted run-time libraries (ZFP and Ravenscar)
         --  tasks are non-terminating, so we do not want finalization.

         if VM_Target = No_VM and then not Configurable_Run_Time_On_Target then
            WBI ("");
            WBI ("      Finalize_Library_Objects : No_Param_Proc;");
            WBI ("      pragma Import (C, Finalize_Library_Objects, " &
                 """__gnat_finalize_library_objects"");");
         end if;

         --  Import entry point for environment feature enable/disable
         --  routine, and indication that it's been called previously.

         if OpenVMS_On_Target then
            WBI ("");
            WBI ("      procedure Set_Features;");
            WBI ("      pragma Import (C, Set_Features, " &
                 """__gnat_set_features"");");
            WBI ("");
            WBI ("      Features_Set : Integer;");
            WBI ("      pragma Import (C, Features_Set, " &
                 """__gnat_features_set"");");

            if Opt.Heap_Size /= 0 then
               WBI ("");
               WBI ("      Heap_Size : Integer;");
               WBI ("      pragma Import (C, Heap_Size, " &
                    """__gl_heap_size"");");

               Write_Statement_Buffer;
            end if;
         end if;

         --  Initialize stack limit variable of the environment task if the
         --  stack check method is stack limit and stack check is enabled.

         if Stack_Check_Limits_On_Target
           and then (Stack_Check_Default_On_Target or Stack_Check_Switch_Set)
         then
            WBI ("");
            WBI ("      procedure Initialize_Stack_Limit;");
            WBI ("      pragma Import (C, Initialize_Stack_Limit, " &
                 """__gnat_initialize_stack_limit"");");
         end if;

         --  Special processing when main program is CIL function/procedure

         if VM_Target = CLI_Target
           and then Bind_Main_Program
           and then not No_Main_Subprogram
         then
            WBI ("");

            --  Function case, use Set_Exit_Status to report the returned
            --  status code, since that is the only mechanism available.

            if ALIs.Table (ALIs.First).Main_Program = Func then
               WBI ("      Result : Integer;");
               WBI ("      procedure Set_Exit_Status (Code : Integer);");
               WBI ("      pragma Import (C, Set_Exit_Status, " &
                    """__gnat_set_exit_status"");");
               WBI ("");
               WBI ("      function Ada_Main_Program return Integer;");

            --  Procedure case

            else
               WBI ("      procedure Ada_Main_Program;");
            end if;

            Get_Name_String (Units.Table (First_Unit_Entry).Uname);
            Name_Len := Name_Len - 2;
            WBI ("      pragma Import (CIL, Ada_Main_Program, """
                 & Name_Buffer (1 .. Name_Len) & "."
                 & Get_Main_Unit_Name (Name_Buffer (1 .. Name_Len)) & """);");
         end if;

         --  When dispatching domains are used then we need to signal it
         --  before calling the main procedure.

         if Dispatching_Domains_Used then
            WBI ("      procedure Freeze_Dispatching_Domains;");
            WBI ("      pragma Import");
            WBI ("        (Ada, Freeze_Dispatching_Domains, " &
                 """__gnat_freeze_dispatching_domains"");");
         end if;

         WBI ("   begin");
         WBI ("      if Is_Elaborated then");
         WBI ("         return;");
         WBI ("      end if;");
         WBI ("      Is_Elaborated := True;");

         Set_String ("      Main_Priority := ");
         Set_Int    (Main_Priority);
         Set_Char   (';');
         Write_Statement_Buffer;

         Set_String ("      Time_Slice_Value := ");

         if Task_Dispatching_Policy_Specified = 'F'
           and then ALIs.Table (ALIs.First).Time_Slice_Value = -1
         then
            Set_Int (0);
         else
            Set_Int (ALIs.Table (ALIs.First).Time_Slice_Value);
         end if;

         Set_Char   (';');
         Write_Statement_Buffer;

         Set_String ("      WC_Encoding := '");
         Set_Char   (Get_WC_Encoding);

         Set_String ("';");
         Write_Statement_Buffer;

         Set_String ("      Locking_Policy := '");
         Set_Char   (Locking_Policy_Specified);
         Set_String ("';");
         Write_Statement_Buffer;

         Set_String ("      Queuing_Policy := '");
         Set_Char   (Queuing_Policy_Specified);
         Set_String ("';");
         Write_Statement_Buffer;

         Set_String ("      Task_Dispatching_Policy := '");
         Set_Char   (Task_Dispatching_Policy_Specified);
         Set_String ("';");
         Write_Statement_Buffer;

         Gen_Restrictions;

         WBI ("      Priority_Specific_Dispatching :=");
         WBI ("        Local_Priority_Specific_Dispatching'Address;");

         Set_String ("      Num_Specific_Dispatching := ");
         Set_Int (PSD_Pragma_Settings.Last + 1);
         Set_Char (';');
         Write_Statement_Buffer;

         Set_String ("      Main_CPU := ");
         Set_Int    (Main_CPU);
         Set_Char   (';');
         Write_Statement_Buffer;

         WBI ("      Interrupt_States := Local_Interrupt_States'Address;");

         Set_String ("      Num_Interrupt_States := ");
         Set_Int (IS_Pragma_Settings.Last + 1);
         Set_Char (';');
         Write_Statement_Buffer;

         Set_String ("      Unreserve_All_Interrupts := ");

         if Unreserve_All_Interrupts_Specified then
            Set_String ("1");
         else
            Set_String ("0");
         end if;

         Set_Char (';');
         Write_Statement_Buffer;

         if Exception_Tracebacks then
            WBI ("      Exception_Tracebacks := 1;");
         end if;

         Set_String ("      Zero_Cost_Exceptions := ");

         if Zero_Cost_Exceptions_Specified then
            Set_String ("1");
         else
            Set_String ("0");
         end if;

         Set_String (";");
         Write_Statement_Buffer;

         Set_String ("      Detect_Blocking := ");

         if Detect_Blocking then
            Set_Int (1);
         else
            Set_Int (0);
         end if;

         Set_String (";");
         Write_Statement_Buffer;

         Set_String ("      Default_Stack_Size := ");
         Set_Int (Default_Stack_Size);
         Set_String (";");
         Write_Statement_Buffer;

         Set_String ("      Leap_Seconds_Support := ");

         if Leap_Seconds_Support then
            Set_Int (1);
         else
            Set_Int (0);
         end if;

         Set_String (";");
         Write_Statement_Buffer;

         --  Generate call to Install_Handler

         --  In .NET, when binding with -z, we don't install the signal handler
         --  to let the caller handle the last exception handler.

         if VM_Target /= CLI_Target
           or else Bind_Main_Program
         then
            WBI ("");
            WBI ("      if Handler_Installed = 0 then");
            WBI ("         Install_Handler;");
            WBI ("      end if;");
         end if;

         --  Generate call to Set_Features

         if OpenVMS_On_Target then
            WBI ("");
            WBI ("      if Features_Set = 0 then");
            WBI ("         Set_Features;");
            WBI ("      end if;");

            --  Features_Set may twiddle the heap size according to a logical
            --  name, but the binder switch must override.

            if Opt.Heap_Size /= 0 then
               Set_String ("      Heap_Size := ");
               Set_Int (Opt.Heap_Size);
               Set_Char   (';');
               Write_Statement_Buffer;
            end if;
         end if;
      end if;

      --  Generate call to set Initialize_Scalar values if active

      if Initialize_Scalars_Used then
         WBI ("");
         Set_String ("      System.Scalar_Values.Initialize ('");
         Set_Char (Initialize_Scalars_Mode1);
         Set_String ("', '");
         Set_Char (Initialize_Scalars_Mode2);
         Set_String ("');");
         Write_Statement_Buffer;
      end if;

      --  Generate assignment of default secondary stack size if set

      if Sec_Stack_Used and then Default_Sec_Stack_Size /= -1 then
         WBI ("");
         Set_String ("      System.Secondary_Stack.");
         Set_String ("Default_Secondary_Stack_Size := ");
         Set_Int (Opt.Default_Sec_Stack_Size);
         Set_Char (';');
         Write_Statement_Buffer;
      end if;

      --  Initialize stack limit variable of the environment task if the
      --  stack check method is stack limit and stack check is enabled.

      if Stack_Check_Limits_On_Target
        and then (Stack_Check_Default_On_Target or Stack_Check_Switch_Set)
      then
         WBI ("");
         WBI ("      Initialize_Stack_Limit;");
      end if;

      --  On CodePeer, the finalization of library objects is not relevant

      if CodePeer_Mode then
         null;

      --  On virtual machine targets, or on non-virtual machine ones if this
      --  is the main program case, attach finalize_library to the soft link.
      --  Do it only when not using a restricted run time, in which case tasks
      --  are non-terminating, so we do not want library-level finalization.

      elsif (VM_Target /= No_VM or else Bind_Main_Program)
        and then not Configurable_Run_Time_On_Target
        and then not Suppress_Standard_Library_On_Target
      then
         WBI ("");

         if VM_Target = No_VM then
            if Lib_Final_Built then
               Set_String ("      Finalize_Library_Objects := ");
               Set_String ("finalize_library'access;");
            else
               Set_String ("      Finalize_Library_Objects := null;");
            end if;

         --  On VM targets use regular Ada to set the soft link

         else
            if Lib_Final_Built then
               Set_String
                 ("      System.Soft_Links.Finalize_Library_Objects");
               Set_String (" := finalize_library'access;");
            else
               Set_String
                 ("      System.Soft_Links.Finalize_Library_Objects");
               Set_String (" := null;");
            end if;
         end if;

         Write_Statement_Buffer;
      end if;

      --  Generate elaboration calls

      if not CodePeer_Mode then
         WBI ("");
      end if;

      Gen_Elab_Calls;

      --  From this point, no new dispatching domain can be created.

      if Dispatching_Domains_Used then
         WBI ("      Freeze_Dispatching_Domains;");
      end if;

      --  Case of main program is CIL function or procedure

      if VM_Target = CLI_Target
        and then Bind_Main_Program
        and then not No_Main_Subprogram
      then
         --  For function case, use Set_Exit_Status to set result

         if ALIs.Table (ALIs.First).Main_Program = Func then
            WBI ("      Result := Ada_Main_Program;");
            WBI ("      Set_Exit_Status (Result);");

         --  Procedure case

         else
            WBI ("      Ada_Main_Program;");
         end if;
      end if;

      WBI ("   end " & Ada_Init_Name.all & ";");
      WBI ("");
   end Gen_Adainit;

   --------------------------
   -- Gen_CodePeer_Wrapper --
   --------------------------

   procedure Gen_CodePeer_Wrapper is
      Callee_Name : constant String := "Ada_Main_Program";

   begin
      if ALIs.Table (ALIs.First).Main_Program = Proc then
         WBI ("   procedure " & CodePeer_Wrapper_Name & " is ");
         WBI ("   begin");
         WBI ("      " & Callee_Name & ";");

      else
         WBI ("   function " & CodePeer_Wrapper_Name & " return Integer is");
         WBI ("   begin");
         WBI ("      return " & Callee_Name & ";");
      end if;

      WBI ("   end " & CodePeer_Wrapper_Name & ";");
      WBI ("");
   end Gen_CodePeer_Wrapper;

   --------------------
   -- Gen_Elab_Calls --
   --------------------

   procedure Gen_Elab_Calls is
      Check_Elab_Flag : Boolean;

   begin
      for E in Elab_Order.First .. Elab_Order.Last loop
         declare
            Unum : constant Unit_Id := Elab_Order.Table (E);
            U    : Unit_Record renames Units.Table (Unum);

            Unum_Spec : Unit_Id;
            --  This is the unit number of the spec that corresponds to
            --  this entry. It is the same as Unum except when the body
            --  and spec are different and we are currently processing
            --  the body, in which case it is the spec (Unum + 1).

         begin
            if U.Utype = Is_Body then
               Unum_Spec := Unum + 1;
            else
               Unum_Spec := Unum;
            end if;

            --  Nothing to do if predefined unit in no run time mode

            if No_Run_Time_Mode and then Is_Predefined_File_Name (U.Sfile) then
               null;

            --  Likewise if this is an interface to a stand alone library

            elsif U.SAL_Interface then
               null;

            --  Case of no elaboration code

            --  In CodePeer mode, we special case subprogram bodies which
            --  are handled in the 'else' part below, and lead to a call to
            --  <subp>'Elab_Subp_Body.

            elsif U.No_Elab
              and then (not CodePeer_Mode
                         or else U.Utype = Is_Spec
                         or else U.Utype = Is_Spec_Only
                         or else U.Unit_Kind /= 's')
            then

               --  The only case in which we have to do something is if this
               --  is a body, with a separate spec, where the separate spec
               --  has an elaboration entity defined. In that case, this is
               --  where we increment the elaboration entity.

               if U.Utype = Is_Body
                 and then Units.Table (Unum_Spec).Set_Elab_Entity
                 and then not CodePeer_Mode
               then
                  Set_String ("      E");
                  Set_Unit_Number (Unum_Spec);
                  Set_String (" := E");
                  Set_Unit_Number (Unum_Spec);
                  Set_String (" + 1;");
                  Write_Statement_Buffer;
               end if;

            --  Here if elaboration code is present. If binding a library
            --  or if there is a non-Ada main subprogram then we generate:

            --    if uname_E = 0 then
            --       uname'elab_[spec|body];
            --    end if;
            --    uname_E := uname_E + 1;

            --  Otherwise, elaboration routines are called unconditionally:

            --    uname'elab_[spec|body];
            --    uname_E := uname_E + 1;

            --  The uname_E increment is skipped if this is a separate spec,
            --  since it will be done when we process the body.

            --  In CodePeer mode, we do not generate any reference to xxx_E
            --  variables, only calls to 'Elab* subprograms.

            else
               Check_Elab_Flag :=
                 not CodePeer_Mode
                   and then (Force_Checking_Of_Elaboration_Flags
                              or Interface_Library_Unit
                              or not Bind_Main_Program);

               if Check_Elab_Flag then
                  Set_String ("      if E");
                  Set_Unit_Number (Unum_Spec);
                  Set_String (" = 0 then");
                  Write_Statement_Buffer;
                  Set_String ("   ");
               end if;

               Set_String ("      ");
               Get_Decoded_Name_String_With_Brackets (U.Uname);

               if VM_Target = CLI_Target and then U.Unit_Kind /= 's' then
                  if Name_Buffer (Name_Len) = 's' then
                     Name_Buffer (Name_Len - 1 .. Name_Len + 12) :=
                       "_pkg'elab_spec";
                  else
                     Name_Buffer (Name_Len - 1 .. Name_Len + 12) :=
                       "_pkg'elab_body";
                  end if;

                  Name_Len := Name_Len + 12;

               else
                  if Name_Buffer (Name_Len) = 's' then
                     Name_Buffer (Name_Len - 1 .. Name_Len + 8) :=
                       "'elab_spec";
                     Name_Len := Name_Len + 8;

                  --  Special case in CodePeer mode for subprogram bodies
                  --  which correspond to CodePeer 'Elab_Subp_Body special
                  --  init procedure.

                  elsif U.Unit_Kind = 's' and CodePeer_Mode then
                     Name_Buffer (Name_Len - 1 .. Name_Len + 13) :=
                       "'elab_subp_body";
                     Name_Len := Name_Len + 13;

                  else
                     Name_Buffer (Name_Len - 1 .. Name_Len + 8) :=
                       "'elab_body";
                     Name_Len := Name_Len + 8;
                  end if;
               end if;

               Set_Casing (U.Icasing);
               Set_Name_Buffer;
               Set_Char (';');
               Write_Statement_Buffer;

               if Check_Elab_Flag then
                  WBI ("      end if;");
               end if;

               if U.Utype /= Is_Spec
                 and then not CodePeer_Mode
               then
                  Set_String ("      E");
                  Set_Unit_Number (Unum_Spec);
                  Set_String (" := E");
                  Set_Unit_Number (Unum_Spec);
                  Set_String (" + 1;");
                  Write_Statement_Buffer;
               end if;
            end if;
         end;
      end loop;
   end Gen_Elab_Calls;

   ------------------------
   -- Gen_Elab_Externals --
   ------------------------

   procedure Gen_Elab_Externals is
   begin
      if CodePeer_Mode then
         return;
      end if;

      for E in Elab_Order.First .. Elab_Order.Last loop
         declare
            Unum : constant Unit_Id := Elab_Order.Table (E);
            U    : Unit_Record renames Units.Table (Unum);

         begin
            --  Check for Elab_Entity to be set for this unit

            if U.Set_Elab_Entity

              --  Don't generate reference for stand alone library

              and then not U.SAL_Interface

              --  Don't generate reference for predefined file in No_Run_Time
              --  mode, since we don't include the object files in this case

              and then not
                (No_Run_Time_Mode
                  and then Is_Predefined_File_Name (U.Sfile))
            then
               Set_String ("   ");
               Set_String ("E");
               Set_Unit_Number (Unum);

               case VM_Target is
                  when No_VM | JVM_Target =>
                     Set_String (" : Short_Integer; pragma Import (Ada, ");
                  when CLI_Target =>
                     Set_String (" : Short_Integer; pragma Import (CIL, ");
               end case;

               Set_String ("E");
               Set_Unit_Number (Unum);
               Set_String (", """);
               Get_Name_String (U.Uname);

               --  In the case of JGNAT we need to emit an Import name that
               --  includes the class name (using '$' separators in the case
               --  of a child unit name).

               if VM_Target /= No_VM then
                  for J in 1 .. Name_Len - 2 loop
                     if VM_Target = CLI_Target
                       or else Name_Buffer (J) /= '.'
                     then
                        Set_Char (Name_Buffer (J));
                     else
                        Set_String ("$");
                     end if;
                  end loop;

                  if VM_Target /= CLI_Target or else U.Unit_Kind = 's' then
                     Set_String (".");
                  else
                     Set_String ("_pkg.");
                  end if;

                  --  If the unit name is very long, then split the
                  --  Import link name across lines using "&" (occurs
                  --  in some C2 tests).

                  if 2 * Name_Len + 60 > Hostparm.Max_Line_Length then
                     Set_String (""" &");
                     Write_Statement_Buffer;
                     Set_String ("         """);
                  end if;
               end if;

               Set_Unit_Name;
               Set_String ("_E"");");
               Write_Statement_Buffer;
            end if;
         end;
      end loop;

      WBI ("");
   end Gen_Elab_Externals;

   --------------------
   -- Gen_Elab_Order --
   --------------------

   procedure Gen_Elab_Order is
   begin
      WBI ("   --  BEGIN ELABORATION ORDER");

      for J in Elab_Order.First .. Elab_Order.Last loop
         Set_String ("   --  ");
         Get_Name_String (Units.Table (Elab_Order.Table (J)).Uname);
         Set_Name_Buffer;
         Write_Statement_Buffer;
      end loop;

      WBI ("   --  END ELABORATION ORDER");
      WBI ("");
   end Gen_Elab_Order;

   --------------------------
   -- Gen_Finalize_Library --
   --------------------------

   procedure Gen_Finalize_Library is
      Count : Int := 1;
      U     : Unit_Record;
      Uspec : Unit_Record;
      Unum  : Unit_Id;

      procedure Gen_Header;
      --  Generate the header of the finalization routine

      ----------------
      -- Gen_Header --
      ----------------

      procedure Gen_Header is
      begin
         WBI ("   procedure finalize_library is");

         --  The following flag is used to check for library-level exceptions
         --  raised during finalization. Symbol comes from System.Soft_Links.
         --  VM targets use regular Ada to reference the entity.

         if VM_Target = No_VM then
            WBI ("      LE_Set : Boolean;");

            Set_String ("      pragma Import (Ada, LE_Set, ");
            Set_String ("""__gnat_library_exception_set"");");
            Write_Statement_Buffer;
         end if;

         WBI ("   begin");
      end Gen_Header;

   --  Start of processing for Gen_Finalize_Library

   begin
      if CodePeer_Mode then
         return;
      end if;

      for E in reverse Elab_Order.First .. Elab_Order.Last loop
         Unum := Elab_Order.Table (E);
         U    := Units.Table (Unum);

         --  Dealing with package bodies is a little complicated. In such
         --  cases we must retrieve the package spec since it contains the
         --  spec of the body finalizer.

         if U.Utype = Is_Body then
            Unum  := Unum + 1;
            Uspec := Units.Table (Unum);
         else
            Uspec := U;
         end if;

         Get_Name_String (Uspec.Uname);

         --  We are only interested in non-generic packages

         if U.Unit_Kind /= 'p' or else U.Is_Generic then
            null;

         --  That aren't an interface to a stand alone library

         elsif U.SAL_Interface then
            null;

         --  Case of no finalization

         elsif not U.Has_Finalizer then

            --  The only case in which we have to do something is if this
            --  is a body, with a separate spec, where the separate spec
            --  has a finalizer. In that case, this is where we decrement
            --  the elaboration entity.

            if U.Utype = Is_Body and then Uspec.Has_Finalizer then
               if not Lib_Final_Built then
                  Gen_Header;
                  Lib_Final_Built := True;
               end if;

               Set_String ("      E");
               Set_Unit_Number (Unum);
               Set_String (" := E");
               Set_Unit_Number (Unum);
               Set_String (" - 1;");
               Write_Statement_Buffer;
            end if;

         else
            if not Lib_Final_Built then
               Gen_Header;
               Lib_Final_Built := True;
            end if;

            --  Generate:
            --    declare
            --       procedure F<Count>;

            Set_String ("      declare");
            Write_Statement_Buffer;

            Set_String ("         procedure F");
            Set_Int    (Count);
            Set_Char   (';');
            Write_Statement_Buffer;

            --  Generate:
            --    pragma Import (CIL, F<Count>,
            --                   "xx.yy_pkg.xx__yy__finalize_[body|spec]");
            --    --  for .NET targets

            --    pragma Import (Java, F<Count>,
            --                   "xx$yy.xx__yy__finalize_[body|spec]");
            --    --  for JVM targets

            --    pragma Import (Ada, F<Count>,
            --                  "xx__yy__finalize_[body|spec]");
            --    --  for default targets

            if VM_Target = CLI_Target then
               Set_String ("         pragma Import (CIL, F");
            elsif VM_Target = JVM_Target then
               Set_String ("         pragma Import (Java, F");
            else
               Set_String ("         pragma Import (Ada, F");
            end if;

            Set_Int (Count);
            Set_String (", """);

            --  Perform name construction

            --  .NET   xx.yy_pkg.xx__yy__finalize

            if VM_Target = CLI_Target then
               Set_Unit_Name (Mode => Dot);
               Set_String ("_pkg.");

            --  JVM   xx$yy.xx__yy__finalize

            elsif VM_Target = JVM_Target then
               Set_Unit_Name (Mode => Dollar_Sign);
               Set_Char ('.');
            end if;

            --  Default   xx__yy__finalize

            Set_Unit_Name;
            Set_String ("__finalize_");

            --  Package spec processing

            if U.Utype = Is_Spec
              or else U.Utype = Is_Spec_Only
            then
               Set_String ("spec");

            --  Package body processing

            else
               Set_String ("body");
            end if;

            Set_String (""");");
            Write_Statement_Buffer;

            --  If binding a library or if there is a non-Ada main subprogram
            --  then we generate:

            --    begin
            --       uname_E := uname_E - 1;
            --       if uname_E = 0 then
            --          F<Count>;
            --       end if;
            --    end;

            --  Otherwise, finalization routines are called unconditionally:

            --    begin
            --       uname_E := uname_E - 1;
            --       F<Count>;
            --    end;

            --  The uname_E decrement is skipped if this is a separate spec,
            --  since it will be done when we process the body.

            WBI ("      begin");

            if U.Utype /= Is_Spec then
               Set_String ("         E");
               Set_Unit_Number (Unum);
               Set_String (" := E");
               Set_Unit_Number (Unum);
               Set_String (" - 1;");
               Write_Statement_Buffer;
            end if;

            if Interface_Library_Unit or not Bind_Main_Program then
               Set_String ("         if E");
               Set_Unit_Number (Unum);
               Set_String (" = 0 then");
               Write_Statement_Buffer;
               Set_String ("   ");
            end if;

            Set_String ("         F");
            Set_Int    (Count);
            Set_Char   (';');
            Write_Statement_Buffer;

            if Interface_Library_Unit or not Bind_Main_Program then
               WBI ("         end if;");
            end if;

            WBI ("      end;");

            Count := Count + 1;
         end if;
      end loop;

      if Lib_Final_Built then

         --  It is possible that the finalization of a library-level object
         --  raised an exception. In that case import the actual exception
         --  and the routine necessary to raise it.

         if VM_Target = No_VM then
            WBI ("      if LE_Set then");
            WBI ("         declare");
            WBI ("            LE : Ada.Exceptions.Exception_Occurrence;");

            Set_String ("            pragma Import (Ada, LE, ");
            Set_String ("""__gnat_library_exception"");");
            Write_Statement_Buffer;

            Set_String ("            procedure Raise_From_Controlled_");
            Set_String ("Operation (X : Ada.Exceptions.Exception_");
            Set_String ("Occurrence);");
            Write_Statement_Buffer;

            Set_String ("            pragma Import (Ada, Raise_From_");
            Set_String ("Controlled_Operation, ");
            Set_String ("""__gnat_raise_from_controlled_operation"");");
            Write_Statement_Buffer;

            WBI ("         begin");
            WBI ("            Raise_From_Controlled_Operation (LE);");
            WBI ("         end;");

         --  VM-specific code, use regular Ada to produce the desired behavior

         else
            WBI ("      if System.Soft_Links.Library_Exception_Set then");

            Set_String ("         Ada.Exceptions.Reraise_Occurrence (");
            Set_String ("System.Soft_Links.Library_Exception);");
            Write_Statement_Buffer;
         end if;

         WBI ("      end if;");
         WBI ("   end finalize_library;");
         WBI ("");
      end if;
   end Gen_Finalize_Library;

   --------------
   -- Gen_Main --
   --------------

   procedure Gen_Main is
   begin
      if not No_Main_Subprogram then

         --  To call the main program, we declare it using a pragma Import
         --  Ada with the right link name.

         --  It might seem more obvious to "with" the main program, and call
         --  it in the normal Ada manner. We do not do this for three
         --  reasons:

         --    1. It is more efficient not to recompile the main program
         --    2. We are not entitled to assume the source is accessible
         --    3. We don't know what options to use to compile it

         --  It is really reason 3 that is most critical (indeed we used
         --  to generate the "with", but several regression tests failed).

         if ALIs.Table (ALIs.First).Main_Program = Func then
            WBI ("   function Ada_Main_Program return Integer;");
         else
            WBI ("   procedure Ada_Main_Program;");
         end if;

         Set_String ("   pragma Import (Ada, Ada_Main_Program, """);
         Get_Name_String (Units.Table (First_Unit_Entry).Uname);
         Set_Main_Program_Name;
         Set_String (""");");

         Write_Statement_Buffer;
         WBI ("");

         --  For CodePeer, declare a wrapper for the user-defined main program

         if CodePeer_Mode then
            Gen_CodePeer_Wrapper;
         end if;
      end if;

      if Exit_Status_Supported_On_Target then
         Set_String ("   function ");
      else
         Set_String ("   procedure ");
      end if;

      Set_String (Get_Main_Name);

      if Command_Line_Args_On_Target then
         Write_Statement_Buffer;
         WBI ("     (argc : Integer;");
         WBI ("      argv : System.Address;");
         WBI ("      envp : System.Address)");

         if Exit_Status_Supported_On_Target then
            WBI ("      return Integer");
         end if;

         WBI ("   is");

      else
         if Exit_Status_Supported_On_Target then
            Set_String (" return Integer is");
         else
            Set_String (" is");
         end if;

         Write_Statement_Buffer;
      end if;

      if Opt.Default_Exit_Status /= 0
        and then Bind_Main_Program
        and then not Configurable_Run_Time_Mode
      then
         WBI ("      procedure Set_Exit_Status (Status : Integer);");
         WBI ("      pragma Import (C, Set_Exit_Status, " &
                     """__gnat_set_exit_status"");");
         WBI ("");
      end if;

      --  Initialize and Finalize

      if not CodePeer_Mode
        and then not Cumulative_Restrictions.Set (No_Finalization)
      then
         WBI ("      procedure Initialize (Addr : System.Address);");
         WBI ("      pragma Import (C, Initialize, ""__gnat_initialize"");");
         WBI ("");
         WBI ("      procedure Finalize;");
         WBI ("      pragma Import (C, Finalize, ""__gnat_finalize"");");
      end if;

      --  If we want to analyze the stack, we must import corresponding symbols

      if Dynamic_Stack_Measurement then
         WBI ("");
         WBI ("      procedure Output_Results;");
         WBI ("      pragma Import (C, Output_Results, " &
              """__gnat_stack_usage_output_results"");");

         WBI ("");
         WBI ("      " &
              "procedure Initialize_Stack_Analysis (Buffer_Size : Natural);");
         WBI ("      pragma Import (C, Initialize_Stack_Analysis, " &
              """__gnat_stack_usage_initialize"");");
      end if;

      --  Deal with declarations for main program case

      if not No_Main_Subprogram then
         if ALIs.Table (ALIs.First).Main_Program = Func then
            WBI ("      Result : Integer;");
            WBI ("");
         end if;

         if Bind_Main_Program
           and not Suppress_Standard_Library_On_Target
           and not CodePeer_Mode
         then
            WBI ("      SEH : aliased array (1 .. 2) of Integer;");
            WBI ("");
         end if;
      end if;

      --  Generate a reference to Ada_Main_Program_Name. This symbol is
      --  not referenced elsewhere in the generated program, but is needed
      --  by the debugger (that's why it is generated in the first place).
      --  The reference stops Ada_Main_Program_Name from being optimized
      --  away by smart linkers, such as the AiX linker.

      --  Because this variable is unused, we make this variable "aliased"
      --  with a pragma Volatile in order to tell the compiler to preserve
      --  this variable at any level of optimization.

      if Bind_Main_Program and not CodePeer_Mode then
         WBI ("      Ensure_Reference : aliased System.Address := " &
              "Ada_Main_Program_Name'Address;");
         WBI ("      pragma Volatile (Ensure_Reference);");
         WBI ("");
      end if;

      WBI ("   begin");

      --  Acquire command line arguments if present on target

      if CodePeer_Mode then
         null;

      elsif Command_Line_Args_On_Target then
         WBI ("      gnat_argc := argc;");
         WBI ("      gnat_argv := argv;");
         WBI ("      gnat_envp := envp;");
         WBI ("");

      --  If configurable run time and no command line args, then nothing
      --  needs to be done since the gnat_argc/argv/envp variables are
      --  suppressed in this case.

      elsif Configurable_Run_Time_On_Target then
         null;

      --  Otherwise set dummy values (to be filled in by some other unit?)

      else
         WBI ("      gnat_argc := 0;");
         WBI ("      gnat_argv := System.Null_Address;");
         WBI ("      gnat_envp := System.Null_Address;");
      end if;

      if Opt.Default_Exit_Status /= 0
        and then Bind_Main_Program
        and then not Configurable_Run_Time_Mode
      then
         Set_String ("      Set_Exit_Status (");
         Set_Int (Opt.Default_Exit_Status);
         Set_String (");");
         Write_Statement_Buffer;
      end if;

      if Dynamic_Stack_Measurement then
         Set_String ("      Initialize_Stack_Analysis (");
         Set_Int (Dynamic_Stack_Measurement_Array_Size);
         Set_String (");");
         Write_Statement_Buffer;
      end if;

      if not Cumulative_Restrictions.Set (No_Finalization)
        and then not CodePeer_Mode
      then
         if not No_Main_Subprogram
           and then Bind_Main_Program
           and then not Suppress_Standard_Library_On_Target
         then
            WBI ("      Initialize (SEH'Address);");
         else
            WBI ("      Initialize (System.Null_Address);");
         end if;
      end if;

      WBI ("      " & Ada_Init_Name.all & ";");

      if not No_Main_Subprogram then
         if CodePeer_Mode then
            if ALIs.Table (ALIs.First).Main_Program = Proc then
               WBI ("      " & CodePeer_Wrapper_Name & ";");
            else
               WBI ("      Result := " & CodePeer_Wrapper_Name & ";");
            end if;

         elsif ALIs.Table (ALIs.First).Main_Program = Proc then
            WBI ("      Ada_Main_Program;");

         else
            WBI ("      Result := Ada_Main_Program;");
         end if;
      end if;

      --  Adafinal call is skipped if no finalization

      if not Cumulative_Restrictions.Set (No_Finalization) then
         WBI ("      adafinal;");
      end if;

      --  Prints the result of static stack analysis

      if Dynamic_Stack_Measurement then
         WBI ("      Output_Results;");
      end if;

      --  Finalize is only called if we have a run time

      if not Cumulative_Restrictions.Set (No_Finalization)
        and then not CodePeer_Mode
      then
         WBI ("      Finalize;");
      end if;

      --  Return result

      if Exit_Status_Supported_On_Target then
         if No_Main_Subprogram
           or else ALIs.Table (ALIs.First).Main_Program = Proc
         then
            WBI ("      return (gnat_exit_status);");
         else
            WBI ("      return (Result);");
         end if;
      end if;

      WBI ("   end;");
      WBI ("");
   end Gen_Main;

   ------------------------------
   -- Gen_Object_Files_Options --
   ------------------------------

   procedure Gen_Object_Files_Options is
      Lgnat : Natural;
      --  This keeps track of the position in the sorted set of entries
      --  in the Linker_Options table of where the first entry from an
      --  internal file appears.

      Linker_Option_List_Started : Boolean := False;
      --  Set to True when "LINKER OPTION LIST" is displayed

      procedure Write_Linker_Option;
      --  Write binder info linker option

      -------------------------
      -- Write_Linker_Option --
      -------------------------

      procedure Write_Linker_Option is
         Start : Natural;
         Stop  : Natural;

      begin
         --  Loop through string, breaking at null's

         Start := 1;
         while Start < Name_Len loop

            --  Find null ending this section

            Stop := Start + 1;
            while Name_Buffer (Stop) /= ASCII.NUL
              and then Stop <= Name_Len loop
               Stop := Stop + 1;
            end loop;

            --  Process section if non-null

            if Stop > Start then
               if Output_Linker_Option_List then
                  if not Zero_Formatting then
                     if not Linker_Option_List_Started then
                        Linker_Option_List_Started := True;
                        Write_Eol;
                        Write_Str ("     LINKER OPTION LIST");
                        Write_Eol;
                        Write_Eol;
                     end if;

                     Write_Str ("   ");
                  end if;

                  Write_Str (Name_Buffer (Start .. Stop - 1));
                  Write_Eol;
               end if;
               WBI ("   --   " & Name_Buffer (Start .. Stop - 1));
            end if;

            Start := Stop + 1;
         end loop;
      end Write_Linker_Option;

   --  Start of processing for Gen_Object_Files_Options

   begin
      WBI ("--  BEGIN Object file/option list");

      if Object_List_Filename /= null then
         Set_List_File (Object_List_Filename.all);
      end if;

      for E in Elab_Order.First .. Elab_Order.Last loop

         --  If not spec that has an associated body, then generate a comment
         --  giving the name of the corresponding object file.

         if not Units.Table (Elab_Order.Table (E)).SAL_Interface
           and then Units.Table (Elab_Order.Table (E)).Utype /= Is_Spec
         then
            Get_Name_String
              (ALIs.Table
                (Units.Table (Elab_Order.Table (E)).My_ALI).Ofile_Full_Name);

            --  If the presence of an object file is necessary or if it exists,
            --  then use it.

            if not Hostparm.Exclude_Missing_Objects
              or else
                System.OS_Lib.Is_Regular_File (Name_Buffer (1 .. Name_Len))
            then
               WBI ("   --   " & Name_Buffer (1 .. Name_Len));

               if Output_Object_List then
                  Write_Str (Name_Buffer (1 .. Name_Len));
                  Write_Eol;
               end if;

               --  Don't link with the shared library on VMS if an internal
               --  filename object is seen. Multiply defined symbols will
               --  result.

               if OpenVMS_On_Target
                 and then Is_Internal_File_Name
                  (ALIs.Table
                   (Units.Table (Elab_Order.Table (E)).My_ALI).Sfile)
               then
                  --  Special case for g-trasym.obj (not included in libgnat)

                  Get_Name_String (ALIs.Table
                            (Units.Table (Elab_Order.Table (E)).My_ALI).Sfile);

                  if Name_Buffer (1 .. 8) /= "g-trasym" then
                     Opt.Shared_Libgnat := False;
                  end if;
               end if;
            end if;
         end if;
      end loop;

      if Object_List_Filename /= null then
         Close_List_File;
      end if;

      --  Add a "-Ldir" for each directory in the object path
      if VM_Target /= CLI_Target then
         for J in 1 .. Nb_Dir_In_Obj_Search_Path loop
            declare
               Dir : constant String_Ptr := Dir_In_Obj_Search_Path (J);
            begin
               Name_Len := 0;
               Add_Str_To_Name_Buffer ("-L");
               Add_Str_To_Name_Buffer (Dir.all);
               Write_Linker_Option;
            end;
         end loop;
      end if;

      --  Sort linker options

      --  This sort accomplishes two important purposes:

      --    a) All application files are sorted to the front, and all GNAT
      --       internal files are sorted to the end. This results in a well
      --       defined dividing line between the two sets of files, for the
      --       purpose of inserting certain standard library references into
      --       the linker arguments list.

      --    b) Given two different units, we sort the linker options so that
      --       those from a unit earlier in the elaboration order comes later
      --       in the list. This is a heuristic designed to create a more
      --       friendly order of linker options when the operations appear in
      --       separate units. The idea is that if unit A must be elaborated
      --       before unit B, then it is more likely that B references
      --       libraries included by A, than vice versa, so we want libraries
      --       included by A to come after libraries included by B.

      --  These two criteria are implemented by function Lt_Linker_Option. Note
      --  that a special case of b) is that specs are elaborated before bodies,
      --  so linker options from specs come after linker options for bodies,
      --  and again, the assumption is that libraries used by the body are more
      --  likely to reference libraries used by the spec, than vice versa.

      Sort
        (Linker_Options.Last,
         Move_Linker_Option'Access,
         Lt_Linker_Option'Access);

      --  Write user linker options, i.e. the set of linker options that come
      --  from all files other than GNAT internal files, Lgnat is left set to
      --  point to the first entry from a GNAT internal file, or past the end
      --  of the entries if there are no internal files.

      Lgnat := Linker_Options.Last + 1;

      for J in 1 .. Linker_Options.Last loop
         if not Linker_Options.Table (J).Internal_File then
            Get_Name_String (Linker_Options.Table (J).Name);
            Write_Linker_Option;
         else
            Lgnat := J;
            exit;
         end if;
      end loop;

      --  Now we insert standard linker options that must appear after the
      --  entries from user files, and before the entries from GNAT run-time
      --  files. The reason for this decision is that libraries referenced
      --  by internal routines may reference these standard library entries.

      --  Note that we do not insert anything when pragma No_Run_Time has been
      --  specified or when the standard libraries are not to be used,
      --  otherwise on some platforms, such as VMS, we may get duplicate
      --  symbols when linking.

      if not (Opt.No_Run_Time_Mode or else Opt.No_Stdlib) then
         Name_Len := 0;

         if Opt.Shared_Libgnat then
            Add_Str_To_Name_Buffer ("-shared");
         else
            Add_Str_To_Name_Buffer ("-static");
         end if;

         --  Write directly to avoid -K output (why???)

         WBI ("   --   " & Name_Buffer (1 .. Name_Len));

         if With_DECGNAT then
            Name_Len := 0;

            if Opt.Shared_Libgnat then
               Add_Str_To_Name_Buffer (Shared_Lib ("decgnat"));
            else
               Add_Str_To_Name_Buffer ("-ldecgnat");
            end if;

            Write_Linker_Option;
         end if;

         if With_GNARL then
            Name_Len := 0;

            if Opt.Shared_Libgnat then
               Add_Str_To_Name_Buffer (Shared_Lib ("gnarl"));
            else
               Add_Str_To_Name_Buffer ("-lgnarl");
            end if;

            Write_Linker_Option;
         end if;

         Name_Len := 0;

         if Opt.Shared_Libgnat then
            Add_Str_To_Name_Buffer (Shared_Lib ("gnat"));
         else
            Add_Str_To_Name_Buffer ("-lgnat");
         end if;

         Write_Linker_Option;
      end if;

      --  Write linker options from all internal files

      for J in Lgnat .. Linker_Options.Last loop
         Get_Name_String (Linker_Options.Table (J).Name);
         Write_Linker_Option;
      end loop;

      if Output_Linker_Option_List and then not Zero_Formatting then
         Write_Eol;
      end if;

      WBI ("--  END Object file/option list   ");
   end Gen_Object_Files_Options;

   ---------------------
   -- Gen_Output_File --
   ---------------------

   procedure Gen_Output_File (Filename : String) is
   begin
      --  Acquire settings for Interrupt_State pragmas

      Set_IS_Pragma_Table;

      --  Acquire settings for Priority_Specific_Dispatching pragma

      Set_PSD_Pragma_Table;

      --  For JGNAT the main program is already generated by the compiler

      if VM_Target = JVM_Target then
         Bind_Main_Program := False;
      end if;

      --  Override time slice value if -T switch is set

      if Time_Slice_Set then
         ALIs.Table (ALIs.First).Time_Slice_Value := Opt.Time_Slice_Value;
      end if;

      --  Count number of elaboration calls

      for E in Elab_Order.First .. Elab_Order.Last loop
         if Units.Table (Elab_Order.Table (E)).No_Elab then
            null;
         else
            Num_Elab_Calls := Num_Elab_Calls + 1;
         end if;
      end loop;

      --  Generate output file in appropriate language

      Check_System_Restrictions_Used;
      Check_Dispatching_Domains_Used;

      Gen_Output_File_Ada (Filename);
   end Gen_Output_File;

   -------------------------
   -- Gen_Output_File_Ada --
   -------------------------

   procedure Gen_Output_File_Ada (Filename : String) is

      Ada_Main : constant String := Get_Ada_Main_Name;
      --  Name to be used for generated Ada main program. See the body of
      --  function Get_Ada_Main_Name for details on the form of the name.

      Needs_Library_Finalization : constant Boolean :=
                                     not Configurable_Run_Time_On_Target
                                       and then Has_Finalizer;
      --  For restricted run-time libraries (ZFP and Ravenscar) tasks are
      --  non-terminating, so we do not want finalization.

      Bfiles : Name_Id;
      --  Name of generated bind file (spec)

      Bfileb : Name_Id;
      --  Name of generated bind file (body)

   begin
      --  Create spec first

      Create_Binder_Output (Filename, 's', Bfiles);

      --  We always compile the binder file in Ada 95 mode so that we properly
      --  handle use of Ada 2005 keywords as identifiers in Ada 95 mode. None
      --  of the Ada 2005 or Ada 2012 constructs are needed by the binder file.

      WBI ("pragma Ada_95;");

      --  If we are operating in Restrictions (No_Exception_Handlers) mode,
      --  then we need to make sure that the binder program is compiled with
      --  the same restriction, so that no exception tables are generated.

      if Cumulative_Restrictions.Set (No_Exception_Handlers) then
         WBI ("pragma Restrictions (No_Exception_Handlers);");
      end if;

      --  Same processing for Restrictions (No_Exception_Propagation)

      if Cumulative_Restrictions.Set (No_Exception_Propagation) then
         WBI ("pragma Restrictions (No_Exception_Propagation);");
      end if;

      --  Same processing for pragma No_Run_Time

      if No_Run_Time_Mode then
         WBI ("pragma No_Run_Time;");
      end if;

      --  Generate with of System so we can reference System.Address

      WBI ("with System;");

      --  Generate with of System.Initialize_Scalars if active

      if Initialize_Scalars_Used then
         WBI ("with System.Scalar_Values;");
      end if;

      --  Generate with of System.Secondary_Stack if active

      if Sec_Stack_Used and then Default_Sec_Stack_Size /= -1 then
         WBI ("with System.Secondary_Stack;");
      end if;

      Resolve_Binder_Options;

      --  Usually, adafinal is called using a pragma Import C. Since Import C
      --  doesn't have the same semantics for VMs or CodePeer use standard Ada.

      if not Suppress_Standard_Library_On_Target then
         if CodePeer_Mode then
            WBI ("with System.Standard_Library;");
         elsif VM_Target /= No_VM then
            WBI ("with System.Soft_Links;");
            WBI ("with System.Standard_Library;");
         end if;
      end if;

      WBI ("package " & Ada_Main & " is");
      WBI ("   pragma Warnings (Off);");

      --  Main program case

      if Bind_Main_Program then
         if VM_Target = No_VM then

            --  Generate argc/argv stuff unless suppressed

            if Command_Line_Args_On_Target
              or not Configurable_Run_Time_On_Target
            then
               WBI ("");
               WBI ("   gnat_argc : Integer;");
               WBI ("   gnat_argv : System.Address;");
               WBI ("   gnat_envp : System.Address;");

               --  If the standard library is not suppressed, these variables
<<<<<<< HEAD
               --  are in the runtime data area for easy access from the
               --  runtime.
=======
               --  are in the run-time data area for easy run time access.
>>>>>>> 3082eeb7

               if not Suppress_Standard_Library_On_Target then
                  WBI ("");
                  WBI ("   pragma Import (C, gnat_argc);");
                  WBI ("   pragma Import (C, gnat_argv);");
                  WBI ("   pragma Import (C, gnat_envp);");
               end if;
            end if;

            --  Define exit status. Again in normal mode, this is in the
            --  run-time library, and is initialized there, but in the
            --  configurable runtime case, the variable is declared and
            --  initialized in this file.

            WBI ("");

            if Configurable_Run_Time_Mode then
               if Exit_Status_Supported_On_Target then
                  WBI ("   gnat_exit_status : Integer := 0;");
               end if;

            else
               WBI ("   gnat_exit_status : Integer;");
               WBI ("   pragma Import (C, gnat_exit_status);");
            end if;
         end if;

         --  Generate the GNAT_Version and Ada_Main_Program_Name info only for
         --  the main program. Otherwise, it can lead under some circumstances
         --  to a symbol duplication during the link (for instance when a C
         --  program uses two Ada libraries). Also zero terminate the string
         --  so that its end can be found reliably at run time.

         WBI ("");
         WBI ("   GNAT_Version : constant String :=");
         WBI ("                    """ & Ver_Prefix &
                                   Gnat_Version_String &
                                   """ & ASCII.NUL;");
         WBI ("   pragma Export (C, GNAT_Version, ""__gnat_version"");");

         WBI ("");
         Set_String ("   Ada_Main_Program_Name : constant String := """);
         Get_Name_String (Units.Table (First_Unit_Entry).Uname);

         if VM_Target = No_VM then
            Set_Main_Program_Name;
            Set_String (""" & ASCII.NUL;");
         else
            Set_String (Name_Buffer (1 .. Name_Len - 2) & """;");
         end if;

         Write_Statement_Buffer;

         WBI
           ("   pragma Export (C, Ada_Main_Program_Name, " &
            """__gnat_ada_main_program_name"");");
      end if;

<<<<<<< HEAD
      if not Cumulative_Restrictions.Set (No_Finalization) then
         WBI ("");
         WBI ("   procedure " & Ada_Final_Name.all & ";");
         WBI ("   pragma Export (C, " & Ada_Final_Name.all & ", """ &
              Ada_Final_Name.all & """);");
      end if;

=======
>>>>>>> 3082eeb7
      WBI ("");
      WBI ("   procedure " & Ada_Init_Name.all & ";");
      WBI ("   pragma Export (C, " & Ada_Init_Name.all & ", """ &
           Ada_Init_Name.all & """);");

      --  If -a has been specified use pragma Linker_Constructor for the init
      --  procedure and pragma Linker_Destructor for the final procedure.

      if Use_Pragma_Linker_Constructor then
         WBI ("   pragma Linker_Constructor (" & Ada_Init_Name.all & ");");
      end if;

      if not Cumulative_Restrictions.Set (No_Finalization) then
         WBI ("");
         WBI ("   procedure " & Ada_Final_Name.all & ";");
         WBI ("   pragma Export (C, " & Ada_Final_Name.all & ", """ &
              Ada_Final_Name.all & """);");

         if Use_Pragma_Linker_Constructor then
            WBI ("   pragma Linker_Destructor (" & Ada_Final_Name.all & ");");
         end if;
      end if;

      if Bind_Main_Program and then VM_Target = No_VM then

         WBI ("");

         if Exit_Status_Supported_On_Target then
            Set_String ("   function ");
         else
            Set_String ("   procedure ");
         end if;

         Set_String (Get_Main_Name);

         --  Generate argument list if present

         if Command_Line_Args_On_Target then
            Write_Statement_Buffer;
            WBI ("     (argc : Integer;");
            WBI ("      argv : System.Address;");
            Set_String
                ("      envp : System.Address)");
<<<<<<< HEAD

            if Exit_Status_Supported_On_Target then
               Write_Statement_Buffer;
               WBI ("      return Integer;");
            else
               Write_Statement_Buffer (";");
            end if;

         else
            if Exit_Status_Supported_On_Target then
               Write_Statement_Buffer (" return Integer;");
            else
               Write_Statement_Buffer (";");
            end if;
         end if;

         WBI ("   pragma Export (C, " & Get_Main_Name & ", """ &
           Get_Main_Name & """);");
      end if;

      Gen_Versions_Ada;
      Gen_Elab_Order_Ada;

      --  Spec is complete

      WBI ("");
      WBI ("end " & Ada_Main & ";");
      Close_Binder_Output;

      --  Prepare to write body

      Create_Binder_Output (Filename, 'b', Bfileb);

      --  We always compile the binder file in Ada 95 mode so that we properly
      --  handle use of Ada 2005 keywords as identifiers in Ada 95 mode. None
      --  of the Ada 2005 constructs are needed by the binder file.

      WBI ("pragma Ada_95;");

      --  Output Source_File_Name pragmas which look like

      --    pragma Source_File_Name (Ada_Main, Spec_File_Name => "sss");
      --    pragma Source_File_Name (Ada_Main, Body_File_Name => "bbb");

      --  where sss/bbb are the spec/body file names respectively

      Get_Name_String (Bfiles);
      Name_Buffer (Name_Len + 1 .. Name_Len + 3) := """);";

      WBI ("pragma Source_File_Name (" &
           Ada_Main &
           ", Spec_File_Name => """ &
           Name_Buffer (1 .. Name_Len + 3));

      Get_Name_String (Bfileb);
      Name_Buffer (Name_Len + 1 .. Name_Len + 3) := """);";

      WBI ("pragma Source_File_Name (" &
           Ada_Main &
           ", Body_File_Name => """ &
           Name_Buffer (1 .. Name_Len + 3));

      --  Generate with of System.Restrictions to initialize
      --  Run_Time_Restrictions.

      if System_Restrictions_Used
        and not Suppress_Standard_Library_On_Target
      then
         WBI ("");
         WBI ("with System.Restrictions;");
      end if;

      WBI ("");
      WBI ("package body " & Ada_Main & " is");
      WBI ("   pragma Warnings (Off);");

      --  Import the finalization procedure only if finalization active

      if not Cumulative_Restrictions.Set (No_Finalization) then

         --  In the Java case, pragma Import C cannot be used, so the
         --  standard Ada constructs will be used instead.

         if VM_Target = No_VM then
            WBI ("");
            WBI ("   procedure Do_Finalize;");
            WBI
              ("   pragma Import (C, Do_Finalize, " &
               """system__standard_library__adafinal"");");
            WBI ("");
         end if;
      end if;

      if not Suppress_Standard_Library_On_Target then

         --  Generate Priority_Specific_Dispatching pragma string

         Set_String
           ("   Local_Priority_Specific_Dispatching : constant String := """);

         for J in 0 .. PSD_Pragma_Settings.Last loop
            Set_Char (PSD_Pragma_Settings.Table (J));
         end loop;

         Set_String (""";");
         Write_Statement_Buffer;

         --  Generate Interrupt_State pragma string

         Set_String ("   Local_Interrupt_States : constant String := """);

         for J in 0 .. IS_Pragma_Settings.Last loop
            Set_Char (IS_Pragma_Settings.Table (J));
         end loop;

         Set_String (""";");
         Write_Statement_Buffer;
         WBI ("");
      end if;

      Gen_Adainit_Ada;

      --  Generate the adafinal routine unless there is no finalization to do

      if not Cumulative_Restrictions.Set (No_Finalization) then
         Gen_Adafinal_Ada;
      end if;

      if Bind_Main_Program and then VM_Target = No_VM then

         --  When suppressing the standard library then generate dummy body
         --  for Break_Start

         if Suppress_Standard_Library_On_Target then
            WBI ("");
            WBI ("   procedure Break_Start is");
            WBI ("   begin");
            WBI ("      null;");
            WBI ("   end;");
         end if;

         Gen_Main_Ada;
      end if;

      --  Output object file list and the Ada body is complete

      Gen_Object_Files_Options;

      WBI ("");
      WBI ("end " & Ada_Main & ";");

      Close_Binder_Output;
   end Gen_Output_File_Ada;

   -----------------------
   -- Gen_Output_File_C --
   -----------------------

   procedure Gen_Output_File_C (Filename : String) is
      Bfile : Name_Id;
      pragma Warnings (Off, Bfile);
      --  Name of generated bind file (not referenced)

   begin
      Create_Binder_Output (Filename, 'c', Bfile);

      Resolve_Binder_Options;

      WBI ("extern void " & Ada_Final_Name.all & " (void);");

      --  If -a has been specified use __attribute__((constructor)) for the
      --  init procedure. No need to use a similar featute for the final
      --  procedure as global finalization will occur when the executable
      --  finishes execution and for plugins (shared stand-alone libraries that
      --  can be "unloaded"), finalization should not occur automatically,
      --  otherwise the main executable may not continue to work properly.

      if Use_Pragma_Linker_Constructor then
         WBI ("extern void " & Ada_Init_Name.all &
              " (void) __attribute__((constructor));");
      else
         WBI ("extern void " & Ada_Init_Name.all & " (void);");
      end if;

      WBI ("extern void system__standard_library__adafinal (void);");

      if not No_Main_Subprogram then
         Set_String ("extern ");

         if Exit_Status_Supported_On_Target then
            Set_String ("int");
         else
            Set_String ("void");
         end if;

         Set_String (" main ");

         if Command_Line_Args_On_Target then
            Write_Statement_Buffer ("(int, char **, char **);");
         else
            Write_Statement_Buffer ("(void);");
         end if;

         if OpenVMS_On_Target then
            WBI ("extern void decc$__posix_exit (int);");
         else
            WBI ("extern void exit (int);");
         end if;
=======
>>>>>>> 3082eeb7

            if Exit_Status_Supported_On_Target then
               Write_Statement_Buffer;
               WBI ("      return Integer;");
            else
               Write_Statement_Buffer (";");
            end if;

         else
            if Exit_Status_Supported_On_Target then
               Write_Statement_Buffer (" return Integer;");
            else
               Write_Statement_Buffer (";");
            end if;
         end if;

         WBI ("   pragma Export (C, " & Get_Main_Name & ", """ &
           Get_Main_Name & """);");
      end if;

      Gen_Versions;
      Gen_Elab_Order;

      --  Spec is complete

      WBI ("");
      WBI ("end " & Ada_Main & ";");
      Close_Binder_Output;

      --  Prepare to write body

      Create_Binder_Output (Filename, 'b', Bfileb);

      --  We always compile the binder file in Ada 95 mode so that we properly
      --  handle use of Ada 2005 keywords as identifiers in Ada 95 mode. None
      --  of the Ada 2005/2012 constructs are needed by the binder file.

<<<<<<< HEAD
      --  Imported variables used only when we have a runtime
=======
      WBI ("pragma Ada_95;");
>>>>>>> 3082eeb7

      --  Output Source_File_Name pragmas which look like

<<<<<<< HEAD
         --  Track elaboration/finalization phase
=======
      --    pragma Source_File_Name (Ada_Main, Spec_File_Name => "sss");
      --    pragma Source_File_Name (Ada_Main, Body_File_Name => "bbb");
>>>>>>> 3082eeb7

      --  where sss/bbb are the spec/body file names respectively

<<<<<<< HEAD
         --  Track feature enable/disable on VMS
=======
      Get_Name_String (Bfiles);
      Name_Buffer (Name_Len + 1 .. Name_Len + 3) := """);";
>>>>>>> 3082eeb7

      WBI ("pragma Source_File_Name (" &
           Ada_Main &
           ", Spec_File_Name => """ &
           Name_Buffer (1 .. Name_Len + 3));

      Get_Name_String (Bfileb);
      Name_Buffer (Name_Len + 1 .. Name_Len + 3) := """);";

      WBI ("pragma Source_File_Name (" &
           Ada_Main &
           ", Body_File_Name => """ &
           Name_Buffer (1 .. Name_Len + 3));

      --  Generate with of System.Restrictions to initialize
      --  Run_Time_Restrictions.

      if System_Restrictions_Used
        and not Suppress_Standard_Library_On_Target
      then
         WBI ("");
         WBI ("with System.Restrictions;");
      end if;

      if Needs_Library_Finalization then
         WBI ("with Ada.Exceptions;");
      end if;

      WBI ("");
      WBI ("package body " & Ada_Main & " is");
      WBI ("   pragma Warnings (Off);");
      WBI ("");

      --  Generate externals for elaboration entities

      Gen_Elab_Externals;

<<<<<<< HEAD
         --  Similarly deal with exit status
=======
      if not CodePeer_Mode then
         if not Suppress_Standard_Library_On_Target then
>>>>>>> 3082eeb7

            --  Generate Priority_Specific_Dispatching pragma string

            Set_String
              ("   Local_Priority_Specific_Dispatching : " &
               "constant String := """);

            for J in 0 .. PSD_Pragma_Settings.Last loop
               Set_Char (PSD_Pragma_Settings.Table (J));
            end loop;

            Set_String (""";");
            Write_Statement_Buffer;

            --  Generate Interrupt_State pragma string

            Set_String ("   Local_Interrupt_States : constant String := """);

            for J in 0 .. IS_Pragma_Settings.Last loop
               Set_Char (IS_Pragma_Settings.Table (J));
            end loop;

            Set_String (""";");
            Write_Statement_Buffer;
            WBI ("");
         end if;

         --  The B.1 (39) implementation advice says that the adainit/adafinal
         --  routines should be idempotent. Generate a flag to ensure that.

         WBI ("   Is_Elaborated : Boolean := False;");
         WBI ("");
      end if;

      --  Generate the adafinal routine unless there is no finalization to do

      if not Cumulative_Restrictions.Set (No_Finalization) then
         if Needs_Library_Finalization then
            Gen_Finalize_Library;
         end if;

         Gen_Adafinal;
      end if;

      Gen_Adainit;

      if Bind_Main_Program and then VM_Target = No_VM then
         Gen_Main;
      end if;

      --  Output object file list and the Ada body is complete

      Gen_Object_Files_Options;

      WBI ("");
      WBI ("end " & Ada_Main & ";");

      Close_Binder_Output;
   end Gen_Output_File_Ada;

   ----------------------
   -- Gen_Restrictions --
   ----------------------

   procedure Gen_Restrictions is
      Count : Integer;

   begin
      if Suppress_Standard_Library_On_Target
        or not System_Restrictions_Used
      then
         return;
      end if;

      WBI ("      System.Restrictions.Run_Time_Restrictions :=");
      WBI ("        (Set =>");
      Set_String      ("          (");

      Count := 0;

      for J in Cumulative_Restrictions.Set'Range loop
         Set_Boolean (Cumulative_Restrictions.Set (J));
         Set_String (", ");
         Count := Count + 1;

         if J /= Cumulative_Restrictions.Set'Last and then Count = 8 then
            Write_Statement_Buffer;
            Set_String ("           ");
            Count := 0;
         end if;
      end loop;

      Set_String_Replace ("),");
      Write_Statement_Buffer;
      Set_String ("         Value => (");

      for J in Cumulative_Restrictions.Value'Range loop
         Set_Int (Int (Cumulative_Restrictions.Value (J)));
         Set_String (", ");
      end loop;

      Set_String_Replace ("),");
      Write_Statement_Buffer;
      WBI ("         Violated =>");
      Set_String ("          (");
      Count := 0;

      for J in Cumulative_Restrictions.Violated'Range loop
         Set_Boolean (Cumulative_Restrictions.Violated (J));
         Set_String (", ");
         Count := Count + 1;

         if J /= Cumulative_Restrictions.Set'Last and then Count = 8 then
            Write_Statement_Buffer;
            Set_String ("           ");
            Count := 0;
         end if;
      end loop;

      Set_String_Replace ("),");
      Write_Statement_Buffer;
      Set_String ("         Count => (");

      for J in Cumulative_Restrictions.Count'Range loop
         Set_Int (Int (Cumulative_Restrictions.Count (J)));
         Set_String (", ");
      end loop;

      Set_String_Replace ("),");
      Write_Statement_Buffer;
      Set_String ("         Unknown => (");

      for J in Cumulative_Restrictions.Unknown'Range loop
         Set_Boolean (Cumulative_Restrictions.Unknown (J));
         Set_String (", ");
      end loop;

      Set_String_Replace ("))");
      Set_String (";");
      Write_Statement_Buffer;
   end Gen_Restrictions;

   ------------------
   -- Gen_Versions --
   ------------------

   --  This routine generates lines such as:

   --    unnnnn : constant Integer := 16#hhhhhhhh#;
   --    pragma Export (C, unnnnn, unam);

   --  for each unit, where unam is the unit name suffixed by either B or S for
   --  body or spec, with dots replaced by double underscores, and hhhhhhhh is
   --  the version number, and nnnnn is a 5-digits serial number.

   procedure Gen_Versions is
      Ubuf : String (1 .. 6) := "u00000";

      procedure Increment_Ubuf;
      --  Little procedure to increment the serial number

      --------------------
      -- Increment_Ubuf --
      --------------------

      procedure Increment_Ubuf is
      begin
         for J in reverse Ubuf'Range loop
            Ubuf (J) := Character'Succ (Ubuf (J));
            exit when Ubuf (J) <= '9';
            Ubuf (J) := '0';
         end loop;
      end Increment_Ubuf;

   --  Start of processing for Gen_Versions

   begin
      WBI ("");

      WBI ("   type Version_32 is mod 2 ** 32;");
      for U in Units.First .. Units.Last loop
         if not Units.Table (U).SAL_Interface
           and then
             (not Bind_For_Library or else Units.Table (U).Directly_Scanned)
         then
            Increment_Ubuf;
            WBI ("   " & Ubuf & " : constant Version_32 := 16#" &
                 Units.Table (U).Version & "#;");
            Set_String ("   pragma Export (C, ");
            Set_String (Ubuf);
            Set_String (", """);

            Get_Name_String (Units.Table (U).Uname);

            for K in 1 .. Name_Len loop
               if Name_Buffer (K) = '.' then
                  Set_Char ('_');
                  Set_Char ('_');

               elsif Name_Buffer (K) = '%' then
                  exit;

               else
                  Set_Char (Name_Buffer (K));
               end if;
            end loop;

            if Name_Buffer (Name_Len) = 's' then
               Set_Char ('S');
            else
               Set_Char ('B');
            end if;

            Set_String (""");");
            Write_Statement_Buffer;
         end if;
      end loop;
   end Gen_Versions;

   ------------------------
   -- Get_Main_Unit_Name --
   ------------------------

   function Get_Main_Unit_Name (S : String) return String is
      Result : String := S;

   begin
      for J in S'Range loop
         if Result (J) = '.' then
            Result (J) := '_';
         end if;
      end loop;

      return Result;
   end Get_Main_Unit_Name;

   -----------------------
   -- Get_Ada_Main_Name --
   -----------------------

   function Get_Ada_Main_Name return String is
      Suffix : constant String := "_00";
      Name   : String (1 .. Opt.Ada_Main_Name.all'Length + Suffix'Length) :=
                 Opt.Ada_Main_Name.all & Suffix;
      Nlen   : Natural;

   begin
      --  The main program generated by JGNAT expects a package called
      --  ada_<main procedure>.
      if VM_Target /= No_VM then
         Get_Name_String (Units.Table (First_Unit_Entry).Uname);
         return "ada_" & Get_Main_Unit_Name (Name_Buffer (1 .. Name_Len - 2));
      end if;

      --  For CodePeer, we want reproducible names (independent of other
      --  mains that may or may not be present) that don't collide
      --  when analyzing multiple mains and which are easily recognizable
      --  as "ada_main" names.
      if CodePeer_Mode then
         Get_Name_String (Units.Table (First_Unit_Entry).Uname);
         return "ada_main_for_" &
           Get_Main_Unit_Name (Name_Buffer (1 .. Name_Len - 2));
      end if;

      --  This loop tries the following possibilities in order
      --    <Ada_Main>
      --    <Ada_Main>_01
      --    <Ada_Main>_02
      --    ..
      --    <Ada_Main>_99
      --  where <Ada_Main> is equal to Opt.Ada_Main_Name. By default,
      --  it is set to 'ada_main'.

      for J in 0 .. 99 loop
         if J = 0 then
            Nlen := Name'Length - Suffix'Length;
         else
            Nlen := Name'Length;
            Name (Name'Last) := Character'Val (J mod 10 + Character'Pos ('0'));
            Name (Name'Last - 1) :=
              Character'Val (J /   10 + Character'Pos ('0'));
         end if;

         for K in ALIs.First .. ALIs.Last loop
            for L in ALIs.Table (K).First_Unit .. ALIs.Table (K).Last_Unit loop

               --  Get unit name, removing %b or %e at end

               Get_Name_String (Units.Table (L).Uname);
               Name_Len := Name_Len - 2;

               if Name_Buffer (1 .. Name_Len) = Name (1 .. Nlen) then
                  goto Continue;
               end if;
            end loop;
         end loop;

         return Name (1 .. Nlen);

      <<Continue>>
         null;
      end loop;

      --  If we fall through, just use a peculiar unlikely name

      return ("Qwertyuiop");
   end Get_Ada_Main_Name;

   -------------------
   -- Get_Main_Name --
   -------------------

   function Get_Main_Name return String is
   begin
      --  Explicit name given with -M switch

      if Bind_Alternate_Main_Name then
         return Alternate_Main_Name.all;

      --  Case of main program name to be used directly

      elsif Use_Ada_Main_Program_Name_On_Target then

         --  Get main program name

         Get_Name_String (Units.Table (First_Unit_Entry).Uname);

         --  If this is a child name, return only the name of the child, since
         --  we can't have dots in a nested program name. Note that we do not
         --  include the %b at the end of the unit name.

         for J in reverse 1 .. Name_Len - 2 loop
            if J = 1 or else Name_Buffer (J - 1) = '.' then
               return Name_Buffer (J .. Name_Len - 2);
            end if;
         end loop;

         raise Program_Error; -- impossible exit

      --  Case where "main" is to be used as default

      else
         return "main";
      end if;
   end Get_Main_Name;

   ---------------------
   -- Get_WC_Encoding --
   ---------------------

   function Get_WC_Encoding return Character is
   begin
      --  If encoding method specified by -W switch, then return it

      if Wide_Character_Encoding_Method_Specified then
         return WC_Encoding_Letters (Wide_Character_Encoding_Method);

      --  If no main program, and not specified, set brackets, we really have
      --  no better choice. If some other encoding is required when there is
      --  no main, it must be set explicitly using -Wx.

      --  Note: if the ALI file always passed the wide character encoding of
      --  every file, then we could use the encoding of the initial specified
      --  file, but this information is passed only for potential main
      --  programs. We could fix this sometime, but it is a very minor point
      --  (wide character default encoding for [Wide_[Wide_]Text_IO when there
      --  is no main program).

      elsif No_Main_Subprogram then
         return 'b';

      --  Otherwise if there is a main program, take encoding from it

      else
         return ALIs.Table (ALIs.First).WC_Encoding;
      end if;
   end Get_WC_Encoding;

   -------------------
   -- Has_Finalizer --
   -------------------

   function Has_Finalizer return Boolean is
      U     : Unit_Record;
      Unum  : Unit_Id;

   begin
      for E in reverse Elab_Order.First .. Elab_Order.Last loop
         Unum := Elab_Order.Table (E);
         U    := Units.Table (Unum);

         --  We are only interested in non-generic packages

         if U.Unit_Kind = 'p'
           and then U.Has_Finalizer
           and then not U.Is_Generic
           and then not U.No_Elab
         then
            return True;
         end if;
      end loop;

      return False;
   end Has_Finalizer;

   ----------------------
   -- Lt_Linker_Option --
   ----------------------

   function Lt_Linker_Option (Op1, Op2 : Natural) return Boolean is
   begin
      --  Sort internal files last

      if Linker_Options.Table (Op1).Internal_File
           /=
         Linker_Options.Table (Op2).Internal_File
      then
         --  Note: following test uses False < True

         return Linker_Options.Table (Op1).Internal_File
                  <
                Linker_Options.Table (Op2).Internal_File;

      --  If both internal or both non-internal, sort according to the
      --  elaboration position. A unit that is elaborated later should come
      --  earlier in the linker options list.

      else
         return Units.Table (Linker_Options.Table (Op1).Unit).Elab_Position
                  >
                Units.Table (Linker_Options.Table (Op2).Unit).Elab_Position;

      end if;
   end Lt_Linker_Option;

   ------------------------
   -- Move_Linker_Option --
   ------------------------

   procedure Move_Linker_Option (From : Natural; To : Natural) is
   begin
      Linker_Options.Table (To) := Linker_Options.Table (From);
   end Move_Linker_Option;

   ----------------------------
   -- Resolve_Binder_Options --
   ----------------------------

   procedure Resolve_Binder_Options is
   begin
      for E in Elab_Order.First .. Elab_Order.Last loop
         Get_Name_String (Units.Table (Elab_Order.Table (E)).Uname);

         --  This is not a perfect approach, but is the current protocol
         --  between the run-time and the binder to indicate that tasking is
         --  used: system.os_interface should always be used by any tasking
         --  application.

         if Name_Buffer (1 .. 19) = "system.os_interface" then
            With_GNARL := True;
         end if;

         --  Ditto for declib and the "dec" package

         if OpenVMS_On_Target and then Name_Buffer (1 .. 5) = "dec%s" then
            With_DECGNAT := True;
         end if;
      end loop;
   end Resolve_Binder_Options;

   -----------------
   -- Set_Boolean --
   -----------------

   procedure Set_Boolean (B : Boolean) is
      True_Str  : constant String := "True";
      False_Str : constant String := "False";
   begin
      if B then
         Statement_Buffer (Last + 1 .. Last + True_Str'Length) := True_Str;
         Last := Last + True_Str'Length;
      else
         Statement_Buffer (Last + 1 .. Last + False_Str'Length) := False_Str;
         Last := Last + False_Str'Length;
      end if;
   end Set_Boolean;

   --------------
   -- Set_Char --
   --------------

   procedure Set_Char (C : Character) is
   begin
      Last := Last + 1;
      Statement_Buffer (Last) := C;
   end Set_Char;

   -------------
   -- Set_Int --
   -------------

   procedure Set_Int (N : Int) is
   begin
      if N < 0 then
         Set_String ("-");
         Set_Int (-N);

      else
         if N > 9 then
            Set_Int (N / 10);
         end if;

         Last := Last + 1;
         Statement_Buffer (Last) :=
           Character'Val (N mod 10 + Character'Pos ('0'));
      end if;
   end Set_Int;

   -------------------------
   -- Set_IS_Pragma_Table --
   -------------------------

   procedure Set_IS_Pragma_Table is
   begin
      for F in ALIs.First .. ALIs.Last loop
         for K in ALIs.Table (F).First_Interrupt_State ..
                  ALIs.Table (F).Last_Interrupt_State
         loop
            declare
               Inum : constant Int :=
                        Interrupt_States.Table (K).Interrupt_Id;
               Stat : constant Character :=
                        Interrupt_States.Table (K).Interrupt_State;

            begin
               while IS_Pragma_Settings.Last < Inum loop
                  IS_Pragma_Settings.Append ('n');
               end loop;

               IS_Pragma_Settings.Table (Inum) := Stat;
            end;
         end loop;
      end loop;
   end Set_IS_Pragma_Table;

   ---------------------------
   -- Set_Main_Program_Name --
   ---------------------------

   procedure Set_Main_Program_Name is
   begin
      --  Note that name has %b on the end which we ignore

      --  First we output the initial _ada_ since we know that the main
      --  program is a library level subprogram.

      Set_String ("_ada_");

      --  Copy name, changing dots to double underscores

      for J in 1 .. Name_Len - 2 loop
         if Name_Buffer (J) = '.' then
            Set_String ("__");
         else
            Set_Char (Name_Buffer (J));
         end if;
      end loop;
   end Set_Main_Program_Name;

   ---------------------
   -- Set_Name_Buffer --
   ---------------------

   procedure Set_Name_Buffer is
   begin
      for J in 1 .. Name_Len loop
         Set_Char (Name_Buffer (J));
      end loop;
   end Set_Name_Buffer;

   -------------------------
   -- Set_PSD_Pragma_Table --
   -------------------------

   procedure Set_PSD_Pragma_Table is
   begin
      for F in ALIs.First .. ALIs.Last loop
         for K in ALIs.Table (F).First_Specific_Dispatching ..
                  ALIs.Table (F).Last_Specific_Dispatching
         loop
            declare
               DTK : Specific_Dispatching_Record
                       renames Specific_Dispatching.Table (K);

            begin
               while PSD_Pragma_Settings.Last < DTK.Last_Priority loop
                  PSD_Pragma_Settings.Append ('F');
               end loop;

               for Prio in DTK.First_Priority .. DTK.Last_Priority loop
                  PSD_Pragma_Settings.Table (Prio) := DTK.Dispatching_Policy;
               end loop;
            end;
         end loop;
      end loop;
   end Set_PSD_Pragma_Table;

   ----------------
   -- Set_String --
   ----------------

   procedure Set_String (S : String) is
   begin
      Statement_Buffer (Last + 1 .. Last + S'Length) := S;
      Last := Last + S'Length;
   end Set_String;

   ------------------------
   -- Set_String_Replace --
   ------------------------

   procedure Set_String_Replace (S : String) is
   begin
      Statement_Buffer (Last - S'Length + 1 .. Last) := S;
   end Set_String_Replace;

   -------------------
   -- Set_Unit_Name --
   -------------------

   procedure Set_Unit_Name (Mode : Qualification_Mode := Double_Underscores) is
   begin
      for J in 1 .. Name_Len - 2 loop
         if Name_Buffer (J) = '.' then
            if Mode = Double_Underscores then
               Set_String ("__");
            elsif Mode = Dot then
               Set_Char ('.');
            else
               Set_Char ('$');
            end if;
         else
            Set_Char (Name_Buffer (J));
         end if;
      end loop;
   end Set_Unit_Name;

   ---------------------
   -- Set_Unit_Number --
   ---------------------

   procedure Set_Unit_Number (U : Unit_Id) is
      Num_Units : constant Nat := Nat (Units.Last) - Nat (Unit_Id'First);
      Unum      : constant Nat := Nat (U) - Nat (Unit_Id'First);

   begin
      if Num_Units >= 10 and then Unum < 10 then
         Set_Char ('0');
      end if;

      if Num_Units >= 100 and then Unum < 100 then
         Set_Char ('0');
      end if;

      Set_Int (Unum);
   end Set_Unit_Number;

   ----------------------------
   -- Write_Statement_Buffer --
   ----------------------------

   procedure Write_Statement_Buffer is
   begin
      WBI (Statement_Buffer (1 .. Last));
      Last := 0;
   end Write_Statement_Buffer;

   procedure Write_Statement_Buffer (S : String) is
   begin
      Set_String (S);
      Write_Statement_Buffer;
   end Write_Statement_Buffer;

end Bindgen;<|MERGE_RESOLUTION|>--- conflicted
+++ resolved
@@ -6,11 +6,7 @@
 --                                                                          --
 --                                 B o d y                                  --
 --                                                                          --
-<<<<<<< HEAD
---          Copyright (C) 1992-2009, Free Software Foundation, Inc.         --
-=======
 --          Copyright (C) 1992-2011, Free Software Foundation, Inc.         --
->>>>>>> 3082eeb7
 --                                                                          --
 -- GNAT is free software;  you can  redistribute it  and/or modify it under --
 -- terms of the  GNU General Public License as published  by the Free Soft- --
@@ -2203,12 +2199,7 @@
                WBI ("   gnat_envp : System.Address;");
 
                --  If the standard library is not suppressed, these variables
-<<<<<<< HEAD
-               --  are in the runtime data area for easy access from the
-               --  runtime.
-=======
                --  are in the run-time data area for easy run time access.
->>>>>>> 3082eeb7
 
                if not Suppress_Standard_Library_On_Target then
                   WBI ("");
@@ -2267,16 +2258,6 @@
             """__gnat_ada_main_program_name"");");
       end if;
 
-<<<<<<< HEAD
-      if not Cumulative_Restrictions.Set (No_Finalization) then
-         WBI ("");
-         WBI ("   procedure " & Ada_Final_Name.all & ";");
-         WBI ("   pragma Export (C, " & Ada_Final_Name.all & ", """ &
-              Ada_Final_Name.all & """);");
-      end if;
-
-=======
->>>>>>> 3082eeb7
       WBI ("");
       WBI ("   procedure " & Ada_Init_Name.all & ";");
       WBI ("   pragma Export (C, " & Ada_Init_Name.all & ", """ &
@@ -2320,7 +2301,6 @@
             WBI ("      argv : System.Address;");
             Set_String
                 ("      envp : System.Address)");
-<<<<<<< HEAD
 
             if Exit_Status_Supported_On_Target then
                Write_Statement_Buffer;
@@ -2341,8 +2321,8 @@
            Get_Main_Name & """);");
       end if;
 
-      Gen_Versions_Ada;
-      Gen_Elab_Order_Ada;
+      Gen_Versions;
+      Gen_Elab_Order;
 
       --  Spec is complete
 
@@ -2356,7 +2336,7 @@
 
       --  We always compile the binder file in Ada 95 mode so that we properly
       --  handle use of Ada 2005 keywords as identifiers in Ada 95 mode. None
-      --  of the Ada 2005 constructs are needed by the binder file.
+      --  of the Ada 2005/2012 constructs are needed by the binder file.
 
       WBI ("pragma Ada_95;");
 
@@ -2393,228 +2373,6 @@
          WBI ("with System.Restrictions;");
       end if;
 
-      WBI ("");
-      WBI ("package body " & Ada_Main & " is");
-      WBI ("   pragma Warnings (Off);");
-
-      --  Import the finalization procedure only if finalization active
-
-      if not Cumulative_Restrictions.Set (No_Finalization) then
-
-         --  In the Java case, pragma Import C cannot be used, so the
-         --  standard Ada constructs will be used instead.
-
-         if VM_Target = No_VM then
-            WBI ("");
-            WBI ("   procedure Do_Finalize;");
-            WBI
-              ("   pragma Import (C, Do_Finalize, " &
-               """system__standard_library__adafinal"");");
-            WBI ("");
-         end if;
-      end if;
-
-      if not Suppress_Standard_Library_On_Target then
-
-         --  Generate Priority_Specific_Dispatching pragma string
-
-         Set_String
-           ("   Local_Priority_Specific_Dispatching : constant String := """);
-
-         for J in 0 .. PSD_Pragma_Settings.Last loop
-            Set_Char (PSD_Pragma_Settings.Table (J));
-         end loop;
-
-         Set_String (""";");
-         Write_Statement_Buffer;
-
-         --  Generate Interrupt_State pragma string
-
-         Set_String ("   Local_Interrupt_States : constant String := """);
-
-         for J in 0 .. IS_Pragma_Settings.Last loop
-            Set_Char (IS_Pragma_Settings.Table (J));
-         end loop;
-
-         Set_String (""";");
-         Write_Statement_Buffer;
-         WBI ("");
-      end if;
-
-      Gen_Adainit_Ada;
-
-      --  Generate the adafinal routine unless there is no finalization to do
-
-      if not Cumulative_Restrictions.Set (No_Finalization) then
-         Gen_Adafinal_Ada;
-      end if;
-
-      if Bind_Main_Program and then VM_Target = No_VM then
-
-         --  When suppressing the standard library then generate dummy body
-         --  for Break_Start
-
-         if Suppress_Standard_Library_On_Target then
-            WBI ("");
-            WBI ("   procedure Break_Start is");
-            WBI ("   begin");
-            WBI ("      null;");
-            WBI ("   end;");
-         end if;
-
-         Gen_Main_Ada;
-      end if;
-
-      --  Output object file list and the Ada body is complete
-
-      Gen_Object_Files_Options;
-
-      WBI ("");
-      WBI ("end " & Ada_Main & ";");
-
-      Close_Binder_Output;
-   end Gen_Output_File_Ada;
-
-   -----------------------
-   -- Gen_Output_File_C --
-   -----------------------
-
-   procedure Gen_Output_File_C (Filename : String) is
-      Bfile : Name_Id;
-      pragma Warnings (Off, Bfile);
-      --  Name of generated bind file (not referenced)
-
-   begin
-      Create_Binder_Output (Filename, 'c', Bfile);
-
-      Resolve_Binder_Options;
-
-      WBI ("extern void " & Ada_Final_Name.all & " (void);");
-
-      --  If -a has been specified use __attribute__((constructor)) for the
-      --  init procedure. No need to use a similar featute for the final
-      --  procedure as global finalization will occur when the executable
-      --  finishes execution and for plugins (shared stand-alone libraries that
-      --  can be "unloaded"), finalization should not occur automatically,
-      --  otherwise the main executable may not continue to work properly.
-
-      if Use_Pragma_Linker_Constructor then
-         WBI ("extern void " & Ada_Init_Name.all &
-              " (void) __attribute__((constructor));");
-      else
-         WBI ("extern void " & Ada_Init_Name.all & " (void);");
-      end if;
-
-      WBI ("extern void system__standard_library__adafinal (void);");
-
-      if not No_Main_Subprogram then
-         Set_String ("extern ");
-
-         if Exit_Status_Supported_On_Target then
-            Set_String ("int");
-         else
-            Set_String ("void");
-         end if;
-
-         Set_String (" main ");
-
-         if Command_Line_Args_On_Target then
-            Write_Statement_Buffer ("(int, char **, char **);");
-         else
-            Write_Statement_Buffer ("(void);");
-         end if;
-
-         if OpenVMS_On_Target then
-            WBI ("extern void decc$__posix_exit (int);");
-         else
-            WBI ("extern void exit (int);");
-         end if;
-=======
->>>>>>> 3082eeb7
-
-            if Exit_Status_Supported_On_Target then
-               Write_Statement_Buffer;
-               WBI ("      return Integer;");
-            else
-               Write_Statement_Buffer (";");
-            end if;
-
-         else
-            if Exit_Status_Supported_On_Target then
-               Write_Statement_Buffer (" return Integer;");
-            else
-               Write_Statement_Buffer (";");
-            end if;
-         end if;
-
-         WBI ("   pragma Export (C, " & Get_Main_Name & ", """ &
-           Get_Main_Name & """);");
-      end if;
-
-      Gen_Versions;
-      Gen_Elab_Order;
-
-      --  Spec is complete
-
-      WBI ("");
-      WBI ("end " & Ada_Main & ";");
-      Close_Binder_Output;
-
-      --  Prepare to write body
-
-      Create_Binder_Output (Filename, 'b', Bfileb);
-
-      --  We always compile the binder file in Ada 95 mode so that we properly
-      --  handle use of Ada 2005 keywords as identifiers in Ada 95 mode. None
-      --  of the Ada 2005/2012 constructs are needed by the binder file.
-
-<<<<<<< HEAD
-      --  Imported variables used only when we have a runtime
-=======
-      WBI ("pragma Ada_95;");
->>>>>>> 3082eeb7
-
-      --  Output Source_File_Name pragmas which look like
-
-<<<<<<< HEAD
-         --  Track elaboration/finalization phase
-=======
-      --    pragma Source_File_Name (Ada_Main, Spec_File_Name => "sss");
-      --    pragma Source_File_Name (Ada_Main, Body_File_Name => "bbb");
->>>>>>> 3082eeb7
-
-      --  where sss/bbb are the spec/body file names respectively
-
-<<<<<<< HEAD
-         --  Track feature enable/disable on VMS
-=======
-      Get_Name_String (Bfiles);
-      Name_Buffer (Name_Len + 1 .. Name_Len + 3) := """);";
->>>>>>> 3082eeb7
-
-      WBI ("pragma Source_File_Name (" &
-           Ada_Main &
-           ", Spec_File_Name => """ &
-           Name_Buffer (1 .. Name_Len + 3));
-
-      Get_Name_String (Bfileb);
-      Name_Buffer (Name_Len + 1 .. Name_Len + 3) := """);";
-
-      WBI ("pragma Source_File_Name (" &
-           Ada_Main &
-           ", Body_File_Name => """ &
-           Name_Buffer (1 .. Name_Len + 3));
-
-      --  Generate with of System.Restrictions to initialize
-      --  Run_Time_Restrictions.
-
-      if System_Restrictions_Used
-        and not Suppress_Standard_Library_On_Target
-      then
-         WBI ("");
-         WBI ("with System.Restrictions;");
-      end if;
-
       if Needs_Library_Finalization then
          WBI ("with Ada.Exceptions;");
       end if;
@@ -2628,12 +2386,8 @@
 
       Gen_Elab_Externals;
 
-<<<<<<< HEAD
-         --  Similarly deal with exit status
-=======
       if not CodePeer_Mode then
          if not Suppress_Standard_Library_On_Target then
->>>>>>> 3082eeb7
 
             --  Generate Priority_Specific_Dispatching pragma string
 
