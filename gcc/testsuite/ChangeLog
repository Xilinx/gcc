--- conflicted
+++ resolved
@@ -1,5 +1,3 @@
-<<<<<<< HEAD
-=======
 2010-09-13  Jan Hubicka  <jh@suse.cz>
 
 	* gcc.dg/torture/pr23821.c: Drop static keyword.
@@ -258,15 +256,12 @@
 
 	* gcc.dg/20100906-1.c: New testcase.
 
->>>>>>> 5d3abe4e
 2010-09-06  Jakub Jelinek  <jakub@redhat.com>
 
 	PR testsuite/45543
 	* g++.dg/debug/dwarf2/typedef1.C: Expect just one
 	DW_TAG_enumeration_type DIE.
 
-<<<<<<< HEAD
-=======
 2010-09-06  Iain Sandoe  <iains@gcc.gnu.org>
 
 	* objc.dg/gnu-encoding/struct-layout-encoding-1_generate.c:
@@ -283,7 +278,12 @@
 	* gfortran.dg/iall_iany_iparity_1.f90: New.
 	* gfortran.dg/iall_iany_iparity_2.f90: New.
 
->>>>>>> 5d3abe4e
+2010-09-06  Jakub Jelinek  <jakub@redhat.com>
+
+	PR testsuite/45543
+	* g++.dg/debug/dwarf2/typedef1.C: Expect just one
+	DW_TAG_enumeration_type DIE.
+
 2010-09-06  Jason Merrill  <jason@redhat.com>
 
 	* g++.dg/cpp0x/initlist42.C: New.
