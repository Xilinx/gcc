--- conflicted
+++ resolved
@@ -9,9 +9,5 @@
       namelist /mynml/ x
       x = 1
 ! ( dg-output "^" }
-<<<<<<< HEAD
-      print mynml ! { dg-output "&MYNML(\n|\r\n|\r) X=  1.0000000    ,(\n|\r\n|\r) /(\n|\r\n|\r)" }
-=======
       print mynml ! { dg-output "&MYNML(\n|\r\n|\r) X=  1.00000000    ,(\n|\r\n|\r) /(\n|\r\n|\r)" }
->>>>>>> 3082eeb7
       end