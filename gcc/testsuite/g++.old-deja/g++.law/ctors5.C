--- conflicted
+++ resolved
@@ -5,11 +5,7 @@
 // Subject: bug in handling static const object of the enclosing class
 // Date: Tue, 1 Sep 92 10:38:44 EDT
 
-<<<<<<< HEAD
-class X	      // { dg-message "7:X::X\\(const X&\\)" } implicit constructor
-=======
 class X	      // { dg-message "7:X::X|candidate expects" } implicit constructor
->>>>>>> 3082eeb7
 {
   private:
     int x;
