// { dg-do assemble  }
struct A
{
<<<<<<< HEAD
  A();				// { dg-message "" } candidate
  A(A&);			// { dg-message "candidates" } referenced below
=======
  A();				// { dg-message "A::A|candidate expects" } candidate
  A(A&);			// { dg-message "A::A|no known conversion" } referenced below
>>>>>>> 3082eeb7
};

int
main ()
{
  try
    {
      throw A();		// { dg-error "no matching" "match" } can't copy
      // { dg-message "candidate" "candidate note" { target *-*-* } 13 }
// { dg-error "thrown expression" "expr" { target *-*-* } 13 }
    }
  catch (...) { }
}<|MERGE_RESOLUTION|>--- conflicted
+++ resolved
@@ -1,13 +1,8 @@
 // { dg-do assemble  }
 struct A
 {
-<<<<<<< HEAD
-  A();				// { dg-message "" } candidate
-  A(A&);			// { dg-message "candidates" } referenced below
-=======
   A();				// { dg-message "A::A|candidate expects" } candidate
   A(A&);			// { dg-message "A::A|no known conversion" } referenced below
->>>>>>> 3082eeb7
 };
 
 int
