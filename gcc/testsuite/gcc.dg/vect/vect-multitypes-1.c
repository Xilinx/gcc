/* { dg-require-effective-target vect_int } */

#include <stdarg.h>
#include "tree-vect.h"

#define N 32

short sa[N];
short sb[N] = {0,1,2,3,4,5,6,7,8,9,10,11,12,13,14,15,
		16,17,18,19,20,21,22,23,24,25,26,27,28,29,30,31};
int ia[N];
int ib[N] = {0,3,6,9,12,15,18,21,24,27,30,33,36,39,42,45,
	       0,1,2,3,4,5,6,7,8,9,10,11,12,13,14,15};

/* Current peeling-for-alignment scheme will consider the 'sa[i+7]'
   access for peeling, and therefore will examine the option of
   using a peeling factor = V-7%V = 1,3 for V=8,4 respectively, 
   which will also align the access to 'ia[i+3]', and the loop could be 
   vectorized on all targets that support unaligned loads.  */

__attribute__ ((noinline)) int main1 (int n)
{
  int i;

  /* Multiple types with different sizes, used in idependent
     copmutations. Vectorizable.  */
  for (i = 0; i < n; i++)
    {
      sa[i+7] = sb[i];
      ia[i+3] = ib[i+1];
    }

  /* check results:  */
  for (i = 0; i < n; i++)
    {
      if (sa[i+7] != sb[i] || ia[i+3] != ib[i+1])
	abort ();
    }

  return 0;
}

/* Current peeling-for-alignment scheme will consider the 'ia[i+3]'
   access for peeling, and therefore will examine the option of
   using a peeling factor = (V-3)%V = 1 for V=2,4. 
   This will not align the access 'sa[i+3]' (for which we need to
   peel 5 iterations). However, 'ia[i+3]' also gets aligned if we peel 5
   iterations, so the loop is vectorizable on all targets that support
   unaligned loads.  */

__attribute__ ((noinline)) int main2 (int n)
{
  int i;

  /* Multiple types with different sizes, used in independent
     copmutations.  */
  for (i = 0; i < n; i++)
    {
      ia[i+3] = ib[i];
      sa[i+3] = sb[i+1];
    }

  /* check results:  */
  for (i = 0; i < n; i++)
    {
      if (sa[i+3] != sb[i+1] || ia[i+3] != ib[i])
        abort ();
    }

  return 0;
}

int main (void)
{ 
  check_vect ();
  
  main1 (N-7);
  main2 (N-3);

  return 0;
}

<<<<<<< HEAD
/* { dg-final { scan-tree-dump-times "vectorized 1 loops" 2 "vect" { xfail {! vect_hw_misalign} } } } */
/* { dg-final { scan-tree-dump-times "vectorized 1 loops" 1 "vect" { xfail { vect_no_align || vect_hw_misalign } } } } */
/* { dg-final { scan-tree-dump-times "Alignment of access forced using peeling" 2 "vect" { xfail {! vect_hw_misalign} } } } */
/* { dg-final { scan-tree-dump-times "Alignment of access forced using peeling" 1 "vect" { xfail { vect_no_align || vect_hw_misalign } } } } */
/* { dg-final { scan-tree-dump-times "Vectorizing an unaligned access" 4 "vect" { xfail *-*-* } } } */
/* { dg-final { scan-tree-dump-times "Vectorizing an unaligned access" 2 "vect" { xfail { vect_no_align || vect_hw_misalign } } } } */
=======
/* { dg-final { scan-tree-dump-times "vectorized 1 loops" 2 "vect" { xfail { vect_no_align } } } } */
/* { dg-final { scan-tree-dump-times "Alignment of access forced using peeling" 2 "vect" { xfail { vect_no_align } } } } */
/* { dg-final { scan-tree-dump-times "Vectorizing an unaligned access" 4 "vect" { xfail { vect_no_align } } } } */
>>>>>>> 779871ac
/* { dg-final { cleanup-tree-dump "vect" } } */
<|MERGE_RESOLUTION|>--- conflicted
+++ resolved
@@ -80,16 +80,7 @@
   return 0;
 }
 
-<<<<<<< HEAD
-/* { dg-final { scan-tree-dump-times "vectorized 1 loops" 2 "vect" { xfail {! vect_hw_misalign} } } } */
-/* { dg-final { scan-tree-dump-times "vectorized 1 loops" 1 "vect" { xfail { vect_no_align || vect_hw_misalign } } } } */
-/* { dg-final { scan-tree-dump-times "Alignment of access forced using peeling" 2 "vect" { xfail {! vect_hw_misalign} } } } */
-/* { dg-final { scan-tree-dump-times "Alignment of access forced using peeling" 1 "vect" { xfail { vect_no_align || vect_hw_misalign } } } } */
-/* { dg-final { scan-tree-dump-times "Vectorizing an unaligned access" 4 "vect" { xfail *-*-* } } } */
-/* { dg-final { scan-tree-dump-times "Vectorizing an unaligned access" 2 "vect" { xfail { vect_no_align || vect_hw_misalign } } } } */
-=======
 /* { dg-final { scan-tree-dump-times "vectorized 1 loops" 2 "vect" { xfail { vect_no_align } } } } */
 /* { dg-final { scan-tree-dump-times "Alignment of access forced using peeling" 2 "vect" { xfail { vect_no_align } } } } */
 /* { dg-final { scan-tree-dump-times "Vectorizing an unaligned access" 4 "vect" { xfail { vect_no_align } } } } */
->>>>>>> 779871ac
 /* { dg-final { cleanup-tree-dump "vect" } } */
