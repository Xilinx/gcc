--- conflicted
+++ resolved
@@ -199,16 +199,9 @@
   return 0;
 }
 
-<<<<<<< HEAD
-/* { dg-final { scan-tree-dump-times "vectorized 4 loops" 1 "vect"  { target { vect_strided || vect_extract_even_odd } } } } */
-/* { dg-final { scan-tree-dump-times "vectorized 1 loops" 1 "vect"  { target  { ! { vect_strided || vect_extract_even_odd } } } } } */
-/* { dg-final { scan-tree-dump-times "vectorizing stmts using SLP" 2 "vect" { target vect_strided }  } } */
-/* { dg-final { scan-tree-dump-times "vectorizing stmts using SLP" 0 "vect"  { target { ! { vect_strided } } } } } */
-=======
 /* { dg-final { scan-tree-dump-times "vectorized 4 loops" 1 "vect"  { target { vect_strided4 || vect_extract_even_odd } } } } */
 /* { dg-final { scan-tree-dump-times "vectorized 1 loops" 1 "vect"  { target  { ! { vect_strided4 || vect_extract_even_odd } } } } } */
 /* { dg-final { scan-tree-dump-times "vectorizing stmts using SLP" 2 "vect" { target vect_strided4 }  } } */
 /* { dg-final { scan-tree-dump-times "vectorizing stmts using SLP" 0 "vect"  { target { ! { vect_strided4 } } } } } */
->>>>>>> 3082eeb7
 /* { dg-final { cleanup-tree-dump "vect" } } */
   