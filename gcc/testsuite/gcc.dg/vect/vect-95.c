/* { dg-require-effective-target vect_float } */

#include <stdarg.h>
#include "tree-vect.h"

#define N 256

__attribute__ ((noinline))
void bar (float *pd, float *pa, float *pb, float *pc) 
{
  int i;

  /* check results:  */
  for (i = 0; i < N; i++)
    {
      if (pa[i] != (pb[i] * pc[i]))
	abort ();
      if (pd[i] != 5.0)
	abort ();
    }

  return;
}


__attribute__ ((noinline)) int
main1 (int n, float * __restrict__ pd, float * __restrict__ pa, float * __restrict__ pb, float * __restrict__ pc)
{
  int i;

  for (i = 0; i < n; i++)
    {
      pa[i] = pb[i] * pc[i];
      pd[i] = 5.0;
    }

  bar (pd,pa,pb,pc);

  return 0;
}

int main (void)
{
  int i;
  float a[N] __attribute__ ((__aligned__(__BIGGEST_ALIGNMENT__)));
  float d[N+1] __attribute__ ((__aligned__(__BIGGEST_ALIGNMENT__)));
  float b[N] = {0,3,6,9,12,15,18,21,24,27,30,33,36,39,42,45,48,51,54,57};
  float c[N] = {0,1,2,3,4,5,6,7,8,9,10,11,12,13,14,15,16,17,18,19};

  check_vect ();

  main1 (N,&d[1],a,b,c);
  main1 (N-2,&d[1],a,b,c);

  return 0;
}

/* { dg-final { scan-tree-dump-times "vectorized 1 loops" 1 "vect" } } */
<<<<<<< HEAD
/* { dg-final { scan-tree-dump-times "Alignment of access forced using peeling" 0 "vect" { xfail {vect_hw_misalign} } } } */
=======
/* { dg-final { scan-tree-dump-times "Alignment of access forced using peeling" 0 "vect" { xfail {vect_element_align} } } } */
>>>>>>> b56a5220

/* For targets that support unaligned loads we version for the two unaligned 
   stores and generate misaligned accesses for the loads. For targets that 
   don't support unaligned loads we version for all four accesses.  */

<<<<<<< HEAD
/* { dg-final { scan-tree-dump-times "Vectorizing an unaligned access" 2 "vect" { xfail { vect_no_align || vect_hw_misalign} } } }  */
/* { dg-final { scan-tree-dump-times "Alignment of access forced using versioning" 2 "vect" { xfail { vect_no_align || vect_hw_misalign } } } } */
=======
/* { dg-final { scan-tree-dump-times "Vectorizing an unaligned access" 2 "vect" { xfail { vect_no_align || vect_element_align} } } }  */
/* { dg-final { scan-tree-dump-times "Alignment of access forced using versioning" 2 "vect" { xfail { vect_no_align || vect_element_align } } } } */
>>>>>>> b56a5220
/*  { dg-final { scan-tree-dump-times "Vectorizing an unaligned access" 0 "vect" { target vect_no_align } } } */
/*  { dg-final { scan-tree-dump-times "Alignment of access forced using versioning" 4 "vect" { target vect_no_align } } } */
/* { dg-final { cleanup-tree-dump "vect" } } */<|MERGE_RESOLUTION|>--- conflicted
+++ resolved
@@ -56,23 +56,14 @@
 }
 
 /* { dg-final { scan-tree-dump-times "vectorized 1 loops" 1 "vect" } } */
-<<<<<<< HEAD
-/* { dg-final { scan-tree-dump-times "Alignment of access forced using peeling" 0 "vect" { xfail {vect_hw_misalign} } } } */
-=======
 /* { dg-final { scan-tree-dump-times "Alignment of access forced using peeling" 0 "vect" { xfail {vect_element_align} } } } */
->>>>>>> b56a5220
 
 /* For targets that support unaligned loads we version for the two unaligned 
    stores and generate misaligned accesses for the loads. For targets that 
    don't support unaligned loads we version for all four accesses.  */
 
-<<<<<<< HEAD
-/* { dg-final { scan-tree-dump-times "Vectorizing an unaligned access" 2 "vect" { xfail { vect_no_align || vect_hw_misalign} } } }  */
-/* { dg-final { scan-tree-dump-times "Alignment of access forced using versioning" 2 "vect" { xfail { vect_no_align || vect_hw_misalign } } } } */
-=======
 /* { dg-final { scan-tree-dump-times "Vectorizing an unaligned access" 2 "vect" { xfail { vect_no_align || vect_element_align} } } }  */
 /* { dg-final { scan-tree-dump-times "Alignment of access forced using versioning" 2 "vect" { xfail { vect_no_align || vect_element_align } } } } */
->>>>>>> b56a5220
 /*  { dg-final { scan-tree-dump-times "Vectorizing an unaligned access" 0 "vect" { target vect_no_align } } } */
 /*  { dg-final { scan-tree-dump-times "Alignment of access forced using versioning" 4 "vect" { target vect_no_align } } } */
 /* { dg-final { cleanup-tree-dump "vect" } } */