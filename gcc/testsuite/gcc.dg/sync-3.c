--- conflicted
+++ resolved
@@ -1,11 +1,7 @@
 /* { dg-do run } */
 /* { dg-require-effective-target sync_char_short } */
 /* { dg-options "-ansi" } */
-<<<<<<< HEAD
-/* { dg-options "-march=i486" { target { { i?86-*-* x86_64-*-* } && ilp32 } } } */
-=======
 /* { dg-options "-march=i486" { target { { i?86-*-* x86_64-*-* } && ia32 } } } */
->>>>>>> 3082eeb7
 /* { dg-options "-mcpu=v9" { target sparc*-*-* } } */
 
 /* Test functionality of the intrinsics for 'short' and 'char'.  */
