/* { dg-do compile } */
/* { dg-options "-O2 -fdump-rtl-expand-details" } */
    

union tree_node;
typedef union tree_node *tree;

enum tree_code
{
  ARRAY_TYPE,
  LAST_AND_UNUSED_TREE_CODE
};

struct tree_common
{
  enum tree_code code:8;
};





union tree_node
{
  struct tree_common common;
};




int
objects_must_conflict_p (t1, t2)
     tree t1, t2;
{

  if ((t1->common.code == ARRAY_TYPE) != (t2
                                          && t2->common.code == ARRAY_TYPE))
    return 11;


  return foo (t2 ? get_alias_set (t2) : 0);
}

<<<<<<< HEAD
/* There should be two assignments of variables to the value zero.  */
/* { dg-final { scan-rtl-dump-times "PART.. = 0" 2 "expand"} } */
=======
/* There should be one assignment of variables to the value zero.  There
   used to be two assignments, but improvements in threading allowed the
   second to be propagated into all its uses and eliminated.   */
/* { dg-final { scan-rtl-dump-times "PART.. = 0" 1 "expand"} } */
>>>>>>> 3082eeb7
 
/* { dg-final { cleanup-rtl-dump "expand" } } */<|MERGE_RESOLUTION|>--- conflicted
+++ resolved
@@ -41,14 +41,9 @@
   return foo (t2 ? get_alias_set (t2) : 0);
 }
 
-<<<<<<< HEAD
-/* There should be two assignments of variables to the value zero.  */
-/* { dg-final { scan-rtl-dump-times "PART.. = 0" 2 "expand"} } */
-=======
 /* There should be one assignment of variables to the value zero.  There
    used to be two assignments, but improvements in threading allowed the
    second to be propagated into all its uses and eliminated.   */
 /* { dg-final { scan-rtl-dump-times "PART.. = 0" 1 "expand"} } */
->>>>>>> 3082eeb7
  
 /* { dg-final { cleanup-rtl-dump "expand" } } */