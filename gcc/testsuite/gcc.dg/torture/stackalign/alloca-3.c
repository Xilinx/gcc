/* PR middle-end/37009 */
/* { dg-do run { target { { i?86-*-* x86_64-*-* } && ilp32 } } } */
/* { dg-options "-msse2" } */
<<<<<<< HEAD
/* { dg-require-effective-target sse2 } */
=======
/* { dg-require-effective-target sse2_runtime } */
>>>>>>> b56a5220

#include <emmintrin.h>
#include "check.h"

#ifndef ALIGNMENT
#define ALIGNMENT	16
#endif

typedef int aligned __attribute__((aligned(ALIGNMENT)));

void
bar (char *p, int size)
{
  __builtin_strncpy (p, "good", size);
}

void
__attribute__ ((noinline))
foo (__m128 x, __m128 y ,__m128 z ,__m128 a, int size)
{
  char *p = __builtin_alloca (size + 1);
  aligned i;

  bar (p, size);
  if (__builtin_strncmp (p, "good", size) != 0)
    {
#ifdef DEBUG
      p[size] = '\0';
      printf ("Failed: %s != good\n", p);
#endif
      abort ();
    }

  if (check_int (&i,  __alignof__(i)) != i)
    abort ();
}

int
main (void)
{
  __m128 x = { 1.0 };
  foo (x, x, x, x, 5);

  return 0;
}<|MERGE_RESOLUTION|>--- conflicted
+++ resolved
@@ -1,11 +1,7 @@
 /* PR middle-end/37009 */
 /* { dg-do run { target { { i?86-*-* x86_64-*-* } && ilp32 } } } */
 /* { dg-options "-msse2" } */
-<<<<<<< HEAD
-/* { dg-require-effective-target sse2 } */
-=======
 /* { dg-require-effective-target sse2_runtime } */
->>>>>>> b56a5220
 
 #include <emmintrin.h>
 #include "check.h"
