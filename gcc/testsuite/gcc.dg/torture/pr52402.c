/* { dg-do run } */
/* { dg-options "-w -Wno-psabi" } */
/* { dg-require-effective-target int32plus } */
<<<<<<< HEAD
=======
/* { dg-xfail-run-if "pr52450" { { hppa*-*-hpux* } && { ! lp64 } } } */
>>>>>>> 42ce5858

typedef int v4si __attribute__((vector_size(16)));
struct T { v4si i[2]; int j; } __attribute__((packed));

static v4si __attribute__((noinline))
foo (struct T t)
{
  return t.i[0];
}

static struct T *__attribute__((noinline))
init ()
{
  char *p = __builtin_malloc (sizeof (struct T) + 1);
  p++;
  __builtin_memset (p, 1, sizeof (struct T));
  return (struct T *)p;
}

int main()
{
  struct T *p;
  p = init ();
  if (foo (*p)[0] != 0x01010101)
    __builtin_abort ();
  return 0;
}<|MERGE_RESOLUTION|>--- conflicted
+++ resolved
@@ -1,10 +1,7 @@
 /* { dg-do run } */
 /* { dg-options "-w -Wno-psabi" } */
 /* { dg-require-effective-target int32plus } */
-<<<<<<< HEAD
-=======
 /* { dg-xfail-run-if "pr52450" { { hppa*-*-hpux* } && { ! lp64 } } } */
->>>>>>> 42ce5858
 
 typedef int v4si __attribute__((vector_size(16)));
 struct T { v4si i[2]; int j; } __attribute__((packed));
