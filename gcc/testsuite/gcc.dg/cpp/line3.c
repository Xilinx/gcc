--- conflicted
+++ resolved
@@ -13,16 +13,6 @@
 {
   char *A;
 
-<<<<<<< HEAD
-  A = "text";		/* { dg-warning "discards qualifiers" "case zero" } */
-  A = one("text"	/* { dg-warning "discards qualifiers" "case one" } */
-	  "text")
-	;
-  A = two("text"	/* { dg-warning "discards qualifiers" "case two" } */
-	  "text")
-	;
-  A = four("text"	/* { dg-warning "discards qualifiers" "case four" } */
-=======
   A = "text";		/* { dg-warning "discards 'const' qualifier" "case zero" } */
   A = one("text"	/* { dg-warning "discards 'const' qualifier" "case one" } */
 	  "text")
@@ -31,7 +21,6 @@
 	  "text")
 	;
   A = four("text"	/* { dg-warning "discards 'const' qualifier" "case four" } */
->>>>>>> 3082eeb7
 	   "text")
 	;
 
