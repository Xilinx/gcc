// { dg-do compile }
// { dg-prune-output "direct base" }
// { dg-options "-fdump-class-hierarchy" }

// Copyright (C) 2002 Free Software Foundation, Inc.
// Contributed by Nathan Sidwell 27 Dec 2002 <nathan@codesourcery.com>

// We ICE'd

struct c0 {};

struct c1 : virtual c0
{
  virtual c0 &f2() volatile;
};

struct c2 
{
  int m;
};

struct c3 : virtual c0, virtual c1, c2
{
  virtual c1 &f2() volatile;
};

struct c4 : virtual c3, virtual c0, virtual c1
{
  int m;
};

<<<<<<< HEAD
struct c6 : c0, c3, c4		// { dg-warning "direct base" "" }
=======
struct c6 : c0, c3, c4
>>>>>>> 3bd7a983
{
  virtual c1 &f2() volatile;
};

// f2 appears four times in the c6 vtables:
// once in c1-in-c3-in-c6 - covariant, virtual base, uses c1 vcall offset and c0 vbase offset
// { dg-final { scan-tree-dump "24    c6::_ZTcv0_n16_v0_n12_NV2c62f2Ev" "class" { target ilp32 } } }
// { dg-final { scan-tree-dump "48    c6::_ZTcv0_n32_v0_n24_NV2c62f2Ev" "class" { target lp64 } } }
// once in c3-in-c6 - non-covariant, non-virtual base, calls f2 directly
// { dg-final { scan-tree-dump "28    c6::f2" "class" { target ilp32 } } }
// { dg-final { scan-tree-dump "56    c6::f2" "class" { target lp64 } } }
// once in c1-in-c3-in-c4-in-c6 - lost primary
// { dg-final { scan-tree-dump "80    0u" "class" { target ilp32 } } }
// { dg-final { scan-tree-dump "160   0u" "class" { target lp64 } } }
// once in c3-in-c4-in-c6 - c3 vcall offset
// { dg-final { scan-tree-dump "84    c6::_ZTv0_n16_NV2c62f2Ev" "class" { target ilp32 } } }
// { dg-final { scan-tree-dump "168   c6::_ZTv0_n32_NV2c62f2Ev" "class" { target lp64 } } }

// { dg-final { cleanup-tree-dump "class" } }<|MERGE_RESOLUTION|>--- conflicted
+++ resolved
@@ -29,11 +29,7 @@
   int m;
 };
 
-<<<<<<< HEAD
-struct c6 : c0, c3, c4		// { dg-warning "direct base" "" }
-=======
 struct c6 : c0, c3, c4
->>>>>>> 3bd7a983
 {
   virtual c1 &f2() volatile;
 };
