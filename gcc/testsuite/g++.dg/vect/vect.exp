--- conflicted
+++ resolved
@@ -1,8 +1,4 @@
-<<<<<<< HEAD
 # Copyright (C) 2004, 2007, 2008, 2010 Free Software Foundation, Inc.
-=======
-# Copyright (C) 2004, 2007, 2008 Free Software Foundation, Inc.
->>>>>>> e33a1692
 
 # This program is free software; you can redistribute it and/or modify
 # it under the terms of the GNU General Public License as published by
@@ -79,11 +75,8 @@
 } elseif { [istarget  "spu-*-*"] } {
    set dg-do-what-default run
 } elseif { [istarget "i?86-*-*"] || [istarget "x86_64-*-*"] } {
-    if { ![check_effective_target_sse2] } then {
-	return
-    }
     lappend DEFAULT_VECTCFLAGS "-msse2"
-    if [check_sse2_hw_available] {
+    if { [check_effective_target_sse2_runtime] } {
 	set dg-do-what-default run
     } else {
 	set dg-do-what-default compile
