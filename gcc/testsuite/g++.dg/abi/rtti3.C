// PR 20647, we must emit the typeinfo's string as weak, but not the
// necessarily the type info object

// { dg-require-weak "" }
// { dg-skip-if "Linkonce not weak" { *-*-mingw* *-*-cygwin } { "*" } { "" } }
<<<<<<< HEAD
// { dg-final { scan-assembler ".weak\[ \t\]_?_ZTSPP1A" { target { ! { *-*-darwin* } } } } }
// { dg-final { scan-assembler-not ".weak\[ \t\]_?_ZTIPP1A" { target { ! { *-*-darwin* } } } } }
=======
// { dg-final { scan-assembler ".weak\[ \t\]_?_ZTSPP1A" { target { ! { *-*-darwin* alpha*-dec-osf* } } } } }
// { dg-final { scan-assembler-not ".weak\[ \t\]_?_ZTIPP1A" { target { ! { *-*-darwin* alpha*-dec-osf* } } } } }
>>>>>>> 3082eeb7
// { dg-final { scan-assembler ".weak_definition\[ \t\]_?_ZTSPP1A" { target { *-*-darwin* } } } }
// { dg-final { scan-assembler-not ".weak_definition\[ \t\]_?_ZTIPP1A" { target { *-*-darwin* } } } }
// { dg-final { scan-assembler ".weakext\[ \t\]_?_ZTSPP1A" { target { alpha*-dec-osf* } } } }
// { dg-final { scan-assembler-not ".weakext\[ \t\]_?_ZTIPP1A" { target { alpha*-dec-osf* } } } }

struct A;

void Foo ()
{
  throw (A **)0;
}<|MERGE_RESOLUTION|>--- conflicted
+++ resolved
@@ -3,13 +3,8 @@
 
 // { dg-require-weak "" }
 // { dg-skip-if "Linkonce not weak" { *-*-mingw* *-*-cygwin } { "*" } { "" } }
-<<<<<<< HEAD
-// { dg-final { scan-assembler ".weak\[ \t\]_?_ZTSPP1A" { target { ! { *-*-darwin* } } } } }
-// { dg-final { scan-assembler-not ".weak\[ \t\]_?_ZTIPP1A" { target { ! { *-*-darwin* } } } } }
-=======
 // { dg-final { scan-assembler ".weak\[ \t\]_?_ZTSPP1A" { target { ! { *-*-darwin* alpha*-dec-osf* } } } } }
 // { dg-final { scan-assembler-not ".weak\[ \t\]_?_ZTIPP1A" { target { ! { *-*-darwin* alpha*-dec-osf* } } } } }
->>>>>>> 3082eeb7
 // { dg-final { scan-assembler ".weak_definition\[ \t\]_?_ZTSPP1A" { target { *-*-darwin* } } } }
 // { dg-final { scan-assembler-not ".weak_definition\[ \t\]_?_ZTIPP1A" { target { *-*-darwin* } } } }
 // { dg-final { scan-assembler ".weakext\[ \t\]_?_ZTSPP1A" { target { alpha*-dec-osf* } } } }
