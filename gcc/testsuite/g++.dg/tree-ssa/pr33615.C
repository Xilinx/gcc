--- conflicted
+++ resolved
@@ -17,8 +17,4 @@
 // The expression 1.0 / 0.0 should not be treated as a loop invariant
 // if it may throw an exception.
 // { dg-final { scan-tree-dump-times "invariant up to" 0 "lim1" } }
-<<<<<<< HEAD
-// { dg-final { cleanup-tree-dump "lim\[1-2\]" } }
-=======
-// { dg-final { cleanup-tree-dump "lim1" } }
->>>>>>> 3082eeb7
+// { dg-final { cleanup-tree-dump "lim1" } }