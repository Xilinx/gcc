--- conflicted
+++ resolved
@@ -1,11 +1,7 @@
 // { dg-options "-std=c++0x" }
 
 template<class U, class... T>
-<<<<<<< HEAD
-void f()			// { dg-message "candidate" }
-=======
 void f()			// { dg-message "note" }
->>>>>>> b56a5220
 {
   f<T...>(); // { dg-error "no matching" }
   // { dg-message "candidate" "candidate note" { target *-*-* } 6 }
