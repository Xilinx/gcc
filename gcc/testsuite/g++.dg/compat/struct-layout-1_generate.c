--- conflicted
+++ resolved
@@ -1,10 +1,6 @@
 /* Structure layout test generator.
-<<<<<<< HEAD
-   Copyright (C) 2004, 2005, 2007, 2008, 2009 Free Software Foundation, Inc.
-=======
    Copyright (C) 2004, 2005, 2007, 2008, 2009, 2011
    Free Software Foundation, Inc.
->>>>>>> 3082eeb7
    Contributed by Jakub Jelinek <jakub@redhat.com>.
 
 This file is part of GCC.
@@ -50,11 +46,7 @@
 const char *dg_options[] = {
 "/* { dg-options \"%s-I%s\" } */\n",
 "/* { dg-options \"%s-I%s -mno-mmx -Wno-abi\" { target i?86-*-* x86_64-*-* } } */\n",
-<<<<<<< HEAD
-"/* { dg-options \"%s-I%s -fno-common\" { target hppa*-*-hpux* powerpc*-*-darwin* *-*-mingw32* *-*-cygwin* } } */\n",
-=======
 "/* { dg-options \"%s-I%s -fno-common\" { target alpha*-dec-osf* hppa*-*-hpux* powerpc*-*-darwin* *-*-mingw32* *-*-cygwin* } } */\n",
->>>>>>> 3082eeb7
 "/* { dg-options \"%s-I%s -mno-mmx -fno-common -Wno-abi\" { target i?86-*-darwin* x86_64-*-darwin* } } */\n",
 "/* { dg-options \"%s-I%s -mno-base-addresses\" { target mmix-*-* } } */\n",
 "/* { dg-options \"%s-I%s -mlongcalls -mtext-section-literals\" { target xtensa*-*-* } } */\n"
