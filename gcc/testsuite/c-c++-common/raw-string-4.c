--- conflicted
+++ resolved
@@ -4,17 +4,6 @@
 // { dg-options "-std=c++0x" { target c++ } }
 
 const int	i0	= R'a';	// { dg-error "was not declared|undeclared" "undeclared" }
-<<<<<<< HEAD
-		// { dg-error "expected ',' or ';'" "expected" { target *-*-* } 6 }
-const int	i1	= uR'a';	// { dg-error "was not declared|undeclared" "undeclared" }
-		// { dg-error "expected ',' or ';'" "expected" { target *-*-* } 8 }
-const int	i2	= UR'a';	// { dg-error "was not declared|undeclared" "undeclared" }
-		// { dg-error "expected ',' or ';'" "expected" { target *-*-* } 10 }
-const int	i3	= u8R'a';	// { dg-error "was not declared|undeclared" "undeclared" }
-		// { dg-error "expected ',' or ';'" "expected" { target *-*-* } 12 }
-const int	i4	= LR'a';	// { dg-error "was not declared|undeclared" "undeclared" }
-		// { dg-error "expected ',' or ';'" "expected" { target *-*-* } 14 }
-=======
 		// { dg-error "expected ',' or ';'" "expected" { target c } 6 }
 const int	i1	= uR'a';	// { dg-error "was not declared|undeclared" "undeclared" }
 		// { dg-error "expected ',' or ';'" "expected" { target c } 8 }
@@ -24,7 +13,6 @@
 		// { dg-error "expected ',' or ';'" "expected" { target c } 12 }
 const int	i4	= LR'a';	// { dg-error "was not declared|undeclared" "undeclared" }
 		// { dg-error "expected ',' or ';'" "expected" { target c } 14 }
->>>>>>> 747e4b8f
 
 #define R	1 +
 #define uR	2 +
