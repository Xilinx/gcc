--- conflicted
+++ resolved
@@ -3,20 +3,8 @@
 /* { dg-do run } */
 /* { dg-xfail-run-if "Needs OBJC2 ABI" { *-*-darwin* && { lp64 && { ! objc2 } } } { "-fnext-runtime" } { "" } } */
 
-<<<<<<< HEAD
-#include <stdlib.h>
-#include "../objc-obj-c++-shared/Protocol1.h"
-/* { dg-xfail-run-if "Needs OBJC2 ABI" { *-*-darwin* && { lp64 && { ! objc2 } } } { "-fnext-runtime" } { "" } } */
-
-#ifdef __cplusplus
-#define ProtoBool bool
-#else
-#define ProtoBool _Bool
-#endif
-=======
 #include <stdio.h>
 #include <stdlib.h>
->>>>>>> b56a5220
 
 #ifndef __NEXT_RUNTIME__
 #  include <objc/objc-api.h>
