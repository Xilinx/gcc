--- conflicted
+++ resolved
@@ -3,13 +3,8 @@
 /* { dg-do compile } */
 /* { dg-options "-Wstrict-selector-match" } */
 
-<<<<<<< HEAD
-
-#include "../objc-obj-c++-shared/Object1.h"
-=======
 #include <objc/objc.h>
 #include "../objc-obj-c++-shared/TestsuiteObject.h"
->>>>>>> 3082eeb7
 
 @interface Class1
 - (void)setWindow:(TestsuiteObject *)wdw;
@@ -27,11 +22,7 @@
   /* { dg-warning "will be assumed to return .id. and accept" "" { target *-*-* } 20 } */
   /* { dg-warning ".\.\.\.. as arguments" "" { target *-*-* } 20 } */
   [obj2 setWindow:nil]; /* { dg-warning "multiple methods named .\\-setWindow:. found" } */
-<<<<<<< HEAD
-  /* { dg-message "using .\\-\\(void\\)setWindow:\\(Object \\*\\)wdw." "" { target *-*-* } 10 } */
-=======
   /* { dg-message "using .\\-\\(void\\)setWindow:\\(TestsuiteObject \\*\\)wdw." "" { target *-*-* } 10 } */
->>>>>>> 3082eeb7
   /* { dg-message "also found .\\-\\(void\\)setWindow:\\(Class1 \\*\\)window." "" { target *-*-* } 14 } */
 
   return obj;
