--- conflicted
+++ resolved
@@ -5,11 +5,7 @@
 /* { dg-do compile } */
 /* { dg-options "-fobjc-exceptions" } */
 
-<<<<<<< HEAD
-#include "../objc-obj-c++-shared/Object1.h"
-=======
 #include "../objc-obj-c++-shared/TestsuiteObject.h"
->>>>>>> 3082eeb7
 
 const char *foo(void)
 {
