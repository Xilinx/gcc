--- conflicted
+++ resolved
@@ -1,11 +1,7 @@
 /* { dg-do compile } */
 /* { dg-options "-fobjc-exceptions" } */
 
-<<<<<<< HEAD
-#include "../objc-obj-c++-shared/Object1.h"
-=======
 #include "../objc-obj-c++-shared/TestsuiteObject.h"
->>>>>>> 3082eeb7
 
 int main (int argc, const char * argv[]) {
   TestsuiteObject * pool = [TestsuiteObject new];
