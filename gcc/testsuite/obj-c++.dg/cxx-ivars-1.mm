--- conflicted
+++ resolved
@@ -3,11 +3,7 @@
 // { dg-options "-fno-objc-call-cxx-cdtors" }
 // { dg-xfail-run-if "Needs OBJC2 ABI" { *-*-darwin* && { lp64 && { ! objc2 } } } { "-fnext-runtime" } { "" } } 
 
-<<<<<<< HEAD
-#include "../objc-obj-c++-shared/Object1.h"
-=======
 #include "../objc-obj-c++-shared/TestsuiteObject.m"
->>>>>>> 3082eeb7
 #include <stdlib.h>
 #define CHECK_IF(expr) if(!(expr)) abort()
 
@@ -44,7 +40,3 @@
   [obj manipulate_ivars];
   [obj free];
 }
-<<<<<<< HEAD
-#include "../objc-obj-c++-shared/Object1-implementation.h"
-=======
->>>>>>> 3082eeb7
