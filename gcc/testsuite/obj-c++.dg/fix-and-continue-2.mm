/* Static variables, even if local, require indirect access through a stub
   if -mfix-and-continue is enabled.  */

/* Author: Ziemowit Laski <zlaski@apple.com> */
   
/* { dg-do assemble { target *-*-darwin* } } */
/* { dg-options "-mfix-and-continue" } */

<<<<<<< HEAD
#include "../objc-obj-c++-shared/Object1.h"
=======
#include "../objc-obj-c++-shared/TestsuiteObject.h"
>>>>>>> 3082eeb7

@interface Foo: TestsuiteObject
+ (TestsuiteObject *)indexableFileTypes;
@end

@implementation Foo
+ (TestsuiteObject *)indexableFileTypes
{
  static TestsuiteObject *fileTypes = 0;
  if(!fileTypes) {
    fileTypes = [TestsuiteObject new];
  }
  return fileTypes;
}
@end<|MERGE_RESOLUTION|>--- conflicted
+++ resolved
@@ -6,11 +6,7 @@
 /* { dg-do assemble { target *-*-darwin* } } */
 /* { dg-options "-mfix-and-continue" } */
 
-<<<<<<< HEAD
-#include "../objc-obj-c++-shared/Object1.h"
-=======
 #include "../objc-obj-c++-shared/TestsuiteObject.h"
->>>>>>> 3082eeb7
 
 @interface Foo: TestsuiteObject
 + (TestsuiteObject *)indexableFileTypes;
