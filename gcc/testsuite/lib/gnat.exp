--- conflicted
+++ resolved
@@ -1,9 +1,5 @@
-<<<<<<< HEAD
-# Copyright (C) 2006, 2007, 2008, 2009, 2010 Free Software Foundation, Inc.
-=======
 # Copyright (C) 2006, 2007, 2008, 2009, 2010, 2011
 # Free Software Foundation, Inc.
->>>>>>> 3082eeb7
 
 # This program is free software; you can redistribute it and/or modify
 # it under the terms of the GNU General Public License as published by
@@ -27,10 +23,7 @@
 
 load_lib prune.exp
 load_lib gcc-defs.exp
-<<<<<<< HEAD
-=======
 load_lib gcc.exp
->>>>>>> 3082eeb7
 load_lib timeout.exp
 
 #
@@ -95,10 +88,6 @@
     global gnat_initialized
     global GNAT_UNDER_TEST
     global TOOL_EXECUTABLE
-<<<<<<< HEAD
-    global gnat_libgcc_s_path
-=======
->>>>>>> 3082eeb7
     global gnat_target_current
 
     set gnat_target_current ""
@@ -125,12 +114,6 @@
     global srcdir
     global GNAT_UNDER_TEST
     global TOOL_OPTIONS
-<<<<<<< HEAD
-    global ld_library_path
-    global gnat_libgcc_s_path
-    global gnat_target_current
-
-=======
     global gnat_target_current
 
     # dg-require-effective-target tests must be compiled as C.
@@ -138,7 +121,6 @@
 	return [gcc_target_compile $source $dest $type $options]
     }
 
->>>>>>> 3082eeb7
     # If we detect a change of target, we need to recompute both
     # GNAT_UNDER_TEST and the appropriate RTS.
     if { $gnat_target_current!="[current_target_name]" } {
@@ -159,17 +141,11 @@
 	# specify via environment
 	setenv ADA_INCLUDE_PATH "$rtsdir/adainclude"
 	setenv ADA_OBJECTS_PATH "$rtsdir/adainclude"
-<<<<<<< HEAD
-    }
-
-    set ld_library_path ".:${gnat_libgcc_s_path}"
-=======
 	# Always log so compilations can be repeated manually.
 	verbose -log "ADA_INCLUDE_PATH=$rtsdir/adainclude"
 	verbose -log "ADA_OBJECTS_PATH=$rtsdir/adainclude"
     }
 
->>>>>>> 3082eeb7
     lappend options "compiler=$GNAT_UNDER_TEST -q -f"
     lappend options "timeout=[timeout_value]"
 
@@ -184,15 +160,6 @@
 	set options [concat "additional_flags=$TOOL_OPTIONS" $options]
     }
 
-<<<<<<< HEAD
-    # If we have built libada along with the compiler, point the test harness
-    # at it (and associated headers).
-
-#    set sourcename [string range $source 0 [expr [string length $source] - 5]]
-#    set dest ""
-
-=======
->>>>>>> 3082eeb7
     return [target_compile $source $dest $type $options]
 }
 
@@ -228,21 +195,6 @@
     if ![is_remote host] {
         set file [lookfor_file $tool_root_dir gnatmake]
         if { $file == "" } {
-<<<<<<< HEAD
-    	set file [lookfor_file $tool_root_dir gcc/gnatmake]
-        }
-        if { $file != "" } {
-    	set root [file dirname $file]
-	# Need to pass full --GCC, including multilib flags, to gnatlink,
-	# otherwise gcc from PATH is invoked.
-	set dest [target_info name]
-	set gnatlink_gcc "--GCC=$root/xgcc -B$root [board_info $dest multilib_flags]"
-	# Escape blanks to get them through DejaGnu's exec machinery.
-	regsub -all {\s} "$gnatlink_gcc" {\\&} gnatlink_gcc
-    	set CC "$file --GCC=$root/xgcc --GNATBIND=$root/gnatbind --GNATLINK=$root/gnatlink -cargs -B$root -largs $gnatlink_gcc -margs";
-        } else {
-    	set CC [transform gnatmake]
-=======
 	    set file [lookfor_file $tool_root_dir gcc/gnatmake]
         }
         if { $file != "" } {
@@ -256,7 +208,6 @@
 	    set CC "$file --GCC=$root/xgcc --GNATBIND=$root/gnatbind --GNATLINK=$root/gnatlink -cargs -B$root -largs $gnatlink_gcc -margs";
         } else {
 	    set CC [transform gnatmake]
->>>>>>> 3082eeb7
         }
     } else {
         set CC [transform gnatmake]
