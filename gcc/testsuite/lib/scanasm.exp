--- conflicted
+++ resolved
@@ -1,9 +1,5 @@
-<<<<<<< HEAD
-# Copyright (C) 2000, 2002, 2003, 2007, 2008 Free Software Foundation, Inc.
-=======
 # Copyright (C) 2000, 2002, 2003, 2007, 2008, 2010, 2011
 # Free Software Foundation, Inc.
->>>>>>> 3082eeb7
 
 # This program is free software; you can redistribute it and/or modify
 # it under the terms of the GNU General Public License as published by
@@ -70,12 +66,6 @@
     set text [read $fd]
     close $fd
 
-<<<<<<< HEAD
-    set pattern [lindex $orig_args 0]
-    set printable_pattern [make_pattern_printable $pattern]
-
-=======
->>>>>>> 3082eeb7
     set match [regexp -- $pattern $text]
     if { $match == $positive } {
 	pass "$testcase $name $printable_pattern"
@@ -168,8 +158,6 @@
 proc scan-file-not { output_file args } {
     upvar 2 name testcase
     set testcase [lindex $testcase 0]
-<<<<<<< HEAD
-=======
     dg-scan "scan-file-not" 0 $testcase $output_file $args
 }
 
@@ -192,7 +180,6 @@
     set testcase [lindex $testcase 0]
     set output_file "[file rootname [file tail $testcase]].su"
 
->>>>>>> 3082eeb7
     dg-scan "scan-file-not" 0 $testcase $output_file $args
 }
 
@@ -220,12 +207,9 @@
     # A cleaner solution would require a new dejagnu release.
     upvar 2 name testcase
     set testcase [lindex $testcase 0]
-<<<<<<< HEAD
-=======
 
     set pattern [lindex $args 0]
     set pp_pattern [make_pattern_printable $pattern]
->>>>>>> 3082eeb7
 
     # This must match the rule in gcc-dg.exp.
     set output_file "[file rootname [file tail $testcase]].s"
@@ -241,11 +225,6 @@
     set text [read $fd]
     close $fd
 
-<<<<<<< HEAD
-    set pattern [lindex $args 0]
-    set pp_pattern [make_pattern_printable $pattern]
-=======
->>>>>>> 3082eeb7
     if { [llength [regexp -inline -all -- $pattern $text]] == [lindex $args 1]} {
 	pass "$testcase scan-assembler-times $pp_pattern [lindex $args 1]"
     } else {
@@ -288,11 +267,8 @@
 
     upvar 2 name testcase
     set testcase [lindex $testcase 0]
-<<<<<<< HEAD
-=======
     set pattern [lindex $args 0]
     set pp_pattern [make_pattern_printable $pattern]
->>>>>>> 3082eeb7
     set output_file "[file rootname [file tail $testcase]].s"
 
     set files [glob -nocomplain $output_file]
@@ -305,11 +281,6 @@
     set output [remote_exec host "$cxxfilt" "" "$output_file"]
     set text [lindex $output 1]
 
-<<<<<<< HEAD
-    set pattern [lindex $args 0]
-    set pp_pattern [make_pattern_printable $pattern]
-=======
->>>>>>> 3082eeb7
     if [regexp -- $pattern $text] {
 	pass "$testcase scan-assembler-dem $pp_pattern"
     } else {
@@ -351,11 +322,8 @@
 
     upvar 2 name testcase
     set testcase [lindex $testcase 0]
-<<<<<<< HEAD
-=======
     set pattern [lindex $args 0]
     set pp_pattern [make_pattern_printable $pattern]
->>>>>>> 3082eeb7
     set output_file "[file rootname [file tail $testcase]].s"
 
     set files [glob -nocomplain $output_file]
@@ -368,11 +336,6 @@
     set output [remote_exec host "$cxxfilt" "" "$output_file"]
     set text [lindex $output 1]
 
-<<<<<<< HEAD
-    set pattern [lindex $args 0]
-    set pp_pattern [make_pattern_printable $pattern]
-=======
->>>>>>> 3082eeb7
     if ![regexp -- $pattern $text] {
 	pass "$testcase scan-assembler-dem-not $pp_pattern"
     } else {
