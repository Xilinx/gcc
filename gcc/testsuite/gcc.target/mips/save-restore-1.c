/* Check that we can use the save instruction to save varargs.  */
/* { dg-options "(-mips16) isa_rev>=1 -mabi=32 -O2" } */
<<<<<<< HEAD
=======
/* { dg-skip-if "PR target/46610" { mips-sgi-irix6* } } */
>>>>>>> 3082eeb7

#include <stdarg.h>

int bar (int, va_list ap);

MIPS16 int
foo (int n, ...)
{
  va_list ap;
  int i;

  va_start (ap, n);
  i = bar (n, ap);
  va_end (ap);
  return i + 1;
}
/* { dg-final { scan-assembler "\tsave\t\\\$4-\\\$7" } } */
/* { dg-final { scan-assembler "\trestore\t" } } */<|MERGE_RESOLUTION|>--- conflicted
+++ resolved
@@ -1,9 +1,6 @@
 /* Check that we can use the save instruction to save varargs.  */
 /* { dg-options "(-mips16) isa_rev>=1 -mabi=32 -O2" } */
-<<<<<<< HEAD
-=======
 /* { dg-skip-if "PR target/46610" { mips-sgi-irix6* } } */
->>>>>>> 3082eeb7
 
 #include <stdarg.h>
 
