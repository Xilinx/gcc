--- conflicted
+++ resolved
@@ -24,10 +24,6 @@
     }
 }
 
-<<<<<<< HEAD
-/* { dg-final { scan-assembler-not "avx_movdqu256/2" } } */
-=======
 /* { dg-final { scan-assembler-not "avx_storedqu256" } } */
->>>>>>> 747e4b8f
 /* { dg-final { scan-assembler "vmovdqu.*\\*movv16qi_internal/3" } } */
 /* { dg-final { scan-assembler "vextract.128" } } */