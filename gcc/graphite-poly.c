--- conflicted
+++ resolved
@@ -250,23 +250,10 @@
 	transform_done |= scop_do_interchange (scop);
     }
 
-<<<<<<< HEAD
-  if (flag_loop_flatten)
-    transform_done |= flatten_all_loops (scop);
-
-  /* This feature is only enabled in the Graphite branch.  */
-  if (0)
-    {
-      graphite_file = init_graphite_out_file (file_scop_number);
-      print_scop (graphite_file, scop, 1);
-      file_scop_number++;
-    }
-=======
   /* This pass needs to be run at the final stage, as it does not
      update the lst.  */
   if (flag_loop_optimize_isl)
     transform_done |= optimize_isl (scop);
->>>>>>> 747e4b8f
 
   return transform_done;
 }
