--- conflicted
+++ resolved
@@ -1,11 +1,6 @@
-<<<<<<< HEAD
-;; Machine description for ST Microelectronics Loongson-2E/2F.
-;; Copyright (C) 2008, 2009 Free Software Foundation, Inc.
-=======
 ;; Machine description for Loongson-specific patterns, such as
 ;; ST Microelectronics Loongson-2E/2F etc.
 ;; Copyright (C) 2008, 2009, 2010 Free Software Foundation, Inc.
->>>>>>> 3082eeb7
 ;; Contributed by CodeSourcery.
 ;;
 ;; This file is part of GCC.
@@ -503,20 +498,12 @@
   "punpckl<V_stretch_half_suffix>\t%0,%1,%2"
   [(set_attr "type" "fdiv")])
 
-<<<<<<< HEAD
-;; Integer division and modulus.
-=======
 ;; Integer division and modulus.  For integer multiplication, see mips.md.
->>>>>>> 3082eeb7
 
 (define_insn "<u>div<mode>3"
   [(set (match_operand:GPR 0 "register_operand" "=&d")
 	(any_div:GPR (match_operand:GPR 1 "register_operand" "d")
 		     (match_operand:GPR 2 "register_operand" "d")))]
-<<<<<<< HEAD
-  "TARGET_LOONGSON_2EF"
-  { return mips_output_division ("<d>div<u>.g\t%0,%1,%2", operands); }
-=======
   "TARGET_LOONGSON_2EF || TARGET_LOONGSON_3A"
   {
     if (TARGET_LOONGSON_2EF)
@@ -524,7 +511,6 @@
     else
       return mips_output_division ("gs<d>div<u>\t%0,%1,%2", operands);
   }
->>>>>>> 3082eeb7
   [(set_attr "type" "idiv3")
    (set_attr "mode" "<MODE>")])
 
@@ -532,10 +518,6 @@
   [(set (match_operand:GPR 0 "register_operand" "=&d")
 	(any_mod:GPR (match_operand:GPR 1 "register_operand" "d")
 		     (match_operand:GPR 2 "register_operand" "d")))]
-<<<<<<< HEAD
-  "TARGET_LOONGSON_2EF"
-  { return mips_output_division ("<d>mod<u>.g\t%0,%1,%2", operands); }
-=======
   "TARGET_LOONGSON_2EF || TARGET_LOONGSON_3A"
   {
     if (TARGET_LOONGSON_2EF)
@@ -543,6 +525,5 @@
     else
       return mips_output_division ("gs<d>mod<u>\t%0,%1,%2", operands);
   }
->>>>>>> 3082eeb7
   [(set_attr "type" "idiv3")
    (set_attr "mode" "<MODE>")])