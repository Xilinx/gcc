; Options for the IA-32 and AMD64 ports of the compiler.

; Copyright (C) 2005, 2006, 2007, 2008 Free Software Foundation, Inc.
;
; This file is part of GCC.
;
; GCC is free software; you can redistribute it and/or modify it under
; the terms of the GNU General Public License as published by the Free
; Software Foundation; either version 3, or (at your option) any later
; version.
;
; GCC is distributed in the hope that it will be useful, but WITHOUT ANY
; WARRANTY; without even the implied warranty of MERCHANTABILITY or
; FITNESS FOR A PARTICULAR PURPOSE.  See the GNU General Public License
; for more details.
;
; You should have received a copy of the GNU General Public License
; along with GCC; see the file COPYING3.  If not see
; <http://www.gnu.org/licenses/>.

;; Definitions to add to the cl_target_option structure
;; -march= processor
TargetSave
unsigned char arch

;; -mtune= processor
TargetSave
unsigned char tune

;; -mfpath=
TargetSave
unsigned char fpmath

;; CPU schedule model
TargetSave
unsigned char schedule

;; branch cost
TargetSave
unsigned char branch_cost

;; which flags were passed by the user
TargetSave
int ix86_isa_flags_explicit

;; which flags were passed by the user
TargetSave
int target_flags_explicit

;; whether -mtune was not specified
TargetSave
unsigned char tune_defaulted

;; whether -march was specified
TargetSave
unsigned char arch_specified

;; x86 options
m128bit-long-double
Target RejectNegative Report Mask(128BIT_LONG_DOUBLE) Save
sizeof(long double) is 16

m80387
Target Report Mask(80387) Save
Use hardware fp

m96bit-long-double
Target RejectNegative Report InverseMask(128BIT_LONG_DOUBLE) Save
sizeof(long double) is 12

maccumulate-outgoing-args
Target Report Mask(ACCUMULATE_OUTGOING_ARGS) Save
Reserve space for outgoing arguments in the function prologue

malign-double
Target Report Mask(ALIGN_DOUBLE) Save
Align some doubles on dword boundary

malign-functions=
Target RejectNegative Joined Var(ix86_align_funcs_string)
Function starts are aligned to this power of 2

malign-jumps=
Target RejectNegative Joined Var(ix86_align_jumps_string)
Jump targets are aligned to this power of 2

malign-loops=
Target RejectNegative Joined Var(ix86_align_loops_string)
Loop code aligned to this power of 2

malign-stringops
Target RejectNegative Report InverseMask(NO_ALIGN_STRINGOPS, ALIGN_STRINGOPS) Save
Align destination of the string operations

march=
Target RejectNegative Joined Var(ix86_arch_string)
Generate code for given CPU

masm=
Target RejectNegative Joined Var(ix86_asm_string)
Use given assembler dialect

mbranch-cost=
Target RejectNegative Joined Var(ix86_branch_cost_string)
Branches are this expensive (1-5, arbitrary units)

mlarge-data-threshold=
Target RejectNegative Joined Var(ix86_section_threshold_string)
Data greater than given threshold will go into .ldata section in x86-64 medium model

mcmodel=
Target RejectNegative Joined Var(ix86_cmodel_string)
Use given x86-64 code model

mfancy-math-387
Target RejectNegative Report InverseMask(NO_FANCY_MATH_387, USE_FANCY_MATH_387) Save
Generate sin, cos, sqrt for FPU

mforce-drap
Target Report Var(ix86_force_drap)
Always use Dynamic Realigned Argument Pointer (DRAP) to realign stack

mfp-ret-in-387
Target Report Mask(FLOAT_RETURNS) Save
Return values of functions in FPU registers

mfpmath=
Target RejectNegative Joined Var(ix86_fpmath_string)
Generate floating point mathematics using given instruction set

mhard-float
Target RejectNegative Mask(80387) MaskExists Save
Use hardware fp

mieee-fp
Target Report Mask(IEEE_FP) Save
Use IEEE math for fp comparisons

minline-all-stringops
Target Report Mask(INLINE_ALL_STRINGOPS) Save
Inline all known string operations

minline-stringops-dynamically
Target Report Mask(INLINE_STRINGOPS_DYNAMICALLY) Save
Inline memset/memcpy string operations, but perform inline version only for small blocks

mintel-syntax
Target Undocumented
;; Deprecated

mms-bitfields
Target Report Mask(MS_BITFIELD_LAYOUT) Save
Use native (MS) bitfield layout

mno-align-stringops
Target RejectNegative Report Mask(NO_ALIGN_STRINGOPS) Undocumented Save

mno-fancy-math-387
Target RejectNegative Report Mask(NO_FANCY_MATH_387) Undocumented Save

mno-push-args
Target RejectNegative Report Mask(NO_PUSH_ARGS) Undocumented Save

mno-red-zone
Target RejectNegative Report Mask(NO_RED_ZONE) Undocumented Save

momit-leaf-frame-pointer
Target Report Mask(OMIT_LEAF_FRAME_POINTER) Save
Omit the frame pointer in leaf functions

mpc
Target RejectNegative Report Joined Var(ix87_precision_string)
Set 80387 floating-point precision (-mpc32, -mpc64, -mpc80)

mpreferred-stack-boundary=
Target RejectNegative Joined Var(ix86_preferred_stack_boundary_string)
Attempt to keep stack aligned to this power of 2

mincoming-stack-boundary=
Target RejectNegative Joined Var(ix86_incoming_stack_boundary_string)
Assume incoming stack aligned to this power of 2

mpush-args
Target Report InverseMask(NO_PUSH_ARGS, PUSH_ARGS) Save
Use push instructions to save outgoing arguments

mred-zone
Target RejectNegative Report InverseMask(NO_RED_ZONE, RED_ZONE) Save
Use red-zone in the x86-64 code

mregparm=
Target RejectNegative Joined Var(ix86_regparm_string)
Number of registers used to pass integer arguments

mrtd
Target Report Mask(RTD) Save
Alternate calling convention

msoft-float
Target InverseMask(80387) Save
Do not use hardware fp

msseregparm
Target RejectNegative Mask(SSEREGPARM) Save
Use SSE register passing conventions for SF and DF mode

mstackrealign
Target Report Var(ix86_force_align_arg_pointer) Init(-1)
Realign stack in prologue

mstack-arg-probe
Target Report Mask(STACK_PROBE) Save
Enable stack probing

mstringop-strategy=
Target RejectNegative Joined Var(ix86_stringop_string)
Chose strategy to generate stringop using

mtls-dialect=
Target RejectNegative Joined Var(ix86_tls_dialect_string)
Use given thread-local storage dialect

mtls-direct-seg-refs
Target Report Mask(TLS_DIRECT_SEG_REFS)
Use direct references against %gs when accessing tls data

mtune=
Target RejectNegative Joined Var(ix86_tune_string)
Schedule code for given CPU

mabi=
Target RejectNegative Joined Var(ix86_abi_string)
Generate code that conforms to the given ABI

mveclibabi=
Target RejectNegative Joined Var(ix86_veclibabi_string)
Vector library ABI to use

mrecip
Target Report Mask(RECIP) Save
Generate reciprocals instead of divss and sqrtss.

mcld
Target Report Mask(CLD) Save
Generate cld instruction in the function prologue.

<<<<<<< HEAD
mfused-madd
Target Report Mask(FUSED_MADD) Save
Enable automatic generation of fused floating point multiply-add instructions
if the ISA supports such instructions.  The -mfused-madd option is on by
default.

=======
>>>>>>> e33a1692
;; ISA support

m32
Target RejectNegative Negative(m64) Report InverseMask(ISA_64BIT) Var(ix86_isa_flags) VarExists Save
Generate 32bit i386 code

m64
Target RejectNegative Negative(m32) Report Mask(ISA_64BIT) Var(ix86_isa_flags) VarExists Save
Generate 64bit x86-64 code

mmmx
Target Report Mask(ISA_MMX) Var(ix86_isa_flags) VarExists Save
Support MMX built-in functions

m3dnow
Target Report Mask(ISA_3DNOW) Var(ix86_isa_flags) VarExists Save
Support 3DNow! built-in functions

m3dnowa
Target Undocumented Mask(ISA_3DNOW_A) Var(ix86_isa_flags) VarExists Save
Support Athlon 3Dnow! built-in functions

msse
Target Report Mask(ISA_SSE) Var(ix86_isa_flags) VarExists Save
Support MMX and SSE built-in functions and code generation

msse2
Target Report Mask(ISA_SSE2) Var(ix86_isa_flags) VarExists Save
Support MMX, SSE and SSE2 built-in functions and code generation

msse3
Target Report Mask(ISA_SSE3) Var(ix86_isa_flags) VarExists Save
Support MMX, SSE, SSE2 and SSE3 built-in functions and code generation

mssse3
Target Report Mask(ISA_SSSE3) Var(ix86_isa_flags) VarExists Save
Support MMX, SSE, SSE2, SSE3 and SSSE3 built-in functions and code generation

msse4.1
Target Report Mask(ISA_SSE4_1) Var(ix86_isa_flags) VarExists Save
Support MMX, SSE, SSE2, SSE3, SSSE3 and SSE4.1 built-in functions and code generation

msse4.2
Target Report Mask(ISA_SSE4_2) Var(ix86_isa_flags) VarExists Save
Support MMX, SSE, SSE2, SSE3, SSSE3, SSE4.1 and SSE4.2 built-in functions and code generation

msse4
Target RejectNegative Report Mask(ISA_SSE4_2) MaskExists Var(ix86_isa_flags) VarExists Save
Support MMX, SSE, SSE2, SSE3, SSSE3, SSE4.1 and SSE4.2 built-in functions and code generation

mno-sse4
Target RejectNegative Report InverseMask(ISA_SSE4_1) MaskExists Var(ix86_isa_flags) VarExists Save
Do not support SSE4.1 and SSE4.2 built-in functions and code generation

mavx
Target Report Mask(ISA_AVX) Var(ix86_isa_flags) VarExists
Support MMX, SSE, SSE2, SSE3, SSSE3, SSE4.1, SSE4.2 and AVX built-in functions and code generation
<<<<<<< HEAD

mfma
Target Report Mask(ISA_FMA) Var(ix86_isa_flags) VarExists
Support MMX, SSE, SSE2, SSE3, SSSE3, SSE4.1, SSE4.2, AVX and FMA built-in functions and code generation

msse4a
Target Report Mask(ISA_SSE4A) Var(ix86_isa_flags) VarExists Save
Support MMX, SSE, SSE2, SSE3 and SSE4A built-in functions and code generation

mfma4
Target Report Mask(ISA_FMA4) Var(ix86_isa_flags) VarExists Save
Support FMA4 built-in functions and code generation 

mxop
Target Report Mask(ISA_XOP) Var(ix86_isa_flags) VarExists Save
Support XOP built-in functions and code generation 

mlwp
Target Report Mask(ISA_LWP) Var(ix86_isa_flags) VarExists Save
Support LWP built-in functions and code generation 
=======

mfma
Target Report Mask(ISA_FMA) Var(ix86_isa_flags) VarExists
Support MMX, SSE, SSE2, SSE3, SSSE3, SSE4.1, SSE4.2, AVX and FMA built-in functions and code generation

msse4a
Target Report Mask(ISA_SSE4A) Var(ix86_isa_flags) VarExists Save
Support MMX, SSE, SSE2, SSE3 and SSE4A built-in functions and code generation
>>>>>>> e33a1692

mabm
Target Report Mask(ISA_ABM) Var(ix86_isa_flags) VarExists Save
Support code generation of Advanced Bit Manipulation (ABM) instructions.

mpopcnt
Target Report Mask(ISA_POPCNT) Var(ix86_isa_flags) VarExists Save
Support code generation of popcnt instruction.

mcx16
Target Report Mask(ISA_CX16) Var(ix86_isa_flags) VarExists Save
Support code generation of cmpxchg16b instruction.

msahf
Target Report Mask(ISA_SAHF) Var(ix86_isa_flags) VarExists Save
Support code generation of sahf instruction in 64bit x86-64 code.

mmovbe
Target Report Mask(ISA_MOVBE) Var(ix86_isa_flags) VarExists Save
Support code generation of movbe instruction.

mcrc32
Target Report Mask(ISA_CRC32) Var(ix86_isa_flags) VarExists Save
Support code generation of crc32 instruction.

maes
Target Report Mask(ISA_AES) Var(ix86_isa_flags) VarExists Save
Support AES built-in functions and code generation

mpclmul
Target Report Mask(ISA_PCLMUL) Var(ix86_isa_flags) VarExists Save
Support PCLMUL built-in functions and code generation

msse2avx
Target Report Var(ix86_sse2avx)
Encode SSE instructions with VEX prefix<|MERGE_RESOLUTION|>--- conflicted
+++ resolved
@@ -244,15 +244,12 @@
 Target Report Mask(CLD) Save
 Generate cld instruction in the function prologue.
 
-<<<<<<< HEAD
 mfused-madd
 Target Report Mask(FUSED_MADD) Save
 Enable automatic generation of fused floating point multiply-add instructions
 if the ISA supports such instructions.  The -mfused-madd option is on by
 default.
 
-=======
->>>>>>> e33a1692
 ;; ISA support
 
 m32
@@ -310,7 +307,6 @@
 mavx
 Target Report Mask(ISA_AVX) Var(ix86_isa_flags) VarExists
 Support MMX, SSE, SSE2, SSE3, SSSE3, SSE4.1, SSE4.2 and AVX built-in functions and code generation
-<<<<<<< HEAD
 
 mfma
 Target Report Mask(ISA_FMA) Var(ix86_isa_flags) VarExists
@@ -331,16 +327,6 @@
 mlwp
 Target Report Mask(ISA_LWP) Var(ix86_isa_flags) VarExists Save
 Support LWP built-in functions and code generation 
-=======
-
-mfma
-Target Report Mask(ISA_FMA) Var(ix86_isa_flags) VarExists
-Support MMX, SSE, SSE2, SSE3, SSSE3, SSE4.1, SSE4.2, AVX and FMA built-in functions and code generation
-
-msse4a
-Target Report Mask(ISA_SSE4A) Var(ix86_isa_flags) VarExists Save
-Support MMX, SSE, SSE2, SSE3 and SSE4A built-in functions and code generation
->>>>>>> e33a1692
 
 mabm
 Target Report Mask(ISA_ABM) Var(ix86_isa_flags) VarExists Save
@@ -376,4 +362,20 @@
 
 msse2avx
 Target Report Var(ix86_sse2avx)
-Encode SSE instructions with VEX prefix+Encode SSE instructions with VEX prefix
+
+mfsgsbase
+Target Report Mask(ISA_FSGSBASE) Var(ix86_isa_flags) VarExists Save
+Support FSGSBASE built-in functions and code generation
+
+mrdrnd
+Target Report Mask(ISA_RDRND) Var(ix86_isa_flags) VarExists Save
+Support RDRND built-in functions and code generation
+
+mf16c
+Target Report Mask(ISA_F16C) Var(ix86_isa_flags) VarExists Save
+Support F16C built-in functions and code generation
+
+mfentry
+Target Report Var(flag_fentry) Init(-1)
+Emit profiling counter call at function entry before prologue.