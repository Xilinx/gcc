;; GCC machine description for i386 synchronization instructions.
;; Copyright (C) 2005, 2006, 2007, 2008, 2009, 2010, 2011
;; Free Software Foundation, Inc.
;;
;; This file is part of GCC.
;;
;; GCC is free software; you can redistribute it and/or modify
;; it under the terms of the GNU General Public License as published by
;; the Free Software Foundation; either version 3, or (at your option)
;; any later version.
;;
;; GCC is distributed in the hope that it will be useful,
;; but WITHOUT ANY WARRANTY; without even the implied warranty of
;; MERCHANTABILITY or FITNESS FOR A PARTICULAR PURPOSE.  See the
;; GNU General Public License for more details.
;;
;; You should have received a copy of the GNU General Public License
;; along with GCC; see the file COPYING3.  If not see
;; <http://www.gnu.org/licenses/>.

(define_c_enum "unspec" [
  UNSPEC_LFENCE
  UNSPEC_SFENCE
  UNSPEC_MFENCE
  UNSPEC_MOVA	; For __atomic support
  UNSPEC_LDA
  UNSPEC_STA
])

(define_c_enum "unspecv" [
  UNSPECV_CMPXCHG
  UNSPECV_XCHG
  UNSPECV_LOCK
])

(define_expand "sse2_lfence"
  [(set (match_dup 0)
	(unspec:BLK [(match_dup 0)] UNSPEC_LFENCE))]
  "TARGET_SSE2"
{
  operands[0] = gen_rtx_MEM (BLKmode, gen_rtx_SCRATCH (Pmode));
  MEM_VOLATILE_P (operands[0]) = 1;
})

(define_insn "*sse2_lfence"
  [(set (match_operand:BLK 0)
	(unspec:BLK [(match_dup 0)] UNSPEC_LFENCE))]
  "TARGET_SSE2"
  "lfence"
  [(set_attr "type" "sse")
   (set_attr "length_address" "0")
   (set_attr "atom_sse_attr" "lfence")
   (set_attr "memory" "unknown")])

(define_expand "sse_sfence"
  [(set (match_dup 0)
	(unspec:BLK [(match_dup 0)] UNSPEC_SFENCE))]
  "TARGET_SSE || TARGET_3DNOW_A"
{
  operands[0] = gen_rtx_MEM (BLKmode, gen_rtx_SCRATCH (Pmode));
  MEM_VOLATILE_P (operands[0]) = 1;
})

(define_insn "*sse_sfence"
  [(set (match_operand:BLK 0)
	(unspec:BLK [(match_dup 0)] UNSPEC_SFENCE))]
  "TARGET_SSE || TARGET_3DNOW_A"
  "sfence"
  [(set_attr "type" "sse")
   (set_attr "length_address" "0")
   (set_attr "atom_sse_attr" "fence")
   (set_attr "memory" "unknown")])

(define_expand "sse2_mfence"
  [(set (match_dup 0)
	(unspec:BLK [(match_dup 0)] UNSPEC_MFENCE))]
  "TARGET_SSE2"
{
  operands[0] = gen_rtx_MEM (BLKmode, gen_rtx_SCRATCH (Pmode));
  MEM_VOLATILE_P (operands[0]) = 1;
})

(define_insn "mfence_sse2"
  [(set (match_operand:BLK 0)
	(unspec:BLK [(match_dup 0)] UNSPEC_MFENCE))]
  "TARGET_64BIT || TARGET_SSE2"
  "mfence"
  [(set_attr "type" "sse")
   (set_attr "length_address" "0")
   (set_attr "atom_sse_attr" "fence")
   (set_attr "memory" "unknown")])

(define_insn "mfence_nosse"
  [(set (match_operand:BLK 0)
	(unspec:BLK [(match_dup 0)] UNSPEC_MFENCE))
   (clobber (reg:CC FLAGS_REG))]
  "!(TARGET_64BIT || TARGET_SSE2)"
  "lock{%;} or{l}\t{$0, (%%esp)|DWORD PTR [esp], 0}"
  [(set_attr "memory" "unknown")])

(define_expand "mem_thread_fence"
  [(match_operand:SI 0 "const_int_operand")]		;; model
  ""
{
  /* Unless this is a SEQ_CST fence, the i386 memory model is strong
     enough not to require barriers of any kind.  */
  if (INTVAL (operands[0]) == MEMMODEL_SEQ_CST)
    {
      rtx (*mfence_insn)(rtx);
      rtx mem;

      if (TARGET_64BIT || TARGET_SSE2)
	mfence_insn = gen_mfence_sse2;
      else
	mfence_insn = gen_mfence_nosse;

      mem = gen_rtx_MEM (BLKmode, gen_rtx_SCRATCH (Pmode));
      MEM_VOLATILE_P (mem) = 1;

      emit_insn (mfence_insn (mem));
    }
  DONE;
})

;; ??? From volume 3 section 8.1.1 Guaranteed Atomic Operations,
;; Only beginning at Pentium family processors do we get any guarantee of
;; atomicity in aligned 64-bit quantities.  Beginning at P6, we get a
;; guarantee for 64-bit accesses that do not cross a cacheline boundary.
;;
;; Note that the TARGET_CMPXCHG8B test below is a stand-in for "Pentium".
;;
;; Importantly, *no* processor makes atomicity guarantees for larger
;; accesses.  In particular, there's no way to perform an atomic TImode
;; move, despite the apparent applicability of MOVDQA et al.

(define_mode_iterator ATOMIC
   [QI HI SI
    (DI "TARGET_64BIT || (TARGET_CMPXCHG8B && (TARGET_80387 || TARGET_SSE))")
   ])

(define_expand "atomic_load<mode>"
  [(set (match_operand:ATOMIC 0 "register_operand")
	(unspec:ATOMIC [(match_operand:ATOMIC 1 "memory_operand")
			(match_operand:SI 2 "const_int_operand")]
		       UNSPEC_MOVA))]
  ""
{
  /* For DImode on 32-bit, we can use the FPU to perform the load.  */
  if (<MODE>mode == DImode && !TARGET_64BIT)
    emit_insn (gen_atomic_loaddi_fpu
	       (operands[0], operands[1],
	        assign_386_stack_local (DImode,
					(virtuals_instantiated
					 ? SLOT_TEMP : SLOT_VIRTUAL))));
  else
    emit_move_insn (operands[0], operands[1]);
  DONE;
})

(define_insn_and_split "atomic_loaddi_fpu"
  [(set (match_operand:DI 0 "nonimmediate_operand" "=x,m,?r")
	(unspec:DI [(match_operand:DI 1 "memory_operand" "m,m,m")]
		   UNSPEC_MOVA))
   (clobber (match_operand:DI 2 "memory_operand" "=X,X,m"))
   (clobber (match_scratch:DF 3 "=X,xf,xf"))]
  "!TARGET_64BIT && (TARGET_80387 || TARGET_SSE)"
  "#"
  "&& reload_completed"
  [(const_int 0)]
{
  rtx dst = operands[0], src = operands[1];
  rtx mem = operands[2], tmp = operands[3];

  if (SSE_REG_P (dst))
    emit_move_insn (dst, src);
  else
    {
      if (MEM_P (dst))
	mem = dst;

      if (STACK_REG_P (tmp))
        {
	  emit_insn (gen_loaddi_via_fpu (tmp, src));
	  emit_insn (gen_storedi_via_fpu (mem, tmp));
	}
      else
	{
	  adjust_reg_mode (tmp, DImode);
	  emit_move_insn (tmp, src);
	  emit_move_insn (mem, tmp);
	}

      if (mem != dst)
	emit_move_insn (dst, mem);
    }
  DONE;
})

(define_expand "atomic_store<mode>"
  [(set (match_operand:ATOMIC 0 "memory_operand")
	(unspec:ATOMIC [(match_operand:ATOMIC 1 "register_operand")
			(match_operand:SI 2 "const_int_operand")]
		       UNSPEC_MOVA))]
  ""
{
  enum memmodel model = (enum memmodel) INTVAL (operands[2]);

  if (<MODE>mode == DImode && !TARGET_64BIT)
    {
      /* For DImode on 32-bit, we can use the FPU to perform the store.  */
      /* Note that while we could perform a cmpxchg8b loop, that turns
	 out to be significantly larger than this plus a barrier.  */
      emit_insn (gen_atomic_storedi_fpu
		 (operands[0], operands[1],
	          assign_386_stack_local (DImode,
					  (virtuals_instantiated
					   ? SLOT_TEMP : SLOT_VIRTUAL))));
    }
  else
    {
      /* For seq-cst stores, when we lack MFENCE, use XCHG.  */
      if (model == MEMMODEL_SEQ_CST && !(TARGET_64BIT || TARGET_SSE2))
	{
	  emit_insn (gen_atomic_exchange<mode> (gen_reg_rtx (<MODE>mode),
						operands[0], operands[1],
						operands[2]));
	  DONE;
	}

      /* Otherwise use a normal store.  */
      emit_move_insn (operands[0], operands[1]);
    }
  /* ... followed by an MFENCE, if required.  */
  if (model == MEMMODEL_SEQ_CST)
    emit_insn (gen_mem_thread_fence (operands[2]));
  DONE;
})

(define_insn_and_split "atomic_storedi_fpu"
  [(set (match_operand:DI 0 "memory_operand" "=m,m,m")
	(unspec:DI [(match_operand:DI 1 "register_operand" "x,m,?r")]
		   UNSPEC_MOVA))
   (clobber (match_operand:DI 2 "memory_operand" "=X,X,m"))
   (clobber (match_scratch:DF 3 "=X,xf,xf"))]
  "!TARGET_64BIT && (TARGET_80387 || TARGET_SSE)"
  "#"
  "&& reload_completed"
  [(const_int 0)]
{
  rtx dst = operands[0], src = operands[1];
  rtx mem = operands[2], tmp = operands[3];

  if (!SSE_REG_P (src))
    {
      if (REG_P (src))
	{
	  emit_move_insn (mem, src);
	  src = mem;
	}

      if (STACK_REG_P (tmp))
	{
	  emit_insn (gen_loaddi_via_fpu (tmp, src));
	  emit_insn (gen_storedi_via_fpu (dst, tmp));
	  DONE;
	}
      else
	{
	  adjust_reg_mode (tmp, DImode);
	  emit_move_insn (tmp, mem);
	  src = tmp;
	}
    }
  emit_move_insn (dst, src);
  DONE;
})

;; ??? You'd think that we'd be able to perform this via FLOAT + FIX_TRUNC
;; operations.  But the fix_trunc patterns want way more setup than we want
;; to provide.  Note that the scratch is DFmode instead of XFmode in order
;; to make it easy to allocate a scratch in either SSE or FP_REGs above.

(define_insn "loaddi_via_fpu"
  [(set (match_operand:DF 0 "register_operand" "=f")
	(unspec:DF [(match_operand:DI 1 "memory_operand" "m")] UNSPEC_LDA))]
  "TARGET_80387"
  "fild%Z1\t%1"
  [(set_attr "type" "fmov")
   (set_attr "mode" "DF")
   (set_attr "fp_int_src" "true")])

(define_insn "storedi_via_fpu"
  [(set (match_operand:DI 0 "memory_operand" "=m")
	(unspec:DI [(match_operand:DF 1 "register_operand" "f")] UNSPEC_STA))]
  "TARGET_80387"
{
  gcc_assert (find_regno_note (insn, REG_DEAD, FIRST_STACK_REG) != NULL_RTX);

  return "fistp%Z0\t%0";
}
  [(set_attr "type" "fmov")
   (set_attr "mode" "DI")])

(define_expand "atomic_compare_and_swap<mode>"
  [(match_operand:QI 0 "register_operand")	;; bool success output
   (match_operand:SWI124 1 "register_operand")	;; oldval output
   (match_operand:SWI124 2 "memory_operand")	;; memory
   (match_operand:SWI124 3 "register_operand")	;; expected input
   (match_operand:SWI124 4 "register_operand")	;; newval input
   (match_operand:SI 5 "const_int_operand")	;; is_weak
   (match_operand:SI 6 "const_int_operand")	;; success model
   (match_operand:SI 7 "const_int_operand")]	;; failure model
  "TARGET_CMPXCHG"
{
  emit_insn
   (gen_atomic_compare_and_swap<mode>_1
<<<<<<< HEAD
    (operands[1], operands[2], operands[3], operands[4]));
=======
    (operands[1], operands[2], operands[3], operands[4], operands[6]));
>>>>>>> 747e4b8f
  ix86_expand_setcc (operands[0], EQ, gen_rtx_REG (CCZmode, FLAGS_REG),
		     const0_rtx);
  DONE;
})

(define_mode_iterator CASMODE
  [(DI "TARGET_64BIT || TARGET_CMPXCHG8B")
   (TI "TARGET_64BIT && TARGET_CMPXCHG16B")])
(define_mode_attr CASHMODE [(DI "SI") (TI "DI")])

(define_expand "atomic_compare_and_swap<mode>"
  [(match_operand:QI 0 "register_operand")	;; bool success output
   (match_operand:CASMODE 1 "register_operand")	;; oldval output
   (match_operand:CASMODE 2 "memory_operand")	;; memory
   (match_operand:CASMODE 3 "register_operand")	;; expected input
   (match_operand:CASMODE 4 "register_operand")	;; newval input
   (match_operand:SI 5 "const_int_operand")	;; is_weak
   (match_operand:SI 6 "const_int_operand")	;; success model
   (match_operand:SI 7 "const_int_operand")]	;; failure model
  "TARGET_CMPXCHG"
{
  if (<MODE>mode == DImode && TARGET_64BIT)
    {
      emit_insn
       (gen_atomic_compare_and_swapdi_1
<<<<<<< HEAD
	(operands[1], operands[2], operands[3], operands[4]));
=======
	(operands[1], operands[2], operands[3], operands[4], operands[6]));
>>>>>>> 747e4b8f
    }
  else
    {
      enum machine_mode hmode = <CASHMODE>mode;
      rtx lo_o, lo_e, lo_n, hi_o, hi_e, hi_n, mem;

      lo_o = operands[1];
      mem  = operands[2];
      lo_e = operands[3];
      lo_n = operands[4];
      hi_o = gen_highpart (hmode, lo_o);
      hi_e = gen_highpart (hmode, lo_e);
      hi_n = gen_highpart (hmode, lo_n);
      lo_o = gen_lowpart (hmode, lo_o);
      lo_e = gen_lowpart (hmode, lo_e);
      lo_n = gen_lowpart (hmode, lo_n);

      if (!cmpxchg8b_pic_memory_operand (mem, <MODE>mode))
 	mem = replace_equiv_address (mem, force_reg (Pmode, XEXP (mem, 0)));

      emit_insn
       (gen_atomic_compare_and_swap<mode>_doubleword
<<<<<<< HEAD
        (lo_o, hi_o, mem, lo_e, hi_e, lo_n, hi_n));
=======
        (lo_o, hi_o, mem, lo_e, hi_e, lo_n, hi_n, operands[6]));
>>>>>>> 747e4b8f
    }

  ix86_expand_setcc (operands[0], EQ, gen_rtx_REG (CCZmode, FLAGS_REG),
		     const0_rtx);
  DONE;
})

(define_insn "atomic_compare_and_swap<mode>_1"
  [(set (match_operand:SWI 0 "register_operand" "=a")
	(unspec_volatile:SWI
	  [(match_operand:SWI 1 "memory_operand" "+m")
	   (match_operand:SWI 2 "register_operand" "0")
<<<<<<< HEAD
	   (match_operand:SWI 3 "register_operand" "<r>")]
=======
	   (match_operand:SWI 3 "register_operand" "<r>")
	   (match_operand:SI 4 "const_int_operand")]
>>>>>>> 747e4b8f
	  UNSPECV_CMPXCHG))
   (set (match_dup 1)
	(unspec_volatile:SWI [(const_int 0)] UNSPECV_CMPXCHG))
   (set (reg:CCZ FLAGS_REG)
        (unspec_volatile:CCZ [(const_int 0)] UNSPECV_CMPXCHG))]
  "TARGET_CMPXCHG"
  "lock{%;} %K4cmpxchg{<imodesuffix>}\t{%3, %1|%1, %3}")

;; For double-word compare and swap, we are obliged to play tricks with
;; the input newval (op5:op6) because the Intel register numbering does
;; not match the gcc register numbering, so the pair must be CX:BX.
;; That said, in order to take advantage of possible lower-subreg opts,
;; treat all of the integral operands in the same way.

;; Operands 5 and 6 really need to be different registers, which in
;; this case means op5 must not be ecx.  If op5 and op6 are the same
;; (like when the input is -1LL) GCC might chose to allocate op5 to ecx,
;; like op6.  This breaks, as the xchg will move the PIC register
;; contents to %ecx then --> boom.

(define_mode_attr doublemodesuffix [(SI "8") (DI "16")])
(define_mode_attr regprefix [(SI "e") (DI "r")])

(define_insn "atomic_compare_and_swap<dwi>_doubleword"
  [(set (match_operand:DWIH 0 "register_operand" "=a,a")
	(unspec_volatile:DWIH
	  [(match_operand:<DWI> 2 "cmpxchg8b_pic_memory_operand" "+m,m")
	   (match_operand:DWIH 3 "register_operand" "0,0")
	   (match_operand:DWIH 4 "register_operand" "1,1")
	   (match_operand:DWIH 5 "register_operand" "b,!*r")
<<<<<<< HEAD
	   (match_operand:DWIH 6 "register_operand" "c,c")]
=======
	   (match_operand:DWIH 6 "register_operand" "c,c")
	   (match_operand:SI 7 "const_int_operand")]
>>>>>>> 747e4b8f
	  UNSPECV_CMPXCHG))
   (set (match_operand:DWIH 1 "register_operand" "=d,d")
	(unspec_volatile:DWIH [(const_int 0)] UNSPECV_CMPXCHG))
   (set (match_dup 2)
	(unspec_volatile:<DWI> [(const_int 0)] UNSPECV_CMPXCHG))
   (set (reg:CCZ FLAGS_REG)
        (unspec_volatile:CCZ [(const_int 0)] UNSPECV_CMPXCHG))
<<<<<<< HEAD
   (clobber (match_scratch:DWIH 7 "=X,&5"))]
  "TARGET_CMPXCHG<doublemodesuffix>B"
{
  bool swap = REGNO (operands[5]) != BX_REG;

  if (swap)
    output_asm_insn ("xchg{<imodesuffix>}\t%%<regprefix>bx, %5", operands);

  output_asm_insn ("lock{%;} cmpxchg<doublemodesuffix>b\t%2", operands);

  if (swap)
    output_asm_insn ("xchg{<imodesuffix>}\t%%<regprefix>bx, %5", operands);
=======
   (clobber (match_scratch:DWIH 8 "=X,&5"))]
  "TARGET_CMPXCHG<doublemodesuffix>B"
{
  bool swap = REGNO (operands[5]) != BX_REG;
  const char *xchg = "xchg{<imodesuffix>}\t%%<regprefix>bx, %5";

  if (swap)
    output_asm_insn (xchg, operands);
  output_asm_insn ("lock{%;} %K7cmpxchg<doublemodesuffix>b\t%2", operands);
  if (swap)
    output_asm_insn (xchg, operands);
>>>>>>> 747e4b8f

  return "";
})

;; For operand 2 nonmemory_operand predicate is used instead of
;; register_operand to allow combiner to better optimize atomic
;; additions of constants.
(define_insn "atomic_fetch_add<mode>"
  [(set (match_operand:SWI 0 "register_operand" "=<r>")
	(unspec_volatile:SWI
	  [(match_operand:SWI 1 "memory_operand" "+m")
	   (match_operand:SI 3 "const_int_operand")]		;; model
	  UNSPECV_XCHG))
   (set (match_dup 1)
	(plus:SWI (match_dup 1)
		  (match_operand:SWI 2 "nonmemory_operand" "0")))
   (clobber (reg:CC FLAGS_REG))]
  "TARGET_XADD"
  "lock{%;} %K3xadd{<imodesuffix>}\t{%0, %1|%1, %0}")

;; This peephole2 and following insn optimize
;; __sync_fetch_and_add (x, -N) == N into just lock {add,sub,inc,dec}
;; followed by testing of flags instead of lock xadd and comparisons.
(define_peephole2
  [(set (match_operand:SWI 0 "register_operand")
	(match_operand:SWI 2 "const_int_operand"))
   (parallel [(set (match_dup 0)
		   (unspec_volatile:SWI
		     [(match_operand:SWI 1 "memory_operand")
		      (match_operand:SI 4 "const_int_operand")]
		     UNSPECV_XCHG))
	      (set (match_dup 1)
		   (plus:SWI (match_dup 1)
			     (match_dup 0)))
	      (clobber (reg:CC FLAGS_REG))])
   (set (reg:CCZ FLAGS_REG)
	(compare:CCZ (match_dup 0)
		     (match_operand:SWI 3 "const_int_operand")))]
  "peep2_reg_dead_p (3, operands[0])
   && (unsigned HOST_WIDE_INT) INTVAL (operands[2])
      == -(unsigned HOST_WIDE_INT) INTVAL (operands[3])
   && !reg_overlap_mentioned_p (operands[0], operands[1])"
  [(parallel [(set (reg:CCZ FLAGS_REG)
		   (compare:CCZ
		     (unspec_volatile:SWI [(match_dup 1) (match_dup 4)]
					  UNSPECV_XCHG)
		     (match_dup 3)))
	      (set (match_dup 1)
		   (plus:SWI (match_dup 1)
			     (match_dup 2)))])])

(define_insn "*atomic_fetch_add_cmp<mode>"
  [(set (reg:CCZ FLAGS_REG)
	(compare:CCZ
	  (unspec_volatile:SWI
	    [(match_operand:SWI 0 "memory_operand" "+m")
	     (match_operand:SI 3 "const_int_operand")]		;; model
	    UNSPECV_XCHG)
	  (match_operand:SWI 2 "const_int_operand" "i")))
   (set (match_dup 0)
	(plus:SWI (match_dup 0)
		  (match_operand:SWI 1 "const_int_operand" "i")))]
  "(unsigned HOST_WIDE_INT) INTVAL (operands[1])
   == -(unsigned HOST_WIDE_INT) INTVAL (operands[2])"
{
  if (incdec_operand (operands[1], <MODE>mode))
    {
      if (operands[1] == const1_rtx)
	return "lock{%;} %K3inc{<imodesuffix>}\t%0";
      else
	{
	  gcc_assert (operands[1] == constm1_rtx);
	  return "lock{%;} %K3dec{<imodesuffix>}\t%0";
	}
    }

  if (x86_maybe_negate_const_int (&operands[1], <MODE>mode))
    return "lock{%;} %K3sub{<imodesuffix>}\t{%1, %0|%0, %1}";

  return "lock{%;} %K3add{<imodesuffix>}\t{%1, %0|%0, %1}";
})

;; Recall that xchg implicitly sets LOCK#, so adding it again wastes space.
;; In addition, it is always a full barrier, so we can ignore the memory model.
(define_insn "atomic_exchange<mode>"
  [(set (match_operand:SWI 0 "register_operand" "=<r>")		;; output
	(unspec_volatile:SWI
	  [(match_operand:SWI 1 "memory_operand" "+m")		;; memory
	   (match_operand:SI 3 "const_int_operand")]		;; model
	  UNSPECV_XCHG))
   (set (match_dup 1)
	(match_operand:SWI 2 "register_operand" "0"))]		;; input
  ""
  "%K3xchg{<imodesuffix>}\t{%1, %0|%0, %1}")

(define_insn "atomic_add<mode>"
  [(set (match_operand:SWI 0 "memory_operand" "+m")
	(unspec_volatile:SWI
	  [(plus:SWI (match_dup 0)
		     (match_operand:SWI 1 "nonmemory_operand" "<r><i>"))
	   (match_operand:SI 2 "const_int_operand")]		;; model
	  UNSPECV_LOCK))
   (clobber (reg:CC FLAGS_REG))]
  ""
{
  if (incdec_operand (operands[1], <MODE>mode))
    {
      if (operands[1] == const1_rtx)
	return "lock{%;} %K2inc{<imodesuffix>}\t%0";
      else
	{
	  gcc_assert (operands[1] == constm1_rtx);
	  return "lock{%;} %K2dec{<imodesuffix>}\t%0";
	}
    }

  if (x86_maybe_negate_const_int (&operands[1], <MODE>mode))
    return "lock{%;} %K2sub{<imodesuffix>}\t{%1, %0|%0, %1}";

  return "lock{%;} %K2add{<imodesuffix>}\t{%1, %0|%0, %1}";
})

(define_insn "atomic_sub<mode>"
  [(set (match_operand:SWI 0 "memory_operand" "+m")
	(unspec_volatile:SWI
	  [(minus:SWI (match_dup 0)
		      (match_operand:SWI 1 "nonmemory_operand" "<r><i>"))
	   (match_operand:SI 2 "const_int_operand")]		;; model
	  UNSPECV_LOCK))
   (clobber (reg:CC FLAGS_REG))]
  ""
{
  if (incdec_operand (operands[1], <MODE>mode))
    {
      if (operands[1] == const1_rtx)
	return "lock{%;} %K2dec{<imodesuffix>}\t%0";
      else
	{
	  gcc_assert (operands[1] == constm1_rtx);
	  return "lock{%;} %K2inc{<imodesuffix>}\t%0";
	}
    }

  if (x86_maybe_negate_const_int (&operands[1], <MODE>mode))
    return "lock{%;} %K2add{<imodesuffix>}\t{%1, %0|%0, %1}";

  return "lock{%;} %K2sub{<imodesuffix>}\t{%1, %0|%0, %1}";
})

(define_insn "atomic_<logic><mode>"
  [(set (match_operand:SWI 0 "memory_operand" "+m")
	(unspec_volatile:SWI
	  [(any_logic:SWI (match_dup 0)
			  (match_operand:SWI 1 "nonmemory_operand" "<r><i>"))
	   (match_operand:SI 2 "const_int_operand")]		;; model
	  UNSPECV_LOCK))
   (clobber (reg:CC FLAGS_REG))]
  ""
  "lock{%;} %K2<logic>{<imodesuffix>}\t{%1, %0|%0, %1}")<|MERGE_RESOLUTION|>--- conflicted
+++ resolved
@@ -314,11 +314,7 @@
 {
   emit_insn
    (gen_atomic_compare_and_swap<mode>_1
-<<<<<<< HEAD
-    (operands[1], operands[2], operands[3], operands[4]));
-=======
     (operands[1], operands[2], operands[3], operands[4], operands[6]));
->>>>>>> 747e4b8f
   ix86_expand_setcc (operands[0], EQ, gen_rtx_REG (CCZmode, FLAGS_REG),
 		     const0_rtx);
   DONE;
@@ -344,11 +340,7 @@
     {
       emit_insn
        (gen_atomic_compare_and_swapdi_1
-<<<<<<< HEAD
-	(operands[1], operands[2], operands[3], operands[4]));
-=======
 	(operands[1], operands[2], operands[3], operands[4], operands[6]));
->>>>>>> 747e4b8f
     }
   else
     {
@@ -371,11 +363,7 @@
 
       emit_insn
        (gen_atomic_compare_and_swap<mode>_doubleword
-<<<<<<< HEAD
-        (lo_o, hi_o, mem, lo_e, hi_e, lo_n, hi_n));
-=======
         (lo_o, hi_o, mem, lo_e, hi_e, lo_n, hi_n, operands[6]));
->>>>>>> 747e4b8f
     }
 
   ix86_expand_setcc (operands[0], EQ, gen_rtx_REG (CCZmode, FLAGS_REG),
@@ -388,12 +376,8 @@
 	(unspec_volatile:SWI
 	  [(match_operand:SWI 1 "memory_operand" "+m")
 	   (match_operand:SWI 2 "register_operand" "0")
-<<<<<<< HEAD
-	   (match_operand:SWI 3 "register_operand" "<r>")]
-=======
 	   (match_operand:SWI 3 "register_operand" "<r>")
 	   (match_operand:SI 4 "const_int_operand")]
->>>>>>> 747e4b8f
 	  UNSPECV_CMPXCHG))
    (set (match_dup 1)
 	(unspec_volatile:SWI [(const_int 0)] UNSPECV_CMPXCHG))
@@ -424,12 +408,8 @@
 	   (match_operand:DWIH 3 "register_operand" "0,0")
 	   (match_operand:DWIH 4 "register_operand" "1,1")
 	   (match_operand:DWIH 5 "register_operand" "b,!*r")
-<<<<<<< HEAD
-	   (match_operand:DWIH 6 "register_operand" "c,c")]
-=======
 	   (match_operand:DWIH 6 "register_operand" "c,c")
 	   (match_operand:SI 7 "const_int_operand")]
->>>>>>> 747e4b8f
 	  UNSPECV_CMPXCHG))
    (set (match_operand:DWIH 1 "register_operand" "=d,d")
 	(unspec_volatile:DWIH [(const_int 0)] UNSPECV_CMPXCHG))
@@ -437,20 +417,6 @@
 	(unspec_volatile:<DWI> [(const_int 0)] UNSPECV_CMPXCHG))
    (set (reg:CCZ FLAGS_REG)
         (unspec_volatile:CCZ [(const_int 0)] UNSPECV_CMPXCHG))
-<<<<<<< HEAD
-   (clobber (match_scratch:DWIH 7 "=X,&5"))]
-  "TARGET_CMPXCHG<doublemodesuffix>B"
-{
-  bool swap = REGNO (operands[5]) != BX_REG;
-
-  if (swap)
-    output_asm_insn ("xchg{<imodesuffix>}\t%%<regprefix>bx, %5", operands);
-
-  output_asm_insn ("lock{%;} cmpxchg<doublemodesuffix>b\t%2", operands);
-
-  if (swap)
-    output_asm_insn ("xchg{<imodesuffix>}\t%%<regprefix>bx, %5", operands);
-=======
    (clobber (match_scratch:DWIH 8 "=X,&5"))]
   "TARGET_CMPXCHG<doublemodesuffix>B"
 {
@@ -462,7 +428,6 @@
   output_asm_insn ("lock{%;} %K7cmpxchg<doublemodesuffix>b\t%2", operands);
   if (swap)
     output_asm_insn (xchg, operands);
->>>>>>> 747e4b8f
 
   return "";
 })
