/* Definitions of target machine for GNU compiler.
   Copyright (C) 1999, 2000, 2001, 2002, 2003, 2004, 2005, 2006, 2007, 2008,
   2009, 2010
   Free Software Foundation, Inc.
   Contributed by James E. Wilson <wilson@cygnus.com> and
		  David Mosberger <davidm@hpl.hp.com>.

This file is part of GCC.

GCC is free software; you can redistribute it and/or modify
it under the terms of the GNU General Public License as published by
the Free Software Foundation; either version 3, or (at your option)
any later version.

GCC is distributed in the hope that it will be useful,
but WITHOUT ANY WARRANTY; without even the implied warranty of
MERCHANTABILITY or FITNESS FOR A PARTICULAR PURPOSE.  See the
GNU General Public License for more details.

You should have received a copy of the GNU General Public License
along with GCC; see the file COPYING3.  If not see
<http://www.gnu.org/licenses/>.  */

#include "config.h"
#include "system.h"
#include "coretypes.h"
#include "tm.h"
#include "rtl.h"
#include "tree.h"
#include "regs.h"
#include "hard-reg-set.h"
#include "insn-config.h"
#include "conditions.h"
#include "output.h"
#include "insn-attr.h"
#include "flags.h"
#include "recog.h"
#include "expr.h"
#include "optabs.h"
#include "except.h"
#include "function.h"
#include "ggc.h"
#include "basic-block.h"
#include "libfuncs.h"
<<<<<<< HEAD
#include "toplev.h"
=======
#include "diagnostic-core.h"
>>>>>>> b56a5220
#include "sched-int.h"
#include "timevar.h"
#include "target.h"
#include "target-def.h"
#include "tm_p.h"
#include "hashtab.h"
#include "langhooks.h"
#include "cfglayout.h"
#include "gimple.h"
#include "intl.h"
#include "df.h"
#include "debug.h"
#include "params.h"
#include "dbgcnt.h"
#include "tm-constrs.h"
#include "sel-sched.h"
#include "reload.h"
#include "dwarf2out.h"

/* This is used for communication between ASM_OUTPUT_LABEL and
   ASM_OUTPUT_LABELREF.  */
int ia64_asm_output_label = 0;

/* Register names for ia64_expand_prologue.  */
static const char * const ia64_reg_numbers[96] =
{ "r32", "r33", "r34", "r35", "r36", "r37", "r38", "r39",
  "r40", "r41", "r42", "r43", "r44", "r45", "r46", "r47",
  "r48", "r49", "r50", "r51", "r52", "r53", "r54", "r55",
  "r56", "r57", "r58", "r59", "r60", "r61", "r62", "r63",
  "r64", "r65", "r66", "r67", "r68", "r69", "r70", "r71",
  "r72", "r73", "r74", "r75", "r76", "r77", "r78", "r79",
  "r80", "r81", "r82", "r83", "r84", "r85", "r86", "r87",
  "r88", "r89", "r90", "r91", "r92", "r93", "r94", "r95",
  "r96", "r97", "r98", "r99", "r100","r101","r102","r103",
  "r104","r105","r106","r107","r108","r109","r110","r111",
  "r112","r113","r114","r115","r116","r117","r118","r119",
  "r120","r121","r122","r123","r124","r125","r126","r127"};

/* ??? These strings could be shared with REGISTER_NAMES.  */
static const char * const ia64_input_reg_names[8] =
{ "in0",  "in1",  "in2",  "in3",  "in4",  "in5",  "in6",  "in7" };

/* ??? These strings could be shared with REGISTER_NAMES.  */
static const char * const ia64_local_reg_names[80] =
{ "loc0", "loc1", "loc2", "loc3", "loc4", "loc5", "loc6", "loc7",
  "loc8", "loc9", "loc10","loc11","loc12","loc13","loc14","loc15",
  "loc16","loc17","loc18","loc19","loc20","loc21","loc22","loc23",
  "loc24","loc25","loc26","loc27","loc28","loc29","loc30","loc31",
  "loc32","loc33","loc34","loc35","loc36","loc37","loc38","loc39",
  "loc40","loc41","loc42","loc43","loc44","loc45","loc46","loc47",
  "loc48","loc49","loc50","loc51","loc52","loc53","loc54","loc55",
  "loc56","loc57","loc58","loc59","loc60","loc61","loc62","loc63",
  "loc64","loc65","loc66","loc67","loc68","loc69","loc70","loc71",
  "loc72","loc73","loc74","loc75","loc76","loc77","loc78","loc79" };

/* ??? These strings could be shared with REGISTER_NAMES.  */
static const char * const ia64_output_reg_names[8] =
{ "out0", "out1", "out2", "out3", "out4", "out5", "out6", "out7" };

/* Which cpu are we scheduling for.  */
enum processor_type ia64_tune = PROCESSOR_ITANIUM2;

/* Determines whether we run our final scheduling pass or not.  We always
   avoid the normal second scheduling pass.  */
static int ia64_flag_schedule_insns2;

/* Determines whether we run variable tracking in machine dependent
   reorganization.  */
static int ia64_flag_var_tracking;

/* Variables which are this size or smaller are put in the sdata/sbss
   sections.  */

unsigned int ia64_section_threshold;

/* The following variable is used by the DFA insn scheduler.  The value is
   TRUE if we do insn bundling instead of insn scheduling.  */
int bundling_p = 0;

enum ia64_frame_regs
{
   reg_fp,
   reg_save_b0,
   reg_save_pr,
   reg_save_ar_pfs,
   reg_save_ar_unat,
   reg_save_ar_lc,
   reg_save_gp,
   number_of_ia64_frame_regs
};

/* Structure to be filled in by ia64_compute_frame_size with register
   save masks and offsets for the current function.  */

struct ia64_frame_info
{
  HOST_WIDE_INT total_size;	/* size of the stack frame, not including
				   the caller's scratch area.  */
  HOST_WIDE_INT spill_cfa_off;	/* top of the reg spill area from the cfa.  */
  HOST_WIDE_INT spill_size;	/* size of the gr/br/fr spill area.  */
  HOST_WIDE_INT extra_spill_size;  /* size of spill area for others.  */
  HARD_REG_SET mask;		/* mask of saved registers.  */
  unsigned int gr_used_mask;	/* mask of registers in use as gr spill
				   registers or long-term scratches.  */
  int n_spilled;		/* number of spilled registers.  */
  int r[number_of_ia64_frame_regs];  /* Frame related registers.  */
  int n_input_regs;		/* number of input registers used.  */
  int n_local_regs;		/* number of local registers used.  */
  int n_output_regs;		/* number of output registers used.  */
  int n_rotate_regs;		/* number of rotating registers used.  */

  char need_regstk;		/* true if a .regstk directive needed.  */
  char initialized;		/* true if the data is finalized.  */
};

/* Current frame information calculated by ia64_compute_frame_size.  */
static struct ia64_frame_info current_frame_info;
/* The actual registers that are emitted.  */
static int emitted_frame_related_regs[number_of_ia64_frame_regs];

static int ia64_first_cycle_multipass_dfa_lookahead (void);
static void ia64_dependencies_evaluation_hook (rtx, rtx);
static void ia64_init_dfa_pre_cycle_insn (void);
static rtx ia64_dfa_pre_cycle_insn (void);
static int ia64_first_cycle_multipass_dfa_lookahead_guard (rtx);
static bool ia64_first_cycle_multipass_dfa_lookahead_guard_spec (const_rtx);
static int ia64_dfa_new_cycle (FILE *, int, rtx, int, int, int *);
static void ia64_h_i_d_extended (void);
static void * ia64_alloc_sched_context (void);
static void ia64_init_sched_context (void *, bool);
static void ia64_set_sched_context (void *);
static void ia64_clear_sched_context (void *);
static void ia64_free_sched_context (void *);
static int ia64_mode_to_int (enum machine_mode);
static void ia64_set_sched_flags (spec_info_t);
static ds_t ia64_get_insn_spec_ds (rtx);
static ds_t ia64_get_insn_checked_ds (rtx);
static bool ia64_skip_rtx_p (const_rtx);
static int ia64_speculate_insn (rtx, ds_t, rtx *);
static bool ia64_needs_block_p (int);
static rtx ia64_gen_spec_check (rtx, rtx, ds_t);
static int ia64_spec_check_p (rtx);
static int ia64_spec_check_src_p (rtx);
static rtx gen_tls_get_addr (void);
static rtx gen_thread_pointer (void);
static int find_gr_spill (enum ia64_frame_regs, int);
static int next_scratch_gr_reg (void);
static void mark_reg_gr_used_mask (rtx, void *);
static void ia64_compute_frame_size (HOST_WIDE_INT);
static void setup_spill_pointers (int, rtx, HOST_WIDE_INT);
static void finish_spill_pointers (void);
static rtx spill_restore_mem (rtx, HOST_WIDE_INT);
static void do_spill (rtx (*)(rtx, rtx, rtx), rtx, HOST_WIDE_INT, rtx);
static void do_restore (rtx (*)(rtx, rtx, rtx), rtx, HOST_WIDE_INT);
static rtx gen_movdi_x (rtx, rtx, rtx);
static rtx gen_fr_spill_x (rtx, rtx, rtx);
static rtx gen_fr_restore_x (rtx, rtx, rtx);

<<<<<<< HEAD
=======
static void ia64_option_override (void);
static void ia64_option_default_params (void);
>>>>>>> b56a5220
static bool ia64_can_eliminate (const int, const int);
static enum machine_mode hfa_element_mode (const_tree, bool);
static void ia64_setup_incoming_varargs (CUMULATIVE_ARGS *, enum machine_mode,
					 tree, int *, int);
static int ia64_arg_partial_bytes (CUMULATIVE_ARGS *, enum machine_mode,
				   tree, bool);
static rtx ia64_function_arg_1 (const CUMULATIVE_ARGS *, enum machine_mode,
				const_tree, bool, bool);
static rtx ia64_function_arg (CUMULATIVE_ARGS *, enum machine_mode,
			      const_tree, bool);
static rtx ia64_function_incoming_arg (CUMULATIVE_ARGS *,
				       enum machine_mode, const_tree, bool);
static void ia64_function_arg_advance (CUMULATIVE_ARGS *, enum machine_mode,
				       const_tree, bool);
static unsigned int ia64_function_arg_boundary (enum machine_mode,
						const_tree);
static bool ia64_function_ok_for_sibcall (tree, tree);
static bool ia64_return_in_memory (const_tree, const_tree);
static rtx ia64_function_value (const_tree, const_tree, bool);
static rtx ia64_libcall_value (enum machine_mode, const_rtx);
static bool ia64_function_value_regno_p (const unsigned int);
static int ia64_register_move_cost (enum machine_mode, reg_class_t,
                                    reg_class_t);
static int ia64_memory_move_cost (enum machine_mode mode, reg_class_t,
				  bool);
static bool ia64_rtx_costs (rtx, int, int, int *, bool);
static int ia64_unspec_may_trap_p (const_rtx, unsigned);
static void fix_range (const char *);
static bool ia64_handle_option (size_t, const char *, int);
static struct machine_function * ia64_init_machine_status (void);
static void emit_insn_group_barriers (FILE *);
static void emit_all_insn_group_barriers (FILE *);
static void final_emit_insn_group_barriers (FILE *);
static void emit_predicate_relation_info (void);
static void ia64_reorg (void);
static bool ia64_in_small_data_p (const_tree);
static void process_epilogue (FILE *, rtx, bool, bool);

static bool ia64_assemble_integer (rtx, unsigned int, int);
static void ia64_output_function_prologue (FILE *, HOST_WIDE_INT);
static void ia64_output_function_epilogue (FILE *, HOST_WIDE_INT);
static void ia64_output_function_end_prologue (FILE *);

static int ia64_issue_rate (void);
static int ia64_adjust_cost_2 (rtx, int, rtx, int, dw_t);
static void ia64_sched_init (FILE *, int, int);
static void ia64_sched_init_global (FILE *, int, int);
static void ia64_sched_finish_global (FILE *, int);
static void ia64_sched_finish (FILE *, int);
static int ia64_dfa_sched_reorder (FILE *, int, rtx *, int *, int, int);
static int ia64_sched_reorder (FILE *, int, rtx *, int *, int);
static int ia64_sched_reorder2 (FILE *, int, rtx *, int *, int);
static int ia64_variable_issue (FILE *, int, rtx, int);

static void ia64_asm_unwind_emit (FILE *, rtx);
static void ia64_asm_emit_except_personality (rtx);
static void ia64_asm_init_sections (void);

static enum unwind_info_type ia64_debug_unwind_info (void);
static enum unwind_info_type ia64_except_unwind_info (struct gcc_options *);

static struct bundle_state *get_free_bundle_state (void);
static void free_bundle_state (struct bundle_state *);
static void initiate_bundle_states (void);
static void finish_bundle_states (void);
static unsigned bundle_state_hash (const void *);
static int bundle_state_eq_p (const void *, const void *);
static int insert_bundle_state (struct bundle_state *);
static void initiate_bundle_state_table (void);
static void finish_bundle_state_table (void);
static int try_issue_nops (struct bundle_state *, int);
static int try_issue_insn (struct bundle_state *, rtx);
static void issue_nops_and_insn (struct bundle_state *, int, rtx, int, int);
static int get_max_pos (state_t);
static int get_template (state_t, int);

static rtx get_next_important_insn (rtx, rtx);
static bool important_for_bundling_p (rtx);
static void bundling (FILE *, int, rtx, rtx);

static void ia64_output_mi_thunk (FILE *, tree, HOST_WIDE_INT,
				  HOST_WIDE_INT, tree);
static void ia64_file_start (void);
static void ia64_globalize_decl_name (FILE *, tree);

static int ia64_hpux_reloc_rw_mask (void) ATTRIBUTE_UNUSED;
static int ia64_reloc_rw_mask (void) ATTRIBUTE_UNUSED;
static section *ia64_select_rtx_section (enum machine_mode, rtx,
					 unsigned HOST_WIDE_INT);
static void ia64_output_dwarf_dtprel (FILE *, int, rtx)
     ATTRIBUTE_UNUSED;
static unsigned int ia64_section_type_flags (tree, const char *, int);
static void ia64_init_libfuncs (void)
     ATTRIBUTE_UNUSED;
static void ia64_hpux_init_libfuncs (void)
     ATTRIBUTE_UNUSED;
static void ia64_sysv4_init_libfuncs (void)
     ATTRIBUTE_UNUSED;
static void ia64_vms_init_libfuncs (void)
     ATTRIBUTE_UNUSED;
static void ia64_soft_fp_init_libfuncs (void)
     ATTRIBUTE_UNUSED;
static bool ia64_vms_valid_pointer_mode (enum machine_mode mode)
     ATTRIBUTE_UNUSED;
static tree ia64_vms_common_object_attribute (tree *, tree, tree, int, bool *)
     ATTRIBUTE_UNUSED;

static tree ia64_handle_model_attribute (tree *, tree, tree, int, bool *);
static tree ia64_handle_version_id_attribute (tree *, tree, tree, int, bool *);
static void ia64_encode_section_info (tree, rtx, int);
static rtx ia64_struct_value_rtx (tree, int);
static tree ia64_gimplify_va_arg (tree, tree, gimple_seq *, gimple_seq *);
static bool ia64_scalar_mode_supported_p (enum machine_mode mode);
static bool ia64_vector_mode_supported_p (enum machine_mode mode);
static bool ia64_cannot_force_const_mem (rtx);
static const char *ia64_mangle_type (const_tree);
static const char *ia64_invalid_conversion (const_tree, const_tree);
static const char *ia64_invalid_unary_op (int, const_tree);
static const char *ia64_invalid_binary_op (int, const_tree, const_tree);
static enum machine_mode ia64_c_mode_for_suffix (char);
static enum machine_mode ia64_promote_function_mode (const_tree,
						     enum machine_mode,
						     int *,
						     const_tree,
						     int);
static void ia64_trampoline_init (rtx, tree, rtx);
static void ia64_override_options_after_change (void);
<<<<<<< HEAD
=======

static void ia64_dwarf_handle_frame_unspec (const char *, rtx, int);
static tree ia64_builtin_decl (unsigned, bool);

static reg_class_t ia64_preferred_reload_class (rtx, reg_class_t);
static enum machine_mode ia64_get_reg_raw_mode (int regno);
static section * ia64_hpux_function_section (tree, enum node_frequency,
					     bool, bool);
>>>>>>> b56a5220

/* Table of valid machine attributes.  */
static const struct attribute_spec ia64_attribute_table[] =
{
  /* { name, min_len, max_len, decl_req, type_req, fn_type_req, handler } */
  { "syscall_linkage", 0, 0, false, true,  true,  NULL },
  { "model",	       1, 1, true, false, false, ia64_handle_model_attribute },
#if TARGET_ABI_OPEN_VMS
  { "common_object",   1, 1, true, false, false, ia64_vms_common_object_attribute},
#endif
  { "version_id",      1, 1, true, false, false,
    ia64_handle_version_id_attribute },
  { NULL,	       0, 0, false, false, false, NULL }
};

/* Implement overriding of the optimization options.  */
static const struct default_options ia64_option_optimization_table[] =
  {
    { OPT_LEVELS_1_PLUS, OPT_fomit_frame_pointer, NULL, 1 },
#ifdef SUBTARGET_OPTIMIZATION_OPTIONS
    SUBTARGET_OPTIMIZATION_OPTIONS,
#endif
    { OPT_LEVELS_NONE, 0, NULL, 0 }
  };

/* Initialize the GCC target structure.  */
#undef TARGET_ATTRIBUTE_TABLE
#define TARGET_ATTRIBUTE_TABLE ia64_attribute_table

#undef TARGET_INIT_BUILTINS
#define TARGET_INIT_BUILTINS ia64_init_builtins

#undef TARGET_EXPAND_BUILTIN
#define TARGET_EXPAND_BUILTIN ia64_expand_builtin

#undef TARGET_BUILTIN_DECL
#define TARGET_BUILTIN_DECL ia64_builtin_decl

#undef TARGET_ASM_BYTE_OP
#define TARGET_ASM_BYTE_OP "\tdata1\t"
#undef TARGET_ASM_ALIGNED_HI_OP
#define TARGET_ASM_ALIGNED_HI_OP "\tdata2\t"
#undef TARGET_ASM_ALIGNED_SI_OP
#define TARGET_ASM_ALIGNED_SI_OP "\tdata4\t"
#undef TARGET_ASM_ALIGNED_DI_OP
#define TARGET_ASM_ALIGNED_DI_OP "\tdata8\t"
#undef TARGET_ASM_UNALIGNED_HI_OP
#define TARGET_ASM_UNALIGNED_HI_OP "\tdata2.ua\t"
#undef TARGET_ASM_UNALIGNED_SI_OP
#define TARGET_ASM_UNALIGNED_SI_OP "\tdata4.ua\t"
#undef TARGET_ASM_UNALIGNED_DI_OP
#define TARGET_ASM_UNALIGNED_DI_OP "\tdata8.ua\t"
#undef TARGET_ASM_INTEGER
#define TARGET_ASM_INTEGER ia64_assemble_integer

#undef TARGET_OPTION_OVERRIDE
#define TARGET_OPTION_OVERRIDE ia64_option_override
#undef TARGET_OPTION_OPTIMIZATION_TABLE
#define TARGET_OPTION_OPTIMIZATION_TABLE ia64_option_optimization_table
#undef TARGET_OPTION_DEFAULT_PARAMS
#define TARGET_OPTION_DEFAULT_PARAMS ia64_option_default_params

#undef TARGET_ASM_FUNCTION_PROLOGUE
#define TARGET_ASM_FUNCTION_PROLOGUE ia64_output_function_prologue
#undef TARGET_ASM_FUNCTION_END_PROLOGUE
#define TARGET_ASM_FUNCTION_END_PROLOGUE ia64_output_function_end_prologue
#undef TARGET_ASM_FUNCTION_EPILOGUE
#define TARGET_ASM_FUNCTION_EPILOGUE ia64_output_function_epilogue

#undef TARGET_IN_SMALL_DATA_P
#define TARGET_IN_SMALL_DATA_P  ia64_in_small_data_p

#undef TARGET_SCHED_ADJUST_COST_2
#define TARGET_SCHED_ADJUST_COST_2 ia64_adjust_cost_2
#undef TARGET_SCHED_ISSUE_RATE
#define TARGET_SCHED_ISSUE_RATE ia64_issue_rate
#undef TARGET_SCHED_VARIABLE_ISSUE
#define TARGET_SCHED_VARIABLE_ISSUE ia64_variable_issue
#undef TARGET_SCHED_INIT
#define TARGET_SCHED_INIT ia64_sched_init
#undef TARGET_SCHED_FINISH
#define TARGET_SCHED_FINISH ia64_sched_finish
#undef TARGET_SCHED_INIT_GLOBAL
#define TARGET_SCHED_INIT_GLOBAL ia64_sched_init_global
#undef TARGET_SCHED_FINISH_GLOBAL
#define TARGET_SCHED_FINISH_GLOBAL ia64_sched_finish_global
#undef TARGET_SCHED_REORDER
#define TARGET_SCHED_REORDER ia64_sched_reorder
#undef TARGET_SCHED_REORDER2
#define TARGET_SCHED_REORDER2 ia64_sched_reorder2

#undef TARGET_SCHED_DEPENDENCIES_EVALUATION_HOOK
#define TARGET_SCHED_DEPENDENCIES_EVALUATION_HOOK ia64_dependencies_evaluation_hook

#undef TARGET_SCHED_FIRST_CYCLE_MULTIPASS_DFA_LOOKAHEAD
#define TARGET_SCHED_FIRST_CYCLE_MULTIPASS_DFA_LOOKAHEAD ia64_first_cycle_multipass_dfa_lookahead

#undef TARGET_SCHED_INIT_DFA_PRE_CYCLE_INSN
#define TARGET_SCHED_INIT_DFA_PRE_CYCLE_INSN ia64_init_dfa_pre_cycle_insn
#undef TARGET_SCHED_DFA_PRE_CYCLE_INSN
#define TARGET_SCHED_DFA_PRE_CYCLE_INSN ia64_dfa_pre_cycle_insn

#undef TARGET_SCHED_FIRST_CYCLE_MULTIPASS_DFA_LOOKAHEAD_GUARD
#define TARGET_SCHED_FIRST_CYCLE_MULTIPASS_DFA_LOOKAHEAD_GUARD\
  ia64_first_cycle_multipass_dfa_lookahead_guard

#undef TARGET_SCHED_DFA_NEW_CYCLE
#define TARGET_SCHED_DFA_NEW_CYCLE ia64_dfa_new_cycle

#undef TARGET_SCHED_H_I_D_EXTENDED
#define TARGET_SCHED_H_I_D_EXTENDED ia64_h_i_d_extended

#undef TARGET_SCHED_ALLOC_SCHED_CONTEXT
#define TARGET_SCHED_ALLOC_SCHED_CONTEXT ia64_alloc_sched_context

#undef TARGET_SCHED_INIT_SCHED_CONTEXT
#define TARGET_SCHED_INIT_SCHED_CONTEXT ia64_init_sched_context

#undef TARGET_SCHED_SET_SCHED_CONTEXT
#define TARGET_SCHED_SET_SCHED_CONTEXT ia64_set_sched_context

#undef TARGET_SCHED_CLEAR_SCHED_CONTEXT
#define TARGET_SCHED_CLEAR_SCHED_CONTEXT ia64_clear_sched_context

#undef TARGET_SCHED_FREE_SCHED_CONTEXT
#define TARGET_SCHED_FREE_SCHED_CONTEXT ia64_free_sched_context

#undef TARGET_SCHED_SET_SCHED_FLAGS
#define TARGET_SCHED_SET_SCHED_FLAGS ia64_set_sched_flags

#undef TARGET_SCHED_GET_INSN_SPEC_DS
#define TARGET_SCHED_GET_INSN_SPEC_DS ia64_get_insn_spec_ds

#undef TARGET_SCHED_GET_INSN_CHECKED_DS
#define TARGET_SCHED_GET_INSN_CHECKED_DS ia64_get_insn_checked_ds

#undef TARGET_SCHED_SPECULATE_INSN
#define TARGET_SCHED_SPECULATE_INSN ia64_speculate_insn

#undef TARGET_SCHED_NEEDS_BLOCK_P
#define TARGET_SCHED_NEEDS_BLOCK_P ia64_needs_block_p

#undef TARGET_SCHED_GEN_SPEC_CHECK
#define TARGET_SCHED_GEN_SPEC_CHECK ia64_gen_spec_check

#undef TARGET_SCHED_FIRST_CYCLE_MULTIPASS_DFA_LOOKAHEAD_GUARD_SPEC
#define TARGET_SCHED_FIRST_CYCLE_MULTIPASS_DFA_LOOKAHEAD_GUARD_SPEC\
  ia64_first_cycle_multipass_dfa_lookahead_guard_spec

#undef TARGET_SCHED_SKIP_RTX_P
#define TARGET_SCHED_SKIP_RTX_P ia64_skip_rtx_p

#undef TARGET_FUNCTION_OK_FOR_SIBCALL
#define TARGET_FUNCTION_OK_FOR_SIBCALL ia64_function_ok_for_sibcall
#undef TARGET_ARG_PARTIAL_BYTES
#define TARGET_ARG_PARTIAL_BYTES ia64_arg_partial_bytes
#undef TARGET_FUNCTION_ARG
#define TARGET_FUNCTION_ARG ia64_function_arg
#undef TARGET_FUNCTION_INCOMING_ARG
#define TARGET_FUNCTION_INCOMING_ARG ia64_function_incoming_arg
#undef TARGET_FUNCTION_ARG_ADVANCE
#define TARGET_FUNCTION_ARG_ADVANCE ia64_function_arg_advance
#undef TARGET_FUNCTION_ARG_BOUNDARY
#define TARGET_FUNCTION_ARG_BOUNDARY ia64_function_arg_boundary

#undef TARGET_ASM_OUTPUT_MI_THUNK
#define TARGET_ASM_OUTPUT_MI_THUNK ia64_output_mi_thunk
#undef TARGET_ASM_CAN_OUTPUT_MI_THUNK
#define TARGET_ASM_CAN_OUTPUT_MI_THUNK hook_bool_const_tree_hwi_hwi_const_tree_true

#undef TARGET_ASM_FILE_START
#define TARGET_ASM_FILE_START ia64_file_start

#undef TARGET_ASM_GLOBALIZE_DECL_NAME
#define TARGET_ASM_GLOBALIZE_DECL_NAME ia64_globalize_decl_name

#undef TARGET_REGISTER_MOVE_COST
#define TARGET_REGISTER_MOVE_COST ia64_register_move_cost
#undef TARGET_MEMORY_MOVE_COST
#define TARGET_MEMORY_MOVE_COST ia64_memory_move_cost
#undef TARGET_RTX_COSTS
#define TARGET_RTX_COSTS ia64_rtx_costs
#undef TARGET_ADDRESS_COST
#define TARGET_ADDRESS_COST hook_int_rtx_bool_0

#undef TARGET_UNSPEC_MAY_TRAP_P
#define TARGET_UNSPEC_MAY_TRAP_P ia64_unspec_may_trap_p

#undef TARGET_MACHINE_DEPENDENT_REORG
#define TARGET_MACHINE_DEPENDENT_REORG ia64_reorg

#undef TARGET_ENCODE_SECTION_INFO
#define TARGET_ENCODE_SECTION_INFO ia64_encode_section_info

#undef  TARGET_SECTION_TYPE_FLAGS
#define TARGET_SECTION_TYPE_FLAGS  ia64_section_type_flags

#ifdef HAVE_AS_TLS
#undef TARGET_ASM_OUTPUT_DWARF_DTPREL
#define TARGET_ASM_OUTPUT_DWARF_DTPREL ia64_output_dwarf_dtprel
#endif

#undef TARGET_PROMOTE_FUNCTION_MODE
#define TARGET_PROMOTE_FUNCTION_MODE ia64_promote_function_mode

/* ??? Investigate.  */
#if 0
#undef TARGET_PROMOTE_PROTOTYPES
#define TARGET_PROMOTE_PROTOTYPES hook_bool_tree_true
#endif

#undef TARGET_FUNCTION_VALUE
#define TARGET_FUNCTION_VALUE ia64_function_value
#undef TARGET_LIBCALL_VALUE
#define TARGET_LIBCALL_VALUE ia64_libcall_value
#undef TARGET_FUNCTION_VALUE_REGNO_P
#define TARGET_FUNCTION_VALUE_REGNO_P ia64_function_value_regno_p

#undef TARGET_STRUCT_VALUE_RTX
#define TARGET_STRUCT_VALUE_RTX ia64_struct_value_rtx
#undef TARGET_RETURN_IN_MEMORY
#define TARGET_RETURN_IN_MEMORY ia64_return_in_memory
#undef TARGET_SETUP_INCOMING_VARARGS
#define TARGET_SETUP_INCOMING_VARARGS ia64_setup_incoming_varargs
#undef TARGET_STRICT_ARGUMENT_NAMING
#define TARGET_STRICT_ARGUMENT_NAMING hook_bool_CUMULATIVE_ARGS_true
#undef TARGET_MUST_PASS_IN_STACK
#define TARGET_MUST_PASS_IN_STACK must_pass_in_stack_var_size
#undef TARGET_GET_RAW_RESULT_MODE
#define TARGET_GET_RAW_RESULT_MODE ia64_get_reg_raw_mode
#undef TARGET_GET_RAW_ARG_MODE
#define TARGET_GET_RAW_ARG_MODE ia64_get_reg_raw_mode

#undef TARGET_GIMPLIFY_VA_ARG_EXPR
#define TARGET_GIMPLIFY_VA_ARG_EXPR ia64_gimplify_va_arg

#undef TARGET_DWARF_HANDLE_FRAME_UNSPEC
#define TARGET_DWARF_HANDLE_FRAME_UNSPEC  ia64_dwarf_handle_frame_unspec
#undef TARGET_ASM_UNWIND_EMIT
#define TARGET_ASM_UNWIND_EMIT ia64_asm_unwind_emit
#undef TARGET_ASM_EMIT_EXCEPT_PERSONALITY
#define TARGET_ASM_EMIT_EXCEPT_PERSONALITY  ia64_asm_emit_except_personality
#undef TARGET_ASM_INIT_SECTIONS
#define TARGET_ASM_INIT_SECTIONS  ia64_asm_init_sections

#undef TARGET_DEBUG_UNWIND_INFO
#define TARGET_DEBUG_UNWIND_INFO  ia64_debug_unwind_info
#undef TARGET_EXCEPT_UNWIND_INFO
#define TARGET_EXCEPT_UNWIND_INFO  ia64_except_unwind_info

#undef TARGET_SCALAR_MODE_SUPPORTED_P
#define TARGET_SCALAR_MODE_SUPPORTED_P ia64_scalar_mode_supported_p
#undef TARGET_VECTOR_MODE_SUPPORTED_P
#define TARGET_VECTOR_MODE_SUPPORTED_P ia64_vector_mode_supported_p

/* ia64 architecture manual 4.4.7: ... reads, writes, and flushes may occur
   in an order different from the specified program order.  */
#undef TARGET_RELAXED_ORDERING
#define TARGET_RELAXED_ORDERING true

#undef TARGET_DEFAULT_TARGET_FLAGS
#define TARGET_DEFAULT_TARGET_FLAGS (TARGET_DEFAULT | TARGET_CPU_DEFAULT)
#undef TARGET_HANDLE_OPTION
#define TARGET_HANDLE_OPTION ia64_handle_option

#undef TARGET_CANNOT_FORCE_CONST_MEM
#define TARGET_CANNOT_FORCE_CONST_MEM ia64_cannot_force_const_mem

#undef TARGET_MANGLE_TYPE
#define TARGET_MANGLE_TYPE ia64_mangle_type

#undef TARGET_INVALID_CONVERSION
#define TARGET_INVALID_CONVERSION ia64_invalid_conversion
#undef TARGET_INVALID_UNARY_OP
#define TARGET_INVALID_UNARY_OP ia64_invalid_unary_op
#undef TARGET_INVALID_BINARY_OP
#define TARGET_INVALID_BINARY_OP ia64_invalid_binary_op

#undef TARGET_C_MODE_FOR_SUFFIX
#define TARGET_C_MODE_FOR_SUFFIX ia64_c_mode_for_suffix

#undef TARGET_CAN_ELIMINATE
#define TARGET_CAN_ELIMINATE ia64_can_eliminate

#undef TARGET_TRAMPOLINE_INIT
#define TARGET_TRAMPOLINE_INIT ia64_trampoline_init

#undef TARGET_INVALID_WITHIN_DOLOOP
#define TARGET_INVALID_WITHIN_DOLOOP hook_constcharptr_const_rtx_null

#undef TARGET_OVERRIDE_OPTIONS_AFTER_CHANGE
#define TARGET_OVERRIDE_OPTIONS_AFTER_CHANGE ia64_override_options_after_change

<<<<<<< HEAD
=======
#undef TARGET_PREFERRED_RELOAD_CLASS
#define TARGET_PREFERRED_RELOAD_CLASS ia64_preferred_reload_class

>>>>>>> b56a5220
struct gcc_target targetm = TARGET_INITIALIZER;

typedef enum
  {
    ADDR_AREA_NORMAL,	/* normal address area */
    ADDR_AREA_SMALL	/* addressable by "addl" (-2MB < addr < 2MB) */
  }
ia64_addr_area;

static GTY(()) tree small_ident1;
static GTY(()) tree small_ident2;

static void
init_idents (void)
{
  if (small_ident1 == 0)
    {
      small_ident1 = get_identifier ("small");
      small_ident2 = get_identifier ("__small__");
    }
}

/* Retrieve the address area that has been chosen for the given decl.  */

static ia64_addr_area
ia64_get_addr_area (tree decl)
{
  tree model_attr;

  model_attr = lookup_attribute ("model", DECL_ATTRIBUTES (decl));
  if (model_attr)
    {
      tree id;

      init_idents ();
      id = TREE_VALUE (TREE_VALUE (model_attr));
      if (id == small_ident1 || id == small_ident2)
	return ADDR_AREA_SMALL;
    }
  return ADDR_AREA_NORMAL;
}

static tree
ia64_handle_model_attribute (tree *node, tree name, tree args,
			     int flags ATTRIBUTE_UNUSED, bool *no_add_attrs)
{
  ia64_addr_area addr_area = ADDR_AREA_NORMAL;
  ia64_addr_area area;
  tree arg, decl = *node;

  init_idents ();
  arg = TREE_VALUE (args);
  if (arg == small_ident1 || arg == small_ident2)
    {
      addr_area = ADDR_AREA_SMALL;
    }
  else
    {
      warning (OPT_Wattributes, "invalid argument of %qE attribute",
	       name);
      *no_add_attrs = true;
    }

  switch (TREE_CODE (decl))
    {
    case VAR_DECL:
      if ((DECL_CONTEXT (decl) && TREE_CODE (DECL_CONTEXT (decl))
	   == FUNCTION_DECL)
	  && !TREE_STATIC (decl))
	{
	  error_at (DECL_SOURCE_LOCATION (decl),
		    "an address area attribute cannot be specified for "
		    "local variables");
	  *no_add_attrs = true;
	}
      area = ia64_get_addr_area (decl);
      if (area != ADDR_AREA_NORMAL && addr_area != area)
	{
	  error ("address area of %q+D conflicts with previous "
		 "declaration", decl);
	  *no_add_attrs = true;
	}
      break;

    case FUNCTION_DECL:
      error_at (DECL_SOURCE_LOCATION (decl),
		"address area attribute cannot be specified for "
		"functions");
      *no_add_attrs = true;
      break;

    default:
      warning (OPT_Wattributes, "%qE attribute ignored",
	       name);
      *no_add_attrs = true;
      break;
    }

  return NULL_TREE;
}

/* The section must have global and overlaid attributes.  */
#define SECTION_VMS_OVERLAY SECTION_MACH_DEP

/* Part of the low level implementation of DEC Ada pragma Common_Object which
   enables the shared use of variables stored in overlaid linker areas
   corresponding to the use of Fortran COMMON.  */

static tree
ia64_vms_common_object_attribute (tree *node, tree name, tree args,
				  int flags ATTRIBUTE_UNUSED,
				  bool *no_add_attrs)
{
    tree decl = *node;
    tree id, val;
    if (! DECL_P (decl))
      abort ();
  
    DECL_COMMON (decl) = 1;
    id = TREE_VALUE (args);
    if (TREE_CODE (id) == IDENTIFIER_NODE)
      val = build_string (IDENTIFIER_LENGTH (id), IDENTIFIER_POINTER (id));
    else if (TREE_CODE (id) == STRING_CST)
      val = id;
    else
      {
	warning (OPT_Wattributes,
		 "%qE attribute requires a string constant argument", name);
	*no_add_attrs = true;
	return NULL_TREE;
      }
    DECL_SECTION_NAME (decl) = val;
    return NULL_TREE;
}

/* Part of the low level implementation of DEC Ada pragma Common_Object.  */

void
ia64_vms_output_aligned_decl_common (FILE *file, tree decl, const char *name,
				     unsigned HOST_WIDE_INT size,
				     unsigned int align)
{
  tree attr = DECL_ATTRIBUTES (decl);

  /* As common_object attribute set DECL_SECTION_NAME check it before
     looking up the attribute.  */
  if (DECL_SECTION_NAME (decl) && attr)
    attr = lookup_attribute ("common_object", attr);
  else
    attr = NULL_TREE;

  if (!attr)
    {
      /*  Code from elfos.h.  */
      fprintf (file, "%s", COMMON_ASM_OP);
      assemble_name (file, name);
      fprintf (file, ","HOST_WIDE_INT_PRINT_UNSIGNED",%u\n",
	       size, align / BITS_PER_UNIT);
    }
  else
    {
      ASM_OUTPUT_ALIGN (file, floor_log2 (align / BITS_PER_UNIT));
      ASM_OUTPUT_LABEL (file, name);
      ASM_OUTPUT_SKIP (file, size ? size : 1);
    }
}

/* Definition of TARGET_ASM_NAMED_SECTION for VMS.  */

void
ia64_vms_elf_asm_named_section (const char *name, unsigned int flags,
				tree decl)
{
  if (!(flags & SECTION_VMS_OVERLAY))
    {
      default_elf_asm_named_section (name, flags, decl);
      return;
    }
  if (flags != (SECTION_VMS_OVERLAY | SECTION_WRITE))
    abort ();

  if (flags & SECTION_DECLARED)
    {
      fprintf (asm_out_file, "\t.section\t%s\n", name);
      return;
    }

  fprintf (asm_out_file, "\t.section\t%s,\"awgO\"\n", name);
}

static void
ia64_encode_addr_area (tree decl, rtx symbol)
{
  int flags;

  flags = SYMBOL_REF_FLAGS (symbol);
  switch (ia64_get_addr_area (decl))
    {
    case ADDR_AREA_NORMAL: break;
    case ADDR_AREA_SMALL: flags |= SYMBOL_FLAG_SMALL_ADDR; break;
    default: gcc_unreachable ();
    }
  SYMBOL_REF_FLAGS (symbol) = flags;
}

static void
ia64_encode_section_info (tree decl, rtx rtl, int first)
{
  default_encode_section_info (decl, rtl, first);

  /* Careful not to prod global register variables.  */
  if (TREE_CODE (decl) == VAR_DECL
      && GET_CODE (DECL_RTL (decl)) == MEM
      && GET_CODE (XEXP (DECL_RTL (decl), 0)) == SYMBOL_REF
      && (TREE_STATIC (decl) || DECL_EXTERNAL (decl)))
    ia64_encode_addr_area (decl, XEXP (rtl, 0));
}

/* Return 1 if the operands of a move are ok.  */

int
ia64_move_ok (rtx dst, rtx src)
{
  /* If we're under init_recog_no_volatile, we'll not be able to use
     memory_operand.  So check the code directly and don't worry about
     the validity of the underlying address, which should have been
     checked elsewhere anyway.  */
  if (GET_CODE (dst) != MEM)
    return 1;
  if (GET_CODE (src) == MEM)
    return 0;
  if (register_operand (src, VOIDmode))
    return 1;

  /* Otherwise, this must be a constant, and that either 0 or 0.0 or 1.0.  */
  if (INTEGRAL_MODE_P (GET_MODE (dst)))
    return src == const0_rtx;
  else
    return satisfies_constraint_G (src);
}

/* Return 1 if the operands are ok for a floating point load pair.  */

int
ia64_load_pair_ok (rtx dst, rtx src)
{
  if (GET_CODE (dst) != REG || !FP_REGNO_P (REGNO (dst)))
    return 0;
  if (GET_CODE (src) != MEM || MEM_VOLATILE_P (src))
    return 0;
  switch (GET_CODE (XEXP (src, 0)))
    {
    case REG:
    case POST_INC:
      break;
    case POST_DEC:
      return 0;
    case POST_MODIFY:
      {
	rtx adjust = XEXP (XEXP (XEXP (src, 0), 1), 1);

	if (GET_CODE (adjust) != CONST_INT
	    || INTVAL (adjust) != GET_MODE_SIZE (GET_MODE (src)))
	  return 0;
      }
      break;
    default:
      abort ();
    }
  return 1;
}

int
addp4_optimize_ok (rtx op1, rtx op2)
{
  return (basereg_operand (op1, GET_MODE(op1)) !=
	  basereg_operand (op2, GET_MODE(op2)));
}

/* Check if OP is a mask suitable for use with SHIFT in a dep.z instruction.
   Return the length of the field, or <= 0 on failure.  */

int
ia64_depz_field_mask (rtx rop, rtx rshift)
{
  unsigned HOST_WIDE_INT op = INTVAL (rop);
  unsigned HOST_WIDE_INT shift = INTVAL (rshift);

  /* Get rid of the zero bits we're shifting in.  */
  op >>= shift;

  /* We must now have a solid block of 1's at bit 0.  */
  return exact_log2 (op + 1);
}

/* Return the TLS model to use for ADDR.  */

static enum tls_model
tls_symbolic_operand_type (rtx addr)
{
  enum tls_model tls_kind = TLS_MODEL_NONE;

  if (GET_CODE (addr) == CONST)
    {
      if (GET_CODE (XEXP (addr, 0)) == PLUS
	  && GET_CODE (XEXP (XEXP (addr, 0), 0)) == SYMBOL_REF)
        tls_kind = SYMBOL_REF_TLS_MODEL (XEXP (XEXP (addr, 0), 0));
    }
  else if (GET_CODE (addr) == SYMBOL_REF)
    tls_kind = SYMBOL_REF_TLS_MODEL (addr);

  return tls_kind;
}

/* Return true if X is a constant that is valid for some immediate
   field in an instruction.  */

bool
ia64_legitimate_constant_p (rtx x)
{
  switch (GET_CODE (x))
    {
    case CONST_INT:
    case LABEL_REF:
      return true;

    case CONST_DOUBLE:
      if (GET_MODE (x) == VOIDmode || GET_MODE (x) == SFmode
	  || GET_MODE (x) == DFmode)
	return true;
      return satisfies_constraint_G (x);

    case CONST:
    case SYMBOL_REF:
      /* ??? Short term workaround for PR 28490.  We must make the code here
	 match the code in ia64_expand_move and move_operand, even though they
	 are both technically wrong.  */
      if (tls_symbolic_operand_type (x) == 0)
	{
	  HOST_WIDE_INT addend = 0;
	  rtx op = x;

	  if (GET_CODE (op) == CONST
	      && GET_CODE (XEXP (op, 0)) == PLUS
	      && GET_CODE (XEXP (XEXP (op, 0), 1)) == CONST_INT)
	    {
	      addend = INTVAL (XEXP (XEXP (op, 0), 1));
	      op = XEXP (XEXP (op, 0), 0);
	    }

          if (any_offset_symbol_operand (op, GET_MODE (op))
              || function_operand (op, GET_MODE (op)))
            return true;
	  if (aligned_offset_symbol_operand (op, GET_MODE (op)))
	    return (addend & 0x3fff) == 0;
	  return false;
	}
      return false;

    case CONST_VECTOR:
      {
	enum machine_mode mode = GET_MODE (x);

	if (mode == V2SFmode)
	  return satisfies_constraint_Y (x);

	return (GET_MODE_CLASS (mode) == MODE_VECTOR_INT
		&& GET_MODE_SIZE (mode) <= 8);
      }

    default:
      return false;
    }
}

/* Don't allow TLS addresses to get spilled to memory.  */

static bool
ia64_cannot_force_const_mem (rtx x)
{
  if (GET_MODE (x) == RFmode)
    return true;
  return tls_symbolic_operand_type (x) != 0;
}

/* Expand a symbolic constant load.  */

bool
ia64_expand_load_address (rtx dest, rtx src)
{
  gcc_assert (GET_CODE (dest) == REG);

  /* ILP32 mode still loads 64-bits of data from the GOT.  This avoids
     having to pointer-extend the value afterward.  Other forms of address
     computation below are also more natural to compute as 64-bit quantities.
     If we've been given an SImode destination register, change it.  */
  if (GET_MODE (dest) != Pmode)
    dest = gen_rtx_REG_offset (dest, Pmode, REGNO (dest),
			       byte_lowpart_offset (Pmode, GET_MODE (dest)));

  if (TARGET_NO_PIC)
    return false;
  if (small_addr_symbolic_operand (src, VOIDmode))
    return false;

  if (TARGET_AUTO_PIC)
    emit_insn (gen_load_gprel64 (dest, src));
  else if (GET_CODE (src) == SYMBOL_REF && SYMBOL_REF_FUNCTION_P (src))
    emit_insn (gen_load_fptr (dest, src));
  else if (sdata_symbolic_operand (src, VOIDmode))
    emit_insn (gen_load_gprel (dest, src));
  else
    {
      HOST_WIDE_INT addend = 0;
      rtx tmp;

      /* We did split constant offsets in ia64_expand_move, and we did try
	 to keep them split in move_operand, but we also allowed reload to
	 rematerialize arbitrary constants rather than spill the value to
	 the stack and reload it.  So we have to be prepared here to split
	 them apart again.  */
      if (GET_CODE (src) == CONST)
	{
	  HOST_WIDE_INT hi, lo;

	  hi = INTVAL (XEXP (XEXP (src, 0), 1));
	  lo = ((hi & 0x3fff) ^ 0x2000) - 0x2000;
	  hi = hi - lo;

	  if (lo != 0)
	    {
	      addend = lo;
	      src = plus_constant (XEXP (XEXP (src, 0), 0), hi);
	    }
	}

      tmp = gen_rtx_HIGH (Pmode, src);
      tmp = gen_rtx_PLUS (Pmode, tmp, pic_offset_table_rtx);
      emit_insn (gen_rtx_SET (VOIDmode, dest, tmp));

      tmp = gen_rtx_LO_SUM (Pmode, dest, src);
      emit_insn (gen_rtx_SET (VOIDmode, dest, tmp));

      if (addend)
	{
	  tmp = gen_rtx_PLUS (Pmode, dest, GEN_INT (addend));
	  emit_insn (gen_rtx_SET (VOIDmode, dest, tmp));
	}
    }

  return true;
}

static GTY(()) rtx gen_tls_tga;
static rtx
gen_tls_get_addr (void)
{
  if (!gen_tls_tga)
    gen_tls_tga = init_one_libfunc ("__tls_get_addr");
  return gen_tls_tga;
}

static GTY(()) rtx thread_pointer_rtx;
static rtx
gen_thread_pointer (void)
{
  if (!thread_pointer_rtx)
    thread_pointer_rtx = gen_rtx_REG (Pmode, 13);
  return thread_pointer_rtx;
}

static rtx
ia64_expand_tls_address (enum tls_model tls_kind, rtx op0, rtx op1,
			 rtx orig_op1, HOST_WIDE_INT addend)
{
  rtx tga_op1, tga_op2, tga_ret, tga_eqv, tmp, insns;
  rtx orig_op0 = op0;
  HOST_WIDE_INT addend_lo, addend_hi;

  switch (tls_kind)
    {
    case TLS_MODEL_GLOBAL_DYNAMIC:
      start_sequence ();

      tga_op1 = gen_reg_rtx (Pmode);
      emit_insn (gen_load_dtpmod (tga_op1, op1));

      tga_op2 = gen_reg_rtx (Pmode);
      emit_insn (gen_load_dtprel (tga_op2, op1));

      tga_ret = emit_library_call_value (gen_tls_get_addr (), NULL_RTX,
					 LCT_CONST, Pmode, 2, tga_op1,
					 Pmode, tga_op2, Pmode);

      insns = get_insns ();
      end_sequence ();

      if (GET_MODE (op0) != Pmode)
	op0 = tga_ret;
      emit_libcall_block (insns, op0, tga_ret, op1);
      break;

    case TLS_MODEL_LOCAL_DYNAMIC:
      /* ??? This isn't the completely proper way to do local-dynamic
	 If the call to __tls_get_addr is used only by a single symbol,
	 then we should (somehow) move the dtprel to the second arg
	 to avoid the extra add.  */
      start_sequence ();

      tga_op1 = gen_reg_rtx (Pmode);
      emit_insn (gen_load_dtpmod (tga_op1, op1));

      tga_op2 = const0_rtx;

      tga_ret = emit_library_call_value (gen_tls_get_addr (), NULL_RTX,
					 LCT_CONST, Pmode, 2, tga_op1,
					 Pmode, tga_op2, Pmode);

      insns = get_insns ();
      end_sequence ();

      tga_eqv = gen_rtx_UNSPEC (Pmode, gen_rtvec (1, const0_rtx),
				UNSPEC_LD_BASE);
      tmp = gen_reg_rtx (Pmode);
      emit_libcall_block (insns, tmp, tga_ret, tga_eqv);

      if (!register_operand (op0, Pmode))
	op0 = gen_reg_rtx (Pmode);
      if (TARGET_TLS64)
	{
	  emit_insn (gen_load_dtprel (op0, op1));
	  emit_insn (gen_adddi3 (op0, tmp, op0));
	}
      else
	emit_insn (gen_add_dtprel (op0, op1, tmp));
      break;

    case TLS_MODEL_INITIAL_EXEC:
      addend_lo = ((addend & 0x3fff) ^ 0x2000) - 0x2000;
      addend_hi = addend - addend_lo;

      op1 = plus_constant (op1, addend_hi);
      addend = addend_lo;

      tmp = gen_reg_rtx (Pmode);
      emit_insn (gen_load_tprel (tmp, op1));

      if (!register_operand (op0, Pmode))
	op0 = gen_reg_rtx (Pmode);
      emit_insn (gen_adddi3 (op0, tmp, gen_thread_pointer ()));
      break;

    case TLS_MODEL_LOCAL_EXEC:
      if (!register_operand (op0, Pmode))
	op0 = gen_reg_rtx (Pmode);

      op1 = orig_op1;
      addend = 0;
      if (TARGET_TLS64)
	{
	  emit_insn (gen_load_tprel (op0, op1));
	  emit_insn (gen_adddi3 (op0, op0, gen_thread_pointer ()));
	}
      else
	emit_insn (gen_add_tprel (op0, op1, gen_thread_pointer ()));
      break;

    default:
      gcc_unreachable ();
    }

  if (addend)
    op0 = expand_simple_binop (Pmode, PLUS, op0, GEN_INT (addend),
			       orig_op0, 1, OPTAB_DIRECT);
  if (orig_op0 == op0)
    return NULL_RTX;
  if (GET_MODE (orig_op0) == Pmode)
    return op0;
  return gen_lowpart (GET_MODE (orig_op0), op0);
}

rtx
ia64_expand_move (rtx op0, rtx op1)
{
  enum machine_mode mode = GET_MODE (op0);

  if (!reload_in_progress && !reload_completed && !ia64_move_ok (op0, op1))
    op1 = force_reg (mode, op1);

  if ((mode == Pmode || mode == ptr_mode) && symbolic_operand (op1, VOIDmode))
    {
      HOST_WIDE_INT addend = 0;
      enum tls_model tls_kind;
      rtx sym = op1;

      if (GET_CODE (op1) == CONST
	  && GET_CODE (XEXP (op1, 0)) == PLUS
	  && GET_CODE (XEXP (XEXP (op1, 0), 1)) == CONST_INT)
	{
	  addend = INTVAL (XEXP (XEXP (op1, 0), 1));
	  sym = XEXP (XEXP (op1, 0), 0);
	}

      tls_kind = tls_symbolic_operand_type (sym);
      if (tls_kind)
	return ia64_expand_tls_address (tls_kind, op0, sym, op1, addend);

      if (any_offset_symbol_operand (sym, mode))
	addend = 0;
      else if (aligned_offset_symbol_operand (sym, mode))
	{
	  HOST_WIDE_INT addend_lo, addend_hi;
	      
	  addend_lo = ((addend & 0x3fff) ^ 0x2000) - 0x2000;
	  addend_hi = addend - addend_lo;

	  if (addend_lo != 0)
	    {
	      op1 = plus_constant (sym, addend_hi);
	      addend = addend_lo;
	    }
	  else
	    addend = 0;
	}
      else
	op1 = sym;

      if (reload_completed)
	{
	  /* We really should have taken care of this offset earlier.  */
	  gcc_assert (addend == 0);
	  if (ia64_expand_load_address (op0, op1))
	    return NULL_RTX;
	}

      if (addend)
	{
	  rtx subtarget = !can_create_pseudo_p () ? op0 : gen_reg_rtx (mode);

	  emit_insn (gen_rtx_SET (VOIDmode, subtarget, op1));

	  op1 = expand_simple_binop (mode, PLUS, subtarget,
				     GEN_INT (addend), op0, 1, OPTAB_DIRECT);
	  if (op0 == op1)
	    return NULL_RTX;
	}
    }

  return op1;
}

/* Split a move from OP1 to OP0 conditional on COND.  */

void
ia64_emit_cond_move (rtx op0, rtx op1, rtx cond)
{
  rtx insn, first = get_last_insn ();

  emit_move_insn (op0, op1);

  for (insn = get_last_insn (); insn != first; insn = PREV_INSN (insn))
    if (INSN_P (insn))
      PATTERN (insn) = gen_rtx_COND_EXEC (VOIDmode, copy_rtx (cond),
					  PATTERN (insn));
}

/* Split a post-reload TImode or TFmode reference into two DImode
   components.  This is made extra difficult by the fact that we do
   not get any scratch registers to work with, because reload cannot
   be prevented from giving us a scratch that overlaps the register
   pair involved.  So instead, when addressing memory, we tweak the
   pointer register up and back down with POST_INCs.  Or up and not
   back down when we can get away with it.

   REVERSED is true when the loads must be done in reversed order
   (high word first) for correctness.  DEAD is true when the pointer
   dies with the second insn we generate and therefore the second
   address must not carry a postmodify.

   May return an insn which is to be emitted after the moves.  */

static rtx
ia64_split_tmode (rtx out[2], rtx in, bool reversed, bool dead)
{
  rtx fixup = 0;

  switch (GET_CODE (in))
    {
    case REG:
      out[reversed] = gen_rtx_REG (DImode, REGNO (in));
      out[!reversed] = gen_rtx_REG (DImode, REGNO (in) + 1);
      break;

    case CONST_INT:
    case CONST_DOUBLE:
      /* Cannot occur reversed.  */
      gcc_assert (!reversed);
      
      if (GET_MODE (in) != TFmode)
	split_double (in, &out[0], &out[1]);
      else
	/* split_double does not understand how to split a TFmode
	   quantity into a pair of DImode constants.  */
	{
	  REAL_VALUE_TYPE r;
	  unsigned HOST_WIDE_INT p[2];
	  long l[4];  /* TFmode is 128 bits */

	  REAL_VALUE_FROM_CONST_DOUBLE (r, in);
	  real_to_target (l, &r, TFmode);

	  if (FLOAT_WORDS_BIG_ENDIAN)
	    {
	      p[0] = (((unsigned HOST_WIDE_INT) l[0]) << 32) + l[1];
	      p[1] = (((unsigned HOST_WIDE_INT) l[2]) << 32) + l[3];
	    }
	  else
	    {
	      p[0] = (((unsigned HOST_WIDE_INT) l[1]) << 32) + l[0];
	      p[1] = (((unsigned HOST_WIDE_INT) l[3]) << 32) + l[2];
	    }
	  out[0] = GEN_INT (p[0]);
	  out[1] = GEN_INT (p[1]);
	}
      break;

    case MEM:
      {
	rtx base = XEXP (in, 0);
	rtx offset;

	switch (GET_CODE (base))
	  {
	  case REG:
	    if (!reversed)
	      {
		out[0] = adjust_automodify_address
		  (in, DImode, gen_rtx_POST_INC (Pmode, base), 0);
		out[1] = adjust_automodify_address
		  (in, DImode, dead ? 0 : gen_rtx_POST_DEC (Pmode, base), 8);
	      }
	    else
	      {
		/* Reversal requires a pre-increment, which can only
		   be done as a separate insn.  */
		emit_insn (gen_adddi3 (base, base, GEN_INT (8)));
		out[0] = adjust_automodify_address
		  (in, DImode, gen_rtx_POST_DEC (Pmode, base), 8);
		out[1] = adjust_address (in, DImode, 0);
	      }
	    break;

	  case POST_INC:
	    gcc_assert (!reversed && !dead);
	    
	    /* Just do the increment in two steps.  */
	    out[0] = adjust_automodify_address (in, DImode, 0, 0);
	    out[1] = adjust_automodify_address (in, DImode, 0, 8);
	    break;

	  case POST_DEC:
	    gcc_assert (!reversed && !dead);
	    
	    /* Add 8, subtract 24.  */
	    base = XEXP (base, 0);
	    out[0] = adjust_automodify_address
	      (in, DImode, gen_rtx_POST_INC (Pmode, base), 0);
	    out[1] = adjust_automodify_address
	      (in, DImode,
	       gen_rtx_POST_MODIFY (Pmode, base, plus_constant (base, -24)),
	       8);
	    break;

	  case POST_MODIFY:
	    gcc_assert (!reversed && !dead);

	    /* Extract and adjust the modification.  This case is
	       trickier than the others, because we might have an
	       index register, or we might have a combined offset that
	       doesn't fit a signed 9-bit displacement field.  We can
	       assume the incoming expression is already legitimate.  */
	    offset = XEXP (base, 1);
	    base = XEXP (base, 0);

	    out[0] = adjust_automodify_address
	      (in, DImode, gen_rtx_POST_INC (Pmode, base), 0);

	    if (GET_CODE (XEXP (offset, 1)) == REG)
	      {
		/* Can't adjust the postmodify to match.  Emit the
		   original, then a separate addition insn.  */
		out[1] = adjust_automodify_address (in, DImode, 0, 8);
		fixup = gen_adddi3 (base, base, GEN_INT (-8));
	      }
	    else
	      {
		gcc_assert (GET_CODE (XEXP (offset, 1)) == CONST_INT);
		if (INTVAL (XEXP (offset, 1)) < -256 + 8)
		  {
		    /* Again the postmodify cannot be made to match,
		       but in this case it's more efficient to get rid
		       of the postmodify entirely and fix up with an
		       add insn.  */
		    out[1] = adjust_automodify_address (in, DImode, base, 8);
		    fixup = gen_adddi3
		      (base, base, GEN_INT (INTVAL (XEXP (offset, 1)) - 8));
		  }
		else
		  {
		    /* Combined offset still fits in the displacement field.
		       (We cannot overflow it at the high end.)  */
		    out[1] = adjust_automodify_address
		      (in, DImode, gen_rtx_POST_MODIFY
		       (Pmode, base, gen_rtx_PLUS
			(Pmode, base,
			 GEN_INT (INTVAL (XEXP (offset, 1)) - 8))),
		       8);
		  }
	      }
	    break;

	  default:
	    gcc_unreachable ();
	  }
	break;
      }

    default:
      gcc_unreachable ();
    }

  return fixup;
}

/* Split a TImode or TFmode move instruction after reload.
   This is used by *movtf_internal and *movti_internal.  */
void
ia64_split_tmode_move (rtx operands[])
{
  rtx in[2], out[2], insn;
  rtx fixup[2];
  bool dead = false;
  bool reversed = false;

  /* It is possible for reload to decide to overwrite a pointer with
     the value it points to.  In that case we have to do the loads in
     the appropriate order so that the pointer is not destroyed too
     early.  Also we must not generate a postmodify for that second
     load, or rws_access_regno will die.  */
  if (GET_CODE (operands[1]) == MEM
      && reg_overlap_mentioned_p (operands[0], operands[1]))
    {
      rtx base = XEXP (operands[1], 0);
      while (GET_CODE (base) != REG)
	base = XEXP (base, 0);

      if (REGNO (base) == REGNO (operands[0]))
	reversed = true;
      dead = true;
    }
  /* Another reason to do the moves in reversed order is if the first
     element of the target register pair is also the second element of
     the source register pair.  */
  if (GET_CODE (operands[0]) == REG && GET_CODE (operands[1]) == REG
      && REGNO (operands[0]) == REGNO (operands[1]) + 1)
    reversed = true;

  fixup[0] = ia64_split_tmode (in, operands[1], reversed, dead);
  fixup[1] = ia64_split_tmode (out, operands[0], reversed, dead);

#define MAYBE_ADD_REG_INC_NOTE(INSN, EXP)				\
  if (GET_CODE (EXP) == MEM						\
      && (GET_CODE (XEXP (EXP, 0)) == POST_MODIFY			\
	  || GET_CODE (XEXP (EXP, 0)) == POST_INC			\
	  || GET_CODE (XEXP (EXP, 0)) == POST_DEC))			\
    add_reg_note (insn, REG_INC, XEXP (XEXP (EXP, 0), 0))

  insn = emit_insn (gen_rtx_SET (VOIDmode, out[0], in[0]));
  MAYBE_ADD_REG_INC_NOTE (insn, in[0]);
  MAYBE_ADD_REG_INC_NOTE (insn, out[0]);

  insn = emit_insn (gen_rtx_SET (VOIDmode, out[1], in[1]));
  MAYBE_ADD_REG_INC_NOTE (insn, in[1]);
  MAYBE_ADD_REG_INC_NOTE (insn, out[1]);

  if (fixup[0])
    emit_insn (fixup[0]);
  if (fixup[1])
    emit_insn (fixup[1]);

#undef MAYBE_ADD_REG_INC_NOTE
}

/* ??? Fixing GR->FR XFmode moves during reload is hard.  You need to go
   through memory plus an extra GR scratch register.  Except that you can
   either get the first from SECONDARY_MEMORY_NEEDED or the second from
   SECONDARY_RELOAD_CLASS, but not both.

   We got into problems in the first place by allowing a construct like
   (subreg:XF (reg:TI)), which we got from a union containing a long double.
   This solution attempts to prevent this situation from occurring.  When
   we see something like the above, we spill the inner register to memory.  */

static rtx
spill_xfmode_rfmode_operand (rtx in, int force, enum machine_mode mode)
{
  if (GET_CODE (in) == SUBREG
      && GET_MODE (SUBREG_REG (in)) == TImode
      && GET_CODE (SUBREG_REG (in)) == REG)
    {
      rtx memt = assign_stack_temp (TImode, 16, 0);
      emit_move_insn (memt, SUBREG_REG (in));
      return adjust_address (memt, mode, 0);
    }
  else if (force && GET_CODE (in) == REG)
    {
      rtx memx = assign_stack_temp (mode, 16, 0);
      emit_move_insn (memx, in);
      return memx;
    }
  else
    return in;
}

/* Expand the movxf or movrf pattern (MODE says which) with the given
   OPERANDS, returning true if the pattern should then invoke
   DONE.  */

bool
ia64_expand_movxf_movrf (enum machine_mode mode, rtx operands[])
{
  rtx op0 = operands[0];

  if (GET_CODE (op0) == SUBREG)
    op0 = SUBREG_REG (op0);

  /* We must support XFmode loads into general registers for stdarg/vararg,
     unprototyped calls, and a rare case where a long double is passed as
     an argument after a float HFA fills the FP registers.  We split them into
     DImode loads for convenience.  We also need to support XFmode stores
     for the last case.  This case does not happen for stdarg/vararg routines,
     because we do a block store to memory of unnamed arguments.  */

  if (GET_CODE (op0) == REG && GR_REGNO_P (REGNO (op0)))
    {
      rtx out[2];

      /* We're hoping to transform everything that deals with XFmode
	 quantities and GR registers early in the compiler.  */
      gcc_assert (can_create_pseudo_p ());

      /* Struct to register can just use TImode instead.  */
      if ((GET_CODE (operands[1]) == SUBREG
	   && GET_MODE (SUBREG_REG (operands[1])) == TImode)
	  || (GET_CODE (operands[1]) == REG
	      && GR_REGNO_P (REGNO (operands[1]))))
	{
	  rtx op1 = operands[1];

	  if (GET_CODE (op1) == SUBREG)
	    op1 = SUBREG_REG (op1);
	  else
	    op1 = gen_rtx_REG (TImode, REGNO (op1));

	  emit_move_insn (gen_rtx_REG (TImode, REGNO (op0)), op1);
	  return true;
	}

      if (GET_CODE (operands[1]) == CONST_DOUBLE)
	{
	  /* Don't word-swap when reading in the constant.  */
	  emit_move_insn (gen_rtx_REG (DImode, REGNO (op0)),
			  operand_subword (operands[1], WORDS_BIG_ENDIAN,
					   0, mode));
	  emit_move_insn (gen_rtx_REG (DImode, REGNO (op0) + 1),
			  operand_subword (operands[1], !WORDS_BIG_ENDIAN,
					   0, mode));
	  return true;
	}

      /* If the quantity is in a register not known to be GR, spill it.  */
      if (register_operand (operands[1], mode))
	operands[1] = spill_xfmode_rfmode_operand (operands[1], 1, mode);

      gcc_assert (GET_CODE (operands[1]) == MEM);

      /* Don't word-swap when reading in the value.  */
      out[0] = gen_rtx_REG (DImode, REGNO (op0));
      out[1] = gen_rtx_REG (DImode, REGNO (op0) + 1);

      emit_move_insn (out[0], adjust_address (operands[1], DImode, 0));
      emit_move_insn (out[1], adjust_address (operands[1], DImode, 8));
      return true;
    }

  if (GET_CODE (operands[1]) == REG && GR_REGNO_P (REGNO (operands[1])))
    {
      /* We're hoping to transform everything that deals with XFmode
	 quantities and GR registers early in the compiler.  */
      gcc_assert (can_create_pseudo_p ());

      /* Op0 can't be a GR_REG here, as that case is handled above.
	 If op0 is a register, then we spill op1, so that we now have a
	 MEM operand.  This requires creating an XFmode subreg of a TImode reg
	 to force the spill.  */
      if (register_operand (operands[0], mode))
	{
	  rtx op1 = gen_rtx_REG (TImode, REGNO (operands[1]));
	  op1 = gen_rtx_SUBREG (mode, op1, 0);
	  operands[1] = spill_xfmode_rfmode_operand (op1, 0, mode);
	}

      else
	{
	  rtx in[2];

	  gcc_assert (GET_CODE (operands[0]) == MEM);

	  /* Don't word-swap when writing out the value.  */
	  in[0] = gen_rtx_REG (DImode, REGNO (operands[1]));
	  in[1] = gen_rtx_REG (DImode, REGNO (operands[1]) + 1);

	  emit_move_insn (adjust_address (operands[0], DImode, 0), in[0]);
	  emit_move_insn (adjust_address (operands[0], DImode, 8), in[1]);
	  return true;
	}
    }

  if (!reload_in_progress && !reload_completed)
    {
      operands[1] = spill_xfmode_rfmode_operand (operands[1], 0, mode);

      if (GET_MODE (op0) == TImode && GET_CODE (op0) == REG)
	{
	  rtx memt, memx, in = operands[1];
	  if (CONSTANT_P (in))
	    in = validize_mem (force_const_mem (mode, in));
	  if (GET_CODE (in) == MEM)
	    memt = adjust_address (in, TImode, 0);
	  else
	    {
	      memt = assign_stack_temp (TImode, 16, 0);
	      memx = adjust_address (memt, mode, 0);
	      emit_move_insn (memx, in);
	    }
	  emit_move_insn (op0, memt);
	  return true;
	}

      if (!ia64_move_ok (operands[0], operands[1]))
	operands[1] = force_reg (mode, operands[1]);
    }

  return false;
}

/* Emit comparison instruction if necessary, replacing *EXPR, *OP0, *OP1
   with the expression that holds the compare result (in VOIDmode).  */

static GTY(()) rtx cmptf_libfunc;

void
ia64_expand_compare (rtx *expr, rtx *op0, rtx *op1)
{
  enum rtx_code code = GET_CODE (*expr);
  rtx cmp;

  /* If we have a BImode input, then we already have a compare result, and
     do not need to emit another comparison.  */
  if (GET_MODE (*op0) == BImode)
    {
      gcc_assert ((code == NE || code == EQ) && *op1 == const0_rtx);
      cmp = *op0;
    }
  /* HPUX TFmode compare requires a library call to _U_Qfcmp, which takes a
     magic number as its third argument, that indicates what to do.
     The return value is an integer to be compared against zero.  */
  else if (TARGET_HPUX && GET_MODE (*op0) == TFmode)
    {
      enum qfcmp_magic {
	QCMP_INV = 1,	/* Raise FP_INVALID on SNaN as a side effect.  */
	QCMP_UNORD = 2,
	QCMP_EQ = 4,
	QCMP_LT = 8,
	QCMP_GT = 16
      };
      int magic;
      enum rtx_code ncode;
      rtx ret, insns;
      
      gcc_assert (cmptf_libfunc && GET_MODE (*op1) == TFmode);
      switch (code)
	{
	  /* 1 = equal, 0 = not equal.  Equality operators do
	     not raise FP_INVALID when given an SNaN operand.  */
	case EQ:        magic = QCMP_EQ;                  ncode = NE; break;
	case NE:        magic = QCMP_EQ;                  ncode = EQ; break;
	  /* isunordered() from C99.  */
	case UNORDERED: magic = QCMP_UNORD;               ncode = NE; break;
	case ORDERED:   magic = QCMP_UNORD;               ncode = EQ; break;
	  /* Relational operators raise FP_INVALID when given
	     an SNaN operand.  */
	case LT:        magic = QCMP_LT        |QCMP_INV; ncode = NE; break;
	case LE:        magic = QCMP_LT|QCMP_EQ|QCMP_INV; ncode = NE; break;
	case GT:        magic = QCMP_GT        |QCMP_INV; ncode = NE; break;
	case GE:        magic = QCMP_GT|QCMP_EQ|QCMP_INV; ncode = NE; break;
	  /* FUTURE: Implement UNEQ, UNLT, UNLE, UNGT, UNGE, LTGT.
	     Expanders for buneq etc. weuld have to be added to ia64.md
	     for this to be useful.  */
	default: gcc_unreachable ();
	}

      start_sequence ();

      ret = emit_library_call_value (cmptf_libfunc, 0, LCT_CONST, DImode, 3,
				     *op0, TFmode, *op1, TFmode,
				     GEN_INT (magic), DImode);
      cmp = gen_reg_rtx (BImode);
      emit_insn (gen_rtx_SET (VOIDmode, cmp,
			      gen_rtx_fmt_ee (ncode, BImode,
					      ret, const0_rtx)));

      insns = get_insns ();
      end_sequence ();

      emit_libcall_block (insns, cmp, cmp,
			  gen_rtx_fmt_ee (code, BImode, *op0, *op1));
      code = NE;
    }
  else
    {
      cmp = gen_reg_rtx (BImode);
      emit_insn (gen_rtx_SET (VOIDmode, cmp,
			      gen_rtx_fmt_ee (code, BImode, *op0, *op1)));
      code = NE;
    }

  *expr = gen_rtx_fmt_ee (code, VOIDmode, cmp, const0_rtx);
  *op0 = cmp;
  *op1 = const0_rtx;
}

/* Generate an integral vector comparison.  Return true if the condition has
   been reversed, and so the sense of the comparison should be inverted.  */

static bool
ia64_expand_vecint_compare (enum rtx_code code, enum machine_mode mode,
			    rtx dest, rtx op0, rtx op1)
{
  bool negate = false;
  rtx x;

  /* Canonicalize the comparison to EQ, GT, GTU.  */
  switch (code)
    {
    case EQ:
    case GT:
    case GTU:
      break;

    case NE:
    case LE:
    case LEU:
      code = reverse_condition (code);
      negate = true;
      break;

    case GE:
    case GEU:
      code = reverse_condition (code);
      negate = true;
      /* FALLTHRU */

    case LT:
    case LTU:
      code = swap_condition (code);
      x = op0, op0 = op1, op1 = x;
      break;

    default:
      gcc_unreachable ();
    }

  /* Unsigned parallel compare is not supported by the hardware.  Play some
     tricks to turn this into a signed comparison against 0.  */
  if (code == GTU)
    {
      switch (mode)
	{
	case V2SImode:
	  {
	    rtx t1, t2, mask;

	    /* Subtract (-(INT MAX) - 1) from both operands to make
	       them signed.  */
	    mask = GEN_INT (0x80000000);
	    mask = gen_rtx_CONST_VECTOR (V2SImode, gen_rtvec (2, mask, mask));
	    mask = force_reg (mode, mask);
	    t1 = gen_reg_rtx (mode);
	    emit_insn (gen_subv2si3 (t1, op0, mask));
	    t2 = gen_reg_rtx (mode);
	    emit_insn (gen_subv2si3 (t2, op1, mask));
	    op0 = t1;
	    op1 = t2;
	    code = GT;
	  }
	  break;

	case V8QImode:
	case V4HImode:
	  /* Perform a parallel unsigned saturating subtraction.  */
	  x = gen_reg_rtx (mode);
	  emit_insn (gen_rtx_SET (VOIDmode, x,
				  gen_rtx_US_MINUS (mode, op0, op1)));

	  code = EQ;
	  op0 = x;
	  op1 = CONST0_RTX (mode);
	  negate = !negate;
	  break;

	default:
	  gcc_unreachable ();
	}
    }

  x = gen_rtx_fmt_ee (code, mode, op0, op1);
  emit_insn (gen_rtx_SET (VOIDmode, dest, x));

  return negate;
}

/* Emit an integral vector conditional move.  */

void
ia64_expand_vecint_cmov (rtx operands[])
{
  enum machine_mode mode = GET_MODE (operands[0]);
  enum rtx_code code = GET_CODE (operands[3]);
  bool negate;
  rtx cmp, x, ot, of;

  cmp = gen_reg_rtx (mode);
  negate = ia64_expand_vecint_compare (code, mode, cmp,
				       operands[4], operands[5]);

  ot = operands[1+negate];
  of = operands[2-negate];

  if (ot == CONST0_RTX (mode))
    {
      if (of == CONST0_RTX (mode))
	{
	  emit_move_insn (operands[0], ot);
	  return;
	}

      x = gen_rtx_NOT (mode, cmp);
      x = gen_rtx_AND (mode, x, of);
      emit_insn (gen_rtx_SET (VOIDmode, operands[0], x));
    }
  else if (of == CONST0_RTX (mode))
    {
      x = gen_rtx_AND (mode, cmp, ot);
      emit_insn (gen_rtx_SET (VOIDmode, operands[0], x));
    }
  else
    {
      rtx t, f;

      t = gen_reg_rtx (mode);
      x = gen_rtx_AND (mode, cmp, operands[1+negate]);
      emit_insn (gen_rtx_SET (VOIDmode, t, x));

      f = gen_reg_rtx (mode);
      x = gen_rtx_NOT (mode, cmp);
      x = gen_rtx_AND (mode, x, operands[2-negate]);
      emit_insn (gen_rtx_SET (VOIDmode, f, x));

      x = gen_rtx_IOR (mode, t, f);
      emit_insn (gen_rtx_SET (VOIDmode, operands[0], x));
    }
}

/* Emit an integral vector min or max operation.  Return true if all done.  */

bool
ia64_expand_vecint_minmax (enum rtx_code code, enum machine_mode mode,
			   rtx operands[])
{
  rtx xops[6];

  /* These four combinations are supported directly.  */
  if (mode == V8QImode && (code == UMIN || code == UMAX))
    return false;
  if (mode == V4HImode && (code == SMIN || code == SMAX))
    return false;

  /* This combination can be implemented with only saturating subtraction.  */
  if (mode == V4HImode && code == UMAX)
    {
      rtx x, tmp = gen_reg_rtx (mode);

      x = gen_rtx_US_MINUS (mode, operands[1], operands[2]);
      emit_insn (gen_rtx_SET (VOIDmode, tmp, x));

      emit_insn (gen_addv4hi3 (operands[0], tmp, operands[2]));
      return true;
    }

  /* Everything else implemented via vector comparisons.  */
  xops[0] = operands[0];
  xops[4] = xops[1] = operands[1];
  xops[5] = xops[2] = operands[2];

  switch (code)
    {
    case UMIN:
      code = LTU;
      break;
    case UMAX:
      code = GTU;
      break;
    case SMIN:
      code = LT;
      break;
    case SMAX:
      code = GT;
      break;
    default:
      gcc_unreachable ();
    }
  xops[3] = gen_rtx_fmt_ee (code, VOIDmode, operands[1], operands[2]);

  ia64_expand_vecint_cmov (xops);
  return true;
}

/* Emit an integral vector unpack operation.  */

void
ia64_expand_unpack (rtx operands[3], bool unsignedp, bool highp)
{
  enum machine_mode mode = GET_MODE (operands[1]);
  rtx (*gen) (rtx, rtx, rtx);
  rtx x;

  switch (mode)
    {
    case V8QImode:
      gen = highp ? gen_vec_interleave_highv8qi : gen_vec_interleave_lowv8qi;
      break;
    case V4HImode:
      gen = highp ? gen_vec_interleave_highv4hi : gen_vec_interleave_lowv4hi;
      break;
    default:
      gcc_unreachable ();
    }

  /* Fill in x with the sign extension of each element in op1.  */
  if (unsignedp)
    x = CONST0_RTX (mode);
  else
    {
      bool neg;

      x = gen_reg_rtx (mode);

      neg = ia64_expand_vecint_compare (LT, mode, x, operands[1],
					CONST0_RTX (mode));
      gcc_assert (!neg);
    }

  if (TARGET_BIG_ENDIAN)
    emit_insn (gen (gen_lowpart (mode, operands[0]), x, operands[1]));
  else
    emit_insn (gen (gen_lowpart (mode, operands[0]), operands[1], x));
}

/* Emit an integral vector widening sum operations.  */

void
ia64_expand_widen_sum (rtx operands[3], bool unsignedp)
{
  rtx l, h, x, s;
  enum machine_mode wmode, mode;
  rtx (*unpack_l) (rtx, rtx, rtx);
  rtx (*unpack_h) (rtx, rtx, rtx);
  rtx (*plus) (rtx, rtx, rtx);

  wmode = GET_MODE (operands[0]);
  mode = GET_MODE (operands[1]);

  switch (mode)
    {
    case V8QImode:
      unpack_l = gen_vec_interleave_lowv8qi;
      unpack_h = gen_vec_interleave_highv8qi;
      plus = gen_addv4hi3;
      break;
    case V4HImode:
      unpack_l = gen_vec_interleave_lowv4hi;
      unpack_h = gen_vec_interleave_highv4hi;
      plus = gen_addv2si3;
      break;
    default:
      gcc_unreachable ();
    }

  /* Fill in x with the sign extension of each element in op1.  */
  if (unsignedp)
    x = CONST0_RTX (mode);
  else
    {
      bool neg;

      x = gen_reg_rtx (mode);

      neg = ia64_expand_vecint_compare (LT, mode, x, operands[1],
					CONST0_RTX (mode));
      gcc_assert (!neg);
    }

  l = gen_reg_rtx (wmode);
  h = gen_reg_rtx (wmode);
  s = gen_reg_rtx (wmode);

  if (TARGET_BIG_ENDIAN)
    {
      emit_insn (unpack_l (gen_lowpart (mode, l), x, operands[1]));
      emit_insn (unpack_h (gen_lowpart (mode, h), x, operands[1]));
    }
  else
    {
      emit_insn (unpack_l (gen_lowpart (mode, l), operands[1], x));
      emit_insn (unpack_h (gen_lowpart (mode, h), operands[1], x));
    }
  emit_insn (plus (s, l, operands[2]));
  emit_insn (plus (operands[0], h, s));
}

void
ia64_expand_widen_mul_v4hi (rtx operands[3], bool unsignedp, bool highp)
{
  rtx l = gen_reg_rtx (V4HImode);
  rtx h = gen_reg_rtx (V4HImode);
  rtx (*mulhigh)(rtx, rtx, rtx, rtx);
  rtx (*interl)(rtx, rtx, rtx);

  emit_insn (gen_mulv4hi3 (l, operands[1], operands[2]));

  /* For signed, pmpy2.r would appear to more closely match this operation.
     However, the vectorizer is more likely to use the LO and HI patterns
     in pairs. At which point, with this formulation, the first two insns
     of each can be CSEd.  */
  mulhigh = unsignedp ? gen_pmpyshr2_u : gen_pmpyshr2;
  emit_insn (mulhigh (h, operands[1], operands[2], GEN_INT (16)));

  interl = highp ? gen_vec_interleave_highv4hi : gen_vec_interleave_lowv4hi;
  if (TARGET_BIG_ENDIAN)
    emit_insn (interl (gen_lowpart (V4HImode, operands[0]), h, l));
  else
    emit_insn (interl (gen_lowpart (V4HImode, operands[0]), l, h));
}

/* Emit a signed or unsigned V8QI dot product operation.  */

void
ia64_expand_dot_prod_v8qi (rtx operands[4], bool unsignedp)
{
  rtx l1, l2, h1, h2, x1, x2, p1, p2, p3, p4, s1, s2, s3;

  /* Fill in x1 and x2 with the sign extension of each element.  */
  if (unsignedp)
    x1 = x2 = CONST0_RTX (V8QImode);
  else
    {
      bool neg;

      x1 = gen_reg_rtx (V8QImode);
      x2 = gen_reg_rtx (V8QImode);

      neg = ia64_expand_vecint_compare (LT, V8QImode, x1, operands[1],
					CONST0_RTX (V8QImode));
      gcc_assert (!neg);
      neg = ia64_expand_vecint_compare (LT, V8QImode, x2, operands[2],
					CONST0_RTX (V8QImode));
      gcc_assert (!neg);
    }

  l1 = gen_reg_rtx (V4HImode);
  l2 = gen_reg_rtx (V4HImode);
  h1 = gen_reg_rtx (V4HImode);
  h2 = gen_reg_rtx (V4HImode);

  if (TARGET_BIG_ENDIAN)
    {
      emit_insn (gen_vec_interleave_lowv8qi
		 (gen_lowpart (V8QImode, l1), x1, operands[1]));
      emit_insn (gen_vec_interleave_lowv8qi
		 (gen_lowpart (V8QImode, l2), x2, operands[2]));
      emit_insn (gen_vec_interleave_highv8qi
		 (gen_lowpart (V8QImode, h1), x1, operands[1]));
      emit_insn (gen_vec_interleave_highv8qi
		 (gen_lowpart (V8QImode, h2), x2, operands[2]));
    }
  else
    {
      emit_insn (gen_vec_interleave_lowv8qi
		 (gen_lowpart (V8QImode, l1), operands[1], x1));
      emit_insn (gen_vec_interleave_lowv8qi
		 (gen_lowpart (V8QImode, l2), operands[2], x2));
      emit_insn (gen_vec_interleave_highv8qi
		 (gen_lowpart (V8QImode, h1), operands[1], x1));
      emit_insn (gen_vec_interleave_highv8qi
		 (gen_lowpart (V8QImode, h2), operands[2], x2));
    }

  p1 = gen_reg_rtx (V2SImode);
  p2 = gen_reg_rtx (V2SImode);
  p3 = gen_reg_rtx (V2SImode);
  p4 = gen_reg_rtx (V2SImode);
  emit_insn (gen_pmpy2_r (p1, l1, l2));
  emit_insn (gen_pmpy2_l (p2, l1, l2));
  emit_insn (gen_pmpy2_r (p3, h1, h2));
  emit_insn (gen_pmpy2_l (p4, h1, h2));

  s1 = gen_reg_rtx (V2SImode);
  s2 = gen_reg_rtx (V2SImode);
  s3 = gen_reg_rtx (V2SImode);
  emit_insn (gen_addv2si3 (s1, p1, p2));
  emit_insn (gen_addv2si3 (s2, p3, p4));
  emit_insn (gen_addv2si3 (s3, s1, operands[3]));
  emit_insn (gen_addv2si3 (operands[0], s2, s3));
}

/* Emit the appropriate sequence for a call.  */

void
ia64_expand_call (rtx retval, rtx addr, rtx nextarg ATTRIBUTE_UNUSED,
		  int sibcall_p)
{
  rtx insn, b0;

  addr = XEXP (addr, 0);
  addr = convert_memory_address (DImode, addr);
  b0 = gen_rtx_REG (DImode, R_BR (0));

  /* ??? Should do this for functions known to bind local too.  */
  if (TARGET_NO_PIC || TARGET_AUTO_PIC)
    {
      if (sibcall_p)
	insn = gen_sibcall_nogp (addr);
      else if (! retval)
	insn = gen_call_nogp (addr, b0);
      else
	insn = gen_call_value_nogp (retval, addr, b0);
      insn = emit_call_insn (insn);
    }
  else
    {
      if (sibcall_p)
	insn = gen_sibcall_gp (addr);
      else if (! retval)
	insn = gen_call_gp (addr, b0);
      else
	insn = gen_call_value_gp (retval, addr, b0);
      insn = emit_call_insn (insn);

      use_reg (&CALL_INSN_FUNCTION_USAGE (insn), pic_offset_table_rtx);
    }

  if (sibcall_p)
    use_reg (&CALL_INSN_FUNCTION_USAGE (insn), b0);

  if (TARGET_ABI_OPEN_VMS)
    use_reg (&CALL_INSN_FUNCTION_USAGE (insn),
	     gen_rtx_REG (DImode, GR_REG (25)));
}

static void
reg_emitted (enum ia64_frame_regs r)
{
  if (emitted_frame_related_regs[r] == 0)
    emitted_frame_related_regs[r] = current_frame_info.r[r];
  else
    gcc_assert (emitted_frame_related_regs[r] == current_frame_info.r[r]);
}

static int
get_reg (enum ia64_frame_regs r)
{
  reg_emitted (r);
  return current_frame_info.r[r];
}

static bool
is_emitted (int regno)
{
  unsigned int r;

  for (r = reg_fp; r < number_of_ia64_frame_regs; r++)
    if (emitted_frame_related_regs[r] == regno)
      return true;
  return false;
}

void
ia64_reload_gp (void)
{
  rtx tmp;

  if (current_frame_info.r[reg_save_gp])
    {
      tmp = gen_rtx_REG (DImode, get_reg (reg_save_gp));
    }
  else
    {
      HOST_WIDE_INT offset;
      rtx offset_r;

      offset = (current_frame_info.spill_cfa_off
	        + current_frame_info.spill_size);
      if (frame_pointer_needed)
        {
          tmp = hard_frame_pointer_rtx;
          offset = -offset;
        }
      else
        {
          tmp = stack_pointer_rtx;
          offset = current_frame_info.total_size - offset;
        }

      offset_r = GEN_INT (offset);
      if (satisfies_constraint_I (offset_r))
        emit_insn (gen_adddi3 (pic_offset_table_rtx, tmp, offset_r));
      else
        {
          emit_move_insn (pic_offset_table_rtx, offset_r);
          emit_insn (gen_adddi3 (pic_offset_table_rtx,
			         pic_offset_table_rtx, tmp));
        }

      tmp = gen_rtx_MEM (DImode, pic_offset_table_rtx);
    }

  emit_move_insn (pic_offset_table_rtx, tmp);
}

void
ia64_split_call (rtx retval, rtx addr, rtx retaddr, rtx scratch_r,
		 rtx scratch_b, int noreturn_p, int sibcall_p)
{
  rtx insn;
  bool is_desc = false;

  /* If we find we're calling through a register, then we're actually
     calling through a descriptor, so load up the values.  */
  if (REG_P (addr) && GR_REGNO_P (REGNO (addr)))
    {
      rtx tmp;
      bool addr_dead_p;

      /* ??? We are currently constrained to *not* use peep2, because
	 we can legitimately change the global lifetime of the GP
	 (in the form of killing where previously live).  This is
	 because a call through a descriptor doesn't use the previous
	 value of the GP, while a direct call does, and we do not
	 commit to either form until the split here.

	 That said, this means that we lack precise life info for
	 whether ADDR is dead after this call.  This is not terribly
	 important, since we can fix things up essentially for free
	 with the POST_DEC below, but it's nice to not use it when we
	 can immediately tell it's not necessary.  */
      addr_dead_p = ((noreturn_p || sibcall_p
		      || TEST_HARD_REG_BIT (regs_invalidated_by_call,
					    REGNO (addr)))
		     && !FUNCTION_ARG_REGNO_P (REGNO (addr)));

      /* Load the code address into scratch_b.  */
      tmp = gen_rtx_POST_INC (Pmode, addr);
      tmp = gen_rtx_MEM (Pmode, tmp);
      emit_move_insn (scratch_r, tmp);
      emit_move_insn (scratch_b, scratch_r);

      /* Load the GP address.  If ADDR is not dead here, then we must
	 revert the change made above via the POST_INCREMENT.  */
      if (!addr_dead_p)
	tmp = gen_rtx_POST_DEC (Pmode, addr);
      else
	tmp = addr;
      tmp = gen_rtx_MEM (Pmode, tmp);
      emit_move_insn (pic_offset_table_rtx, tmp);

      is_desc = true;
      addr = scratch_b;
    }

  if (sibcall_p)
    insn = gen_sibcall_nogp (addr);
  else if (retval)
    insn = gen_call_value_nogp (retval, addr, retaddr);
  else
    insn = gen_call_nogp (addr, retaddr);
  emit_call_insn (insn);

  if ((!TARGET_CONST_GP || is_desc) && !noreturn_p && !sibcall_p)
    ia64_reload_gp ();
}

/* Expand an atomic operation.  We want to perform MEM <CODE>= VAL atomically.

   This differs from the generic code in that we know about the zero-extending
   properties of cmpxchg, and the zero-extending requirements of ar.ccv.  We
   also know that ld.acq+cmpxchg.rel equals a full barrier.

   The loop we want to generate looks like

	cmp_reg = mem;
      label:
        old_reg = cmp_reg;
	new_reg = cmp_reg op val;
	cmp_reg = compare-and-swap(mem, old_reg, new_reg)
	if (cmp_reg != old_reg)
	  goto label;

   Note that we only do the plain load from memory once.  Subsequent
   iterations use the value loaded by the compare-and-swap pattern.  */

void
ia64_expand_atomic_op (enum rtx_code code, rtx mem, rtx val,
		       rtx old_dst, rtx new_dst)
{
  enum machine_mode mode = GET_MODE (mem);
  rtx old_reg, new_reg, cmp_reg, ar_ccv, label;
  enum insn_code icode;

  /* Special case for using fetchadd.  */
  if ((mode == SImode || mode == DImode)
      && (code == PLUS || code == MINUS)
      && fetchadd_operand (val, mode))
    {
      if (code == MINUS)
	val = GEN_INT (-INTVAL (val));

      if (!old_dst)
        old_dst = gen_reg_rtx (mode);

      emit_insn (gen_memory_barrier ());

      if (mode == SImode)
	icode = CODE_FOR_fetchadd_acq_si;
      else
	icode = CODE_FOR_fetchadd_acq_di;
      emit_insn (GEN_FCN (icode) (old_dst, mem, val));

      if (new_dst)
	{
	  new_reg = expand_simple_binop (mode, PLUS, old_dst, val, new_dst,
					 true, OPTAB_WIDEN);
	  if (new_reg != new_dst)
	    emit_move_insn (new_dst, new_reg);
	}
      return;
    }

  /* Because of the volatile mem read, we get an ld.acq, which is the
     front half of the full barrier.  The end half is the cmpxchg.rel.  */
  gcc_assert (MEM_VOLATILE_P (mem));

  old_reg = gen_reg_rtx (DImode);
  cmp_reg = gen_reg_rtx (DImode);
  label = gen_label_rtx ();

  if (mode != DImode)
    {
      val = simplify_gen_subreg (DImode, val, mode, 0);
      emit_insn (gen_extend_insn (cmp_reg, mem, DImode, mode, 1));
    }
  else
    emit_move_insn (cmp_reg, mem);

  emit_label (label);

  ar_ccv = gen_rtx_REG (DImode, AR_CCV_REGNUM);
  emit_move_insn (old_reg, cmp_reg);
  emit_move_insn (ar_ccv, cmp_reg);

  if (old_dst)
    emit_move_insn (old_dst, gen_lowpart (mode, cmp_reg));

  new_reg = cmp_reg;
  if (code == NOT)
    {
      new_reg = expand_simple_binop (DImode, AND, new_reg, val, NULL_RTX,
				     true, OPTAB_DIRECT);
      new_reg = expand_simple_unop (DImode, code, new_reg, NULL_RTX, true);
    }
  else
    new_reg = expand_simple_binop (DImode, code, new_reg, val, NULL_RTX,
				   true, OPTAB_DIRECT);

  if (mode != DImode)
    new_reg = gen_lowpart (mode, new_reg);
  if (new_dst)
    emit_move_insn (new_dst, new_reg);

  switch (mode)
    {
    case QImode:  icode = CODE_FOR_cmpxchg_rel_qi;  break;
    case HImode:  icode = CODE_FOR_cmpxchg_rel_hi;  break;
    case SImode:  icode = CODE_FOR_cmpxchg_rel_si;  break;
    case DImode:  icode = CODE_FOR_cmpxchg_rel_di;  break;
    default:
      gcc_unreachable ();
    }

  emit_insn (GEN_FCN (icode) (cmp_reg, mem, ar_ccv, new_reg));

  emit_cmp_and_jump_insns (cmp_reg, old_reg, NE, NULL, DImode, true, label);
}

/* Begin the assembly file.  */

static void
ia64_file_start (void)
{
  /* Variable tracking should be run after all optimizations which change order
     of insns.  It also needs a valid CFG.  This can't be done in
     ia64_option_override, because flag_var_tracking is finalized after
     that.  */
  ia64_flag_var_tracking = flag_var_tracking;
  flag_var_tracking = 0;

  default_file_start ();
  emit_safe_across_calls ();
}

void
emit_safe_across_calls (void)
{
  unsigned int rs, re;
  int out_state;

  rs = 1;
  out_state = 0;
  while (1)
    {
      while (rs < 64 && call_used_regs[PR_REG (rs)])
	rs++;
      if (rs >= 64)
	break;
      for (re = rs + 1; re < 64 && ! call_used_regs[PR_REG (re)]; re++)
	continue;
      if (out_state == 0)
	{
	  fputs ("\t.pred.safe_across_calls ", asm_out_file);
	  out_state = 1;
	}
      else
	fputc (',', asm_out_file);
      if (re == rs + 1)
	fprintf (asm_out_file, "p%u", rs);
      else
	fprintf (asm_out_file, "p%u-p%u", rs, re - 1);
      rs = re + 1;
    }
  if (out_state)
    fputc ('\n', asm_out_file);
}

/* Globalize a declaration.  */

static void
ia64_globalize_decl_name (FILE * stream, tree decl)
{
  const char *name = XSTR (XEXP (DECL_RTL (decl), 0), 0);
  tree version_attr = lookup_attribute ("version_id", DECL_ATTRIBUTES (decl));
  if (version_attr)
    {
      tree v = TREE_VALUE (TREE_VALUE (version_attr));
      const char *p = TREE_STRING_POINTER (v);
      fprintf (stream, "\t.alias %s#, \"%s{%s}\"\n", name, name, p);
    }
  targetm.asm_out.globalize_label (stream, name);
  if (TREE_CODE (decl) == FUNCTION_DECL)
    ASM_OUTPUT_TYPE_DIRECTIVE (stream, name, "function");
}

/* Helper function for ia64_compute_frame_size: find an appropriate general
   register to spill some special register to.  SPECIAL_SPILL_MASK contains
   bits in GR0 to GR31 that have already been allocated by this routine.
   TRY_LOCALS is true if we should attempt to locate a local regnum.  */

static int
find_gr_spill (enum ia64_frame_regs r, int try_locals)
{
  int regno;

  if (emitted_frame_related_regs[r] != 0)
    {
      regno = emitted_frame_related_regs[r];
      if (regno >= LOC_REG (0) && regno < LOC_REG (80 - frame_pointer_needed)
	  && current_frame_info.n_local_regs < regno - LOC_REG (0) + 1)
        current_frame_info.n_local_regs = regno - LOC_REG (0) + 1;
      else if (current_function_is_leaf 
               && regno >= GR_REG (1) && regno <= GR_REG (31))
        current_frame_info.gr_used_mask |= 1 << regno;

      return regno;
    }

  /* If this is a leaf function, first try an otherwise unused
     call-clobbered register.  */
  if (current_function_is_leaf)
    {
      for (regno = GR_REG (1); regno <= GR_REG (31); regno++)
	if (! df_regs_ever_live_p (regno)
	    && call_used_regs[regno]
	    && ! fixed_regs[regno]
	    && ! global_regs[regno]
	    && ((current_frame_info.gr_used_mask >> regno) & 1) == 0
            && ! is_emitted (regno))
	  {
	    current_frame_info.gr_used_mask |= 1 << regno;
	    return regno;
	  }
    }

  if (try_locals)
    {
      regno = current_frame_info.n_local_regs;
      /* If there is a frame pointer, then we can't use loc79, because
	 that is HARD_FRAME_POINTER_REGNUM.  In particular, see the
	 reg_name switching code in ia64_expand_prologue.  */
      while (regno < (80 - frame_pointer_needed))
	if (! is_emitted (LOC_REG (regno++)))
	  {
	    current_frame_info.n_local_regs = regno;
	    return LOC_REG (regno - 1);
	  }
    }

  /* Failed to find a general register to spill to.  Must use stack.  */
  return 0;
}

/* In order to make for nice schedules, we try to allocate every temporary
   to a different register.  We must of course stay away from call-saved,
   fixed, and global registers.  We must also stay away from registers
   allocated in current_frame_info.gr_used_mask, since those include regs
   used all through the prologue.

   Any register allocated here must be used immediately.  The idea is to
   aid scheduling, not to solve data flow problems.  */

static int last_scratch_gr_reg;

static int
next_scratch_gr_reg (void)
{
  int i, regno;

  for (i = 0; i < 32; ++i)
    {
      regno = (last_scratch_gr_reg + i + 1) & 31;
      if (call_used_regs[regno]
	  && ! fixed_regs[regno]
	  && ! global_regs[regno]
	  && ((current_frame_info.gr_used_mask >> regno) & 1) == 0)
	{
	  last_scratch_gr_reg = regno;
	  return regno;
	}
    }

  /* There must be _something_ available.  */
  gcc_unreachable ();
}

/* Helper function for ia64_compute_frame_size, called through
   diddle_return_value.  Mark REG in current_frame_info.gr_used_mask.  */

static void
mark_reg_gr_used_mask (rtx reg, void *data ATTRIBUTE_UNUSED)
{
  unsigned int regno = REGNO (reg);
  if (regno < 32)
    {
      unsigned int i, n = hard_regno_nregs[regno][GET_MODE (reg)];
      for (i = 0; i < n; ++i)
	current_frame_info.gr_used_mask |= 1 << (regno + i);
    }
}


/* Returns the number of bytes offset between the frame pointer and the stack
   pointer for the current function.  SIZE is the number of bytes of space
   needed for local variables.  */

static void
ia64_compute_frame_size (HOST_WIDE_INT size)
{
  HOST_WIDE_INT total_size;
  HOST_WIDE_INT spill_size = 0;
  HOST_WIDE_INT extra_spill_size = 0;
  HOST_WIDE_INT pretend_args_size;
  HARD_REG_SET mask;
  int n_spilled = 0;
  int spilled_gr_p = 0;
  int spilled_fr_p = 0;
  unsigned int regno;
  int min_regno;
  int max_regno;
  int i;

  if (current_frame_info.initialized)
    return;

  memset (&current_frame_info, 0, sizeof current_frame_info);
  CLEAR_HARD_REG_SET (mask);

  /* Don't allocate scratches to the return register.  */
  diddle_return_value (mark_reg_gr_used_mask, NULL);

  /* Don't allocate scratches to the EH scratch registers.  */
  if (cfun->machine->ia64_eh_epilogue_sp)
    mark_reg_gr_used_mask (cfun->machine->ia64_eh_epilogue_sp, NULL);
  if (cfun->machine->ia64_eh_epilogue_bsp)
    mark_reg_gr_used_mask (cfun->machine->ia64_eh_epilogue_bsp, NULL);

  /* Find the size of the register stack frame.  We have only 80 local
     registers, because we reserve 8 for the inputs and 8 for the
     outputs.  */

  /* Skip HARD_FRAME_POINTER_REGNUM (loc79) when frame_pointer_needed,
     since we'll be adjusting that down later.  */
  regno = LOC_REG (78) + ! frame_pointer_needed;
  for (; regno >= LOC_REG (0); regno--)
    if (df_regs_ever_live_p (regno) && !is_emitted (regno))
      break;
  current_frame_info.n_local_regs = regno - LOC_REG (0) + 1;

  /* For functions marked with the syscall_linkage attribute, we must mark
     all eight input registers as in use, so that locals aren't visible to
     the caller.  */

  if (cfun->machine->n_varargs > 0
      || lookup_attribute ("syscall_linkage",
			   TYPE_ATTRIBUTES (TREE_TYPE (current_function_decl))))
    current_frame_info.n_input_regs = 8;
  else
    {
      for (regno = IN_REG (7); regno >= IN_REG (0); regno--)
	if (df_regs_ever_live_p (regno))
	  break;
      current_frame_info.n_input_regs = regno - IN_REG (0) + 1;
    }

  for (regno = OUT_REG (7); regno >= OUT_REG (0); regno--)
    if (df_regs_ever_live_p (regno))
      break;
  i = regno - OUT_REG (0) + 1;

#ifndef PROFILE_HOOK
  /* When -p profiling, we need one output register for the mcount argument.
     Likewise for -a profiling for the bb_init_func argument.  For -ax
     profiling, we need two output registers for the two bb_init_trace_func
     arguments.  */
  if (crtl->profile)
    i = MAX (i, 1);
#endif
  current_frame_info.n_output_regs = i;

  /* ??? No rotating register support yet.  */
  current_frame_info.n_rotate_regs = 0;

  /* Discover which registers need spilling, and how much room that
     will take.  Begin with floating point and general registers,
     which will always wind up on the stack.  */

  for (regno = FR_REG (2); regno <= FR_REG (127); regno++)
    if (df_regs_ever_live_p (regno) && ! call_used_regs[regno])
      {
	SET_HARD_REG_BIT (mask, regno);
	spill_size += 16;
	n_spilled += 1;
	spilled_fr_p = 1;
      }

  for (regno = GR_REG (1); regno <= GR_REG (31); regno++)
    if (df_regs_ever_live_p (regno) && ! call_used_regs[regno])
      {
	SET_HARD_REG_BIT (mask, regno);
	spill_size += 8;
	n_spilled += 1;
	spilled_gr_p = 1;
      }

  for (regno = BR_REG (1); regno <= BR_REG (7); regno++)
    if (df_regs_ever_live_p (regno) && ! call_used_regs[regno])
      {
	SET_HARD_REG_BIT (mask, regno);
	spill_size += 8;
	n_spilled += 1;
      }

  /* Now come all special registers that might get saved in other
     general registers.  */

  if (frame_pointer_needed)
    {
      current_frame_info.r[reg_fp] = find_gr_spill (reg_fp, 1);
      /* If we did not get a register, then we take LOC79.  This is guaranteed
	 to be free, even if regs_ever_live is already set, because this is
	 HARD_FRAME_POINTER_REGNUM.  This requires incrementing n_local_regs,
	 as we don't count loc79 above.  */
      if (current_frame_info.r[reg_fp] == 0)
	{
	  current_frame_info.r[reg_fp] = LOC_REG (79);
	  current_frame_info.n_local_regs = LOC_REG (79) - LOC_REG (0) + 1;
	}
    }

  if (! current_function_is_leaf)
    {
      /* Emit a save of BR0 if we call other functions.  Do this even
	 if this function doesn't return, as EH depends on this to be
	 able to unwind the stack.  */
      SET_HARD_REG_BIT (mask, BR_REG (0));

      current_frame_info.r[reg_save_b0] = find_gr_spill (reg_save_b0, 1);
      if (current_frame_info.r[reg_save_b0] == 0)
	{
	  extra_spill_size += 8;
	  n_spilled += 1;
	}

      /* Similarly for ar.pfs.  */
      SET_HARD_REG_BIT (mask, AR_PFS_REGNUM);
      current_frame_info.r[reg_save_ar_pfs] = find_gr_spill (reg_save_ar_pfs, 1);
      if (current_frame_info.r[reg_save_ar_pfs] == 0)
	{
	  extra_spill_size += 8;
	  n_spilled += 1;
	}

      /* Similarly for gp.  Note that if we're calling setjmp, the stacked
	 registers are clobbered, so we fall back to the stack.  */
      current_frame_info.r[reg_save_gp]
	= (cfun->calls_setjmp ? 0 : find_gr_spill (reg_save_gp, 1));
      if (current_frame_info.r[reg_save_gp] == 0)
	{
	  SET_HARD_REG_BIT (mask, GR_REG (1));
	  spill_size += 8;
	  n_spilled += 1;
	}
    }
  else
    {
      if (df_regs_ever_live_p (BR_REG (0)) && ! call_used_regs[BR_REG (0)])
	{
	  SET_HARD_REG_BIT (mask, BR_REG (0));
	  extra_spill_size += 8;
	  n_spilled += 1;
	}

      if (df_regs_ever_live_p (AR_PFS_REGNUM))
	{
	  SET_HARD_REG_BIT (mask, AR_PFS_REGNUM);
 	  current_frame_info.r[reg_save_ar_pfs] 
            = find_gr_spill (reg_save_ar_pfs, 1);
	  if (current_frame_info.r[reg_save_ar_pfs] == 0)
	    {
	      extra_spill_size += 8;
	      n_spilled += 1;
	    }
	}
    }

  /* Unwind descriptor hackery: things are most efficient if we allocate
     consecutive GR save registers for RP, PFS, FP in that order. However,
     it is absolutely critical that FP get the only hard register that's
     guaranteed to be free, so we allocated it first.  If all three did
     happen to be allocated hard regs, and are consecutive, rearrange them
     into the preferred order now.  
     
     If we have already emitted code for any of those registers,
     then it's already too late to change.  */
  min_regno = MIN (current_frame_info.r[reg_fp],
		   MIN (current_frame_info.r[reg_save_b0],
			current_frame_info.r[reg_save_ar_pfs]));
  max_regno = MAX (current_frame_info.r[reg_fp],
		   MAX (current_frame_info.r[reg_save_b0],
			current_frame_info.r[reg_save_ar_pfs]));
  if (min_regno > 0
      && min_regno + 2 == max_regno
      && (current_frame_info.r[reg_fp] == min_regno + 1
	  || current_frame_info.r[reg_save_b0] == min_regno + 1
	  || current_frame_info.r[reg_save_ar_pfs] == min_regno + 1)
      && (emitted_frame_related_regs[reg_save_b0] == 0
	  || emitted_frame_related_regs[reg_save_b0] == min_regno)
      && (emitted_frame_related_regs[reg_save_ar_pfs] == 0
	  || emitted_frame_related_regs[reg_save_ar_pfs] == min_regno + 1)
      && (emitted_frame_related_regs[reg_fp] == 0
	  || emitted_frame_related_regs[reg_fp] == min_regno + 2))
    {
      current_frame_info.r[reg_save_b0] = min_regno;
      current_frame_info.r[reg_save_ar_pfs] = min_regno + 1;
      current_frame_info.r[reg_fp] = min_regno + 2;
    }

  /* See if we need to store the predicate register block.  */
  for (regno = PR_REG (0); regno <= PR_REG (63); regno++)
    if (df_regs_ever_live_p (regno) && ! call_used_regs[regno])
      break;
  if (regno <= PR_REG (63))
    {
      SET_HARD_REG_BIT (mask, PR_REG (0));
      current_frame_info.r[reg_save_pr] = find_gr_spill (reg_save_pr, 1);
      if (current_frame_info.r[reg_save_pr] == 0)
	{
	  extra_spill_size += 8;
	  n_spilled += 1;
	}

      /* ??? Mark them all as used so that register renaming and such
	 are free to use them.  */
      for (regno = PR_REG (0); regno <= PR_REG (63); regno++)
	df_set_regs_ever_live (regno, true);
    }

  /* If we're forced to use st8.spill, we're forced to save and restore
     ar.unat as well.  The check for existing liveness allows inline asm
     to touch ar.unat.  */
  if (spilled_gr_p || cfun->machine->n_varargs
      || df_regs_ever_live_p (AR_UNAT_REGNUM))
    {
      df_set_regs_ever_live (AR_UNAT_REGNUM, true);
      SET_HARD_REG_BIT (mask, AR_UNAT_REGNUM);
      current_frame_info.r[reg_save_ar_unat] 
        = find_gr_spill (reg_save_ar_unat, spill_size == 0);
      if (current_frame_info.r[reg_save_ar_unat] == 0)
	{
	  extra_spill_size += 8;
	  n_spilled += 1;
	}
    }

  if (df_regs_ever_live_p (AR_LC_REGNUM))
    {
      SET_HARD_REG_BIT (mask, AR_LC_REGNUM);
      current_frame_info.r[reg_save_ar_lc] 
        = find_gr_spill (reg_save_ar_lc, spill_size == 0);
      if (current_frame_info.r[reg_save_ar_lc] == 0)
	{
	  extra_spill_size += 8;
	  n_spilled += 1;
	}
    }

  /* If we have an odd number of words of pretend arguments written to
     the stack, then the FR save area will be unaligned.  We round the
     size of this area up to keep things 16 byte aligned.  */
  if (spilled_fr_p)
    pretend_args_size = IA64_STACK_ALIGN (crtl->args.pretend_args_size);
  else
    pretend_args_size = crtl->args.pretend_args_size;

  total_size = (spill_size + extra_spill_size + size + pretend_args_size
		+ crtl->outgoing_args_size);
  total_size = IA64_STACK_ALIGN (total_size);

  /* We always use the 16-byte scratch area provided by the caller, but
     if we are a leaf function, there's no one to which we need to provide
     a scratch area.  */
  if (current_function_is_leaf)
    total_size = MAX (0, total_size - 16);

  current_frame_info.total_size = total_size;
  current_frame_info.spill_cfa_off = pretend_args_size - 16;
  current_frame_info.spill_size = spill_size;
  current_frame_info.extra_spill_size = extra_spill_size;
  COPY_HARD_REG_SET (current_frame_info.mask, mask);
  current_frame_info.n_spilled = n_spilled;
  current_frame_info.initialized = reload_completed;
}

/* Worker function for TARGET_CAN_ELIMINATE.  */

bool
ia64_can_eliminate (const int from ATTRIBUTE_UNUSED, const int to)
{
  return (to == BR_REG (0) ? current_function_is_leaf : true);
}

/* Compute the initial difference between the specified pair of registers.  */

HOST_WIDE_INT
ia64_initial_elimination_offset (int from, int to)
{
  HOST_WIDE_INT offset;

  ia64_compute_frame_size (get_frame_size ());
  switch (from)
    {
    case FRAME_POINTER_REGNUM:
      switch (to)
	{
	case HARD_FRAME_POINTER_REGNUM:
	  if (current_function_is_leaf)
	    offset = -current_frame_info.total_size;
	  else
	    offset = -(current_frame_info.total_size
		       - crtl->outgoing_args_size - 16);
	  break;

	case STACK_POINTER_REGNUM:
	  if (current_function_is_leaf)
	    offset = 0;
	  else
	    offset = 16 + crtl->outgoing_args_size;
	  break;

	default:
	  gcc_unreachable ();
	}
      break;

    case ARG_POINTER_REGNUM:
      /* Arguments start above the 16 byte save area, unless stdarg
	 in which case we store through the 16 byte save area.  */
      switch (to)
	{
	case HARD_FRAME_POINTER_REGNUM:
	  offset = 16 - crtl->args.pretend_args_size;
	  break;

	case STACK_POINTER_REGNUM:
	  offset = (current_frame_info.total_size
		    + 16 - crtl->args.pretend_args_size);
	  break;

	default:
	  gcc_unreachable ();
	}
      break;

    default:
      gcc_unreachable ();
    }

  return offset;
}

/* If there are more than a trivial number of register spills, we use
   two interleaved iterators so that we can get two memory references
   per insn group.

   In order to simplify things in the prologue and epilogue expanders,
   we use helper functions to fix up the memory references after the
   fact with the appropriate offsets to a POST_MODIFY memory mode.
   The following data structure tracks the state of the two iterators
   while insns are being emitted.  */

struct spill_fill_data
{
  rtx init_after;		/* point at which to emit initializations */
  rtx init_reg[2];		/* initial base register */
  rtx iter_reg[2];		/* the iterator registers */
  rtx *prev_addr[2];		/* address of last memory use */
  rtx prev_insn[2];		/* the insn corresponding to prev_addr */
  HOST_WIDE_INT prev_off[2];	/* last offset */
  int n_iter;			/* number of iterators in use */
  int next_iter;		/* next iterator to use */
  unsigned int save_gr_used_mask;
};

static struct spill_fill_data spill_fill_data;

static void
setup_spill_pointers (int n_spills, rtx init_reg, HOST_WIDE_INT cfa_off)
{
  int i;

  spill_fill_data.init_after = get_last_insn ();
  spill_fill_data.init_reg[0] = init_reg;
  spill_fill_data.init_reg[1] = init_reg;
  spill_fill_data.prev_addr[0] = NULL;
  spill_fill_data.prev_addr[1] = NULL;
  spill_fill_data.prev_insn[0] = NULL;
  spill_fill_data.prev_insn[1] = NULL;
  spill_fill_data.prev_off[0] = cfa_off;
  spill_fill_data.prev_off[1] = cfa_off;
  spill_fill_data.next_iter = 0;
  spill_fill_data.save_gr_used_mask = current_frame_info.gr_used_mask;

  spill_fill_data.n_iter = 1 + (n_spills > 2);
  for (i = 0; i < spill_fill_data.n_iter; ++i)
    {
      int regno = next_scratch_gr_reg ();
      spill_fill_data.iter_reg[i] = gen_rtx_REG (DImode, regno);
      current_frame_info.gr_used_mask |= 1 << regno;
    }
}

static void
finish_spill_pointers (void)
{
  current_frame_info.gr_used_mask = spill_fill_data.save_gr_used_mask;
}

static rtx
spill_restore_mem (rtx reg, HOST_WIDE_INT cfa_off)
{
  int iter = spill_fill_data.next_iter;
  HOST_WIDE_INT disp = spill_fill_data.prev_off[iter] - cfa_off;
  rtx disp_rtx = GEN_INT (disp);
  rtx mem;

  if (spill_fill_data.prev_addr[iter])
    {
      if (satisfies_constraint_N (disp_rtx))
	{
	  *spill_fill_data.prev_addr[iter]
	    = gen_rtx_POST_MODIFY (DImode, spill_fill_data.iter_reg[iter],
				   gen_rtx_PLUS (DImode,
						 spill_fill_data.iter_reg[iter],
						 disp_rtx));
	  add_reg_note (spill_fill_data.prev_insn[iter],
			REG_INC, spill_fill_data.iter_reg[iter]);
	}
      else
	{
	  /* ??? Could use register post_modify for loads.  */
	  if (!satisfies_constraint_I (disp_rtx))
	    {
	      rtx tmp = gen_rtx_REG (DImode, next_scratch_gr_reg ());
	      emit_move_insn (tmp, disp_rtx);
	      disp_rtx = tmp;
	    }
	  emit_insn (gen_adddi3 (spill_fill_data.iter_reg[iter],
				 spill_fill_data.iter_reg[iter], disp_rtx));
	}
    }
  /* Micro-optimization: if we've created a frame pointer, it's at
     CFA 0, which may allow the real iterator to be initialized lower,
     slightly increasing parallelism.  Also, if there are few saves
     it may eliminate the iterator entirely.  */
  else if (disp == 0
	   && spill_fill_data.init_reg[iter] == stack_pointer_rtx
	   && frame_pointer_needed)
    {
      mem = gen_rtx_MEM (GET_MODE (reg), hard_frame_pointer_rtx);
      set_mem_alias_set (mem, get_varargs_alias_set ());
      return mem;
    }
  else
    {
      rtx seq, insn;

      if (disp == 0)
	seq = gen_movdi (spill_fill_data.iter_reg[iter],
			 spill_fill_data.init_reg[iter]);
      else
	{
	  start_sequence ();

	  if (!satisfies_constraint_I (disp_rtx))
	    {
	      rtx tmp = gen_rtx_REG (DImode, next_scratch_gr_reg ());
	      emit_move_insn (tmp, disp_rtx);
	      disp_rtx = tmp;
	    }

	  emit_insn (gen_adddi3 (spill_fill_data.iter_reg[iter],
				 spill_fill_data.init_reg[iter],
				 disp_rtx));

	  seq = get_insns ();
	  end_sequence ();
	}

      /* Careful for being the first insn in a sequence.  */
      if (spill_fill_data.init_after)
	insn = emit_insn_after (seq, spill_fill_data.init_after);
      else
	{
	  rtx first = get_insns ();
	  if (first)
	    insn = emit_insn_before (seq, first);
	  else
	    insn = emit_insn (seq);
	}
      spill_fill_data.init_after = insn;
    }

  mem = gen_rtx_MEM (GET_MODE (reg), spill_fill_data.iter_reg[iter]);

  /* ??? Not all of the spills are for varargs, but some of them are.
     The rest of the spills belong in an alias set of their own.  But
     it doesn't actually hurt to include them here.  */
  set_mem_alias_set (mem, get_varargs_alias_set ());

  spill_fill_data.prev_addr[iter] = &XEXP (mem, 0);
  spill_fill_data.prev_off[iter] = cfa_off;

  if (++iter >= spill_fill_data.n_iter)
    iter = 0;
  spill_fill_data.next_iter = iter;

  return mem;
}

static void
do_spill (rtx (*move_fn) (rtx, rtx, rtx), rtx reg, HOST_WIDE_INT cfa_off,
	  rtx frame_reg)
{
  int iter = spill_fill_data.next_iter;
  rtx mem, insn;

  mem = spill_restore_mem (reg, cfa_off);
  insn = emit_insn ((*move_fn) (mem, reg, GEN_INT (cfa_off)));
  spill_fill_data.prev_insn[iter] = insn;

  if (frame_reg)
    {
      rtx base;
      HOST_WIDE_INT off;

      RTX_FRAME_RELATED_P (insn) = 1;

      /* Don't even pretend that the unwind code can intuit its way
	 through a pair of interleaved post_modify iterators.  Just
	 provide the correct answer.  */

      if (frame_pointer_needed)
	{
	  base = hard_frame_pointer_rtx;
	  off = - cfa_off;
	}
      else
	{
	  base = stack_pointer_rtx;
	  off = current_frame_info.total_size - cfa_off;
	}

      add_reg_note (insn, REG_CFA_OFFSET,
		    gen_rtx_SET (VOIDmode,
				 gen_rtx_MEM (GET_MODE (reg),
					      plus_constant (base, off)),
				 frame_reg));
    }
}

static void
do_restore (rtx (*move_fn) (rtx, rtx, rtx), rtx reg, HOST_WIDE_INT cfa_off)
{
  int iter = spill_fill_data.next_iter;
  rtx insn;

  insn = emit_insn ((*move_fn) (reg, spill_restore_mem (reg, cfa_off),
				GEN_INT (cfa_off)));
  spill_fill_data.prev_insn[iter] = insn;
}

/* Wrapper functions that discards the CONST_INT spill offset.  These
   exist so that we can give gr_spill/gr_fill the offset they need and
   use a consistent function interface.  */

static rtx
gen_movdi_x (rtx dest, rtx src, rtx offset ATTRIBUTE_UNUSED)
{
  return gen_movdi (dest, src);
}

static rtx
gen_fr_spill_x (rtx dest, rtx src, rtx offset ATTRIBUTE_UNUSED)
{
  return gen_fr_spill (dest, src);
}

static rtx
gen_fr_restore_x (rtx dest, rtx src, rtx offset ATTRIBUTE_UNUSED)
{
  return gen_fr_restore (dest, src);
}

/* Called after register allocation to add any instructions needed for the
   prologue.  Using a prologue insn is favored compared to putting all of the
   instructions in output_function_prologue(), since it allows the scheduler
   to intermix instructions with the saves of the caller saved registers.  In
   some cases, it might be necessary to emit a barrier instruction as the last
   insn to prevent such scheduling.

   Also any insns generated here should have RTX_FRAME_RELATED_P(insn) = 1
   so that the debug info generation code can handle them properly.

   The register save area is layed out like so:
   cfa+16
	[ varargs spill area ]
	[ fr register spill area ]
	[ br register spill area ]
	[ ar register spill area ]
	[ pr register spill area ]
	[ gr register spill area ] */

/* ??? Get inefficient code when the frame size is larger than can fit in an
   adds instruction.  */

void
ia64_expand_prologue (void)
{
  rtx insn, ar_pfs_save_reg, ar_unat_save_reg;
  int i, epilogue_p, regno, alt_regno, cfa_off, n_varargs;
  rtx reg, alt_reg;

  ia64_compute_frame_size (get_frame_size ());
  last_scratch_gr_reg = 15;

  if (flag_stack_usage)
    current_function_static_stack_size = current_frame_info.total_size;

  if (dump_file) 
    {
      fprintf (dump_file, "ia64 frame related registers "
               "recorded in current_frame_info.r[]:\n");
#define PRINTREG(a) if (current_frame_info.r[a]) \
        fprintf(dump_file, "%s = %d\n", #a, current_frame_info.r[a])
      PRINTREG(reg_fp);
      PRINTREG(reg_save_b0);
      PRINTREG(reg_save_pr);
      PRINTREG(reg_save_ar_pfs);
      PRINTREG(reg_save_ar_unat);
      PRINTREG(reg_save_ar_lc);
      PRINTREG(reg_save_gp);
#undef PRINTREG
    }

  /* If there is no epilogue, then we don't need some prologue insns.
     We need to avoid emitting the dead prologue insns, because flow
     will complain about them.  */
  if (optimize)
    {
      edge e;
      edge_iterator ei;

      FOR_EACH_EDGE (e, ei, EXIT_BLOCK_PTR->preds)
	if ((e->flags & EDGE_FAKE) == 0
	    && (e->flags & EDGE_FALLTHRU) != 0)
	  break;
      epilogue_p = (e != NULL);
    }
  else
    epilogue_p = 1;

  /* Set the local, input, and output register names.  We need to do this
     for GNU libc, which creates crti.S/crtn.S by splitting initfini.c in
     half.  If we use in/loc/out register names, then we get assembler errors
     in crtn.S because there is no alloc insn or regstk directive in there.  */
  if (! TARGET_REG_NAMES)
    {
      int inputs = current_frame_info.n_input_regs;
      int locals = current_frame_info.n_local_regs;
      int outputs = current_frame_info.n_output_regs;

      for (i = 0; i < inputs; i++)
	reg_names[IN_REG (i)] = ia64_reg_numbers[i];
      for (i = 0; i < locals; i++)
	reg_names[LOC_REG (i)] = ia64_reg_numbers[inputs + i];
      for (i = 0; i < outputs; i++)
	reg_names[OUT_REG (i)] = ia64_reg_numbers[inputs + locals + i];
    }

  /* Set the frame pointer register name.  The regnum is logically loc79,
     but of course we'll not have allocated that many locals.  Rather than
     worrying about renumbering the existing rtxs, we adjust the name.  */
  /* ??? This code means that we can never use one local register when
     there is a frame pointer.  loc79 gets wasted in this case, as it is
     renamed to a register that will never be used.  See also the try_locals
     code in find_gr_spill.  */
  if (current_frame_info.r[reg_fp])
    {
      const char *tmp = reg_names[HARD_FRAME_POINTER_REGNUM];
      reg_names[HARD_FRAME_POINTER_REGNUM]
	= reg_names[current_frame_info.r[reg_fp]];
      reg_names[current_frame_info.r[reg_fp]] = tmp;
    }

  /* We don't need an alloc instruction if we've used no outputs or locals.  */
  if (current_frame_info.n_local_regs == 0
      && current_frame_info.n_output_regs == 0
      && current_frame_info.n_input_regs <= crtl->args.info.int_regs
      && !TEST_HARD_REG_BIT (current_frame_info.mask, AR_PFS_REGNUM))
    {
      /* If there is no alloc, but there are input registers used, then we
	 need a .regstk directive.  */
      current_frame_info.need_regstk = (TARGET_REG_NAMES != 0);
      ar_pfs_save_reg = NULL_RTX;
    }
  else
    {
      current_frame_info.need_regstk = 0;

      if (current_frame_info.r[reg_save_ar_pfs])
        {
	  regno = current_frame_info.r[reg_save_ar_pfs];
	  reg_emitted (reg_save_ar_pfs);
	}
      else
	regno = next_scratch_gr_reg ();
      ar_pfs_save_reg = gen_rtx_REG (DImode, regno);

      insn = emit_insn (gen_alloc (ar_pfs_save_reg,
				   GEN_INT (current_frame_info.n_input_regs),
				   GEN_INT (current_frame_info.n_local_regs),
				   GEN_INT (current_frame_info.n_output_regs),
				   GEN_INT (current_frame_info.n_rotate_regs)));
      RTX_FRAME_RELATED_P (insn) = (current_frame_info.r[reg_save_ar_pfs] != 0);
    }

  /* Set up frame pointer, stack pointer, and spill iterators.  */

  n_varargs = cfun->machine->n_varargs;
  setup_spill_pointers (current_frame_info.n_spilled + n_varargs,
			stack_pointer_rtx, 0);

  if (frame_pointer_needed)
    {
      insn = emit_move_insn (hard_frame_pointer_rtx, stack_pointer_rtx);
      RTX_FRAME_RELATED_P (insn) = 1;

      /* Force the unwind info to recognize this as defining a new CFA,
	 rather than some temp register setup.  */
      add_reg_note (insn, REG_CFA_ADJUST_CFA, NULL_RTX);
    }

  if (current_frame_info.total_size != 0)
    {
      rtx frame_size_rtx = GEN_INT (- current_frame_info.total_size);
      rtx offset;

      if (satisfies_constraint_I (frame_size_rtx))
	offset = frame_size_rtx;
      else
	{
	  regno = next_scratch_gr_reg ();
	  offset = gen_rtx_REG (DImode, regno);
	  emit_move_insn (offset, frame_size_rtx);
	}

      insn = emit_insn (gen_adddi3 (stack_pointer_rtx,
				    stack_pointer_rtx, offset));

      if (! frame_pointer_needed)
	{
	  RTX_FRAME_RELATED_P (insn) = 1;
	  add_reg_note (insn, REG_CFA_ADJUST_CFA,
			gen_rtx_SET (VOIDmode,
				     stack_pointer_rtx,
				     gen_rtx_PLUS (DImode,
						   stack_pointer_rtx,
						   frame_size_rtx)));
	}

      /* ??? At this point we must generate a magic insn that appears to
	 modify the stack pointer, the frame pointer, and all spill
	 iterators.  This would allow the most scheduling freedom.  For
	 now, just hard stop.  */
      emit_insn (gen_blockage ());
    }

  /* Must copy out ar.unat before doing any integer spills.  */
  if (TEST_HARD_REG_BIT (current_frame_info.mask, AR_UNAT_REGNUM))
    {
      if (current_frame_info.r[reg_save_ar_unat])
        {
	  ar_unat_save_reg
	    = gen_rtx_REG (DImode, current_frame_info.r[reg_save_ar_unat]);
	  reg_emitted (reg_save_ar_unat);
	}
      else
	{
	  alt_regno = next_scratch_gr_reg ();
	  ar_unat_save_reg = gen_rtx_REG (DImode, alt_regno);
	  current_frame_info.gr_used_mask |= 1 << alt_regno;
	}

      reg = gen_rtx_REG (DImode, AR_UNAT_REGNUM);
      insn = emit_move_insn (ar_unat_save_reg, reg);
      if (current_frame_info.r[reg_save_ar_unat])
	{
	  RTX_FRAME_RELATED_P (insn) = 1;
	  add_reg_note (insn, REG_CFA_REGISTER, NULL_RTX);
	}

      /* Even if we're not going to generate an epilogue, we still
	 need to save the register so that EH works.  */
      if (! epilogue_p && current_frame_info.r[reg_save_ar_unat])
	emit_insn (gen_prologue_use (ar_unat_save_reg));
    }
  else
    ar_unat_save_reg = NULL_RTX;

  /* Spill all varargs registers.  Do this before spilling any GR registers,
     since we want the UNAT bits for the GR registers to override the UNAT
     bits from varargs, which we don't care about.  */

  cfa_off = -16;
  for (regno = GR_ARG_FIRST + 7; n_varargs > 0; --n_varargs, --regno)
    {
      reg = gen_rtx_REG (DImode, regno);
      do_spill (gen_gr_spill, reg, cfa_off += 8, NULL_RTX);
    }

  /* Locate the bottom of the register save area.  */
  cfa_off = (current_frame_info.spill_cfa_off
	     + current_frame_info.spill_size
	     + current_frame_info.extra_spill_size);

  /* Save the predicate register block either in a register or in memory.  */
  if (TEST_HARD_REG_BIT (current_frame_info.mask, PR_REG (0)))
    {
      reg = gen_rtx_REG (DImode, PR_REG (0));
      if (current_frame_info.r[reg_save_pr] != 0)
	{
	  alt_reg = gen_rtx_REG (DImode, current_frame_info.r[reg_save_pr]);
	  reg_emitted (reg_save_pr);
	  insn = emit_move_insn (alt_reg, reg);

	  /* ??? Denote pr spill/fill by a DImode move that modifies all
	     64 hard registers.  */
	  RTX_FRAME_RELATED_P (insn) = 1;
	  add_reg_note (insn, REG_CFA_REGISTER, NULL_RTX);

	  /* Even if we're not going to generate an epilogue, we still
	     need to save the register so that EH works.  */
	  if (! epilogue_p)
	    emit_insn (gen_prologue_use (alt_reg));
	}
      else
	{
	  alt_regno = next_scratch_gr_reg ();
	  alt_reg = gen_rtx_REG (DImode, alt_regno);
	  insn = emit_move_insn (alt_reg, reg);
	  do_spill (gen_movdi_x, alt_reg, cfa_off, reg);
	  cfa_off -= 8;
	}
    }

  /* Handle AR regs in numerical order.  All of them get special handling.  */
  if (TEST_HARD_REG_BIT (current_frame_info.mask, AR_UNAT_REGNUM)
      && current_frame_info.r[reg_save_ar_unat] == 0)
    {
      reg = gen_rtx_REG (DImode, AR_UNAT_REGNUM);
      do_spill (gen_movdi_x, ar_unat_save_reg, cfa_off, reg);
      cfa_off -= 8;
    }

  /* The alloc insn already copied ar.pfs into a general register.  The
     only thing we have to do now is copy that register to a stack slot
     if we'd not allocated a local register for the job.  */
  if (TEST_HARD_REG_BIT (current_frame_info.mask, AR_PFS_REGNUM)
      && current_frame_info.r[reg_save_ar_pfs] == 0)
    {
      reg = gen_rtx_REG (DImode, AR_PFS_REGNUM);
      do_spill (gen_movdi_x, ar_pfs_save_reg, cfa_off, reg);
      cfa_off -= 8;
    }

  if (TEST_HARD_REG_BIT (current_frame_info.mask, AR_LC_REGNUM))
    {
      reg = gen_rtx_REG (DImode, AR_LC_REGNUM);
      if (current_frame_info.r[reg_save_ar_lc] != 0)
	{
	  alt_reg = gen_rtx_REG (DImode, current_frame_info.r[reg_save_ar_lc]);
	  reg_emitted (reg_save_ar_lc);
	  insn = emit_move_insn (alt_reg, reg);
	  RTX_FRAME_RELATED_P (insn) = 1;
	  add_reg_note (insn, REG_CFA_REGISTER, NULL_RTX);

	  /* Even if we're not going to generate an epilogue, we still
	     need to save the register so that EH works.  */
	  if (! epilogue_p)
	    emit_insn (gen_prologue_use (alt_reg));
	}
      else
	{
	  alt_regno = next_scratch_gr_reg ();
	  alt_reg = gen_rtx_REG (DImode, alt_regno);
	  emit_move_insn (alt_reg, reg);
	  do_spill (gen_movdi_x, alt_reg, cfa_off, reg);
	  cfa_off -= 8;
	}
    }

  /* Save the return pointer.  */
  if (TEST_HARD_REG_BIT (current_frame_info.mask, BR_REG (0)))
    {
      reg = gen_rtx_REG (DImode, BR_REG (0));
      if (current_frame_info.r[reg_save_b0] != 0)
	{
          alt_reg = gen_rtx_REG (DImode, current_frame_info.r[reg_save_b0]);
          reg_emitted (reg_save_b0);
	  insn = emit_move_insn (alt_reg, reg);
	  RTX_FRAME_RELATED_P (insn) = 1;
	  add_reg_note (insn, REG_CFA_REGISTER, NULL_RTX);

	  /* Even if we're not going to generate an epilogue, we still
	     need to save the register so that EH works.  */
	  if (! epilogue_p)
	    emit_insn (gen_prologue_use (alt_reg));
	}
      else
	{
	  alt_regno = next_scratch_gr_reg ();
	  alt_reg = gen_rtx_REG (DImode, alt_regno);
	  emit_move_insn (alt_reg, reg);
	  do_spill (gen_movdi_x, alt_reg, cfa_off, reg);
	  cfa_off -= 8;
	}
    }

  if (current_frame_info.r[reg_save_gp])
    {
      reg_emitted (reg_save_gp);
      insn = emit_move_insn (gen_rtx_REG (DImode,
					  current_frame_info.r[reg_save_gp]),
			     pic_offset_table_rtx);
    }

  /* We should now be at the base of the gr/br/fr spill area.  */
  gcc_assert (cfa_off == (current_frame_info.spill_cfa_off
			  + current_frame_info.spill_size));

  /* Spill all general registers.  */
  for (regno = GR_REG (1); regno <= GR_REG (31); ++regno)
    if (TEST_HARD_REG_BIT (current_frame_info.mask, regno))
      {
	reg = gen_rtx_REG (DImode, regno);
	do_spill (gen_gr_spill, reg, cfa_off, reg);
	cfa_off -= 8;
      }

  /* Spill the rest of the BR registers.  */
  for (regno = BR_REG (1); regno <= BR_REG (7); ++regno)
    if (TEST_HARD_REG_BIT (current_frame_info.mask, regno))
      {
	alt_regno = next_scratch_gr_reg ();
	alt_reg = gen_rtx_REG (DImode, alt_regno);
	reg = gen_rtx_REG (DImode, regno);
	emit_move_insn (alt_reg, reg);
	do_spill (gen_movdi_x, alt_reg, cfa_off, reg);
	cfa_off -= 8;
      }

  /* Align the frame and spill all FR registers.  */
  for (regno = FR_REG (2); regno <= FR_REG (127); ++regno)
    if (TEST_HARD_REG_BIT (current_frame_info.mask, regno))
      {
        gcc_assert (!(cfa_off & 15));
	reg = gen_rtx_REG (XFmode, regno);
	do_spill (gen_fr_spill_x, reg, cfa_off, reg);
	cfa_off -= 16;
      }

  gcc_assert (cfa_off == current_frame_info.spill_cfa_off);

  finish_spill_pointers ();
}

/* Output the textual info surrounding the prologue.  */

void
ia64_start_function (FILE *file, const char *fnname,
		     tree decl ATTRIBUTE_UNUSED)
{
#if VMS_DEBUGGING_INFO
  if (vms_debug_main
      && strncmp (vms_debug_main, fnname, strlen (vms_debug_main)) == 0)
    {
      targetm.asm_out.globalize_label (asm_out_file, VMS_DEBUG_MAIN_POINTER);
      ASM_OUTPUT_DEF (asm_out_file, VMS_DEBUG_MAIN_POINTER, fnname);
      dwarf2out_vms_debug_main_pointer ();
      vms_debug_main = 0;
    }
#endif

  fputs ("\t.proc ", file);
  assemble_name (file, fnname);
  fputc ('\n', file);
  ASM_OUTPUT_LABEL (file, fnname);
}

/* Called after register allocation to add any instructions needed for the
   epilogue.  Using an epilogue insn is favored compared to putting all of the
   instructions in output_function_prologue(), since it allows the scheduler
   to intermix instructions with the saves of the caller saved registers.  In
   some cases, it might be necessary to emit a barrier instruction as the last
   insn to prevent such scheduling.  */

void
ia64_expand_epilogue (int sibcall_p)
{
  rtx insn, reg, alt_reg, ar_unat_save_reg;
  int regno, alt_regno, cfa_off;

  ia64_compute_frame_size (get_frame_size ());

  /* If there is a frame pointer, then we use it instead of the stack
     pointer, so that the stack pointer does not need to be valid when
     the epilogue starts.  See EXIT_IGNORE_STACK.  */
  if (frame_pointer_needed)
    setup_spill_pointers (current_frame_info.n_spilled,
			  hard_frame_pointer_rtx, 0);
  else
    setup_spill_pointers (current_frame_info.n_spilled, stack_pointer_rtx,
			  current_frame_info.total_size);

  if (current_frame_info.total_size != 0)
    {
      /* ??? At this point we must generate a magic insn that appears to
         modify the spill iterators and the frame pointer.  This would
	 allow the most scheduling freedom.  For now, just hard stop.  */
      emit_insn (gen_blockage ());
    }

  /* Locate the bottom of the register save area.  */
  cfa_off = (current_frame_info.spill_cfa_off
	     + current_frame_info.spill_size
	     + current_frame_info.extra_spill_size);

  /* Restore the predicate registers.  */
  if (TEST_HARD_REG_BIT (current_frame_info.mask, PR_REG (0)))
    {
      if (current_frame_info.r[reg_save_pr] != 0)
        {
	  alt_reg = gen_rtx_REG (DImode, current_frame_info.r[reg_save_pr]);
	  reg_emitted (reg_save_pr);
	}
      else
	{
	  alt_regno = next_scratch_gr_reg ();
	  alt_reg = gen_rtx_REG (DImode, alt_regno);
	  do_restore (gen_movdi_x, alt_reg, cfa_off);
	  cfa_off -= 8;
	}
      reg = gen_rtx_REG (DImode, PR_REG (0));
      emit_move_insn (reg, alt_reg);
    }

  /* Restore the application registers.  */

  /* Load the saved unat from the stack, but do not restore it until
     after the GRs have been restored.  */
  if (TEST_HARD_REG_BIT (current_frame_info.mask, AR_UNAT_REGNUM))
    {
      if (current_frame_info.r[reg_save_ar_unat] != 0)
        {
          ar_unat_save_reg
	    = gen_rtx_REG (DImode, current_frame_info.r[reg_save_ar_unat]);
	  reg_emitted (reg_save_ar_unat);
	}
      else
	{
	  alt_regno = next_scratch_gr_reg ();
	  ar_unat_save_reg = gen_rtx_REG (DImode, alt_regno);
	  current_frame_info.gr_used_mask |= 1 << alt_regno;
	  do_restore (gen_movdi_x, ar_unat_save_reg, cfa_off);
	  cfa_off -= 8;
	}
    }
  else
    ar_unat_save_reg = NULL_RTX;

  if (current_frame_info.r[reg_save_ar_pfs] != 0)
    {
      reg_emitted (reg_save_ar_pfs);
      alt_reg = gen_rtx_REG (DImode, current_frame_info.r[reg_save_ar_pfs]);
      reg = gen_rtx_REG (DImode, AR_PFS_REGNUM);
      emit_move_insn (reg, alt_reg);
    }
  else if (TEST_HARD_REG_BIT (current_frame_info.mask, AR_PFS_REGNUM))
    {
      alt_regno = next_scratch_gr_reg ();
      alt_reg = gen_rtx_REG (DImode, alt_regno);
      do_restore (gen_movdi_x, alt_reg, cfa_off);
      cfa_off -= 8;
      reg = gen_rtx_REG (DImode, AR_PFS_REGNUM);
      emit_move_insn (reg, alt_reg);
    }

  if (TEST_HARD_REG_BIT (current_frame_info.mask, AR_LC_REGNUM))
    {
      if (current_frame_info.r[reg_save_ar_lc] != 0)
        {
	  alt_reg = gen_rtx_REG (DImode, current_frame_info.r[reg_save_ar_lc]);
          reg_emitted (reg_save_ar_lc);
	}
      else
	{
	  alt_regno = next_scratch_gr_reg ();
	  alt_reg = gen_rtx_REG (DImode, alt_regno);
	  do_restore (gen_movdi_x, alt_reg, cfa_off);
	  cfa_off -= 8;
	}
      reg = gen_rtx_REG (DImode, AR_LC_REGNUM);
      emit_move_insn (reg, alt_reg);
    }

  /* Restore the return pointer.  */
  if (TEST_HARD_REG_BIT (current_frame_info.mask, BR_REG (0)))
    {
      if (current_frame_info.r[reg_save_b0] != 0)
        {
         alt_reg = gen_rtx_REG (DImode, current_frame_info.r[reg_save_b0]);
         reg_emitted (reg_save_b0);
        }
      else
	{
	  alt_regno = next_scratch_gr_reg ();
	  alt_reg = gen_rtx_REG (DImode, alt_regno);
	  do_restore (gen_movdi_x, alt_reg, cfa_off);
	  cfa_off -= 8;
	}
      reg = gen_rtx_REG (DImode, BR_REG (0));
      emit_move_insn (reg, alt_reg);
    }

  /* We should now be at the base of the gr/br/fr spill area.  */
  gcc_assert (cfa_off == (current_frame_info.spill_cfa_off
			  + current_frame_info.spill_size));

  /* The GP may be stored on the stack in the prologue, but it's
     never restored in the epilogue.  Skip the stack slot.  */
  if (TEST_HARD_REG_BIT (current_frame_info.mask, GR_REG (1)))
    cfa_off -= 8;

  /* Restore all general registers.  */
  for (regno = GR_REG (2); regno <= GR_REG (31); ++regno)
    if (TEST_HARD_REG_BIT (current_frame_info.mask, regno))
      {
	reg = gen_rtx_REG (DImode, regno);
	do_restore (gen_gr_restore, reg, cfa_off);
	cfa_off -= 8;
      }

  /* Restore the branch registers.  */
  for (regno = BR_REG (1); regno <= BR_REG (7); ++regno)
    if (TEST_HARD_REG_BIT (current_frame_info.mask, regno))
      {
	alt_regno = next_scratch_gr_reg ();
	alt_reg = gen_rtx_REG (DImode, alt_regno);
	do_restore (gen_movdi_x, alt_reg, cfa_off);
	cfa_off -= 8;
	reg = gen_rtx_REG (DImode, regno);
	emit_move_insn (reg, alt_reg);
      }

  /* Restore floating point registers.  */
  for (regno = FR_REG (2); regno <= FR_REG (127); ++regno)
    if (TEST_HARD_REG_BIT (current_frame_info.mask, regno))
      {
        gcc_assert (!(cfa_off & 15));
	reg = gen_rtx_REG (XFmode, regno);
	do_restore (gen_fr_restore_x, reg, cfa_off);
	cfa_off -= 16;
      }

  /* Restore ar.unat for real.  */
  if (TEST_HARD_REG_BIT (current_frame_info.mask, AR_UNAT_REGNUM))
    {
      reg = gen_rtx_REG (DImode, AR_UNAT_REGNUM);
      emit_move_insn (reg, ar_unat_save_reg);
    }

  gcc_assert (cfa_off == current_frame_info.spill_cfa_off);

  finish_spill_pointers ();

  if (current_frame_info.total_size
      || cfun->machine->ia64_eh_epilogue_sp
      || frame_pointer_needed)
    {
      /* ??? At this point we must generate a magic insn that appears to
         modify the spill iterators, the stack pointer, and the frame
	 pointer.  This would allow the most scheduling freedom.  For now,
	 just hard stop.  */
      emit_insn (gen_blockage ());
    }

  if (cfun->machine->ia64_eh_epilogue_sp)
    emit_move_insn (stack_pointer_rtx, cfun->machine->ia64_eh_epilogue_sp);
  else if (frame_pointer_needed)
    {
      insn = emit_move_insn (stack_pointer_rtx, hard_frame_pointer_rtx);
      RTX_FRAME_RELATED_P (insn) = 1;
      add_reg_note (insn, REG_CFA_ADJUST_CFA, NULL);
    }
  else if (current_frame_info.total_size)
    {
      rtx offset, frame_size_rtx;

      frame_size_rtx = GEN_INT (current_frame_info.total_size);
      if (satisfies_constraint_I (frame_size_rtx))
	offset = frame_size_rtx;
      else
	{
	  regno = next_scratch_gr_reg ();
	  offset = gen_rtx_REG (DImode, regno);
	  emit_move_insn (offset, frame_size_rtx);
	}

      insn = emit_insn (gen_adddi3 (stack_pointer_rtx, stack_pointer_rtx,
				    offset));

      RTX_FRAME_RELATED_P (insn) = 1;
      add_reg_note (insn, REG_CFA_ADJUST_CFA,
		    gen_rtx_SET (VOIDmode,
				 stack_pointer_rtx,
				 gen_rtx_PLUS (DImode,
					       stack_pointer_rtx,
					       frame_size_rtx)));
    }

  if (cfun->machine->ia64_eh_epilogue_bsp)
    emit_insn (gen_set_bsp (cfun->machine->ia64_eh_epilogue_bsp));

  if (! sibcall_p)
    emit_jump_insn (gen_return_internal (gen_rtx_REG (DImode, BR_REG (0))));
  else
    {
      int fp = GR_REG (2);
      /* We need a throw away register here, r0 and r1 are reserved,
	 so r2 is the first available call clobbered register.  If
	 there was a frame_pointer register, we may have swapped the
	 names of r2 and HARD_FRAME_POINTER_REGNUM, so we have to make
	 sure we're using the string "r2" when emitting the register
	 name for the assembler.  */
      if (current_frame_info.r[reg_fp] 
          && current_frame_info.r[reg_fp] == GR_REG (2))
	fp = HARD_FRAME_POINTER_REGNUM;

      /* We must emit an alloc to force the input registers to become output
	 registers.  Otherwise, if the callee tries to pass its parameters
	 through to another call without an intervening alloc, then these
	 values get lost.  */
      /* ??? We don't need to preserve all input registers.  We only need to
	 preserve those input registers used as arguments to the sibling call.
	 It is unclear how to compute that number here.  */
      if (current_frame_info.n_input_regs != 0)
	{
	  rtx n_inputs = GEN_INT (current_frame_info.n_input_regs);
	  insn = emit_insn (gen_alloc (gen_rtx_REG (DImode, fp),
				const0_rtx, const0_rtx,
				n_inputs, const0_rtx));
	  RTX_FRAME_RELATED_P (insn) = 1;
	}
    }
}

/* Return 1 if br.ret can do all the work required to return from a
   function.  */

int
ia64_direct_return (void)
{
  if (reload_completed && ! frame_pointer_needed)
    {
      ia64_compute_frame_size (get_frame_size ());

      return (current_frame_info.total_size == 0
	      && current_frame_info.n_spilled == 0
	      && current_frame_info.r[reg_save_b0] == 0
	      && current_frame_info.r[reg_save_pr] == 0
	      && current_frame_info.r[reg_save_ar_pfs] == 0
	      && current_frame_info.r[reg_save_ar_unat] == 0
	      && current_frame_info.r[reg_save_ar_lc] == 0);
    }
  return 0;
}

/* Return the magic cookie that we use to hold the return address
   during early compilation.  */

rtx
ia64_return_addr_rtx (HOST_WIDE_INT count, rtx frame ATTRIBUTE_UNUSED)
{
  if (count != 0)
    return NULL;
  return gen_rtx_UNSPEC (Pmode, gen_rtvec (1, const0_rtx), UNSPEC_RET_ADDR);
}

/* Split this value after reload, now that we know where the return
   address is saved.  */

void
ia64_split_return_addr_rtx (rtx dest)
{
  rtx src;

  if (TEST_HARD_REG_BIT (current_frame_info.mask, BR_REG (0)))
    {
      if (current_frame_info.r[reg_save_b0] != 0)
        {
	  src = gen_rtx_REG (DImode, current_frame_info.r[reg_save_b0]);
	  reg_emitted (reg_save_b0);
	}
      else
	{
	  HOST_WIDE_INT off;
	  unsigned int regno;
	  rtx off_r;

	  /* Compute offset from CFA for BR0.  */
	  /* ??? Must be kept in sync with ia64_expand_prologue.  */
	  off = (current_frame_info.spill_cfa_off
		 + current_frame_info.spill_size);
	  for (regno = GR_REG (1); regno <= GR_REG (31); ++regno)
	    if (TEST_HARD_REG_BIT (current_frame_info.mask, regno))
	      off -= 8;

	  /* Convert CFA offset to a register based offset.  */
	  if (frame_pointer_needed)
	    src = hard_frame_pointer_rtx;
	  else
	    {
	      src = stack_pointer_rtx;
	      off += current_frame_info.total_size;
	    }

	  /* Load address into scratch register.  */
	  off_r = GEN_INT (off);
	  if (satisfies_constraint_I (off_r))
	    emit_insn (gen_adddi3 (dest, src, off_r));
	  else
	    {
	      emit_move_insn (dest, off_r);
	      emit_insn (gen_adddi3 (dest, src, dest));
	    }

	  src = gen_rtx_MEM (Pmode, dest);
	}
    }
  else
    src = gen_rtx_REG (DImode, BR_REG (0));

  emit_move_insn (dest, src);
}

int
ia64_hard_regno_rename_ok (int from, int to)
{
  /* Don't clobber any of the registers we reserved for the prologue.  */
  unsigned int r;

  for (r = reg_fp; r <= reg_save_ar_lc; r++)
    if (to == current_frame_info.r[r] 
        || from == current_frame_info.r[r]
        || to == emitted_frame_related_regs[r]
        || from == emitted_frame_related_regs[r])
      return 0;

  /* Don't use output registers outside the register frame.  */
  if (OUT_REGNO_P (to) && to >= OUT_REG (current_frame_info.n_output_regs))
    return 0;

  /* Retain even/oddness on predicate register pairs.  */
  if (PR_REGNO_P (from) && PR_REGNO_P (to))
    return (from & 1) == (to & 1);

  return 1;
}

/* Target hook for assembling integer objects.  Handle word-sized
   aligned objects and detect the cases when @fptr is needed.  */

static bool
ia64_assemble_integer (rtx x, unsigned int size, int aligned_p)
{
  if (size == POINTER_SIZE / BITS_PER_UNIT
      && !(TARGET_NO_PIC || TARGET_AUTO_PIC)
      && GET_CODE (x) == SYMBOL_REF
      && SYMBOL_REF_FUNCTION_P (x))
    {
      static const char * const directive[2][2] = {
	  /* 64-bit pointer */  /* 32-bit pointer */
	{ "\tdata8.ua\t@fptr(", "\tdata4.ua\t@fptr("},	/* unaligned */
	{ "\tdata8\t@fptr(",    "\tdata4\t@fptr("}	/* aligned */
      };
      fputs (directive[(aligned_p != 0)][POINTER_SIZE == 32], asm_out_file);
      output_addr_const (asm_out_file, x);
      fputs (")\n", asm_out_file);
      return true;
    }
  return default_assemble_integer (x, size, aligned_p);
}

/* Emit the function prologue.  */

static void
ia64_output_function_prologue (FILE *file, HOST_WIDE_INT size ATTRIBUTE_UNUSED)
{
  int mask, grsave, grsave_prev;

  if (current_frame_info.need_regstk)
    fprintf (file, "\t.regstk %d, %d, %d, %d\n",
	     current_frame_info.n_input_regs,
	     current_frame_info.n_local_regs,
	     current_frame_info.n_output_regs,
	     current_frame_info.n_rotate_regs);

  if (ia64_except_unwind_info (&global_options) != UI_TARGET)
    return;

  /* Emit the .prologue directive.  */

  mask = 0;
  grsave = grsave_prev = 0;
  if (current_frame_info.r[reg_save_b0] != 0)
    {
      mask |= 8;
      grsave = grsave_prev = current_frame_info.r[reg_save_b0];
    }
  if (current_frame_info.r[reg_save_ar_pfs] != 0
      && (grsave_prev == 0
	  || current_frame_info.r[reg_save_ar_pfs] == grsave_prev + 1))
    {
      mask |= 4;
      if (grsave_prev == 0)
	grsave = current_frame_info.r[reg_save_ar_pfs];
      grsave_prev = current_frame_info.r[reg_save_ar_pfs];
    }
  if (current_frame_info.r[reg_fp] != 0
      && (grsave_prev == 0
	  || current_frame_info.r[reg_fp] == grsave_prev + 1))
    {
      mask |= 2;
      if (grsave_prev == 0)
	grsave = HARD_FRAME_POINTER_REGNUM;
      grsave_prev = current_frame_info.r[reg_fp];
    }
  if (current_frame_info.r[reg_save_pr] != 0
      && (grsave_prev == 0
	  || current_frame_info.r[reg_save_pr] == grsave_prev + 1))
    {
      mask |= 1;
      if (grsave_prev == 0)
	grsave = current_frame_info.r[reg_save_pr];
    }

  if (mask && TARGET_GNU_AS)
    fprintf (file, "\t.prologue %d, %d\n", mask,
	     ia64_dbx_register_number (grsave));
  else
    fputs ("\t.prologue\n", file);

  /* Emit a .spill directive, if necessary, to relocate the base of
     the register spill area.  */
  if (current_frame_info.spill_cfa_off != -16)
    fprintf (file, "\t.spill %ld\n",
	     (long) (current_frame_info.spill_cfa_off
		     + current_frame_info.spill_size));
}

/* Emit the .body directive at the scheduled end of the prologue.  */

static void
ia64_output_function_end_prologue (FILE *file)
{
  if (ia64_except_unwind_info (&global_options) != UI_TARGET)
    return;

  fputs ("\t.body\n", file);
}

/* Emit the function epilogue.  */

static void
ia64_output_function_epilogue (FILE *file ATTRIBUTE_UNUSED,
			       HOST_WIDE_INT size ATTRIBUTE_UNUSED)
{
  int i;

  if (current_frame_info.r[reg_fp])
    {
      const char *tmp = reg_names[HARD_FRAME_POINTER_REGNUM];
      reg_names[HARD_FRAME_POINTER_REGNUM]
	= reg_names[current_frame_info.r[reg_fp]];
      reg_names[current_frame_info.r[reg_fp]] = tmp;
      reg_emitted (reg_fp);
    }
  if (! TARGET_REG_NAMES)
    {
      for (i = 0; i < current_frame_info.n_input_regs; i++)
	reg_names[IN_REG (i)] = ia64_input_reg_names[i];
      for (i = 0; i < current_frame_info.n_local_regs; i++)
	reg_names[LOC_REG (i)] = ia64_local_reg_names[i];
      for (i = 0; i < current_frame_info.n_output_regs; i++)
	reg_names[OUT_REG (i)] = ia64_output_reg_names[i];
    }

  current_frame_info.initialized = 0;
}

int
ia64_dbx_register_number (int regno)
{
  /* In ia64_expand_prologue we quite literally renamed the frame pointer
     from its home at loc79 to something inside the register frame.  We
     must perform the same renumbering here for the debug info.  */
  if (current_frame_info.r[reg_fp])
    {
      if (regno == HARD_FRAME_POINTER_REGNUM)
	regno = current_frame_info.r[reg_fp];
      else if (regno == current_frame_info.r[reg_fp])
	regno = HARD_FRAME_POINTER_REGNUM;
    }

  if (IN_REGNO_P (regno))
    return 32 + regno - IN_REG (0);
  else if (LOC_REGNO_P (regno))
    return 32 + current_frame_info.n_input_regs + regno - LOC_REG (0);
  else if (OUT_REGNO_P (regno))
    return (32 + current_frame_info.n_input_regs
	    + current_frame_info.n_local_regs + regno - OUT_REG (0));
  else
    return regno;
}

/* Implement TARGET_TRAMPOLINE_INIT.

   The trampoline should set the static chain pointer to value placed
   into the trampoline and should branch to the specified routine.
   To make the normal indirect-subroutine calling convention work,
   the trampoline must look like a function descriptor; the first
   word being the target address and the second being the target's
   global pointer.

   We abuse the concept of a global pointer by arranging for it
   to point to the data we need to load.  The complete trampoline
   has the following form:

		+-------------------+ \
	TRAMP:	| __ia64_trampoline | |
		+-------------------+  > fake function descriptor
		| TRAMP+16          | |
		+-------------------+ /
		| target descriptor |
		+-------------------+
		| static link	    |
		+-------------------+
*/

static void
ia64_trampoline_init (rtx m_tramp, tree fndecl, rtx static_chain)
{
  rtx fnaddr = XEXP (DECL_RTL (fndecl), 0);
  rtx addr, addr_reg, tramp, eight = GEN_INT (8);

  /* The Intel assembler requires that the global __ia64_trampoline symbol
     be declared explicitly */
  if (!TARGET_GNU_AS)
    {
      static bool declared_ia64_trampoline = false;

      if (!declared_ia64_trampoline)
	{
	  declared_ia64_trampoline = true;
	  (*targetm.asm_out.globalize_label) (asm_out_file,
					      "__ia64_trampoline");
	}
    }

  /* Make sure addresses are Pmode even if we are in ILP32 mode. */
  addr = convert_memory_address (Pmode, XEXP (m_tramp, 0));
  fnaddr = convert_memory_address (Pmode, fnaddr);
  static_chain = convert_memory_address (Pmode, static_chain);

  /* Load up our iterator.  */
  addr_reg = copy_to_reg (addr);
  m_tramp = adjust_automodify_address (m_tramp, Pmode, addr_reg, 0);

  /* The first two words are the fake descriptor:
     __ia64_trampoline, ADDR+16.  */
  tramp = gen_rtx_SYMBOL_REF (Pmode, "__ia64_trampoline");
  if (TARGET_ABI_OPEN_VMS)
    {
      /* HP decided to break the ELF ABI on VMS (to deal with an ambiguity
	 in the Macro-32 compiler) and changed the semantics of the LTOFF22
	 relocation against function symbols to make it identical to the
	 LTOFF_FPTR22 relocation.  Emit the latter directly to stay within
	 strict ELF and dereference to get the bare code address.  */
      rtx reg = gen_reg_rtx (Pmode);
      SYMBOL_REF_FLAGS (tramp) |= SYMBOL_FLAG_FUNCTION;
      emit_move_insn (reg, tramp);
      emit_move_insn (reg, gen_rtx_MEM (Pmode, reg));
      tramp = reg;
   }
  emit_move_insn (m_tramp, tramp);
  emit_insn (gen_adddi3 (addr_reg, addr_reg, eight));
  m_tramp = adjust_automodify_address (m_tramp, VOIDmode, NULL, 8);

  emit_move_insn (m_tramp, force_reg (Pmode, plus_constant (addr, 16)));
  emit_insn (gen_adddi3 (addr_reg, addr_reg, eight));
  m_tramp = adjust_automodify_address (m_tramp, VOIDmode, NULL, 8);

  /* The third word is the target descriptor.  */
  emit_move_insn (m_tramp, force_reg (Pmode, fnaddr));
  emit_insn (gen_adddi3 (addr_reg, addr_reg, eight));
  m_tramp = adjust_automodify_address (m_tramp, VOIDmode, NULL, 8);

  /* The fourth word is the static chain.  */
  emit_move_insn (m_tramp, static_chain);
}

/* Do any needed setup for a variadic function.  CUM has not been updated
   for the last named argument which has type TYPE and mode MODE.

   We generate the actual spill instructions during prologue generation.  */

static void
ia64_setup_incoming_varargs (CUMULATIVE_ARGS *cum, enum machine_mode mode,
			     tree type, int * pretend_size,
			     int second_time ATTRIBUTE_UNUSED)
{
  CUMULATIVE_ARGS next_cum = *cum;

  /* Skip the current argument.  */
  ia64_function_arg_advance (&next_cum, mode, type, 1);

  if (next_cum.words < MAX_ARGUMENT_SLOTS)
    {
      int n = MAX_ARGUMENT_SLOTS - next_cum.words;
      *pretend_size = n * UNITS_PER_WORD;
      cfun->machine->n_varargs = n;
    }
}

/* Check whether TYPE is a homogeneous floating point aggregate.  If
   it is, return the mode of the floating point type that appears
   in all leafs.  If it is not, return VOIDmode.

   An aggregate is a homogeneous floating point aggregate is if all
   fields/elements in it have the same floating point type (e.g,
   SFmode).  128-bit quad-precision floats are excluded.

   Variable sized aggregates should never arrive here, since we should
   have already decided to pass them by reference.  Top-level zero-sized
   aggregates are excluded because our parallels crash the middle-end.  */

static enum machine_mode
hfa_element_mode (const_tree type, bool nested)
{
  enum machine_mode element_mode = VOIDmode;
  enum machine_mode mode;
  enum tree_code code = TREE_CODE (type);
  int know_element_mode = 0;
  tree t;

  if (!nested && (!TYPE_SIZE (type) || integer_zerop (TYPE_SIZE (type))))
    return VOIDmode;

  switch (code)
    {
    case VOID_TYPE:	case INTEGER_TYPE:	case ENUMERAL_TYPE:
    case BOOLEAN_TYPE:	case POINTER_TYPE:
    case OFFSET_TYPE:	case REFERENCE_TYPE:	case METHOD_TYPE:
    case LANG_TYPE:		case FUNCTION_TYPE:
      return VOIDmode;

      /* Fortran complex types are supposed to be HFAs, so we need to handle
	 gcc's COMPLEX_TYPEs as HFAs.  We need to exclude the integral complex
	 types though.  */
    case COMPLEX_TYPE:
      if (GET_MODE_CLASS (TYPE_MODE (type)) == MODE_COMPLEX_FLOAT
	  && TYPE_MODE (type) != TCmode)
	return GET_MODE_INNER (TYPE_MODE (type));
      else
	return VOIDmode;

    case REAL_TYPE:
      /* We want to return VOIDmode for raw REAL_TYPEs, but the actual
	 mode if this is contained within an aggregate.  */
      if (nested && TYPE_MODE (type) != TFmode)
	return TYPE_MODE (type);
      else
	return VOIDmode;

    case ARRAY_TYPE:
      return hfa_element_mode (TREE_TYPE (type), 1);

    case RECORD_TYPE:
    case UNION_TYPE:
    case QUAL_UNION_TYPE:
      for (t = TYPE_FIELDS (type); t; t = DECL_CHAIN (t))
	{
	  if (TREE_CODE (t) != FIELD_DECL)
	    continue;

	  mode = hfa_element_mode (TREE_TYPE (t), 1);
	  if (know_element_mode)
	    {
	      if (mode != element_mode)
		return VOIDmode;
	    }
	  else if (GET_MODE_CLASS (mode) != MODE_FLOAT)
	    return VOIDmode;
	  else
	    {
	      know_element_mode = 1;
	      element_mode = mode;
	    }
	}
      return element_mode;

    default:
      /* If we reach here, we probably have some front-end specific type
	 that the backend doesn't know about.  This can happen via the
	 aggregate_value_p call in init_function_start.  All we can do is
	 ignore unknown tree types.  */
      return VOIDmode;
    }

  return VOIDmode;
}

/* Return the number of words required to hold a quantity of TYPE and MODE
   when passed as an argument.  */
static int
ia64_function_arg_words (const_tree type, enum machine_mode mode)
{
  int words;

  if (mode == BLKmode)
    words = int_size_in_bytes (type);
  else
    words = GET_MODE_SIZE (mode);

  return (words + UNITS_PER_WORD - 1) / UNITS_PER_WORD;  /* round up */
}

/* Return the number of registers that should be skipped so the current
   argument (described by TYPE and WORDS) will be properly aligned.

   Integer and float arguments larger than 8 bytes start at the next
   even boundary.  Aggregates larger than 8 bytes start at the next
   even boundary if the aggregate has 16 byte alignment.  Note that
   in the 32-bit ABI, TImode and TFmode have only 8-byte alignment
   but are still to be aligned in registers.

   ??? The ABI does not specify how to handle aggregates with
   alignment from 9 to 15 bytes, or greater than 16.  We handle them
   all as if they had 16 byte alignment.  Such aggregates can occur
   only if gcc extensions are used.  */
static int
ia64_function_arg_offset (const CUMULATIVE_ARGS *cum,
			  const_tree type, int words)
{
  /* No registers are skipped on VMS.  */
  if (TARGET_ABI_OPEN_VMS || (cum->words & 1) == 0)
    return 0;

  if (type
      && TREE_CODE (type) != INTEGER_TYPE
      && TREE_CODE (type) != REAL_TYPE)
    return TYPE_ALIGN (type) > 8 * BITS_PER_UNIT;
  else
    return words > 1;
}

/* Return rtx for register where argument is passed, or zero if it is passed
   on the stack.  */
/* ??? 128-bit quad-precision floats are always passed in general
   registers.  */

static rtx
ia64_function_arg_1 (const CUMULATIVE_ARGS *cum, enum machine_mode mode,
		     const_tree type, bool named, bool incoming)
{
  int basereg = (incoming ? GR_ARG_FIRST : AR_ARG_FIRST);
  int words = ia64_function_arg_words (type, mode);
  int offset = ia64_function_arg_offset (cum, type, words);
  enum machine_mode hfa_mode = VOIDmode;

  /* For OPEN VMS, emit the instruction setting up the argument register here,
     when we know this will be together with the other arguments setup related
     insns.  This is not the conceptually best place to do this, but this is
     the easiest as we have convenient access to cumulative args info.  */

  if (TARGET_ABI_OPEN_VMS && mode == VOIDmode && type == void_type_node
      && named == 1)
    {
      unsigned HOST_WIDE_INT regval = cum->words;
      int i;

      for (i = 0; i < 8; i++)
	regval |= ((int) cum->atypes[i]) << (i * 3 + 8);

      emit_move_insn (gen_rtx_REG (DImode, GR_REG (25)),
		      GEN_INT (regval));
    }

  /* If all argument slots are used, then it must go on the stack.  */
  if (cum->words + offset >= MAX_ARGUMENT_SLOTS)
    return 0;

  /* Check for and handle homogeneous FP aggregates.  */
  if (type)
    hfa_mode = hfa_element_mode (type, 0);

  /* Unnamed prototyped hfas are passed as usual.  Named prototyped hfas
     and unprototyped hfas are passed specially.  */
  if (hfa_mode != VOIDmode && (! cum->prototype || named))
    {
      rtx loc[16];
      int i = 0;
      int fp_regs = cum->fp_regs;
      int int_regs = cum->words + offset;
      int hfa_size = GET_MODE_SIZE (hfa_mode);
      int byte_size;
      int args_byte_size;

      /* If prototyped, pass it in FR regs then GR regs.
	 If not prototyped, pass it in both FR and GR regs.

	 If this is an SFmode aggregate, then it is possible to run out of
	 FR regs while GR regs are still left.  In that case, we pass the
	 remaining part in the GR regs.  */

      /* Fill the FP regs.  We do this always.  We stop if we reach the end
	 of the argument, the last FP register, or the last argument slot.  */

      byte_size = ((mode == BLKmode)
		   ? int_size_in_bytes (type) : GET_MODE_SIZE (mode));
      args_byte_size = int_regs * UNITS_PER_WORD;
      offset = 0;
      for (; (offset < byte_size && fp_regs < MAX_ARGUMENT_SLOTS
	      && args_byte_size < (MAX_ARGUMENT_SLOTS * UNITS_PER_WORD)); i++)
	{
	  loc[i] = gen_rtx_EXPR_LIST (VOIDmode,
				      gen_rtx_REG (hfa_mode, (FR_ARG_FIRST
							      + fp_regs)),
				      GEN_INT (offset));
	  offset += hfa_size;
	  args_byte_size += hfa_size;
	  fp_regs++;
	}

      /* If no prototype, then the whole thing must go in GR regs.  */
      if (! cum->prototype)
	offset = 0;
      /* If this is an SFmode aggregate, then we might have some left over
	 that needs to go in GR regs.  */
      else if (byte_size != offset)
	int_regs += offset / UNITS_PER_WORD;

      /* Fill in the GR regs.  We must use DImode here, not the hfa mode.  */

      for (; offset < byte_size && int_regs < MAX_ARGUMENT_SLOTS; i++)
	{
	  enum machine_mode gr_mode = DImode;
	  unsigned int gr_size;

	  /* If we have an odd 4 byte hunk because we ran out of FR regs,
	     then this goes in a GR reg left adjusted/little endian, right
	     adjusted/big endian.  */
	  /* ??? Currently this is handled wrong, because 4-byte hunks are
	     always right adjusted/little endian.  */
	  if (offset & 0x4)
	    gr_mode = SImode;
	  /* If we have an even 4 byte hunk because the aggregate is a
	     multiple of 4 bytes in size, then this goes in a GR reg right
	     adjusted/little endian.  */
	  else if (byte_size - offset == 4)
	    gr_mode = SImode;

	  loc[i] = gen_rtx_EXPR_LIST (VOIDmode,
				      gen_rtx_REG (gr_mode, (basereg
							     + int_regs)),
				      GEN_INT (offset));

	  gr_size = GET_MODE_SIZE (gr_mode);
	  offset += gr_size;
	  if (gr_size == UNITS_PER_WORD
	      || (gr_size < UNITS_PER_WORD && offset % UNITS_PER_WORD == 0))
	    int_regs++;
	  else if (gr_size > UNITS_PER_WORD)
	    int_regs += gr_size / UNITS_PER_WORD;
	}
      return gen_rtx_PARALLEL (mode, gen_rtvec_v (i, loc));
    }
  
  /* On OpenVMS variable argument is either in Rn or Fn.  */
  else if (TARGET_ABI_OPEN_VMS && named == 0)
    {
      if (FLOAT_MODE_P (mode))
	return gen_rtx_REG (mode, FR_ARG_FIRST + cum->words);
      else
	return gen_rtx_REG (mode, basereg + cum->words);
    }

  /* Integral and aggregates go in general registers.  If we have run out of
     FR registers, then FP values must also go in general registers.  This can
     happen when we have a SFmode HFA.  */
  else if (mode == TFmode || mode == TCmode
	   || (! FLOAT_MODE_P (mode) || cum->fp_regs == MAX_ARGUMENT_SLOTS))
    {
      int byte_size = ((mode == BLKmode)
                       ? int_size_in_bytes (type) : GET_MODE_SIZE (mode));
      if (BYTES_BIG_ENDIAN
	&& (mode == BLKmode || (type && AGGREGATE_TYPE_P (type)))
	&& byte_size < UNITS_PER_WORD
	&& byte_size > 0)
	{
	  rtx gr_reg = gen_rtx_EXPR_LIST (VOIDmode,
					  gen_rtx_REG (DImode,
						       (basereg + cum->words
							+ offset)),
					  const0_rtx);
	  return gen_rtx_PARALLEL (mode, gen_rtvec (1, gr_reg));
	}
      else
	return gen_rtx_REG (mode, basereg + cum->words + offset);

    }

  /* If there is a prototype, then FP values go in a FR register when
     named, and in a GR register when unnamed.  */
  else if (cum->prototype)
    {
      if (named)
	return gen_rtx_REG (mode, FR_ARG_FIRST + cum->fp_regs);
      /* In big-endian mode, an anonymous SFmode value must be represented
         as (parallel:SF [(expr_list (reg:DI n) (const_int 0))]) to force
	 the value into the high half of the general register.  */
      else if (BYTES_BIG_ENDIAN && mode == SFmode)
	return gen_rtx_PARALLEL (mode,
		 gen_rtvec (1,
                   gen_rtx_EXPR_LIST (VOIDmode,
		     gen_rtx_REG (DImode, basereg + cum->words + offset),
				      const0_rtx)));
      else
	return gen_rtx_REG (mode, basereg + cum->words + offset);
    }
  /* If there is no prototype, then FP values go in both FR and GR
     registers.  */
  else
    {
      /* See comment above.  */
      enum machine_mode inner_mode =
	(BYTES_BIG_ENDIAN && mode == SFmode) ? DImode : mode;

      rtx fp_reg = gen_rtx_EXPR_LIST (VOIDmode,
				      gen_rtx_REG (mode, (FR_ARG_FIRST
							  + cum->fp_regs)),
				      const0_rtx);
      rtx gr_reg = gen_rtx_EXPR_LIST (VOIDmode,
				      gen_rtx_REG (inner_mode,
						   (basereg + cum->words
						    + offset)),
				      const0_rtx);

      return gen_rtx_PARALLEL (mode, gen_rtvec (2, fp_reg, gr_reg));
    }
}

/* Implement TARGET_FUNCION_ARG target hook.  */

static rtx
ia64_function_arg (CUMULATIVE_ARGS *cum, enum machine_mode mode,
		   const_tree type, bool named)
{
  return ia64_function_arg_1 (cum, mode, type, named, false);
}

/* Implement TARGET_FUNCION_INCOMING_ARG target hook.  */

static rtx
ia64_function_incoming_arg (CUMULATIVE_ARGS *cum,
			    enum machine_mode mode,
			    const_tree type, bool named)
{
  return ia64_function_arg_1 (cum, mode, type, named, true);
}

/* Return number of bytes, at the beginning of the argument, that must be
   put in registers.  0 is the argument is entirely in registers or entirely
   in memory.  */

static int
ia64_arg_partial_bytes (CUMULATIVE_ARGS *cum, enum machine_mode mode,
			tree type, bool named ATTRIBUTE_UNUSED)
{
  int words = ia64_function_arg_words (type, mode);
  int offset = ia64_function_arg_offset (cum, type, words);

  /* If all argument slots are used, then it must go on the stack.  */
  if (cum->words + offset >= MAX_ARGUMENT_SLOTS)
    return 0;

  /* It doesn't matter whether the argument goes in FR or GR regs.  If
     it fits within the 8 argument slots, then it goes entirely in
     registers.  If it extends past the last argument slot, then the rest
     goes on the stack.  */

  if (words + cum->words + offset <= MAX_ARGUMENT_SLOTS)
    return 0;

  return (MAX_ARGUMENT_SLOTS - cum->words - offset) * UNITS_PER_WORD;
}

/* Return ivms_arg_type based on machine_mode.  */

static enum ivms_arg_type
ia64_arg_type (enum machine_mode mode)
{
  switch (mode)
    {
    case SFmode:
      return FS;
    case DFmode:
      return FT;
    default:
      return I64;
    }
}

/* Update CUM to point after this argument.  This is patterned after
   ia64_function_arg.  */

static void
ia64_function_arg_advance (CUMULATIVE_ARGS *cum, enum machine_mode mode,
			   const_tree type, bool named)
{
  int words = ia64_function_arg_words (type, mode);
  int offset = ia64_function_arg_offset (cum, type, words);
  enum machine_mode hfa_mode = VOIDmode;

  /* If all arg slots are already full, then there is nothing to do.  */
  if (cum->words >= MAX_ARGUMENT_SLOTS)
    {
      cum->words += words + offset;
      return;
    }

  cum->atypes[cum->words] = ia64_arg_type (mode);
  cum->words += words + offset;

  /* Check for and handle homogeneous FP aggregates.  */
  if (type)
    hfa_mode = hfa_element_mode (type, 0);

  /* Unnamed prototyped hfas are passed as usual.  Named prototyped hfas
     and unprototyped hfas are passed specially.  */
  if (hfa_mode != VOIDmode && (! cum->prototype || named))
    {
      int fp_regs = cum->fp_regs;
      /* This is the original value of cum->words + offset.  */
      int int_regs = cum->words - words;
      int hfa_size = GET_MODE_SIZE (hfa_mode);
      int byte_size;
      int args_byte_size;

      /* If prototyped, pass it in FR regs then GR regs.
	 If not prototyped, pass it in both FR and GR regs.

	 If this is an SFmode aggregate, then it is possible to run out of
	 FR regs while GR regs are still left.  In that case, we pass the
	 remaining part in the GR regs.  */

      /* Fill the FP regs.  We do this always.  We stop if we reach the end
	 of the argument, the last FP register, or the last argument slot.  */

      byte_size = ((mode == BLKmode)
		   ? int_size_in_bytes (type) : GET_MODE_SIZE (mode));
      args_byte_size = int_regs * UNITS_PER_WORD;
      offset = 0;
      for (; (offset < byte_size && fp_regs < MAX_ARGUMENT_SLOTS
	      && args_byte_size < (MAX_ARGUMENT_SLOTS * UNITS_PER_WORD));)
	{
	  offset += hfa_size;
	  args_byte_size += hfa_size;
	  fp_regs++;
	}

      cum->fp_regs = fp_regs;
    }

  /* On OpenVMS variable argument is either in Rn or Fn.  */
  else if (TARGET_ABI_OPEN_VMS && named == 0)
    {
      cum->int_regs = cum->words;
      cum->fp_regs = cum->words;
    }

  /* Integral and aggregates go in general registers.  So do TFmode FP values.
     If we have run out of FR registers, then other FP values must also go in
     general registers.  This can happen when we have a SFmode HFA.  */
  else if (mode == TFmode || mode == TCmode
           || (! FLOAT_MODE_P (mode) || cum->fp_regs == MAX_ARGUMENT_SLOTS))
    cum->int_regs = cum->words;

  /* If there is a prototype, then FP values go in a FR register when
     named, and in a GR register when unnamed.  */
  else if (cum->prototype)
    {
      if (! named)
	cum->int_regs = cum->words;
      else
	/* ??? Complex types should not reach here.  */
	cum->fp_regs += (GET_MODE_CLASS (mode) == MODE_COMPLEX_FLOAT ? 2 : 1);
    }
  /* If there is no prototype, then FP values go in both FR and GR
     registers.  */
  else
    {
      /* ??? Complex types should not reach here.  */
      cum->fp_regs += (GET_MODE_CLASS (mode) == MODE_COMPLEX_FLOAT ? 2 : 1);
      cum->int_regs = cum->words;
    }
}

/* Arguments with alignment larger than 8 bytes start at the next even
   boundary.  On ILP32 HPUX, TFmode arguments start on next even boundary
   even though their normal alignment is 8 bytes.  See ia64_function_arg.  */

static unsigned int
ia64_function_arg_boundary (enum machine_mode mode, const_tree type)
{
  if (mode == TFmode && TARGET_HPUX && TARGET_ILP32)
    return PARM_BOUNDARY * 2;

  if (type)
    {
      if (TYPE_ALIGN (type) > PARM_BOUNDARY)
        return PARM_BOUNDARY * 2;
      else
        return PARM_BOUNDARY;
    }

  if (GET_MODE_BITSIZE (mode) > PARM_BOUNDARY)
    return PARM_BOUNDARY * 2;
  else
    return PARM_BOUNDARY;
}

/* True if it is OK to do sibling call optimization for the specified
   call expression EXP.  DECL will be the called function, or NULL if
   this is an indirect call.  */
static bool
ia64_function_ok_for_sibcall (tree decl, tree exp ATTRIBUTE_UNUSED)
{
  /* We can't perform a sibcall if the current function has the syscall_linkage
     attribute.  */
  if (lookup_attribute ("syscall_linkage",
			TYPE_ATTRIBUTES (TREE_TYPE (current_function_decl))))
    return false;

  /* We must always return with our current GP.  This means we can
     only sibcall to functions defined in the current module unless
     TARGET_CONST_GP is set to true.  */
  return (decl && (*targetm.binds_local_p) (decl)) || TARGET_CONST_GP;
}


/* Implement va_arg.  */

static tree
ia64_gimplify_va_arg (tree valist, tree type, gimple_seq *pre_p,
		      gimple_seq *post_p)
{
  /* Variable sized types are passed by reference.  */
  if (pass_by_reference (NULL, TYPE_MODE (type), type, false))
    {
      tree ptrtype = build_pointer_type (type);
      tree addr = std_gimplify_va_arg_expr (valist, ptrtype, pre_p, post_p);
      return build_va_arg_indirect_ref (addr);
    }

  /* Aggregate arguments with alignment larger than 8 bytes start at
     the next even boundary.  Integer and floating point arguments
     do so if they are larger than 8 bytes, whether or not they are
     also aligned larger than 8 bytes.  */
  if ((TREE_CODE (type) == REAL_TYPE || TREE_CODE (type) == INTEGER_TYPE)
      ? int_size_in_bytes (type) > 8 : TYPE_ALIGN (type) > 8 * BITS_PER_UNIT)
    {
      tree t = build2 (POINTER_PLUS_EXPR, TREE_TYPE (valist), valist,
		       size_int (2 * UNITS_PER_WORD - 1));
      t = fold_convert (sizetype, t);
      t = build2 (BIT_AND_EXPR, TREE_TYPE (t), t,
		  size_int (-2 * UNITS_PER_WORD));
      t = fold_convert (TREE_TYPE (valist), t);
      gimplify_assign (unshare_expr (valist), t, pre_p);
    }

  return std_gimplify_va_arg_expr (valist, type, pre_p, post_p);
}

/* Return 1 if function return value returned in memory.  Return 0 if it is
   in a register.  */

static bool
ia64_return_in_memory (const_tree valtype, const_tree fntype ATTRIBUTE_UNUSED)
{
  enum machine_mode mode;
  enum machine_mode hfa_mode;
  HOST_WIDE_INT byte_size;

  mode = TYPE_MODE (valtype);
  byte_size = GET_MODE_SIZE (mode);
  if (mode == BLKmode)
    {
      byte_size = int_size_in_bytes (valtype);
      if (byte_size < 0)
	return true;
    }

  /* Hfa's with up to 8 elements are returned in the FP argument registers.  */

  hfa_mode = hfa_element_mode (valtype, 0);
  if (hfa_mode != VOIDmode)
    {
      int hfa_size = GET_MODE_SIZE (hfa_mode);

      if (byte_size / hfa_size > MAX_ARGUMENT_SLOTS)
	return true;
      else
	return false;
    }
  else if (byte_size > UNITS_PER_WORD * MAX_INT_RETURN_SLOTS)
    return true;
  else
    return false;
}

/* Return rtx for register that holds the function return value.  */

<<<<<<< HEAD
rtx
ia64_function_value (const_tree valtype, const_tree func)
=======
static rtx
ia64_function_value (const_tree valtype,
		     const_tree fn_decl_or_type,
		     bool outgoing ATTRIBUTE_UNUSED)
>>>>>>> b56a5220
{
  enum machine_mode mode;
  enum machine_mode hfa_mode;
  int unsignedp;
<<<<<<< HEAD
=======
  const_tree func = fn_decl_or_type;
>>>>>>> b56a5220

  if (fn_decl_or_type
      && !DECL_P (fn_decl_or_type))
    func = NULL;
  
  mode = TYPE_MODE (valtype);
  hfa_mode = hfa_element_mode (valtype, 0);

  if (hfa_mode != VOIDmode)
    {
      rtx loc[8];
      int i;
      int hfa_size;
      int byte_size;
      int offset;

      hfa_size = GET_MODE_SIZE (hfa_mode);
      byte_size = ((mode == BLKmode)
		   ? int_size_in_bytes (valtype) : GET_MODE_SIZE (mode));
      offset = 0;
      for (i = 0; offset < byte_size; i++)
	{
	  loc[i] = gen_rtx_EXPR_LIST (VOIDmode,
				      gen_rtx_REG (hfa_mode, FR_ARG_FIRST + i),
				      GEN_INT (offset));
	  offset += hfa_size;
	}
      return gen_rtx_PARALLEL (mode, gen_rtvec_v (i, loc));
    }
  else if (FLOAT_TYPE_P (valtype) && mode != TFmode && mode != TCmode)
    return gen_rtx_REG (mode, FR_ARG_FIRST);
  else
    {
      bool need_parallel = false;

      /* In big-endian mode, we need to manage the layout of aggregates
	 in the registers so that we get the bits properly aligned in
	 the highpart of the registers.  */
      if (BYTES_BIG_ENDIAN
	  && (mode == BLKmode || (valtype && AGGREGATE_TYPE_P (valtype))))
	need_parallel = true;

      /* Something like struct S { long double x; char a[0] } is not an
	 HFA structure, and therefore doesn't go in fp registers.  But
	 the middle-end will give it XFmode anyway, and XFmode values
	 don't normally fit in integer registers.  So we need to smuggle
	 the value inside a parallel.  */
      else if (mode == XFmode || mode == XCmode || mode == RFmode)
	need_parallel = true;

      if (need_parallel)
	{
	  rtx loc[8];
	  int offset;
	  int bytesize;
	  int i;

	  offset = 0;
	  bytesize = int_size_in_bytes (valtype);
	  /* An empty PARALLEL is invalid here, but the return value
	     doesn't matter for empty structs.  */
	  if (bytesize == 0)
	    return gen_rtx_REG (mode, GR_RET_FIRST);
	  for (i = 0; offset < bytesize; i++)
	    {
	      loc[i] = gen_rtx_EXPR_LIST (VOIDmode,
					  gen_rtx_REG (DImode,
						       GR_RET_FIRST + i),
					  GEN_INT (offset));
	      offset += UNITS_PER_WORD;
	    }
	  return gen_rtx_PARALLEL (mode, gen_rtvec_v (i, loc));
	}

      mode = ia64_promote_function_mode (valtype, mode, &unsignedp,
					 func ? TREE_TYPE (func) : NULL_TREE,
					 true);

      return gen_rtx_REG (mode, GR_RET_FIRST);
    }
}

/* Worker function for TARGET_LIBCALL_VALUE.  */

static rtx
ia64_libcall_value (enum machine_mode mode,
		    const_rtx fun ATTRIBUTE_UNUSED)
{
  return gen_rtx_REG (mode,
		      (((GET_MODE_CLASS (mode) == MODE_FLOAT
			 || GET_MODE_CLASS (mode) == MODE_COMPLEX_FLOAT)
			&& (mode) != TFmode)
		       ? FR_RET_FIRST : GR_RET_FIRST));
}

/* Worker function for FUNCTION_VALUE_REGNO_P.  */

static bool
ia64_function_value_regno_p (const unsigned int regno)
{
  return ((regno >= GR_RET_FIRST && regno <= GR_RET_LAST)
          || (regno >= FR_RET_FIRST && regno <= FR_RET_LAST));
}

/* This is called from dwarf2out.c via TARGET_ASM_OUTPUT_DWARF_DTPREL.
   We need to emit DTP-relative relocations.  */

static void
ia64_output_dwarf_dtprel (FILE *file, int size, rtx x)
{
  gcc_assert (size == 4 || size == 8);
  if (size == 4)
    fputs ("\tdata4.ua\t@dtprel(", file);
  else
    fputs ("\tdata8.ua\t@dtprel(", file);
  output_addr_const (file, x);
  fputs (")", file);
}

/* Print a memory address as an operand to reference that memory location.  */

/* ??? Do we need this?  It gets used only for 'a' operands.  We could perhaps
   also call this from ia64_print_operand for memory addresses.  */

void
ia64_print_operand_address (FILE * stream ATTRIBUTE_UNUSED,
			    rtx address ATTRIBUTE_UNUSED)
{
}

/* Print an operand to an assembler instruction.
   C	Swap and print a comparison operator.
   D	Print an FP comparison operator.
   E    Print 32 - constant, for SImode shifts as extract.
   e    Print 64 - constant, for DImode rotates.
   F	A floating point constant 0.0 emitted as f0, or 1.0 emitted as f1, or
        a floating point register emitted normally.
   G	A floating point constant.
   I	Invert a predicate register by adding 1.
   J    Select the proper predicate register for a condition.
   j    Select the inverse predicate register for a condition.
   O	Append .acq for volatile load.
   P	Postincrement of a MEM.
   Q	Append .rel for volatile store.
   R	Print .s .d or nothing for a single, double or no truncation.
   S	Shift amount for shladd instruction.
   T	Print an 8-bit sign extended number (K) as a 32-bit unsigned number
	for Intel assembler.
   U	Print an 8-bit sign extended number (K) as a 64-bit unsigned number
	for Intel assembler.
   X	A pair of floating point registers.
   r	Print register name, or constant 0 as r0.  HP compatibility for
	Linux kernel.
   v    Print vector constant value as an 8-byte integer value.  */

void
ia64_print_operand (FILE * file, rtx x, int code)
{
  const char *str;

  switch (code)
    {
    case 0:
      /* Handled below.  */
      break;

    case 'C':
      {
	enum rtx_code c = swap_condition (GET_CODE (x));
	fputs (GET_RTX_NAME (c), file);
	return;
      }

    case 'D':
      switch (GET_CODE (x))
	{
	case NE:
	  str = "neq";
	  break;
	case UNORDERED:
	  str = "unord";
	  break;
	case ORDERED:
	  str = "ord";
	  break;
	case UNLT:
	  str = "nge";
	  break;
	case UNLE:
	  str = "ngt";
	  break;
	case UNGT:
	  str = "nle";
	  break;
	case UNGE:
	  str = "nlt";
	  break;
	default:
	  str = GET_RTX_NAME (GET_CODE (x));
	  break;
	}
      fputs (str, file);
      return;

    case 'E':
      fprintf (file, HOST_WIDE_INT_PRINT_DEC, 32 - INTVAL (x));
      return;

    case 'e':
      fprintf (file, HOST_WIDE_INT_PRINT_DEC, 64 - INTVAL (x));
      return;

    case 'F':
      if (x == CONST0_RTX (GET_MODE (x)))
	str = reg_names [FR_REG (0)];
      else if (x == CONST1_RTX (GET_MODE (x)))
	str = reg_names [FR_REG (1)];
      else
	{
	  gcc_assert (GET_CODE (x) == REG);
	  str = reg_names [REGNO (x)];
	}
      fputs (str, file);
      return;

    case 'G':
      {
	long val[4];
	REAL_VALUE_TYPE rv;
	REAL_VALUE_FROM_CONST_DOUBLE (rv, x);
	real_to_target (val, &rv, GET_MODE (x));
	if (GET_MODE (x) == SFmode)
	  fprintf (file, "0x%08lx", val[0] & 0xffffffff);
	else if (GET_MODE (x) == DFmode)
	  fprintf (file, "0x%08lx%08lx", (WORDS_BIG_ENDIAN ? val[0] : val[1])
					  & 0xffffffff,
					 (WORDS_BIG_ENDIAN ? val[1] : val[0])
					  & 0xffffffff);
	else
	  output_operand_lossage ("invalid %%G mode");
      }
      return;

    case 'I':
      fputs (reg_names [REGNO (x) + 1], file);
      return;

    case 'J':
    case 'j':
      {
	unsigned int regno = REGNO (XEXP (x, 0));
	if (GET_CODE (x) == EQ)
	  regno += 1;
	if (code == 'j')
	  regno ^= 1;
        fputs (reg_names [regno], file);
      }
      return;

    case 'O':
      if (MEM_VOLATILE_P (x))
	fputs(".acq", file);
      return;

    case 'P':
      {
	HOST_WIDE_INT value;

	switch (GET_CODE (XEXP (x, 0)))
	  {
	  default:
	    return;

	  case POST_MODIFY:
	    x = XEXP (XEXP (XEXP (x, 0), 1), 1);
	    if (GET_CODE (x) == CONST_INT)
	      value = INTVAL (x);
	    else
	      {
		gcc_assert (GET_CODE (x) == REG);
		fprintf (file, ", %s", reg_names[REGNO (x)]);
		return;
	      }
	    break;

	  case POST_INC:
	    value = GET_MODE_SIZE (GET_MODE (x));
	    break;

	  case POST_DEC:
	    value = - (HOST_WIDE_INT) GET_MODE_SIZE (GET_MODE (x));
	    break;
	  }

	fprintf (file, ", " HOST_WIDE_INT_PRINT_DEC, value);
	return;
      }

    case 'Q':
      if (MEM_VOLATILE_P (x))
	fputs(".rel", file);
      return;

    case 'R':
      if (x == CONST0_RTX (GET_MODE (x)))
	fputs(".s", file);
      else if (x == CONST1_RTX (GET_MODE (x)))
	fputs(".d", file);
      else if (x == CONST2_RTX (GET_MODE (x)))
	;
      else
	output_operand_lossage ("invalid %%R value");
      return;

    case 'S':
      fprintf (file, "%d", exact_log2 (INTVAL (x)));
      return;

    case 'T':
      if (! TARGET_GNU_AS && GET_CODE (x) == CONST_INT)
	{
	  fprintf (file, "0x%x", (int) INTVAL (x) & 0xffffffff);
	  return;
	}
      break;

    case 'U':
      if (! TARGET_GNU_AS && GET_CODE (x) == CONST_INT)
	{
	  const char *prefix = "0x";
	  if (INTVAL (x) & 0x80000000)
	    {
	      fprintf (file, "0xffffffff");
	      prefix = "";
	    }
	  fprintf (file, "%s%x", prefix, (int) INTVAL (x) & 0xffffffff);
	  return;
	}
      break;

    case 'X':
      {
	unsigned int regno = REGNO (x);
	fprintf (file, "%s, %s", reg_names [regno], reg_names [regno + 1]);
      }
      return;

    case 'r':
      /* If this operand is the constant zero, write it as register zero.
	 Any register, zero, or CONST_INT value is OK here.  */
      if (GET_CODE (x) == REG)
	fputs (reg_names[REGNO (x)], file);
      else if (x == CONST0_RTX (GET_MODE (x)))
	fputs ("r0", file);
      else if (GET_CODE (x) == CONST_INT)
	output_addr_const (file, x);
      else
	output_operand_lossage ("invalid %%r value");
      return;

    case 'v':
      gcc_assert (GET_CODE (x) == CONST_VECTOR);
      x = simplify_subreg (DImode, x, GET_MODE (x), 0);
      break;

    case '+':
      {
	const char *which;

	/* For conditional branches, returns or calls, substitute
	   sptk, dptk, dpnt, or spnt for %s.  */
	x = find_reg_note (current_output_insn, REG_BR_PROB, 0);
	if (x)
	  {
	    int pred_val = INTVAL (XEXP (x, 0));

	    /* Guess top and bottom 10% statically predicted.  */
	    if (pred_val < REG_BR_PROB_BASE / 50
		&& br_prob_note_reliable_p (x))
	      which = ".spnt";
	    else if (pred_val < REG_BR_PROB_BASE / 2)
	      which = ".dpnt";
	    else if (pred_val < REG_BR_PROB_BASE / 100 * 98
		     || !br_prob_note_reliable_p (x))
	      which = ".dptk";
	    else
	      which = ".sptk";
	  }
	else if (GET_CODE (current_output_insn) == CALL_INSN)
	  which = ".sptk";
	else
	  which = ".dptk";

	fputs (which, file);
	return;
      }

    case ',':
      x = current_insn_predicate;
      if (x)
	{
	  unsigned int regno = REGNO (XEXP (x, 0));
	  if (GET_CODE (x) == EQ)
	    regno += 1;
          fprintf (file, "(%s) ", reg_names [regno]);
	}
      return;

    default:
      output_operand_lossage ("ia64_print_operand: unknown code");
      return;
    }

  switch (GET_CODE (x))
    {
      /* This happens for the spill/restore instructions.  */
    case POST_INC:
    case POST_DEC:
    case POST_MODIFY:
      x = XEXP (x, 0);
      /* ... fall through ...  */

    case REG:
      fputs (reg_names [REGNO (x)], file);
      break;

    case MEM:
      {
	rtx addr = XEXP (x, 0);
	if (GET_RTX_CLASS (GET_CODE (addr)) == RTX_AUTOINC)
	  addr = XEXP (addr, 0);
	fprintf (file, "[%s]", reg_names [REGNO (addr)]);
	break;
      }

    default:
      output_addr_const (file, x);
      break;
    }

  return;
}

/* Compute a (partial) cost for rtx X.  Return true if the complete
   cost has been computed, and false if subexpressions should be
   scanned.  In either case, *TOTAL contains the cost result.  */
/* ??? This is incomplete.  */

static bool
ia64_rtx_costs (rtx x, int code, int outer_code, int *total,
		bool speed ATTRIBUTE_UNUSED)
{
  switch (code)
    {
    case CONST_INT:
      switch (outer_code)
        {
        case SET:
	  *total = satisfies_constraint_J (x) ? 0 : COSTS_N_INSNS (1);
	  return true;
        case PLUS:
	  if (satisfies_constraint_I (x))
	    *total = 0;
	  else if (satisfies_constraint_J (x))
	    *total = 1;
	  else
	    *total = COSTS_N_INSNS (1);
	  return true;
        default:
	  if (satisfies_constraint_K (x) || satisfies_constraint_L (x))
	    *total = 0;
	  else
	    *total = COSTS_N_INSNS (1);
	  return true;
	}

    case CONST_DOUBLE:
      *total = COSTS_N_INSNS (1);
      return true;

    case CONST:
    case SYMBOL_REF:
    case LABEL_REF:
      *total = COSTS_N_INSNS (3);
      return true;

    case FMA:
      *total = COSTS_N_INSNS (4);
      return true;

    case MULT:
      /* For multiplies wider than HImode, we have to go to the FPU,
         which normally involves copies.  Plus there's the latency
         of the multiply itself, and the latency of the instructions to
         transfer integer regs to FP regs.  */
      if (FLOAT_MODE_P (GET_MODE (x)))
	*total = COSTS_N_INSNS (4);
      else if (GET_MODE_SIZE (GET_MODE (x)) > 2)
        *total = COSTS_N_INSNS (10);
      else
	*total = COSTS_N_INSNS (2);
      return true;

    case PLUS:
    case MINUS:
      if (FLOAT_MODE_P (GET_MODE (x)))
	{
	  *total = COSTS_N_INSNS (4);
	  return true;
	}
      /* FALLTHRU */

    case ASHIFT:
    case ASHIFTRT:
    case LSHIFTRT:
      *total = COSTS_N_INSNS (1);
      return true;

    case DIV:
    case UDIV:
    case MOD:
    case UMOD:
      /* We make divide expensive, so that divide-by-constant will be
         optimized to a multiply.  */
      *total = COSTS_N_INSNS (60);
      return true;

    default:
      return false;
    }
}

/* Calculate the cost of moving data from a register in class FROM to
   one in class TO, using MODE.  */

static int
ia64_register_move_cost (enum machine_mode mode, reg_class_t from_i,
			 reg_class_t to_i)
{
  enum reg_class from = (enum reg_class) from_i;
  enum reg_class to = (enum reg_class) to_i;

  /* ADDL_REGS is the same as GR_REGS for movement purposes.  */
  if (to == ADDL_REGS)
    to = GR_REGS;
  if (from == ADDL_REGS)
    from = GR_REGS;

  /* All costs are symmetric, so reduce cases by putting the
     lower number class as the destination.  */
  if (from < to)
    {
      enum reg_class tmp = to;
      to = from, from = tmp;
    }

  /* Moving from FR<->GR in XFmode must be more expensive than 2,
     so that we get secondary memory reloads.  Between FR_REGS,
     we have to make this at least as expensive as memory_move_cost
     to avoid spectacularly poor register class preferencing.  */
  if (mode == XFmode || mode == RFmode)
    {
      if (to != GR_REGS || from != GR_REGS)
        return memory_move_cost (mode, to, false);
      else
	return 3;
    }

  switch (to)
    {
    case PR_REGS:
      /* Moving between PR registers takes two insns.  */
      if (from == PR_REGS)
	return 3;
      /* Moving between PR and anything but GR is impossible.  */
      if (from != GR_REGS)
	return memory_move_cost (mode, to, false);
      break;

    case BR_REGS:
      /* Moving between BR and anything but GR is impossible.  */
      if (from != GR_REGS && from != GR_AND_BR_REGS)
	return memory_move_cost (mode, to, false);
      break;

    case AR_I_REGS:
    case AR_M_REGS:
      /* Moving between AR and anything but GR is impossible.  */
      if (from != GR_REGS)
	return memory_move_cost (mode, to, false);
      break;

    case GR_REGS:
    case FR_REGS:
    case FP_REGS:
    case GR_AND_FR_REGS:
    case GR_AND_BR_REGS:
    case ALL_REGS:
      break;

    default:
      gcc_unreachable ();
    }

  return 2;
}

/* Calculate the cost of moving data of MODE from a register to or from
   memory.  */

static int
ia64_memory_move_cost (enum machine_mode mode ATTRIBUTE_UNUSED,
		       reg_class_t rclass,
		       bool in ATTRIBUTE_UNUSED)
{
  if (rclass == GENERAL_REGS
      || rclass == FR_REGS
      || rclass == FP_REGS
      || rclass == GR_AND_FR_REGS)
    return 4;
  else
    return 10;
}

/* Implement TARGET_PREFERRED_RELOAD_CLASS.  Place additional restrictions
   on RCLASS to use when copying X into that class.  */

static reg_class_t
ia64_preferred_reload_class (rtx x, reg_class_t rclass)
{
  switch (rclass)
    {
    case FR_REGS:
    case FP_REGS:
      /* Don't allow volatile mem reloads into floating point registers.
	 This is defined to force reload to choose the r/m case instead
	 of the f/f case when reloading (set (reg fX) (mem/v)).  */
      if (MEM_P (x) && MEM_VOLATILE_P (x))
	return NO_REGS;
      
      /* Force all unrecognized constants into the constant pool.  */
      if (CONSTANT_P (x))
	return NO_REGS;
      break;

    case AR_M_REGS:
    case AR_I_REGS:
      if (!OBJECT_P (x))
	return NO_REGS;
      break;

    default:
      break;
    }

  return rclass;
}

/* This function returns the register class required for a secondary
   register when copying between one of the registers in RCLASS, and X,
   using MODE.  A return value of NO_REGS means that no secondary register
   is required.  */

enum reg_class
ia64_secondary_reload_class (enum reg_class rclass,
			     enum machine_mode mode ATTRIBUTE_UNUSED, rtx x)
{
  int regno = -1;

  if (GET_CODE (x) == REG || GET_CODE (x) == SUBREG)
    regno = true_regnum (x);

  switch (rclass)
    {
    case BR_REGS:
    case AR_M_REGS:
    case AR_I_REGS:
      /* ??? BR<->BR register copies can happen due to a bad gcse/cse/global
	 interaction.  We end up with two pseudos with overlapping lifetimes
	 both of which are equiv to the same constant, and both which need
	 to be in BR_REGS.  This seems to be a cse bug.  cse_basic_block_end
	 changes depending on the path length, which means the qty_first_reg
	 check in make_regs_eqv can give different answers at different times.
	 At some point I'll probably need a reload_indi pattern to handle
	 this.

	 We can also get GR_AND_FR_REGS to BR_REGS/AR_REGS copies, where we
	 wound up with a FP register from GR_AND_FR_REGS.  Extend that to all
	 non-general registers for good measure.  */
      if (regno >= 0 && ! GENERAL_REGNO_P (regno))
	return GR_REGS;

      /* This is needed if a pseudo used as a call_operand gets spilled to a
	 stack slot.  */
      if (GET_CODE (x) == MEM)
	return GR_REGS;
      break;

    case FR_REGS:
    case FP_REGS:
      /* Need to go through general registers to get to other class regs.  */
      if (regno >= 0 && ! (FR_REGNO_P (regno) || GENERAL_REGNO_P (regno)))
	return GR_REGS;

      /* This can happen when a paradoxical subreg is an operand to the
	 muldi3 pattern.  */
      /* ??? This shouldn't be necessary after instruction scheduling is
	 enabled, because paradoxical subregs are not accepted by
	 register_operand when INSN_SCHEDULING is defined.  Or alternatively,
	 stop the paradoxical subreg stupidity in the *_operand functions
	 in recog.c.  */
      if (GET_CODE (x) == MEM
	  && (GET_MODE (x) == SImode || GET_MODE (x) == HImode
	      || GET_MODE (x) == QImode))
	return GR_REGS;

      /* This can happen because of the ior/and/etc patterns that accept FP
	 registers as operands.  If the third operand is a constant, then it
	 needs to be reloaded into a FP register.  */
      if (GET_CODE (x) == CONST_INT)
	return GR_REGS;

      /* This can happen because of register elimination in a muldi3 insn.
	 E.g. `26107 * (unsigned long)&u'.  */
      if (GET_CODE (x) == PLUS)
	return GR_REGS;
      break;

    case PR_REGS:
      /* ??? This happens if we cse/gcse a BImode value across a call,
	 and the function has a nonlocal goto.  This is because global
	 does not allocate call crossing pseudos to hard registers when
	 crtl->has_nonlocal_goto is true.  This is relatively
	 common for C++ programs that use exceptions.  To reproduce,
	 return NO_REGS and compile libstdc++.  */
      if (GET_CODE (x) == MEM)
	return GR_REGS;

      /* This can happen when we take a BImode subreg of a DImode value,
	 and that DImode value winds up in some non-GR register.  */
      if (regno >= 0 && ! GENERAL_REGNO_P (regno) && ! PR_REGNO_P (regno))
	return GR_REGS;
      break;

    default:
      break;
    }

  return NO_REGS;
}


/* Implement targetm.unspec_may_trap_p hook.  */
static int
ia64_unspec_may_trap_p (const_rtx x, unsigned flags)
{
  if (GET_CODE (x) == UNSPEC)
    {
      switch (XINT (x, 1))
	{
	case UNSPEC_LDA:
	case UNSPEC_LDS:
	case UNSPEC_LDSA:
	case UNSPEC_LDCCLR:
	case UNSPEC_CHKACLR:
	case UNSPEC_CHKS:
	  /* These unspecs are just wrappers.  */
	  return may_trap_p_1 (XVECEXP (x, 0, 0), flags);
	}
    }

  return default_unspec_may_trap_p (x, flags);
}


/* Parse the -mfixed-range= option string.  */

static void
fix_range (const char *const_str)
{
  int i, first, last;
  char *str, *dash, *comma;

  /* str must be of the form REG1'-'REG2{,REG1'-'REG} where REG1 and
     REG2 are either register names or register numbers.  The effect
     of this option is to mark the registers in the range from REG1 to
     REG2 as ``fixed'' so they won't be used by the compiler.  This is
     used, e.g., to ensure that kernel mode code doesn't use f32-f127.  */

  i = strlen (const_str);
  str = (char *) alloca (i + 1);
  memcpy (str, const_str, i + 1);

  while (1)
    {
      dash = strchr (str, '-');
      if (!dash)
	{
	  warning (0, "value of -mfixed-range must have form REG1-REG2");
	  return;
	}
      *dash = '\0';

      comma = strchr (dash + 1, ',');
      if (comma)
	*comma = '\0';

      first = decode_reg_name (str);
      if (first < 0)
	{
	  warning (0, "unknown register name: %s", str);
	  return;
	}

      last = decode_reg_name (dash + 1);
      if (last < 0)
	{
	  warning (0, "unknown register name: %s", dash + 1);
	  return;
	}

      *dash = '-';

      if (first > last)
	{
	  warning (0, "%s-%s is an empty range", str, dash + 1);
	  return;
	}

      for (i = first; i <= last; ++i)
	fixed_regs[i] = call_used_regs[i] = 1;

      if (!comma)
	break;

      *comma = ',';
      str = comma + 1;
    }
}

/* Implement TARGET_HANDLE_OPTION.  */

static bool
ia64_handle_option (size_t code, const char *arg, int value)
{
  switch (code)
    {
    case OPT_mfixed_range_:
      fix_range (arg);
      return true;

    case OPT_mtls_size_:
      if (value != 14 && value != 22 && value != 64)
	error ("bad value %<%s%> for -mtls-size= switch", arg);
      return true;

    case OPT_mtune_:
      {
	static struct pta
	  {
	    const char *name;		/* processor name or nickname.  */
	    enum processor_type processor;
	  }
	const processor_alias_table[] =
	  {
	    {"itanium2", PROCESSOR_ITANIUM2},
	    {"mckinley", PROCESSOR_ITANIUM2},
	  };
	int const pta_size = ARRAY_SIZE (processor_alias_table);
	int i;

	for (i = 0; i < pta_size; i++)
	  if (!strcmp (arg, processor_alias_table[i].name))
	    {
	      ia64_tune = processor_alias_table[i].processor;
	      break;
	    }
	if (i == pta_size)
	  error ("bad value %<%s%> for -mtune= switch", arg);
	return true;
      }

    default:
      return true;
    }
}

/* Implement TARGET_OPTION_OVERRIDE.  */

static void
ia64_option_override (void)
{
  if (TARGET_AUTO_PIC)
    target_flags |= MASK_CONST_GP;

  /* Numerous experiment shows that IRA based loop pressure
     calculation works better for RTL loop invariant motion on targets
     with enough (>= 32) registers.  It is an expensive optimization.
     So it is on only for peak performance.  */
  if (optimize >= 3)
    flag_ira_loop_pressure = 1;


<<<<<<< HEAD
  ia64_section_threshold = g_switch_set ? g_switch_value : IA64_DEFAULT_GVALUE;

  init_machine_status = ia64_init_machine_status;

  if (align_functions <= 0)
    align_functions = 64;
  if (align_loops <= 0)
    align_loops = 32;
  if (TARGET_ABI_OPEN_VMS)
    flag_no_common = 1;

  ia64_override_options_after_change();
}

=======
  ia64_section_threshold = (global_options_set.x_g_switch_value
			    ? g_switch_value
			    : IA64_DEFAULT_GVALUE);

  init_machine_status = ia64_init_machine_status;

  if (align_functions <= 0)
    align_functions = 64;
  if (align_loops <= 0)
    align_loops = 32;
  if (TARGET_ABI_OPEN_VMS)
    flag_no_common = 1;

  ia64_override_options_after_change();
}

>>>>>>> b56a5220
/* Implement targetm.override_options_after_change.  */

static void
ia64_override_options_after_change (void)
{
  ia64_flag_schedule_insns2 = flag_schedule_insns_after_reload;
  flag_schedule_insns_after_reload = 0;

  if (optimize >= 3
      && !global_options_set.x_flag_selective_scheduling
      && !global_options_set.x_flag_selective_scheduling2)
    {
      flag_selective_scheduling2 = 1;
      flag_sel_sched_pipelining = 1;
    }
  if (mflag_sched_control_spec == 2)
    {
      /* Control speculation is on by default for the selective scheduler,
         but not for the Haifa scheduler.  */
      mflag_sched_control_spec = flag_selective_scheduling2 ? 1 : 0;
    }
  if (flag_sel_sched_pipelining && flag_auto_inc_dec)
    {
      /* FIXME: remove this when we'd implement breaking autoinsns as
         a transformation.  */
      flag_auto_inc_dec = 0;
    }
}

/* Initialize the record of emitted frame related registers.  */

void ia64_init_expanders (void)
{
  memset (&emitted_frame_related_regs, 0, sizeof (emitted_frame_related_regs));
}

static struct machine_function *
ia64_init_machine_status (void)
{
  return ggc_alloc_cleared_machine_function ();
}

static enum attr_itanium_class ia64_safe_itanium_class (rtx);
static enum attr_type ia64_safe_type (rtx);

static enum attr_itanium_class
ia64_safe_itanium_class (rtx insn)
{
  if (recog_memoized (insn) >= 0)
    return get_attr_itanium_class (insn);
  else if (DEBUG_INSN_P (insn))
    return ITANIUM_CLASS_IGNORE;
  else
    return ITANIUM_CLASS_UNKNOWN;
}

static enum attr_type
ia64_safe_type (rtx insn)
{
  if (recog_memoized (insn) >= 0)
    return get_attr_type (insn);
  else
    return TYPE_UNKNOWN;
}

/* The following collection of routines emit instruction group stop bits as
   necessary to avoid dependencies.  */

/* Need to track some additional registers as far as serialization is
   concerned so we can properly handle br.call and br.ret.  We could
   make these registers visible to gcc, but since these registers are
   never explicitly used in gcc generated code, it seems wasteful to
   do so (plus it would make the call and return patterns needlessly
   complex).  */
#define REG_RP		(BR_REG (0))
#define REG_AR_CFM	(FIRST_PSEUDO_REGISTER + 1)
/* This is used for volatile asms which may require a stop bit immediately
   before and after them.  */
#define REG_VOLATILE	(FIRST_PSEUDO_REGISTER + 2)
#define AR_UNAT_BIT_0	(FIRST_PSEUDO_REGISTER + 3)
#define NUM_REGS	(AR_UNAT_BIT_0 + 64)

/* For each register, we keep track of how it has been written in the
   current instruction group.

   If a register is written unconditionally (no qualifying predicate),
   WRITE_COUNT is set to 2 and FIRST_PRED is ignored.

   If a register is written if its qualifying predicate P is true, we
   set WRITE_COUNT to 1 and FIRST_PRED to P.  Later on, the same register
   may be written again by the complement of P (P^1) and when this happens,
   WRITE_COUNT gets set to 2.

   The result of this is that whenever an insn attempts to write a register
   whose WRITE_COUNT is two, we need to issue an insn group barrier first.

   If a predicate register is written by a floating-point insn, we set
   WRITTEN_BY_FP to true.

   If a predicate register is written by an AND.ORCM we set WRITTEN_BY_AND
   to true; if it was written by an OR.ANDCM we set WRITTEN_BY_OR to true.  */

#if GCC_VERSION >= 4000
#define RWS_FIELD_TYPE __extension__ unsigned short
#else
#define RWS_FIELD_TYPE unsigned int
#endif
struct reg_write_state
{
  RWS_FIELD_TYPE write_count : 2;
  RWS_FIELD_TYPE first_pred : 10;
  RWS_FIELD_TYPE written_by_fp : 1;
  RWS_FIELD_TYPE written_by_and : 1;
  RWS_FIELD_TYPE written_by_or : 1;
};

/* Cumulative info for the current instruction group.  */
struct reg_write_state rws_sum[NUM_REGS];
#ifdef ENABLE_CHECKING
/* Bitmap whether a register has been written in the current insn.  */
HARD_REG_ELT_TYPE rws_insn[(NUM_REGS + HOST_BITS_PER_WIDEST_FAST_INT - 1)
			   / HOST_BITS_PER_WIDEST_FAST_INT];

static inline void
rws_insn_set (int regno)
{
  gcc_assert (!TEST_HARD_REG_BIT (rws_insn, regno));
  SET_HARD_REG_BIT (rws_insn, regno);
}

static inline int
rws_insn_test (int regno)
{
  return TEST_HARD_REG_BIT (rws_insn, regno);
}
#else
/* When not checking, track just REG_AR_CFM and REG_VOLATILE.  */
unsigned char rws_insn[2];

static inline void
rws_insn_set (int regno)
{
  if (regno == REG_AR_CFM)
    rws_insn[0] = 1;
  else if (regno == REG_VOLATILE)
    rws_insn[1] = 1;
}

static inline int
rws_insn_test (int regno)
{
  if (regno == REG_AR_CFM)
    return rws_insn[0];
  if (regno == REG_VOLATILE)
    return rws_insn[1];
  return 0;
}
#endif

/* Indicates whether this is the first instruction after a stop bit,
   in which case we don't need another stop bit.  Without this,
   ia64_variable_issue will die when scheduling an alloc.  */
static int first_instruction;

/* Misc flags needed to compute RAW/WAW dependencies while we are traversing
   RTL for one instruction.  */
struct reg_flags
{
  unsigned int is_write : 1;	/* Is register being written?  */
  unsigned int is_fp : 1;	/* Is register used as part of an fp op?  */
  unsigned int is_branch : 1;	/* Is register used as part of a branch?  */
  unsigned int is_and : 1;	/* Is register used as part of and.orcm?  */
  unsigned int is_or : 1;	/* Is register used as part of or.andcm?  */
  unsigned int is_sibcall : 1;	/* Is this a sibling or normal call?  */
};

static void rws_update (int, struct reg_flags, int);
static int rws_access_regno (int, struct reg_flags, int);
static int rws_access_reg (rtx, struct reg_flags, int);
static void update_set_flags (rtx, struct reg_flags *);
static int set_src_needs_barrier (rtx, struct reg_flags, int);
static int rtx_needs_barrier (rtx, struct reg_flags, int);
static void init_insn_group_barriers (void);
static int group_barrier_needed (rtx);
static int safe_group_barrier_needed (rtx);
static int in_safe_group_barrier;

/* Update *RWS for REGNO, which is being written by the current instruction,
   with predicate PRED, and associated register flags in FLAGS.  */

static void
rws_update (int regno, struct reg_flags flags, int pred)
{
  if (pred)
    rws_sum[regno].write_count++;
  else
    rws_sum[regno].write_count = 2;
  rws_sum[regno].written_by_fp |= flags.is_fp;
  /* ??? Not tracking and/or across differing predicates.  */
  rws_sum[regno].written_by_and = flags.is_and;
  rws_sum[regno].written_by_or = flags.is_or;
  rws_sum[regno].first_pred = pred;
}

/* Handle an access to register REGNO of type FLAGS using predicate register
   PRED.  Update rws_sum array.  Return 1 if this access creates
   a dependency with an earlier instruction in the same group.  */

static int
rws_access_regno (int regno, struct reg_flags flags, int pred)
{
  int need_barrier = 0;

  gcc_assert (regno < NUM_REGS);

  if (! PR_REGNO_P (regno))
    flags.is_and = flags.is_or = 0;

  if (flags.is_write)
    {
      int write_count;

      rws_insn_set (regno);
      write_count = rws_sum[regno].write_count;

      switch (write_count)
	{
	case 0:
	  /* The register has not been written yet.  */
	  if (!in_safe_group_barrier)
	    rws_update (regno, flags, pred);
	  break;

	case 1:
	  /* The register has been written via a predicate.  Treat
	     it like a unconditional write and do not try to check
	     for complementary pred reg in earlier write.  */
	  if (flags.is_and && rws_sum[regno].written_by_and)
	    ;
	  else if (flags.is_or && rws_sum[regno].written_by_or)
	    ;
	  else
	    need_barrier = 1;
	  if (!in_safe_group_barrier)
	    rws_update (regno, flags, pred);
	  break;

	case 2:
	  /* The register has been unconditionally written already.  We
	     need a barrier.  */
	  if (flags.is_and && rws_sum[regno].written_by_and)
	    ;
	  else if (flags.is_or && rws_sum[regno].written_by_or)
	    ;
	  else
	    need_barrier = 1;
	  if (!in_safe_group_barrier)
	    {
	      rws_sum[regno].written_by_and = flags.is_and;
	      rws_sum[regno].written_by_or = flags.is_or;
	    }
	  break;

	default:
	  gcc_unreachable ();
	}
    }
  else
    {
      if (flags.is_branch)
	{
	  /* Branches have several RAW exceptions that allow to avoid
	     barriers.  */

	  if (REGNO_REG_CLASS (regno) == BR_REGS || regno == AR_PFS_REGNUM)
	    /* RAW dependencies on branch regs are permissible as long
	       as the writer is a non-branch instruction.  Since we
	       never generate code that uses a branch register written
	       by a branch instruction, handling this case is
	       easy.  */
	    return 0;

	  if (REGNO_REG_CLASS (regno) == PR_REGS
	      && ! rws_sum[regno].written_by_fp)
	    /* The predicates of a branch are available within the
	       same insn group as long as the predicate was written by
	       something other than a floating-point instruction.  */
	    return 0;
	}

      if (flags.is_and && rws_sum[regno].written_by_and)
	return 0;
      if (flags.is_or && rws_sum[regno].written_by_or)
	return 0;

      switch (rws_sum[regno].write_count)
	{
	case 0:
	  /* The register has not been written yet.  */
	  break;

	case 1:
	  /* The register has been written via a predicate, assume we
	     need a barrier (don't check for complementary regs).  */
	  need_barrier = 1;
	  break;

	case 2:
	  /* The register has been unconditionally written already.  We
	     need a barrier.  */
	  need_barrier = 1;
	  break;

	default:
	  gcc_unreachable ();
	}
    }

  return need_barrier;
}

static int
rws_access_reg (rtx reg, struct reg_flags flags, int pred)
{
  int regno = REGNO (reg);
  int n = HARD_REGNO_NREGS (REGNO (reg), GET_MODE (reg));

  if (n == 1)
    return rws_access_regno (regno, flags, pred);
  else
    {
      int need_barrier = 0;
      while (--n >= 0)
	need_barrier |= rws_access_regno (regno + n, flags, pred);
      return need_barrier;
    }
}

/* Examine X, which is a SET rtx, and update the flags, the predicate, and
   the condition, stored in *PFLAGS, *PPRED and *PCOND.  */

static void
update_set_flags (rtx x, struct reg_flags *pflags)
{
  rtx src = SET_SRC (x);

  switch (GET_CODE (src))
    {
    case CALL:
      return;

    case IF_THEN_ELSE:
      /* There are four cases here:
	 (1) The destination is (pc), in which case this is a branch,
	 nothing here applies.
	 (2) The destination is ar.lc, in which case this is a
	 doloop_end_internal,
	 (3) The destination is an fp register, in which case this is
	 an fselect instruction.
	 (4) The condition has (unspec [(reg)] UNSPEC_LDC), in which case 
	 this is a check load.
	 In all cases, nothing we do in this function applies.  */
      return;

    default:
      if (COMPARISON_P (src)
	  && SCALAR_FLOAT_MODE_P (GET_MODE (XEXP (src, 0))))
	/* Set pflags->is_fp to 1 so that we know we're dealing
	   with a floating point comparison when processing the
	   destination of the SET.  */
	pflags->is_fp = 1;

      /* Discover if this is a parallel comparison.  We only handle
	 and.orcm and or.andcm at present, since we must retain a
	 strict inverse on the predicate pair.  */
      else if (GET_CODE (src) == AND)
	pflags->is_and = 1;
      else if (GET_CODE (src) == IOR)
	pflags->is_or = 1;

      break;
    }
}

/* Subroutine of rtx_needs_barrier; this function determines whether the
   source of a given SET rtx found in X needs a barrier.  FLAGS and PRED
   are as in rtx_needs_barrier.  COND is an rtx that holds the condition
   for this insn.  */

static int
set_src_needs_barrier (rtx x, struct reg_flags flags, int pred)
{
  int need_barrier = 0;
  rtx dst;
  rtx src = SET_SRC (x);

  if (GET_CODE (src) == CALL)
    /* We don't need to worry about the result registers that
       get written by subroutine call.  */
    return rtx_needs_barrier (src, flags, pred);
  else if (SET_DEST (x) == pc_rtx)
    {
      /* X is a conditional branch.  */
      /* ??? This seems redundant, as the caller sets this bit for
	 all JUMP_INSNs.  */
      if (!ia64_spec_check_src_p (src))
	flags.is_branch = 1;
      return rtx_needs_barrier (src, flags, pred);
    }

  if (ia64_spec_check_src_p (src))
    /* Avoid checking one register twice (in condition 
       and in 'then' section) for ldc pattern.  */
    {
      gcc_assert (REG_P (XEXP (src, 2)));
      need_barrier = rtx_needs_barrier (XEXP (src, 2), flags, pred);
		  
      /* We process MEM below.  */
      src = XEXP (src, 1);
    }

  need_barrier |= rtx_needs_barrier (src, flags, pred);

  dst = SET_DEST (x);
  if (GET_CODE (dst) == ZERO_EXTRACT)
    {
      need_barrier |= rtx_needs_barrier (XEXP (dst, 1), flags, pred);
      need_barrier |= rtx_needs_barrier (XEXP (dst, 2), flags, pred);
    }
  return need_barrier;
}

/* Handle an access to rtx X of type FLAGS using predicate register
   PRED.  Return 1 if this access creates a dependency with an earlier
   instruction in the same group.  */

static int
rtx_needs_barrier (rtx x, struct reg_flags flags, int pred)
{
  int i, j;
  int is_complemented = 0;
  int need_barrier = 0;
  const char *format_ptr;
  struct reg_flags new_flags;
  rtx cond;

  if (! x)
    return 0;

  new_flags = flags;

  switch (GET_CODE (x))
    {
    case SET:
      update_set_flags (x, &new_flags);
      need_barrier = set_src_needs_barrier (x, new_flags, pred);
      if (GET_CODE (SET_SRC (x)) != CALL)
	{
	  new_flags.is_write = 1;
	  need_barrier |= rtx_needs_barrier (SET_DEST (x), new_flags, pred);
	}
      break;

    case CALL:
      new_flags.is_write = 0;
      need_barrier |= rws_access_regno (AR_EC_REGNUM, new_flags, pred);

      /* Avoid multiple register writes, in case this is a pattern with
	 multiple CALL rtx.  This avoids a failure in rws_access_reg.  */
      if (! flags.is_sibcall && ! rws_insn_test (REG_AR_CFM))
	{
	  new_flags.is_write = 1;
	  need_barrier |= rws_access_regno (REG_RP, new_flags, pred);
	  need_barrier |= rws_access_regno (AR_PFS_REGNUM, new_flags, pred);
	  need_barrier |= rws_access_regno (REG_AR_CFM, new_flags, pred);
	}
      break;

    case COND_EXEC:
      /* X is a predicated instruction.  */

      cond = COND_EXEC_TEST (x);
      gcc_assert (!pred);
      need_barrier = rtx_needs_barrier (cond, flags, 0);

      if (GET_CODE (cond) == EQ)
	is_complemented = 1;
      cond = XEXP (cond, 0);
      gcc_assert (GET_CODE (cond) == REG
		  && REGNO_REG_CLASS (REGNO (cond)) == PR_REGS);
      pred = REGNO (cond);
      if (is_complemented)
	++pred;

      need_barrier |= rtx_needs_barrier (COND_EXEC_CODE (x), flags, pred);
      return need_barrier;

    case CLOBBER:
    case USE:
      /* Clobber & use are for earlier compiler-phases only.  */
      break;

    case ASM_OPERANDS:
    case ASM_INPUT:
      /* We always emit stop bits for traditional asms.  We emit stop bits
	 for volatile extended asms if TARGET_VOL_ASM_STOP is true.  */
      if (GET_CODE (x) != ASM_OPERANDS
	  || (MEM_VOLATILE_P (x) && TARGET_VOL_ASM_STOP))
	{
	  /* Avoid writing the register multiple times if we have multiple
	     asm outputs.  This avoids a failure in rws_access_reg.  */
	  if (! rws_insn_test (REG_VOLATILE))
	    {
	      new_flags.is_write = 1;
	      rws_access_regno (REG_VOLATILE, new_flags, pred);
	    }
	  return 1;
	}

      /* For all ASM_OPERANDS, we must traverse the vector of input operands.
	 We cannot just fall through here since then we would be confused
	 by the ASM_INPUT rtx inside ASM_OPERANDS, which do not indicate
	 traditional asms unlike their normal usage.  */

      for (i = ASM_OPERANDS_INPUT_LENGTH (x) - 1; i >= 0; --i)
	if (rtx_needs_barrier (ASM_OPERANDS_INPUT (x, i), flags, pred))
	  need_barrier = 1;
      break;

    case PARALLEL:
      for (i = XVECLEN (x, 0) - 1; i >= 0; --i)
	{
	  rtx pat = XVECEXP (x, 0, i);
	  switch (GET_CODE (pat))
	    {
	    case SET:
	      update_set_flags (pat, &new_flags);
	      need_barrier |= set_src_needs_barrier (pat, new_flags, pred);
	      break;

	    case USE:
	    case CALL:
	    case ASM_OPERANDS:
	      need_barrier |= rtx_needs_barrier (pat, flags, pred);
	      break;

	    case CLOBBER:
	      if (REG_P (XEXP (pat, 0))
		  && extract_asm_operands (x) != NULL_RTX
		  && REGNO (XEXP (pat, 0)) != AR_UNAT_REGNUM)
		{
		  new_flags.is_write = 1;
		  need_barrier |= rtx_needs_barrier (XEXP (pat, 0),
						     new_flags, pred);
		  new_flags = flags;
		}
	      break;

	    case RETURN:
	      break;

	    default:
	      gcc_unreachable ();
	    }
	}
      for (i = XVECLEN (x, 0) - 1; i >= 0; --i)
	{
	  rtx pat = XVECEXP (x, 0, i);
	  if (GET_CODE (pat) == SET)
	    {
	      if (GET_CODE (SET_SRC (pat)) != CALL)
		{
		  new_flags.is_write = 1;
		  need_barrier |= rtx_needs_barrier (SET_DEST (pat), new_flags,
						     pred);
		}
	    }
	  else if (GET_CODE (pat) == CLOBBER || GET_CODE (pat) == RETURN)
	    need_barrier |= rtx_needs_barrier (pat, flags, pred);
	}
      break;

    case SUBREG:
      need_barrier |= rtx_needs_barrier (SUBREG_REG (x), flags, pred);
      break;
    case REG:
      if (REGNO (x) == AR_UNAT_REGNUM)
	{
	  for (i = 0; i < 64; ++i)
	    need_barrier |= rws_access_regno (AR_UNAT_BIT_0 + i, flags, pred);
	}
      else
	need_barrier = rws_access_reg (x, flags, pred);
      break;

    case MEM:
      /* Find the regs used in memory address computation.  */
      new_flags.is_write = 0;
      need_barrier = rtx_needs_barrier (XEXP (x, 0), new_flags, pred);
      break;

    case CONST_INT:   case CONST_DOUBLE:  case CONST_VECTOR:
    case SYMBOL_REF:  case LABEL_REF:     case CONST:
      break;

      /* Operators with side-effects.  */
    case POST_INC:    case POST_DEC:
      gcc_assert (GET_CODE (XEXP (x, 0)) == REG);

      new_flags.is_write = 0;
      need_barrier  = rws_access_reg (XEXP (x, 0), new_flags, pred);
      new_flags.is_write = 1;
      need_barrier |= rws_access_reg (XEXP (x, 0), new_flags, pred);
      break;

    case POST_MODIFY:
      gcc_assert (GET_CODE (XEXP (x, 0)) == REG);

      new_flags.is_write = 0;
      need_barrier  = rws_access_reg (XEXP (x, 0), new_flags, pred);
      need_barrier |= rtx_needs_barrier (XEXP (x, 1), new_flags, pred);
      new_flags.is_write = 1;
      need_barrier |= rws_access_reg (XEXP (x, 0), new_flags, pred);
      break;

      /* Handle common unary and binary ops for efficiency.  */
    case COMPARE:  case PLUS:    case MINUS:   case MULT:      case DIV:
    case MOD:      case UDIV:    case UMOD:    case AND:       case IOR:
    case XOR:      case ASHIFT:  case ROTATE:  case ASHIFTRT:  case LSHIFTRT:
    case ROTATERT: case SMIN:    case SMAX:    case UMIN:      case UMAX:
    case NE:       case EQ:      case GE:      case GT:        case LE:
    case LT:       case GEU:     case GTU:     case LEU:       case LTU:
      need_barrier = rtx_needs_barrier (XEXP (x, 0), new_flags, pred);
      need_barrier |= rtx_needs_barrier (XEXP (x, 1), new_flags, pred);
      break;

    case NEG:      case NOT:	        case SIGN_EXTEND:     case ZERO_EXTEND:
    case TRUNCATE: case FLOAT_EXTEND:   case FLOAT_TRUNCATE:  case FLOAT:
    case FIX:      case UNSIGNED_FLOAT: case UNSIGNED_FIX:    case ABS:
    case SQRT:     case FFS:		case POPCOUNT:
      need_barrier = rtx_needs_barrier (XEXP (x, 0), flags, pred);
      break;

    case VEC_SELECT:
      /* VEC_SELECT's second argument is a PARALLEL with integers that
	 describe the elements selected.  On ia64, those integers are
	 always constants.  Avoid walking the PARALLEL so that we don't
	 get confused with "normal" parallels and then die.  */
      need_barrier = rtx_needs_barrier (XEXP (x, 0), flags, pred);
      break;

    case UNSPEC:
      switch (XINT (x, 1))
	{
	case UNSPEC_LTOFF_DTPMOD:
	case UNSPEC_LTOFF_DTPREL:
	case UNSPEC_DTPREL:
	case UNSPEC_LTOFF_TPREL:
	case UNSPEC_TPREL:
	case UNSPEC_PRED_REL_MUTEX:
	case UNSPEC_PIC_CALL:
        case UNSPEC_MF:
        case UNSPEC_FETCHADD_ACQ:
	case UNSPEC_BSP_VALUE:
	case UNSPEC_FLUSHRS:
	case UNSPEC_BUNDLE_SELECTOR:
          break;

	case UNSPEC_GR_SPILL:
	case UNSPEC_GR_RESTORE:
	  {
	    HOST_WIDE_INT offset = INTVAL (XVECEXP (x, 0, 1));
	    HOST_WIDE_INT bit = (offset >> 3) & 63;

	    need_barrier = rtx_needs_barrier (XVECEXP (x, 0, 0), flags, pred);
	    new_flags.is_write = (XINT (x, 1) == UNSPEC_GR_SPILL);
	    need_barrier |= rws_access_regno (AR_UNAT_BIT_0 + bit,
					      new_flags, pred);
	    break;
	  }

	case UNSPEC_FR_SPILL:
	case UNSPEC_FR_RESTORE:
	case UNSPEC_GETF_EXP:
	case UNSPEC_SETF_EXP:
        case UNSPEC_ADDP4:
	case UNSPEC_FR_SQRT_RECIP_APPROX:
	case UNSPEC_FR_SQRT_RECIP_APPROX_RES:
	case UNSPEC_LDA:
	case UNSPEC_LDS:
	case UNSPEC_LDS_A:
	case UNSPEC_LDSA:
	case UNSPEC_CHKACLR:
        case UNSPEC_CHKS:
	  need_barrier = rtx_needs_barrier (XVECEXP (x, 0, 0), flags, pred);
	  break;

	case UNSPEC_FR_RECIP_APPROX:
	case UNSPEC_SHRP:
	case UNSPEC_COPYSIGN:
	case UNSPEC_FR_RECIP_APPROX_RES:
	  need_barrier = rtx_needs_barrier (XVECEXP (x, 0, 0), flags, pred);
	  need_barrier |= rtx_needs_barrier (XVECEXP (x, 0, 1), flags, pred);
	  break;

        case UNSPEC_CMPXCHG_ACQ:
	  need_barrier = rtx_needs_barrier (XVECEXP (x, 0, 1), flags, pred);
	  need_barrier |= rtx_needs_barrier (XVECEXP (x, 0, 2), flags, pred);
	  break;

	default:
	  gcc_unreachable ();
	}
      break;

    case UNSPEC_VOLATILE:
      switch (XINT (x, 1))
	{
	case UNSPECV_ALLOC:
	  /* Alloc must always be the first instruction of a group.
	     We force this by always returning true.  */
	  /* ??? We might get better scheduling if we explicitly check for
	     input/local/output register dependencies, and modify the
	     scheduler so that alloc is always reordered to the start of
	     the current group.  We could then eliminate all of the
	     first_instruction code.  */
	  rws_access_regno (AR_PFS_REGNUM, flags, pred);

	  new_flags.is_write = 1;
	  rws_access_regno (REG_AR_CFM, new_flags, pred);
	  return 1;

	case UNSPECV_SET_BSP:
	  need_barrier = 1;
          break;

	case UNSPECV_BLOCKAGE:
	case UNSPECV_INSN_GROUP_BARRIER:
	case UNSPECV_BREAK:
	case UNSPECV_PSAC_ALL:
	case UNSPECV_PSAC_NORMAL:
	  return 0;

	default:
	  gcc_unreachable ();
	}
      break;

    case RETURN:
      new_flags.is_write = 0;
      need_barrier  = rws_access_regno (REG_RP, flags, pred);
      need_barrier |= rws_access_regno (AR_PFS_REGNUM, flags, pred);

      new_flags.is_write = 1;
      need_barrier |= rws_access_regno (AR_EC_REGNUM, new_flags, pred);
      need_barrier |= rws_access_regno (REG_AR_CFM, new_flags, pred);
      break;

    default:
      format_ptr = GET_RTX_FORMAT (GET_CODE (x));
      for (i = GET_RTX_LENGTH (GET_CODE (x)) - 1; i >= 0; i--)
	switch (format_ptr[i])
	  {
	  case '0':	/* unused field */
	  case 'i':	/* integer */
	  case 'n':	/* note */
	  case 'w':	/* wide integer */
	  case 's':	/* pointer to string */
	  case 'S':	/* optional pointer to string */
	    break;

	  case 'e':
	    if (rtx_needs_barrier (XEXP (x, i), flags, pred))
	      need_barrier = 1;
	    break;

	  case 'E':
	    for (j = XVECLEN (x, i) - 1; j >= 0; --j)
	      if (rtx_needs_barrier (XVECEXP (x, i, j), flags, pred))
		need_barrier = 1;
	    break;

	  default:
	    gcc_unreachable ();
	  }
      break;
    }
  return need_barrier;
}

/* Clear out the state for group_barrier_needed at the start of a
   sequence of insns.  */

static void
init_insn_group_barriers (void)
{
  memset (rws_sum, 0, sizeof (rws_sum));
  first_instruction = 1;
}

/* Given the current state, determine whether a group barrier (a stop bit) is
   necessary before INSN.  Return nonzero if so.  This modifies the state to
   include the effects of INSN as a side-effect.  */

static int
group_barrier_needed (rtx insn)
{
  rtx pat;
  int need_barrier = 0;
  struct reg_flags flags;

  memset (&flags, 0, sizeof (flags));
  switch (GET_CODE (insn))
    {
    case NOTE:
    case DEBUG_INSN:
      break;

    case BARRIER:
      /* A barrier doesn't imply an instruction group boundary.  */
      break;

    case CODE_LABEL:
      memset (rws_insn, 0, sizeof (rws_insn));
      return 1;

    case CALL_INSN:
      flags.is_branch = 1;
      flags.is_sibcall = SIBLING_CALL_P (insn);
      memset (rws_insn, 0, sizeof (rws_insn));

      /* Don't bundle a call following another call.  */
      if ((pat = prev_active_insn (insn))
	  && GET_CODE (pat) == CALL_INSN)
	{
	  need_barrier = 1;
	  break;
	}

      need_barrier = rtx_needs_barrier (PATTERN (insn), flags, 0);
      break;

    case JUMP_INSN:
      if (!ia64_spec_check_p (insn))
	flags.is_branch = 1;

      /* Don't bundle a jump following a call.  */
      if ((pat = prev_active_insn (insn))
	  && GET_CODE (pat) == CALL_INSN)
	{
	  need_barrier = 1;
	  break;
	}
      /* FALLTHRU */

    case INSN:
      if (GET_CODE (PATTERN (insn)) == USE
	  || GET_CODE (PATTERN (insn)) == CLOBBER)
	/* Don't care about USE and CLOBBER "insns"---those are used to
	   indicate to the optimizer that it shouldn't get rid of
	   certain operations.  */
	break;

      pat = PATTERN (insn);

      /* Ug.  Hack hacks hacked elsewhere.  */
      switch (recog_memoized (insn))
	{
	  /* We play dependency tricks with the epilogue in order
	     to get proper schedules.  Undo this for dv analysis.  */
	case CODE_FOR_epilogue_deallocate_stack:
	case CODE_FOR_prologue_allocate_stack:
	  pat = XVECEXP (pat, 0, 0);
	  break;

	  /* The pattern we use for br.cloop confuses the code above.
	     The second element of the vector is representative.  */
	case CODE_FOR_doloop_end_internal:
	  pat = XVECEXP (pat, 0, 1);
	  break;

	  /* Doesn't generate code.  */
	case CODE_FOR_pred_rel_mutex:
	case CODE_FOR_prologue_use:
	  return 0;

	default:
	  break;
	}

      memset (rws_insn, 0, sizeof (rws_insn));
      need_barrier = rtx_needs_barrier (pat, flags, 0);

      /* Check to see if the previous instruction was a volatile
	 asm.  */
      if (! need_barrier)
	need_barrier = rws_access_regno (REG_VOLATILE, flags, 0);

      break;

    default:
      gcc_unreachable ();
    }

  if (first_instruction && INSN_P (insn)
      && ia64_safe_itanium_class (insn) != ITANIUM_CLASS_IGNORE
      && GET_CODE (PATTERN (insn)) != USE
      && GET_CODE (PATTERN (insn)) != CLOBBER)
    {
      need_barrier = 0;
      first_instruction = 0;
    }

  return need_barrier;
}

/* Like group_barrier_needed, but do not clobber the current state.  */

static int
safe_group_barrier_needed (rtx insn)
{
  int saved_first_instruction;
  int t;

  saved_first_instruction = first_instruction;
  in_safe_group_barrier = 1;

  t = group_barrier_needed (insn);

  first_instruction = saved_first_instruction;
  in_safe_group_barrier = 0;

  return t;
}

/* Scan the current function and insert stop bits as necessary to
   eliminate dependencies.  This function assumes that a final
   instruction scheduling pass has been run which has already
   inserted most of the necessary stop bits.  This function only
   inserts new ones at basic block boundaries, since these are
   invisible to the scheduler.  */

static void
emit_insn_group_barriers (FILE *dump)
{
  rtx insn;
  rtx last_label = 0;
  int insns_since_last_label = 0;

  init_insn_group_barriers ();

  for (insn = get_insns (); insn; insn = NEXT_INSN (insn))
    {
      if (GET_CODE (insn) == CODE_LABEL)
	{
	  if (insns_since_last_label)
	    last_label = insn;
	  insns_since_last_label = 0;
	}
      else if (GET_CODE (insn) == NOTE
	       && NOTE_KIND (insn) == NOTE_INSN_BASIC_BLOCK)
	{
	  if (insns_since_last_label)
	    last_label = insn;
	  insns_since_last_label = 0;
	}
      else if (GET_CODE (insn) == INSN
	       && GET_CODE (PATTERN (insn)) == UNSPEC_VOLATILE
	       && XINT (PATTERN (insn), 1) == UNSPECV_INSN_GROUP_BARRIER)
	{
	  init_insn_group_barriers ();
	  last_label = 0;
	}
      else if (NONDEBUG_INSN_P (insn))
	{
	  insns_since_last_label = 1;

	  if (group_barrier_needed (insn))
	    {
	      if (last_label)
		{
		  if (dump)
		    fprintf (dump, "Emitting stop before label %d\n",
			     INSN_UID (last_label));
		  emit_insn_before (gen_insn_group_barrier (GEN_INT (3)), last_label);
		  insn = last_label;

		  init_insn_group_barriers ();
		  last_label = 0;
		}
	    }
	}
    }
}

/* Like emit_insn_group_barriers, but run if no final scheduling pass was run.
   This function has to emit all necessary group barriers.  */

static void
emit_all_insn_group_barriers (FILE *dump ATTRIBUTE_UNUSED)
{
  rtx insn;

  init_insn_group_barriers ();

  for (insn = get_insns (); insn; insn = NEXT_INSN (insn))
    {
      if (GET_CODE (insn) == BARRIER)
	{
	  rtx last = prev_active_insn (insn);

	  if (! last)
	    continue;
	  if (GET_CODE (last) == JUMP_INSN
	      && GET_CODE (PATTERN (last)) == ADDR_DIFF_VEC)
	    last = prev_active_insn (last);
	  if (recog_memoized (last) != CODE_FOR_insn_group_barrier)
	    emit_insn_after (gen_insn_group_barrier (GEN_INT (3)), last);

	  init_insn_group_barriers ();
	}
      else if (NONDEBUG_INSN_P (insn))
	{
	  if (recog_memoized (insn) == CODE_FOR_insn_group_barrier)
	    init_insn_group_barriers ();
	  else if (group_barrier_needed (insn))
	    {
	      emit_insn_before (gen_insn_group_barrier (GEN_INT (3)), insn);
	      init_insn_group_barriers ();
	      group_barrier_needed (insn);
	    }
	}
    }
}



/* Instruction scheduling support.  */

#define NR_BUNDLES 10

/* A list of names of all available bundles.  */

static const char *bundle_name [NR_BUNDLES] =
{
  ".mii",
  ".mmi",
  ".mfi",
  ".mmf",
#if NR_BUNDLES == 10
  ".bbb",
  ".mbb",
#endif
  ".mib",
  ".mmb",
  ".mfb",
  ".mlx"
};

/* Nonzero if we should insert stop bits into the schedule.  */

int ia64_final_schedule = 0;

/* Codes of the corresponding queried units: */

static int _0mii_, _0mmi_, _0mfi_, _0mmf_;
static int _0bbb_, _0mbb_, _0mib_, _0mmb_, _0mfb_, _0mlx_;

static int _1mii_, _1mmi_, _1mfi_, _1mmf_;
static int _1bbb_, _1mbb_, _1mib_, _1mmb_, _1mfb_, _1mlx_;

static int pos_1, pos_2, pos_3, pos_4, pos_5, pos_6;

/* The following variable value is an insn group barrier.  */

static rtx dfa_stop_insn;

/* The following variable value is the last issued insn.  */

static rtx last_scheduled_insn;

/* The following variable value is pointer to a DFA state used as
   temporary variable.  */

static state_t temp_dfa_state = NULL;

/* The following variable value is DFA state after issuing the last
   insn.  */

static state_t prev_cycle_state = NULL;

/* The following array element values are TRUE if the corresponding
   insn requires to add stop bits before it.  */

static char *stops_p = NULL;

/* The following variable is used to set up the mentioned above array.  */

static int stop_before_p = 0;

/* The following variable value is length of the arrays `clocks' and
   `add_cycles'. */

static int clocks_length;

/* The following variable value is number of data speculations in progress.  */
static int pending_data_specs = 0;

/* Number of memory references on current and three future processor cycles.  */
static char mem_ops_in_group[4];

/* Number of current processor cycle (from scheduler's point of view).  */
static int current_cycle;

static rtx ia64_single_set (rtx);
static void ia64_emit_insn_before (rtx, rtx);

/* Map a bundle number to its pseudo-op.  */

const char *
get_bundle_name (int b)
{
  return bundle_name[b];
}


/* Return the maximum number of instructions a cpu can issue.  */

static int
ia64_issue_rate (void)
{
  return 6;
}

/* Helper function - like single_set, but look inside COND_EXEC.  */

static rtx
ia64_single_set (rtx insn)
{
  rtx x = PATTERN (insn), ret;
  if (GET_CODE (x) == COND_EXEC)
    x = COND_EXEC_CODE (x);
  if (GET_CODE (x) == SET)
    return x;

  /* Special case here prologue_allocate_stack and epilogue_deallocate_stack.
     Although they are not classical single set, the second set is there just
     to protect it from moving past FP-relative stack accesses.  */
  switch (recog_memoized (insn))
    {
    case CODE_FOR_prologue_allocate_stack:
    case CODE_FOR_epilogue_deallocate_stack:
      ret = XVECEXP (x, 0, 0);
      break;

    default:
      ret = single_set_2 (insn, x);
      break;
    }

  return ret;
}

/* Adjust the cost of a scheduling dependency.
   Return the new cost of a dependency of type DEP_TYPE or INSN on DEP_INSN.
   COST is the current cost, DW is dependency weakness.  */
static int
ia64_adjust_cost_2 (rtx insn, int dep_type1, rtx dep_insn, int cost, dw_t dw)
{
  enum reg_note dep_type = (enum reg_note) dep_type1;
  enum attr_itanium_class dep_class;
  enum attr_itanium_class insn_class;

  insn_class = ia64_safe_itanium_class (insn);
  dep_class = ia64_safe_itanium_class (dep_insn);

  /* Treat true memory dependencies separately.  Ignore apparent true
     dependence between store and call (call has a MEM inside a SYMBOL_REF).  */
  if (dep_type == REG_DEP_TRUE
      && (dep_class == ITANIUM_CLASS_ST || dep_class == ITANIUM_CLASS_STF)
      && (insn_class == ITANIUM_CLASS_BR || insn_class == ITANIUM_CLASS_SCALL))
    return 0;

  if (dw == MIN_DEP_WEAK)
    /* Store and load are likely to alias, use higher cost to avoid stall.  */
    return PARAM_VALUE (PARAM_SCHED_MEM_TRUE_DEP_COST);
  else if (dw > MIN_DEP_WEAK)
    {
      /* Store and load are less likely to alias.  */
      if (mflag_sched_fp_mem_deps_zero_cost && dep_class == ITANIUM_CLASS_STF)
	/* Assume there will be no cache conflict for floating-point data.
	   For integer data, L1 conflict penalty is huge (17 cycles), so we
	   never assume it will not cause a conflict.  */
	return 0;
      else
	return cost;
    }

  if (dep_type != REG_DEP_OUTPUT)
    return cost;

  if (dep_class == ITANIUM_CLASS_ST || dep_class == ITANIUM_CLASS_STF
      || insn_class == ITANIUM_CLASS_ST || insn_class == ITANIUM_CLASS_STF)
    return 0;

  return cost;
}

/* Like emit_insn_before, but skip cycle_display notes.
   ??? When cycle display notes are implemented, update this.  */

static void
ia64_emit_insn_before (rtx insn, rtx before)
{
  emit_insn_before (insn, before);
}

/* The following function marks insns who produce addresses for load
   and store insns.  Such insns will be placed into M slots because it
   decrease latency time for Itanium1 (see function
   `ia64_produce_address_p' and the DFA descriptions).  */

static void
ia64_dependencies_evaluation_hook (rtx head, rtx tail)
{
  rtx insn, next, next_tail;

  /* Before reload, which_alternative is not set, which means that
     ia64_safe_itanium_class will produce wrong results for (at least)
     move instructions.  */
  if (!reload_completed)
    return;

  next_tail = NEXT_INSN (tail);
  for (insn = head; insn != next_tail; insn = NEXT_INSN (insn))
    if (INSN_P (insn))
      insn->call = 0;
  for (insn = head; insn != next_tail; insn = NEXT_INSN (insn))
    if (INSN_P (insn)
	&& ia64_safe_itanium_class (insn) == ITANIUM_CLASS_IALU)
      {
	sd_iterator_def sd_it;
	dep_t dep;
	bool has_mem_op_consumer_p = false;

	FOR_EACH_DEP (insn, SD_LIST_FORW, sd_it, dep)
	  {
	    enum attr_itanium_class c;

	    if (DEP_TYPE (dep) != REG_DEP_TRUE)
	      continue;

	    next = DEP_CON (dep);
	    c = ia64_safe_itanium_class (next);
	    if ((c == ITANIUM_CLASS_ST
		 || c == ITANIUM_CLASS_STF)
		&& ia64_st_address_bypass_p (insn, next))
	      {
		has_mem_op_consumer_p = true;
		break;
	      }
	    else if ((c == ITANIUM_CLASS_LD
		      || c == ITANIUM_CLASS_FLD
		      || c == ITANIUM_CLASS_FLDP)
		     && ia64_ld_address_bypass_p (insn, next))
	      {
		has_mem_op_consumer_p = true;
		break;
	      }
	  }

	insn->call = has_mem_op_consumer_p;
      }
}

/* We're beginning a new block.  Initialize data structures as necessary.  */

static void
ia64_sched_init (FILE *dump ATTRIBUTE_UNUSED,
		 int sched_verbose ATTRIBUTE_UNUSED,
		 int max_ready ATTRIBUTE_UNUSED)
{
#ifdef ENABLE_CHECKING
  rtx insn;

  if (!sel_sched_p () && reload_completed)
    for (insn = NEXT_INSN (current_sched_info->prev_head);
	 insn != current_sched_info->next_tail;
	 insn = NEXT_INSN (insn))
      gcc_assert (!SCHED_GROUP_P (insn));
#endif
  last_scheduled_insn = NULL_RTX;
  init_insn_group_barriers ();

  current_cycle = 0;
  memset (mem_ops_in_group, 0, sizeof (mem_ops_in_group));
}

/* We're beginning a scheduling pass.  Check assertion.  */

static void
ia64_sched_init_global (FILE *dump ATTRIBUTE_UNUSED,
                        int sched_verbose ATTRIBUTE_UNUSED,
                        int max_ready ATTRIBUTE_UNUSED)
{  
  gcc_assert (pending_data_specs == 0);
}

/* Scheduling pass is now finished.  Free/reset static variable.  */
static void
ia64_sched_finish_global (FILE *dump ATTRIBUTE_UNUSED,
			  int sched_verbose ATTRIBUTE_UNUSED)
{
  gcc_assert (pending_data_specs == 0);
}

/* Return TRUE if INSN is a load (either normal or speculative, but not a
   speculation check), FALSE otherwise.  */
static bool
is_load_p (rtx insn)
{
  enum attr_itanium_class insn_class = ia64_safe_itanium_class (insn);

  return
   ((insn_class == ITANIUM_CLASS_LD || insn_class == ITANIUM_CLASS_FLD)
    && get_attr_check_load (insn) == CHECK_LOAD_NO);
}

/* If INSN is a memory reference, memoize it in MEM_OPS_IN_GROUP global array
   (taking account for 3-cycle cache reference postponing for stores: Intel
   Itanium 2 Reference Manual for Software Development and Optimization,
   6.7.3.1).  */
static void
record_memory_reference (rtx insn)
{
  enum attr_itanium_class insn_class = ia64_safe_itanium_class (insn);

  switch (insn_class) {
    case ITANIUM_CLASS_FLD:
    case ITANIUM_CLASS_LD:
      mem_ops_in_group[current_cycle % 4]++;
      break;
    case ITANIUM_CLASS_STF:
    case ITANIUM_CLASS_ST:
      mem_ops_in_group[(current_cycle + 3) % 4]++;
      break;
    default:;
  }
}

/* We are about to being issuing insns for this clock cycle.
   Override the default sort algorithm to better slot instructions.  */

static int
ia64_dfa_sched_reorder (FILE *dump, int sched_verbose, rtx *ready,
			int *pn_ready, int clock_var,
			int reorder_type)
{
  int n_asms;
  int n_ready = *pn_ready;
  rtx *e_ready = ready + n_ready;
  rtx *insnp;

  if (sched_verbose)
    fprintf (dump, "// ia64_dfa_sched_reorder (type %d):\n", reorder_type);

  if (reorder_type == 0)
    {
      /* First, move all USEs, CLOBBERs and other crud out of the way.  */
      n_asms = 0;
      for (insnp = ready; insnp < e_ready; insnp++)
	if (insnp < e_ready)
	  {
	    rtx insn = *insnp;
	    enum attr_type t = ia64_safe_type (insn);
	    if (t == TYPE_UNKNOWN)
	      {
		if (GET_CODE (PATTERN (insn)) == ASM_INPUT
		    || asm_noperands (PATTERN (insn)) >= 0)
		  {
		    rtx lowest = ready[n_asms];
		    ready[n_asms] = insn;
		    *insnp = lowest;
		    n_asms++;
		  }
		else
		  {
		    rtx highest = ready[n_ready - 1];
		    ready[n_ready - 1] = insn;
		    *insnp = highest;
		    return 1;
		  }
	      }
	  }

      if (n_asms < n_ready)
	{
	  /* Some normal insns to process.  Skip the asms.  */
	  ready += n_asms;
	  n_ready -= n_asms;
	}
      else if (n_ready > 0)
	return 1;
    }

  if (ia64_final_schedule)
    {
      int deleted = 0;
      int nr_need_stop = 0;

      for (insnp = ready; insnp < e_ready; insnp++)
	if (safe_group_barrier_needed (*insnp))
	  nr_need_stop++;

      if (reorder_type == 1 && n_ready == nr_need_stop)
	return 0;
      if (reorder_type == 0)
	return 1;
      insnp = e_ready;
      /* Move down everything that needs a stop bit, preserving
	 relative order.  */
      while (insnp-- > ready + deleted)
	while (insnp >= ready + deleted)
	  {
	    rtx insn = *insnp;
	    if (! safe_group_barrier_needed (insn))
	      break;
	    memmove (ready + 1, ready, (insnp - ready) * sizeof (rtx));
	    *ready = insn;
	    deleted++;
	  }
      n_ready -= deleted;
      ready += deleted;
    }

  current_cycle = clock_var;
  if (reload_completed && mem_ops_in_group[clock_var % 4] >= ia64_max_memory_insns)
    {
      int moved = 0;

      insnp = e_ready;
      /* Move down loads/stores, preserving relative order.  */
      while (insnp-- > ready + moved)
	while (insnp >= ready + moved)
	  {
	    rtx insn = *insnp;
	    if (! is_load_p (insn))
	      break;
	    memmove (ready + 1, ready, (insnp - ready) * sizeof (rtx));
	    *ready = insn;
	    moved++;
	  }
      n_ready -= moved;
      ready += moved;
    }

  return 1;
}

/* We are about to being issuing insns for this clock cycle.  Override
   the default sort algorithm to better slot instructions.  */

static int
ia64_sched_reorder (FILE *dump, int sched_verbose, rtx *ready, int *pn_ready,
		    int clock_var)
{
  return ia64_dfa_sched_reorder (dump, sched_verbose, ready,
				 pn_ready, clock_var, 0);
}

/* Like ia64_sched_reorder, but called after issuing each insn.
   Override the default sort algorithm to better slot instructions.  */

static int
ia64_sched_reorder2 (FILE *dump ATTRIBUTE_UNUSED,
		     int sched_verbose ATTRIBUTE_UNUSED, rtx *ready,
		     int *pn_ready, int clock_var)
{
  return ia64_dfa_sched_reorder (dump, sched_verbose, ready, pn_ready,
				 clock_var, 1);
}

/* We are about to issue INSN.  Return the number of insns left on the
   ready queue that can be issued this cycle.  */

static int
ia64_variable_issue (FILE *dump ATTRIBUTE_UNUSED,
		     int sched_verbose ATTRIBUTE_UNUSED,
		     rtx insn ATTRIBUTE_UNUSED,
		     int can_issue_more ATTRIBUTE_UNUSED)
{
  if (sched_deps_info->generate_spec_deps && !sel_sched_p ())
    /* Modulo scheduling does not extend h_i_d when emitting
       new instructions.  Don't use h_i_d, if we don't have to.  */
    {
      if (DONE_SPEC (insn) & BEGIN_DATA)
	pending_data_specs++;
      if (CHECK_SPEC (insn) & BEGIN_DATA)
	pending_data_specs--;
    }

  if (DEBUG_INSN_P (insn))
    return 1;

  last_scheduled_insn = insn;
  memcpy (prev_cycle_state, curr_state, dfa_state_size);
  if (reload_completed)
    {
      int needed = group_barrier_needed (insn);
      
      gcc_assert (!needed);
      if (GET_CODE (insn) == CALL_INSN)
	init_insn_group_barriers ();
      stops_p [INSN_UID (insn)] = stop_before_p;
      stop_before_p = 0;

      record_memory_reference (insn);
    }
  return 1;
}

/* We are choosing insn from the ready queue.  Return nonzero if INSN
   can be chosen.  */

static int
ia64_first_cycle_multipass_dfa_lookahead_guard (rtx insn)
{
  gcc_assert (insn && INSN_P (insn));
  return ((!reload_completed
	   || !safe_group_barrier_needed (insn))
	  && ia64_first_cycle_multipass_dfa_lookahead_guard_spec (insn)
	  && (!mflag_sched_mem_insns_hard_limit
	      || !is_load_p (insn)
	      || mem_ops_in_group[current_cycle % 4] < ia64_max_memory_insns));
}

/* We are choosing insn from the ready queue.  Return nonzero if INSN
   can be chosen.  */

static bool
ia64_first_cycle_multipass_dfa_lookahead_guard_spec (const_rtx insn)
{
  gcc_assert (insn  && INSN_P (insn));
  /* Size of ALAT is 32.  As far as we perform conservative data speculation,
     we keep ALAT half-empty.  */
  return (pending_data_specs < 16
	  || !(TODO_SPEC (insn) & BEGIN_DATA));
}

/* The following variable value is pseudo-insn used by the DFA insn
   scheduler to change the DFA state when the simulated clock is
   increased.  */

static rtx dfa_pre_cycle_insn;

/* Returns 1 when a meaningful insn was scheduled between the last group
   barrier and LAST.  */
static int
scheduled_good_insn (rtx last)
{
  if (last && recog_memoized (last) >= 0)
    return 1;

  for ( ;
       last != NULL && !NOTE_INSN_BASIC_BLOCK_P (last)
       && !stops_p[INSN_UID (last)];
       last = PREV_INSN (last))
    /* We could hit a NOTE_INSN_DELETED here which is actually outside
       the ebb we're scheduling.  */
    if (INSN_P (last) && recog_memoized (last) >= 0)
      return 1;

  return 0;
}

/* We are about to being issuing INSN.  Return nonzero if we cannot
   issue it on given cycle CLOCK and return zero if we should not sort
   the ready queue on the next clock start.  */

static int
ia64_dfa_new_cycle (FILE *dump, int verbose, rtx insn, int last_clock,
		    int clock, int *sort_p)
{
  gcc_assert (insn && INSN_P (insn));

  if (DEBUG_INSN_P (insn))
    return 0;

  /* When a group barrier is needed for insn, last_scheduled_insn
     should be set.  */
  gcc_assert (!(reload_completed && safe_group_barrier_needed (insn))
              || last_scheduled_insn);

  if ((reload_completed
       && (safe_group_barrier_needed (insn)
	   || (mflag_sched_stop_bits_after_every_cycle
	       && last_clock != clock
	       && last_scheduled_insn
	       && scheduled_good_insn (last_scheduled_insn))))
      || (last_scheduled_insn
	  && (GET_CODE (last_scheduled_insn) == CALL_INSN
	      || GET_CODE (PATTERN (last_scheduled_insn)) == ASM_INPUT
	      || asm_noperands (PATTERN (last_scheduled_insn)) >= 0)))
    {
      init_insn_group_barriers ();

      if (verbose && dump)
	fprintf (dump, "//    Stop should be before %d%s\n", INSN_UID (insn),
		 last_clock == clock ? " + cycle advance" : "");

      stop_before_p = 1;
      current_cycle = clock;
      mem_ops_in_group[current_cycle % 4] = 0;

      if (last_clock == clock)
	{
	  state_transition (curr_state, dfa_stop_insn);
	  if (TARGET_EARLY_STOP_BITS)
	    *sort_p = (last_scheduled_insn == NULL_RTX
		       || GET_CODE (last_scheduled_insn) != CALL_INSN);
	  else
	    *sort_p = 0;
	  return 1;
	}

      if (last_scheduled_insn)
	{
	  if (GET_CODE (PATTERN (last_scheduled_insn)) == ASM_INPUT
	      || asm_noperands (PATTERN (last_scheduled_insn)) >= 0)
	    state_reset (curr_state);
	  else
	    {
	      memcpy (curr_state, prev_cycle_state, dfa_state_size);
	      state_transition (curr_state, dfa_stop_insn);
	      state_transition (curr_state, dfa_pre_cycle_insn);
	      state_transition (curr_state, NULL);
	    }
	}
    }
  return 0;
}

/* Implement targetm.sched.h_i_d_extended hook.
   Extend internal data structures.  */
static void
ia64_h_i_d_extended (void)
{
  if (stops_p != NULL) 
    {
      int new_clocks_length = get_max_uid () * 3 / 2;
      stops_p = (char *) xrecalloc (stops_p, new_clocks_length, clocks_length, 1);
      clocks_length = new_clocks_length;
    }
}


/* This structure describes the data used by the backend to guide scheduling.
   When the current scheduling point is switched, this data should be saved
   and restored later, if the scheduler returns to this point.  */
struct _ia64_sched_context
{
  state_t prev_cycle_state;
  rtx last_scheduled_insn;
  struct reg_write_state rws_sum[NUM_REGS];
  struct reg_write_state rws_insn[NUM_REGS];
  int first_instruction;
  int pending_data_specs;
  int current_cycle;
  char mem_ops_in_group[4];
};
typedef struct _ia64_sched_context *ia64_sched_context_t;

/* Allocates a scheduling context.  */
static void *
ia64_alloc_sched_context (void)
{
  return xmalloc (sizeof (struct _ia64_sched_context));
}

/* Initializes the _SC context with clean data, if CLEAN_P, and from
   the global context otherwise.  */
static void
ia64_init_sched_context (void *_sc, bool clean_p)
{
  ia64_sched_context_t sc = (ia64_sched_context_t) _sc;

  sc->prev_cycle_state = xmalloc (dfa_state_size);
  if (clean_p)
    {
      state_reset (sc->prev_cycle_state);
      sc->last_scheduled_insn = NULL_RTX;
      memset (sc->rws_sum, 0, sizeof (rws_sum));
      memset (sc->rws_insn, 0, sizeof (rws_insn));
      sc->first_instruction = 1;
      sc->pending_data_specs = 0;
      sc->current_cycle = 0;
      memset (sc->mem_ops_in_group, 0, sizeof (mem_ops_in_group));
    }
  else
    {
      memcpy (sc->prev_cycle_state, prev_cycle_state, dfa_state_size);
      sc->last_scheduled_insn = last_scheduled_insn;
      memcpy (sc->rws_sum, rws_sum, sizeof (rws_sum));
      memcpy (sc->rws_insn, rws_insn, sizeof (rws_insn));
      sc->first_instruction = first_instruction;
      sc->pending_data_specs = pending_data_specs;
      sc->current_cycle = current_cycle;
      memcpy (sc->mem_ops_in_group, mem_ops_in_group, sizeof (mem_ops_in_group));
    }
}

/* Sets the global scheduling context to the one pointed to by _SC.  */
static void
ia64_set_sched_context (void *_sc)
{
  ia64_sched_context_t sc = (ia64_sched_context_t) _sc;

  gcc_assert (sc != NULL);

  memcpy (prev_cycle_state, sc->prev_cycle_state, dfa_state_size);
  last_scheduled_insn = sc->last_scheduled_insn;
  memcpy (rws_sum, sc->rws_sum, sizeof (rws_sum));
  memcpy (rws_insn, sc->rws_insn, sizeof (rws_insn));
  first_instruction = sc->first_instruction;
  pending_data_specs = sc->pending_data_specs;
  current_cycle = sc->current_cycle;
  memcpy (mem_ops_in_group, sc->mem_ops_in_group, sizeof (mem_ops_in_group));
}

/* Clears the data in the _SC scheduling context.  */
static void
ia64_clear_sched_context (void *_sc)
{
  ia64_sched_context_t sc = (ia64_sched_context_t) _sc;
  
  free (sc->prev_cycle_state);
  sc->prev_cycle_state = NULL;
}

/* Frees the _SC scheduling context.  */
static void
ia64_free_sched_context (void *_sc)
{
  gcc_assert (_sc != NULL);

  free (_sc);
}

typedef rtx (* gen_func_t) (rtx, rtx);

/* Return a function that will generate a load of mode MODE_NO
   with speculation types TS.  */
static gen_func_t
get_spec_load_gen_function (ds_t ts, int mode_no)
{
  static gen_func_t gen_ld_[] = {
    gen_movbi,
    gen_movqi_internal,
    gen_movhi_internal,
    gen_movsi_internal,
    gen_movdi_internal,
    gen_movsf_internal,
    gen_movdf_internal,
    gen_movxf_internal,
    gen_movti_internal,
    gen_zero_extendqidi2,
    gen_zero_extendhidi2,
    gen_zero_extendsidi2,
  };

  static gen_func_t gen_ld_a[] = {
    gen_movbi_advanced,
    gen_movqi_advanced,
    gen_movhi_advanced,
    gen_movsi_advanced,
    gen_movdi_advanced,
    gen_movsf_advanced,
    gen_movdf_advanced,
    gen_movxf_advanced,
    gen_movti_advanced,
    gen_zero_extendqidi2_advanced,
    gen_zero_extendhidi2_advanced,
    gen_zero_extendsidi2_advanced,
  };
  static gen_func_t gen_ld_s[] = {
    gen_movbi_speculative,
    gen_movqi_speculative,
    gen_movhi_speculative,
    gen_movsi_speculative,
    gen_movdi_speculative,
    gen_movsf_speculative,
    gen_movdf_speculative,
    gen_movxf_speculative,
    gen_movti_speculative,
    gen_zero_extendqidi2_speculative,
    gen_zero_extendhidi2_speculative,
    gen_zero_extendsidi2_speculative,
  };
  static gen_func_t gen_ld_sa[] = {
    gen_movbi_speculative_advanced,
    gen_movqi_speculative_advanced,
    gen_movhi_speculative_advanced,
    gen_movsi_speculative_advanced,
    gen_movdi_speculative_advanced,
    gen_movsf_speculative_advanced,
    gen_movdf_speculative_advanced,
    gen_movxf_speculative_advanced,
    gen_movti_speculative_advanced,
    gen_zero_extendqidi2_speculative_advanced,
    gen_zero_extendhidi2_speculative_advanced,
    gen_zero_extendsidi2_speculative_advanced,
  };
  static gen_func_t gen_ld_s_a[] = {
    gen_movbi_speculative_a,
    gen_movqi_speculative_a,
    gen_movhi_speculative_a,
    gen_movsi_speculative_a,
    gen_movdi_speculative_a,
    gen_movsf_speculative_a,
    gen_movdf_speculative_a,
    gen_movxf_speculative_a,
    gen_movti_speculative_a,
    gen_zero_extendqidi2_speculative_a,
    gen_zero_extendhidi2_speculative_a,
    gen_zero_extendsidi2_speculative_a,
  };

  gen_func_t *gen_ld;

  if (ts & BEGIN_DATA)
    {
      if (ts & BEGIN_CONTROL)
	gen_ld = gen_ld_sa;
      else
	gen_ld = gen_ld_a;
    }
  else if (ts & BEGIN_CONTROL)
    {
      if ((spec_info->flags & SEL_SCHED_SPEC_DONT_CHECK_CONTROL)
	  || ia64_needs_block_p (ts))
	gen_ld = gen_ld_s;
      else
	gen_ld = gen_ld_s_a;
    }
  else if (ts == 0)
    gen_ld = gen_ld_;
  else
    gcc_unreachable ();

  return gen_ld[mode_no];
}

/* Constants that help mapping 'enum machine_mode' to int.  */
enum SPEC_MODES
  {
    SPEC_MODE_INVALID = -1,
    SPEC_MODE_FIRST = 0,
    SPEC_MODE_FOR_EXTEND_FIRST = 1,
    SPEC_MODE_FOR_EXTEND_LAST = 3,
    SPEC_MODE_LAST = 8
  };

enum
  {
    /* Offset to reach ZERO_EXTEND patterns.  */
    SPEC_GEN_EXTEND_OFFSET = SPEC_MODE_LAST - SPEC_MODE_FOR_EXTEND_FIRST + 1
  };

/* Return index of the MODE.  */
static int
ia64_mode_to_int (enum machine_mode mode)
{
  switch (mode)
    {
    case BImode: return 0; /* SPEC_MODE_FIRST  */
    case QImode: return 1; /* SPEC_MODE_FOR_EXTEND_FIRST  */
    case HImode: return 2;
    case SImode: return 3; /* SPEC_MODE_FOR_EXTEND_LAST  */
    case DImode: return 4;
    case SFmode: return 5;
    case DFmode: return 6;
    case XFmode: return 7;
    case TImode:
      /* ??? This mode needs testing.  Bypasses for ldfp8 instruction are not
	 mentioned in itanium[12].md.  Predicate fp_register_operand also
	 needs to be defined.  Bottom line: better disable for now.  */
      return SPEC_MODE_INVALID;
    default:     return SPEC_MODE_INVALID;
    }
}

/* Provide information about speculation capabilities.  */
static void
ia64_set_sched_flags (spec_info_t spec_info)
{
  unsigned int *flags = &(current_sched_info->flags);

  if (*flags & SCHED_RGN
      || *flags & SCHED_EBB
      || *flags & SEL_SCHED)
    {
      int mask = 0;

      if ((mflag_sched_br_data_spec && !reload_completed && optimize > 0)
          || (mflag_sched_ar_data_spec && reload_completed))
	{
	  mask |= BEGIN_DATA;

	  if (!sel_sched_p ()
	      && ((mflag_sched_br_in_data_spec && !reload_completed)
		  || (mflag_sched_ar_in_data_spec && reload_completed)))
	    mask |= BE_IN_DATA;
	}
      
      if (mflag_sched_control_spec
          && (!sel_sched_p ()
	      || reload_completed))
	{
	  mask |= BEGIN_CONTROL;
	  
	  if (!sel_sched_p () && mflag_sched_in_control_spec)
	    mask |= BE_IN_CONTROL;
	}

      spec_info->mask = mask;

      if (mask)
	{
	  *flags |= USE_DEPS_LIST | DO_SPECULATION;

	  if (mask & BE_IN_SPEC)
	    *flags |= NEW_BBS;
	  
	  spec_info->flags = 0;
      
	  if ((mask & DATA_SPEC) && mflag_sched_prefer_non_data_spec_insns)
	    spec_info->flags |= PREFER_NON_DATA_SPEC;

	  if (mask & CONTROL_SPEC)
	    {
	      if (mflag_sched_prefer_non_control_spec_insns)
		spec_info->flags |= PREFER_NON_CONTROL_SPEC;

	      if (sel_sched_p () && mflag_sel_sched_dont_check_control_spec)
		spec_info->flags |= SEL_SCHED_SPEC_DONT_CHECK_CONTROL;
	    }

	  if (sched_verbose >= 1)
	    spec_info->dump = sched_dump;
	  else
	    spec_info->dump = 0;
	  
	  if (mflag_sched_count_spec_in_critical_path)
	    spec_info->flags |= COUNT_SPEC_IN_CRITICAL_PATH;
	}
    }
  else
    spec_info->mask = 0;
}

/* If INSN is an appropriate load return its mode.
   Return -1 otherwise.  */
static int
get_mode_no_for_insn (rtx insn)
{
  rtx reg, mem, mode_rtx;
  int mode_no;
  bool extend_p;

  extract_insn_cached (insn);

  /* We use WHICH_ALTERNATIVE only after reload.  This will
     guarantee that reload won't touch a speculative insn.  */

  if (recog_data.n_operands != 2)
    return -1;

  reg = recog_data.operand[0];
  mem = recog_data.operand[1];

  /* We should use MEM's mode since REG's mode in presence of
     ZERO_EXTEND will always be DImode.  */
  if (get_attr_speculable1 (insn) == SPECULABLE1_YES)
    /* Process non-speculative ld.  */
    {
      if (!reload_completed)
	{
	  /* Do not speculate into regs like ar.lc.  */
	  if (!REG_P (reg) || AR_REGNO_P (REGNO (reg)))
	    return -1;

	  if (!MEM_P (mem))
	    return -1;

	  {
	    rtx mem_reg = XEXP (mem, 0);

	    if (!REG_P (mem_reg))
	      return -1;
	  }

	  mode_rtx = mem;
	}
      else if (get_attr_speculable2 (insn) == SPECULABLE2_YES)
	{
	  gcc_assert (REG_P (reg) && MEM_P (mem));
	  mode_rtx = mem;
	}
      else
	return -1;
    }
  else if (get_attr_data_speculative (insn) == DATA_SPECULATIVE_YES
	   || get_attr_control_speculative (insn) == CONTROL_SPECULATIVE_YES
	   || get_attr_check_load (insn) == CHECK_LOAD_YES)
    /* Process speculative ld or ld.c.  */
    {
      gcc_assert (REG_P (reg) && MEM_P (mem));
      mode_rtx = mem;
    }
  else
    {
      enum attr_itanium_class attr_class = get_attr_itanium_class (insn);

      if (attr_class == ITANIUM_CLASS_CHK_A
	  || attr_class == ITANIUM_CLASS_CHK_S_I
	  || attr_class == ITANIUM_CLASS_CHK_S_F)
	/* Process chk.  */
	mode_rtx = reg;
      else
	return -1;
    }

  mode_no = ia64_mode_to_int (GET_MODE (mode_rtx));

  if (mode_no == SPEC_MODE_INVALID)
    return -1;

  extend_p = (GET_MODE (reg) != GET_MODE (mode_rtx));

  if (extend_p)
    {
      if (!(SPEC_MODE_FOR_EXTEND_FIRST <= mode_no
	    && mode_no <= SPEC_MODE_FOR_EXTEND_LAST))
	return -1;

      mode_no += SPEC_GEN_EXTEND_OFFSET;
    }

  return mode_no;
}

/* If X is an unspec part of a speculative load, return its code.
   Return -1 otherwise.  */
static int
get_spec_unspec_code (const_rtx x)
{
  if (GET_CODE (x) != UNSPEC)
    return -1;

  {
    int code;

    code = XINT (x, 1);

    switch (code)
      {
      case UNSPEC_LDA:
      case UNSPEC_LDS:
      case UNSPEC_LDS_A:
      case UNSPEC_LDSA:
	return code;

      default:
	return -1;
      }
  }
}

/* Implement skip_rtx_p hook.  */
static bool
ia64_skip_rtx_p (const_rtx x)
{
  return get_spec_unspec_code (x) != -1;
}

/* If INSN is a speculative load, return its UNSPEC code.
   Return -1 otherwise.  */
static int
get_insn_spec_code (const_rtx insn)
{
  rtx pat, reg, mem;

  pat = PATTERN (insn);

  if (GET_CODE (pat) == COND_EXEC)
    pat = COND_EXEC_CODE (pat);

  if (GET_CODE (pat) != SET)
    return -1;

  reg = SET_DEST (pat);
  if (!REG_P (reg))
    return -1;

  mem = SET_SRC (pat);
  if (GET_CODE (mem) == ZERO_EXTEND)
    mem = XEXP (mem, 0);

  return get_spec_unspec_code (mem);
}

/* If INSN is a speculative load, return a ds with the speculation types.
   Otherwise [if INSN is a normal instruction] return 0.  */
static ds_t
ia64_get_insn_spec_ds (rtx insn)
{
  int code = get_insn_spec_code (insn);

  switch (code)
    {
    case UNSPEC_LDA:
      return BEGIN_DATA;

    case UNSPEC_LDS:
    case UNSPEC_LDS_A:
      return BEGIN_CONTROL;

    case UNSPEC_LDSA:
      return BEGIN_DATA | BEGIN_CONTROL;

    default:
      return 0;
    }
}

/* If INSN is a speculative load return a ds with the speculation types that
   will be checked.
   Otherwise [if INSN is a normal instruction] return 0.  */
static ds_t
ia64_get_insn_checked_ds (rtx insn)
{
  int code = get_insn_spec_code (insn);

  switch (code)
    {
    case UNSPEC_LDA:
      return BEGIN_DATA | BEGIN_CONTROL;

    case UNSPEC_LDS:
      return BEGIN_CONTROL;

    case UNSPEC_LDS_A:
    case UNSPEC_LDSA:
      return BEGIN_DATA | BEGIN_CONTROL;

    default:
      return 0;
    }
}

/* If GEN_P is true, calculate the index of needed speculation check and return
   speculative pattern for INSN with speculative mode TS, machine mode
   MODE_NO and with ZERO_EXTEND (if EXTEND_P is true).
   If GEN_P is false, just calculate the index of needed speculation check.  */
static rtx
ia64_gen_spec_load (rtx insn, ds_t ts, int mode_no)
{
  rtx pat, new_pat;
  gen_func_t gen_load;

  gen_load = get_spec_load_gen_function (ts, mode_no);

  new_pat = gen_load (copy_rtx (recog_data.operand[0]),
		      copy_rtx (recog_data.operand[1]));

  pat = PATTERN (insn);
  if (GET_CODE (pat) == COND_EXEC)
    new_pat = gen_rtx_COND_EXEC (VOIDmode, copy_rtx (COND_EXEC_TEST (pat)),
				 new_pat);

  return new_pat;
}

static bool
insn_can_be_in_speculative_p (rtx insn ATTRIBUTE_UNUSED,
			      ds_t ds ATTRIBUTE_UNUSED)
{
  return false;
}

/* Implement targetm.sched.speculate_insn hook.
   Check if the INSN can be TS speculative.
   If 'no' - return -1.
   If 'yes' - generate speculative pattern in the NEW_PAT and return 1.
   If current pattern of the INSN already provides TS speculation,
   return 0.  */
static int
ia64_speculate_insn (rtx insn, ds_t ts, rtx *new_pat)
{  
  int mode_no;
  int res;
  
  gcc_assert (!(ts & ~SPECULATIVE));

  if (ia64_spec_check_p (insn))
    return -1;

  if ((ts & BE_IN_SPEC)
      && !insn_can_be_in_speculative_p (insn, ts))
    return -1;

  mode_no = get_mode_no_for_insn (insn);

  if (mode_no != SPEC_MODE_INVALID)
    {
      if (ia64_get_insn_spec_ds (insn) == ds_get_speculation_types (ts))
	res = 0;
      else
	{
	  res = 1;
	  *new_pat = ia64_gen_spec_load (insn, ts, mode_no);
	}
    }
  else
    res = -1;

  return res;
}

/* Return a function that will generate a check for speculation TS with mode
   MODE_NO.
   If simple check is needed, pass true for SIMPLE_CHECK_P.
   If clearing check is needed, pass true for CLEARING_CHECK_P.  */
static gen_func_t
get_spec_check_gen_function (ds_t ts, int mode_no,
			     bool simple_check_p, bool clearing_check_p)
{
  static gen_func_t gen_ld_c_clr[] = {
    gen_movbi_clr,
    gen_movqi_clr,
    gen_movhi_clr,
    gen_movsi_clr,
    gen_movdi_clr,
    gen_movsf_clr,
    gen_movdf_clr,
    gen_movxf_clr,
    gen_movti_clr,
    gen_zero_extendqidi2_clr,
    gen_zero_extendhidi2_clr,
    gen_zero_extendsidi2_clr,
  };
  static gen_func_t gen_ld_c_nc[] = {
    gen_movbi_nc,
    gen_movqi_nc,
    gen_movhi_nc,
    gen_movsi_nc,
    gen_movdi_nc,
    gen_movsf_nc,
    gen_movdf_nc,
    gen_movxf_nc,
    gen_movti_nc,
    gen_zero_extendqidi2_nc,
    gen_zero_extendhidi2_nc,
    gen_zero_extendsidi2_nc,
  };
  static gen_func_t gen_chk_a_clr[] = {
    gen_advanced_load_check_clr_bi,
    gen_advanced_load_check_clr_qi,
    gen_advanced_load_check_clr_hi,
    gen_advanced_load_check_clr_si,
    gen_advanced_load_check_clr_di,
    gen_advanced_load_check_clr_sf,
    gen_advanced_load_check_clr_df,
    gen_advanced_load_check_clr_xf,
    gen_advanced_load_check_clr_ti,
    gen_advanced_load_check_clr_di,
    gen_advanced_load_check_clr_di,
    gen_advanced_load_check_clr_di,
  };
  static gen_func_t gen_chk_a_nc[] = {
    gen_advanced_load_check_nc_bi,
    gen_advanced_load_check_nc_qi,
    gen_advanced_load_check_nc_hi,
    gen_advanced_load_check_nc_si,
    gen_advanced_load_check_nc_di,
    gen_advanced_load_check_nc_sf,
    gen_advanced_load_check_nc_df,
    gen_advanced_load_check_nc_xf,
    gen_advanced_load_check_nc_ti,
    gen_advanced_load_check_nc_di,
    gen_advanced_load_check_nc_di,
    gen_advanced_load_check_nc_di,
  };
  static gen_func_t gen_chk_s[] = {
    gen_speculation_check_bi,
    gen_speculation_check_qi,
    gen_speculation_check_hi,
    gen_speculation_check_si,
    gen_speculation_check_di,
    gen_speculation_check_sf,
    gen_speculation_check_df,
    gen_speculation_check_xf,
    gen_speculation_check_ti,
    gen_speculation_check_di,
    gen_speculation_check_di,
    gen_speculation_check_di,
  };

  gen_func_t *gen_check;

  if (ts & BEGIN_DATA)
    {
      /* We don't need recovery because even if this is ld.sa
	 ALAT entry will be allocated only if NAT bit is set to zero.
	 So it is enough to use ld.c here.  */

      if (simple_check_p)
	{
	  gcc_assert (mflag_sched_spec_ldc);

	  if (clearing_check_p)
	    gen_check = gen_ld_c_clr;
	  else
	    gen_check = gen_ld_c_nc;
	}
      else
	{
	  if (clearing_check_p)
	    gen_check = gen_chk_a_clr;
	  else
	    gen_check = gen_chk_a_nc;
	}
    }
  else if (ts & BEGIN_CONTROL)
    {
      if (simple_check_p)
	/* We might want to use ld.sa -> ld.c instead of
	   ld.s -> chk.s.  */
	{
	  gcc_assert (!ia64_needs_block_p (ts));

	  if (clearing_check_p)
	    gen_check = gen_ld_c_clr;
	  else
	    gen_check = gen_ld_c_nc;
	}
      else
	{
	  gen_check = gen_chk_s;
	}
    }
  else
    gcc_unreachable ();

  gcc_assert (mode_no >= 0);
  return gen_check[mode_no];
}

/* Return nonzero, if INSN needs branchy recovery check.  */
static bool
ia64_needs_block_p (ds_t ts)
{
  if (ts & BEGIN_DATA)
    return !mflag_sched_spec_ldc;

  gcc_assert ((ts & BEGIN_CONTROL) != 0);

  return !(mflag_sched_spec_control_ldc && mflag_sched_spec_ldc);
}

/* Generate (or regenerate, if (MUTATE_P)) recovery check for INSN.
   If (LABEL != 0 || MUTATE_P), generate branchy recovery check.
   Otherwise, generate a simple check.  */
static rtx
ia64_gen_spec_check (rtx insn, rtx label, ds_t ds)
{
  rtx op1, pat, check_pat;
  gen_func_t gen_check;
  int mode_no;

  mode_no = get_mode_no_for_insn (insn);
  gcc_assert (mode_no >= 0);

  if (label)
    op1 = label;
  else
    {
      gcc_assert (!ia64_needs_block_p (ds));
      op1 = copy_rtx (recog_data.operand[1]);
    }
      
  gen_check = get_spec_check_gen_function (ds, mode_no, label == NULL_RTX,
					   true);

  check_pat = gen_check (copy_rtx (recog_data.operand[0]), op1);
    
  pat = PATTERN (insn);
  if (GET_CODE (pat) == COND_EXEC)
    check_pat = gen_rtx_COND_EXEC (VOIDmode, copy_rtx (COND_EXEC_TEST (pat)),
				   check_pat);

  return check_pat;
}

/* Return nonzero, if X is branchy recovery check.  */
static int
ia64_spec_check_p (rtx x)
{
  x = PATTERN (x);
  if (GET_CODE (x) == COND_EXEC)
    x = COND_EXEC_CODE (x);
  if (GET_CODE (x) == SET)
    return ia64_spec_check_src_p (SET_SRC (x));
  return 0;
}

/* Return nonzero, if SRC belongs to recovery check.  */
static int
ia64_spec_check_src_p (rtx src)
{
  if (GET_CODE (src) == IF_THEN_ELSE)
    {
      rtx t;

      t = XEXP (src, 0);
      if (GET_CODE (t) == NE)
	{
	  t = XEXP (t, 0);	    

	  if (GET_CODE (t) == UNSPEC)
	    {
	      int code;
	      
	      code = XINT (t, 1);
	     
	      if (code == UNSPEC_LDCCLR
		  || code == UNSPEC_LDCNC
		  || code == UNSPEC_CHKACLR
		  || code == UNSPEC_CHKANC
		  || code == UNSPEC_CHKS)
		{
		  gcc_assert (code != 0);
		  return code;
		}
	    }
	}
    }
  return 0;
}


/* The following page contains abstract data `bundle states' which are
   used for bundling insns (inserting nops and template generation).  */

/* The following describes state of insn bundling.  */

struct bundle_state
{
  /* Unique bundle state number to identify them in the debugging
     output  */
  int unique_num;
  rtx insn;     /* corresponding insn, NULL for the 1st and the last state  */
  /* number nops before and after the insn  */
  short before_nops_num, after_nops_num;
  int insn_num; /* insn number (0 - for initial state, 1 - for the 1st
                   insn */
  int cost;     /* cost of the state in cycles */
  int accumulated_insns_num; /* number of all previous insns including
				nops.  L is considered as 2 insns */
  int branch_deviation; /* deviation of previous branches from 3rd slots  */
  int middle_bundle_stops; /* number of stop bits in the middle of bundles */
  struct bundle_state *next;  /* next state with the same insn_num  */
  struct bundle_state *originator; /* originator (previous insn state)  */
  /* All bundle states are in the following chain.  */
  struct bundle_state *allocated_states_chain;
  /* The DFA State after issuing the insn and the nops.  */
  state_t dfa_state;
};

/* The following is map insn number to the corresponding bundle state.  */

static struct bundle_state **index_to_bundle_states;

/* The unique number of next bundle state.  */

static int bundle_states_num;

/* All allocated bundle states are in the following chain.  */

static struct bundle_state *allocated_bundle_states_chain;

/* All allocated but not used bundle states are in the following
   chain.  */

static struct bundle_state *free_bundle_state_chain;


/* The following function returns a free bundle state.  */

static struct bundle_state *
get_free_bundle_state (void)
{
  struct bundle_state *result;

  if (free_bundle_state_chain != NULL)
    {
      result = free_bundle_state_chain;
      free_bundle_state_chain = result->next;
    }
  else
    {
      result = XNEW (struct bundle_state);
      result->dfa_state = xmalloc (dfa_state_size);
      result->allocated_states_chain = allocated_bundle_states_chain;
      allocated_bundle_states_chain = result;
    }
  result->unique_num = bundle_states_num++;
  return result;

}

/* The following function frees given bundle state.  */

static void
free_bundle_state (struct bundle_state *state)
{
  state->next = free_bundle_state_chain;
  free_bundle_state_chain = state;
}

/* Start work with abstract data `bundle states'.  */

static void
initiate_bundle_states (void)
{
  bundle_states_num = 0;
  free_bundle_state_chain = NULL;
  allocated_bundle_states_chain = NULL;
}

/* Finish work with abstract data `bundle states'.  */

static void
finish_bundle_states (void)
{
  struct bundle_state *curr_state, *next_state;

  for (curr_state = allocated_bundle_states_chain;
       curr_state != NULL;
       curr_state = next_state)
    {
      next_state = curr_state->allocated_states_chain;
      free (curr_state->dfa_state);
      free (curr_state);
    }
}

/* Hash table of the bundle states.  The key is dfa_state and insn_num
   of the bundle states.  */

static htab_t bundle_state_table;

/* The function returns hash of BUNDLE_STATE.  */

static unsigned
bundle_state_hash (const void *bundle_state)
{
  const struct bundle_state *const state
    = (const struct bundle_state *) bundle_state;
  unsigned result, i;

  for (result = i = 0; i < dfa_state_size; i++)
    result += (((unsigned char *) state->dfa_state) [i]
	       << ((i % CHAR_BIT) * 3 + CHAR_BIT));
  return result + state->insn_num;
}

/* The function returns nonzero if the bundle state keys are equal.  */

static int
bundle_state_eq_p (const void *bundle_state_1, const void *bundle_state_2)
{
  const struct bundle_state *const state1
    = (const struct bundle_state *) bundle_state_1;
  const struct bundle_state *const state2
    = (const struct bundle_state *) bundle_state_2;

  return (state1->insn_num == state2->insn_num
	  && memcmp (state1->dfa_state, state2->dfa_state,
		     dfa_state_size) == 0);
}

/* The function inserts the BUNDLE_STATE into the hash table.  The
   function returns nonzero if the bundle has been inserted into the
   table.  The table contains the best bundle state with given key.  */

static int
insert_bundle_state (struct bundle_state *bundle_state)
{
  void **entry_ptr;

  entry_ptr = htab_find_slot (bundle_state_table, bundle_state, INSERT);
  if (*entry_ptr == NULL)
    {
      bundle_state->next = index_to_bundle_states [bundle_state->insn_num];
      index_to_bundle_states [bundle_state->insn_num] = bundle_state;
      *entry_ptr = (void *) bundle_state;
      return TRUE;
    }
  else if (bundle_state->cost < ((struct bundle_state *) *entry_ptr)->cost
	   || (bundle_state->cost == ((struct bundle_state *) *entry_ptr)->cost
	       && (((struct bundle_state *)*entry_ptr)->accumulated_insns_num
		   > bundle_state->accumulated_insns_num
		   || (((struct bundle_state *)
			*entry_ptr)->accumulated_insns_num
		       == bundle_state->accumulated_insns_num
		       && (((struct bundle_state *)
			    *entry_ptr)->branch_deviation
			   > bundle_state->branch_deviation
			   || (((struct bundle_state *)
				*entry_ptr)->branch_deviation
			       == bundle_state->branch_deviation
			       && ((struct bundle_state *)
				   *entry_ptr)->middle_bundle_stops
			       > bundle_state->middle_bundle_stops))))))

    {
      struct bundle_state temp;

      temp = *(struct bundle_state *) *entry_ptr;
      *(struct bundle_state *) *entry_ptr = *bundle_state;
      ((struct bundle_state *) *entry_ptr)->next = temp.next;
      *bundle_state = temp;
    }
  return FALSE;
}

/* Start work with the hash table.  */

static void
initiate_bundle_state_table (void)
{
  bundle_state_table = htab_create (50, bundle_state_hash, bundle_state_eq_p,
				    (htab_del) 0);
}

/* Finish work with the hash table.  */

static void
finish_bundle_state_table (void)
{
  htab_delete (bundle_state_table);
}



/* The following variable is a insn `nop' used to check bundle states
   with different number of inserted nops.  */

static rtx ia64_nop;

/* The following function tries to issue NOPS_NUM nops for the current
   state without advancing processor cycle.  If it failed, the
   function returns FALSE and frees the current state.  */

static int
try_issue_nops (struct bundle_state *curr_state, int nops_num)
{
  int i;

  for (i = 0; i < nops_num; i++)
    if (state_transition (curr_state->dfa_state, ia64_nop) >= 0)
      {
	free_bundle_state (curr_state);
	return FALSE;
      }
  return TRUE;
}

/* The following function tries to issue INSN for the current
   state without advancing processor cycle.  If it failed, the
   function returns FALSE and frees the current state.  */

static int
try_issue_insn (struct bundle_state *curr_state, rtx insn)
{
  if (insn && state_transition (curr_state->dfa_state, insn) >= 0)
    {
      free_bundle_state (curr_state);
      return FALSE;
    }
  return TRUE;
}

/* The following function tries to issue BEFORE_NOPS_NUM nops and INSN
   starting with ORIGINATOR without advancing processor cycle.  If
   TRY_BUNDLE_END_P is TRUE, the function also/only (if
   ONLY_BUNDLE_END_P is TRUE) tries to issue nops to fill all bundle.
   If it was successful, the function creates new bundle state and
   insert into the hash table and into `index_to_bundle_states'.  */

static void
issue_nops_and_insn (struct bundle_state *originator, int before_nops_num,
		     rtx insn, int try_bundle_end_p, int only_bundle_end_p)
{
  struct bundle_state *curr_state;

  curr_state = get_free_bundle_state ();
  memcpy (curr_state->dfa_state, originator->dfa_state, dfa_state_size);
  curr_state->insn = insn;
  curr_state->insn_num = originator->insn_num + 1;
  curr_state->cost = originator->cost;
  curr_state->originator = originator;
  curr_state->before_nops_num = before_nops_num;
  curr_state->after_nops_num = 0;
  curr_state->accumulated_insns_num
    = originator->accumulated_insns_num + before_nops_num;
  curr_state->branch_deviation = originator->branch_deviation;
  curr_state->middle_bundle_stops = originator->middle_bundle_stops;
  gcc_assert (insn);
  if (INSN_CODE (insn) == CODE_FOR_insn_group_barrier)
    {
      gcc_assert (GET_MODE (insn) != TImode);
      if (!try_issue_nops (curr_state, before_nops_num))
	return;
      if (!try_issue_insn (curr_state, insn))
	return;
      memcpy (temp_dfa_state, curr_state->dfa_state, dfa_state_size);
      if (curr_state->accumulated_insns_num % 3 != 0)
	curr_state->middle_bundle_stops++;
      if (state_transition (temp_dfa_state, dfa_pre_cycle_insn) >= 0
	  && curr_state->accumulated_insns_num % 3 != 0)
	{
	  free_bundle_state (curr_state);
	  return;
	}
    }
  else if (GET_MODE (insn) != TImode)
    {
      if (!try_issue_nops (curr_state, before_nops_num))
	return;
      if (!try_issue_insn (curr_state, insn))
	return;
      curr_state->accumulated_insns_num++;
      gcc_assert (GET_CODE (PATTERN (insn)) != ASM_INPUT
		  && asm_noperands (PATTERN (insn)) < 0);

      if (ia64_safe_type (insn) == TYPE_L)
	curr_state->accumulated_insns_num++;
    }
  else
    {
      /* If this is an insn that must be first in a group, then don't allow
	 nops to be emitted before it.  Currently, alloc is the only such
	 supported instruction.  */
      /* ??? The bundling automatons should handle this for us, but they do
	 not yet have support for the first_insn attribute.  */
      if (before_nops_num > 0 && get_attr_first_insn (insn) == FIRST_INSN_YES)
	{
	  free_bundle_state (curr_state);
	  return;
	}

      state_transition (curr_state->dfa_state, dfa_pre_cycle_insn);
      state_transition (curr_state->dfa_state, NULL);
      curr_state->cost++;
      if (!try_issue_nops (curr_state, before_nops_num))
	return;
      if (!try_issue_insn (curr_state, insn))
	return;
      curr_state->accumulated_insns_num++;
      if (GET_CODE (PATTERN (insn)) == ASM_INPUT
	  || asm_noperands (PATTERN (insn)) >= 0)
	{
	  /* Finish bundle containing asm insn.  */
	  curr_state->after_nops_num
	    = 3 - curr_state->accumulated_insns_num % 3;
	  curr_state->accumulated_insns_num
	    += 3 - curr_state->accumulated_insns_num % 3;
	}
      else if (ia64_safe_type (insn) == TYPE_L)
	curr_state->accumulated_insns_num++;
    }
  if (ia64_safe_type (insn) == TYPE_B)
    curr_state->branch_deviation
      += 2 - (curr_state->accumulated_insns_num - 1) % 3;
  if (try_bundle_end_p && curr_state->accumulated_insns_num % 3 != 0)
    {
      if (!only_bundle_end_p && insert_bundle_state (curr_state))
	{
	  state_t dfa_state;
	  struct bundle_state *curr_state1;
	  struct bundle_state *allocated_states_chain;

	  curr_state1 = get_free_bundle_state ();
	  dfa_state = curr_state1->dfa_state;
	  allocated_states_chain = curr_state1->allocated_states_chain;
	  *curr_state1 = *curr_state;
	  curr_state1->dfa_state = dfa_state;
	  curr_state1->allocated_states_chain = allocated_states_chain;
	  memcpy (curr_state1->dfa_state, curr_state->dfa_state,
		  dfa_state_size);
	  curr_state = curr_state1;
	}
      if (!try_issue_nops (curr_state,
			   3 - curr_state->accumulated_insns_num % 3))
	return;
      curr_state->after_nops_num
	= 3 - curr_state->accumulated_insns_num % 3;
      curr_state->accumulated_insns_num
	+= 3 - curr_state->accumulated_insns_num % 3;
    }
  if (!insert_bundle_state (curr_state))
    free_bundle_state (curr_state);
  return;
}

/* The following function returns position in the two window bundle
   for given STATE.  */

static int
get_max_pos (state_t state)
{
  if (cpu_unit_reservation_p (state, pos_6))
    return 6;
  else if (cpu_unit_reservation_p (state, pos_5))
    return 5;
  else if (cpu_unit_reservation_p (state, pos_4))
    return 4;
  else if (cpu_unit_reservation_p (state, pos_3))
    return 3;
  else if (cpu_unit_reservation_p (state, pos_2))
    return 2;
  else if (cpu_unit_reservation_p (state, pos_1))
    return 1;
  else
    return 0;
}

/* The function returns code of a possible template for given position
   and state.  The function should be called only with 2 values of
   position equal to 3 or 6.  We avoid generating F NOPs by putting
   templates containing F insns at the end of the template search
   because undocumented anomaly in McKinley derived cores which can
   cause stalls if an F-unit insn (including a NOP) is issued within a
   six-cycle window after reading certain application registers (such
   as ar.bsp).  Furthermore, power-considerations also argue against
   the use of F-unit instructions unless they're really needed.  */

static int
get_template (state_t state, int pos)
{
  switch (pos)
    {
    case 3:
      if (cpu_unit_reservation_p (state, _0mmi_))
	return 1;
      else if (cpu_unit_reservation_p (state, _0mii_))
	return 0;
      else if (cpu_unit_reservation_p (state, _0mmb_))
	return 7;
      else if (cpu_unit_reservation_p (state, _0mib_))
	return 6;
      else if (cpu_unit_reservation_p (state, _0mbb_))
	return 5;
      else if (cpu_unit_reservation_p (state, _0bbb_))
	return 4;
      else if (cpu_unit_reservation_p (state, _0mmf_))
	return 3;
      else if (cpu_unit_reservation_p (state, _0mfi_))
	return 2;
      else if (cpu_unit_reservation_p (state, _0mfb_))
	return 8;
      else if (cpu_unit_reservation_p (state, _0mlx_))
	return 9;
      else
	gcc_unreachable ();
    case 6:
      if (cpu_unit_reservation_p (state, _1mmi_))
	return 1;
      else if (cpu_unit_reservation_p (state, _1mii_))
	return 0;
      else if (cpu_unit_reservation_p (state, _1mmb_))
	return 7;
      else if (cpu_unit_reservation_p (state, _1mib_))
	return 6;
      else if (cpu_unit_reservation_p (state, _1mbb_))
	return 5;
      else if (cpu_unit_reservation_p (state, _1bbb_))
	return 4;
      else if (_1mmf_ >= 0 && cpu_unit_reservation_p (state, _1mmf_))
	return 3;
      else if (cpu_unit_reservation_p (state, _1mfi_))
	return 2;
      else if (cpu_unit_reservation_p (state, _1mfb_))
	return 8;
      else if (cpu_unit_reservation_p (state, _1mlx_))
	return 9;
      else
	gcc_unreachable ();
    default:
      gcc_unreachable ();
    }
}

/* True when INSN is important for bundling.  */
static bool
important_for_bundling_p (rtx insn)
{
  return (INSN_P (insn)
	  && ia64_safe_itanium_class (insn) != ITANIUM_CLASS_IGNORE
	  && GET_CODE (PATTERN (insn)) != USE
	  && GET_CODE (PATTERN (insn)) != CLOBBER);
}

/* The following function returns an insn important for insn bundling
   followed by INSN and before TAIL.  */

static rtx
get_next_important_insn (rtx insn, rtx tail)
{
  for (; insn && insn != tail; insn = NEXT_INSN (insn))
    if (important_for_bundling_p (insn))
      return insn;
  return NULL_RTX;
}

/* Add a bundle selector TEMPLATE0 before INSN.  */

static void
ia64_add_bundle_selector_before (int template0, rtx insn)
{
  rtx b = gen_bundle_selector (GEN_INT (template0));

  ia64_emit_insn_before (b, insn);
#if NR_BUNDLES == 10
  if ((template0 == 4 || template0 == 5)
      && ia64_except_unwind_info (&global_options) == UI_TARGET)
    {
      int i;
      rtx note = NULL_RTX;

      /* In .mbb and .bbb bundles, check if CALL_INSN isn't in the
	 first or second slot.  If it is and has REG_EH_NOTE set, copy it
	 to following nops, as br.call sets rp to the address of following
	 bundle and therefore an EH region end must be on a bundle
	 boundary.  */
      insn = PREV_INSN (insn);
      for (i = 0; i < 3; i++)
	{
	  do
	    insn = next_active_insn (insn);
	  while (GET_CODE (insn) == INSN
		 && get_attr_empty (insn) == EMPTY_YES);
	  if (GET_CODE (insn) == CALL_INSN)
	    note = find_reg_note (insn, REG_EH_REGION, NULL_RTX);
	  else if (note)
	    {
	      int code;

	      gcc_assert ((code = recog_memoized (insn)) == CODE_FOR_nop
			  || code == CODE_FOR_nop_b);
	      if (find_reg_note (insn, REG_EH_REGION, NULL_RTX))
		note = NULL_RTX;
	      else
		add_reg_note (insn, REG_EH_REGION, XEXP (note, 0));
	    }
	}
    }
#endif
}

/* The following function does insn bundling.  Bundling means
   inserting templates and nop insns to fit insn groups into permitted
   templates.  Instruction scheduling uses NDFA (non-deterministic
   finite automata) encoding informations about the templates and the
   inserted nops.  Nondeterminism of the automata permits follows
   all possible insn sequences very fast.

   Unfortunately it is not possible to get information about inserting
   nop insns and used templates from the automata states.  The
   automata only says that we can issue an insn possibly inserting
   some nops before it and using some template.  Therefore insn
   bundling in this function is implemented by using DFA
   (deterministic finite automata).  We follow all possible insn
   sequences by inserting 0-2 nops (that is what the NDFA describe for
   insn scheduling) before/after each insn being bundled.  We know the
   start of simulated processor cycle from insn scheduling (insn
   starting a new cycle has TImode).

   Simple implementation of insn bundling would create enormous
   number of possible insn sequences satisfying information about new
   cycle ticks taken from the insn scheduling.  To make the algorithm
   practical we use dynamic programming.  Each decision (about
   inserting nops and implicitly about previous decisions) is described
   by structure bundle_state (see above).  If we generate the same
   bundle state (key is automaton state after issuing the insns and
   nops for it), we reuse already generated one.  As consequence we
   reject some decisions which cannot improve the solution and
   reduce memory for the algorithm.

   When we reach the end of EBB (extended basic block), we choose the
   best sequence and then, moving back in EBB, insert templates for
   the best alternative.  The templates are taken from querying
   automaton state for each insn in chosen bundle states.

   So the algorithm makes two (forward and backward) passes through
   EBB.  */

static void
bundling (FILE *dump, int verbose, rtx prev_head_insn, rtx tail)
{
  struct bundle_state *curr_state, *next_state, *best_state;
  rtx insn, next_insn;
  int insn_num;
  int i, bundle_end_p, only_bundle_end_p, asm_p;
  int pos = 0, max_pos, template0, template1;
  rtx b;
  rtx nop;
  enum attr_type type;

  insn_num = 0;
  /* Count insns in the EBB.  */
  for (insn = NEXT_INSN (prev_head_insn);
       insn && insn != tail;
       insn = NEXT_INSN (insn))
    if (INSN_P (insn))
      insn_num++;
  if (insn_num == 0)
    return;
  bundling_p = 1;
  dfa_clean_insn_cache ();
  initiate_bundle_state_table ();
  index_to_bundle_states = XNEWVEC (struct bundle_state *, insn_num + 2);
  /* First (forward) pass -- generation of bundle states.  */
  curr_state = get_free_bundle_state ();
  curr_state->insn = NULL;
  curr_state->before_nops_num = 0;
  curr_state->after_nops_num = 0;
  curr_state->insn_num = 0;
  curr_state->cost = 0;
  curr_state->accumulated_insns_num = 0;
  curr_state->branch_deviation = 0;
  curr_state->middle_bundle_stops = 0;
  curr_state->next = NULL;
  curr_state->originator = NULL;
  state_reset (curr_state->dfa_state);
  index_to_bundle_states [0] = curr_state;
  insn_num = 0;
  /* Shift cycle mark if it is put on insn which could be ignored.  */
  for (insn = NEXT_INSN (prev_head_insn);
       insn != tail;
       insn = NEXT_INSN (insn))
    if (INSN_P (insn)
	&& (ia64_safe_itanium_class (insn) == ITANIUM_CLASS_IGNORE
	    || GET_CODE (PATTERN (insn)) == USE
	    || GET_CODE (PATTERN (insn)) == CLOBBER)
	&& GET_MODE (insn) == TImode)
      {
	PUT_MODE (insn, VOIDmode);
	for (next_insn = NEXT_INSN (insn);
	     next_insn != tail;
	     next_insn = NEXT_INSN (next_insn))
	  if (INSN_P (next_insn)
	      && ia64_safe_itanium_class (next_insn) != ITANIUM_CLASS_IGNORE
	      && GET_CODE (PATTERN (next_insn)) != USE
	      && GET_CODE (PATTERN (next_insn)) != CLOBBER
	      && INSN_CODE (next_insn) != CODE_FOR_insn_group_barrier)
	    {
	      PUT_MODE (next_insn, TImode);
	      break;
	    }
      }
  /* Forward pass: generation of bundle states.  */
  for (insn = get_next_important_insn (NEXT_INSN (prev_head_insn), tail);
       insn != NULL_RTX;
       insn = next_insn)
    {
      gcc_assert (INSN_P (insn)
		  && ia64_safe_itanium_class (insn) != ITANIUM_CLASS_IGNORE
		  && GET_CODE (PATTERN (insn)) != USE
		  && GET_CODE (PATTERN (insn)) != CLOBBER);
      type = ia64_safe_type (insn);
      next_insn = get_next_important_insn (NEXT_INSN (insn), tail);
      insn_num++;
      index_to_bundle_states [insn_num] = NULL;
      for (curr_state = index_to_bundle_states [insn_num - 1];
	   curr_state != NULL;
	   curr_state = next_state)
	{
	  pos = curr_state->accumulated_insns_num % 3;
	  next_state = curr_state->next;
	  /* We must fill up the current bundle in order to start a
	     subsequent asm insn in a new bundle.  Asm insn is always
	     placed in a separate bundle.  */
	  only_bundle_end_p
	    = (next_insn != NULL_RTX
	       && INSN_CODE (insn) == CODE_FOR_insn_group_barrier
	       && ia64_safe_type (next_insn) == TYPE_UNKNOWN);
	  /* We may fill up the current bundle if it is the cycle end
	     without a group barrier.  */
	  bundle_end_p
	    = (only_bundle_end_p || next_insn == NULL_RTX
	       || (GET_MODE (next_insn) == TImode
		   && INSN_CODE (insn) != CODE_FOR_insn_group_barrier));
	  if (type == TYPE_F || type == TYPE_B || type == TYPE_L
	      || type == TYPE_S)
	    issue_nops_and_insn (curr_state, 2, insn, bundle_end_p,
				 only_bundle_end_p);
	  issue_nops_and_insn (curr_state, 1, insn, bundle_end_p,
			       only_bundle_end_p);
	  issue_nops_and_insn (curr_state, 0, insn, bundle_end_p,
			       only_bundle_end_p);
	}
      gcc_assert (index_to_bundle_states [insn_num]);
      for (curr_state = index_to_bundle_states [insn_num];
	   curr_state != NULL;
	   curr_state = curr_state->next)
	if (verbose >= 2 && dump)
	  {
	    /* This structure is taken from generated code of the
	       pipeline hazard recognizer (see file insn-attrtab.c).
	       Please don't forget to change the structure if a new
	       automaton is added to .md file.  */
	    struct DFA_chip
	    {
	      unsigned short one_automaton_state;
	      unsigned short oneb_automaton_state;
	      unsigned short two_automaton_state;
	      unsigned short twob_automaton_state;
	    };

	    fprintf
	      (dump,
	       "//    Bundle state %d (orig %d, cost %d, nops %d/%d, insns %d, branch %d, mid.stops %d state %d) for %d\n",
	       curr_state->unique_num,
	       (curr_state->originator == NULL
		? -1 : curr_state->originator->unique_num),
	       curr_state->cost,
	       curr_state->before_nops_num, curr_state->after_nops_num,
	       curr_state->accumulated_insns_num, curr_state->branch_deviation,
	       curr_state->middle_bundle_stops,
	       ((struct DFA_chip *) curr_state->dfa_state)->twob_automaton_state,
	       INSN_UID (insn));
	  }
    }
  
  /* We should find a solution because the 2nd insn scheduling has
     found one.  */
  gcc_assert (index_to_bundle_states [insn_num]);
  /* Find a state corresponding to the best insn sequence.  */
  best_state = NULL;
  for (curr_state = index_to_bundle_states [insn_num];
       curr_state != NULL;
       curr_state = curr_state->next)
    /* We are just looking at the states with fully filled up last
       bundle.  The first we prefer insn sequences with minimal cost
       then with minimal inserted nops and finally with branch insns
       placed in the 3rd slots.  */
    if (curr_state->accumulated_insns_num % 3 == 0
	&& (best_state == NULL || best_state->cost > curr_state->cost
	    || (best_state->cost == curr_state->cost
		&& (curr_state->accumulated_insns_num
		    < best_state->accumulated_insns_num
		    || (curr_state->accumulated_insns_num
			== best_state->accumulated_insns_num
			&& (curr_state->branch_deviation
			    < best_state->branch_deviation
			    || (curr_state->branch_deviation
				== best_state->branch_deviation
				&& curr_state->middle_bundle_stops
				< best_state->middle_bundle_stops)))))))
      best_state = curr_state;
  /* Second (backward) pass: adding nops and templates.  */
  gcc_assert (best_state);
  insn_num = best_state->before_nops_num;
  template0 = template1 = -1;
  for (curr_state = best_state;
       curr_state->originator != NULL;
       curr_state = curr_state->originator)
    {
      insn = curr_state->insn;
      asm_p = (GET_CODE (PATTERN (insn)) == ASM_INPUT
	       || asm_noperands (PATTERN (insn)) >= 0);
      insn_num++;
      if (verbose >= 2 && dump)
	{
	  struct DFA_chip
	  {
	    unsigned short one_automaton_state;
	    unsigned short oneb_automaton_state;
	    unsigned short two_automaton_state;
	    unsigned short twob_automaton_state;
	  };

	  fprintf
	    (dump,
	     "//    Best %d (orig %d, cost %d, nops %d/%d, insns %d, branch %d, mid.stops %d, state %d) for %d\n",
	     curr_state->unique_num,
	     (curr_state->originator == NULL
	      ? -1 : curr_state->originator->unique_num),
	     curr_state->cost,
	     curr_state->before_nops_num, curr_state->after_nops_num,
	     curr_state->accumulated_insns_num, curr_state->branch_deviation,
	     curr_state->middle_bundle_stops,
	     ((struct DFA_chip *) curr_state->dfa_state)->twob_automaton_state,
	     INSN_UID (insn));
	}
      /* Find the position in the current bundle window.  The window can
	 contain at most two bundles.  Two bundle window means that
	 the processor will make two bundle rotation.  */
      max_pos = get_max_pos (curr_state->dfa_state);
      if (max_pos == 6
	  /* The following (negative template number) means that the
	     processor did one bundle rotation.  */
	  || (max_pos == 3 && template0 < 0))
	{
	  /* We are at the end of the window -- find template(s) for
	     its bundle(s).  */
	  pos = max_pos;
	  if (max_pos == 3)
	    template0 = get_template (curr_state->dfa_state, 3);
	  else
	    {
	      template1 = get_template (curr_state->dfa_state, 3);
	      template0 = get_template (curr_state->dfa_state, 6);
	    }
	}
      if (max_pos > 3 && template1 < 0)
	/* It may happen when we have the stop inside a bundle.  */
	{
	  gcc_assert (pos <= 3);
	  template1 = get_template (curr_state->dfa_state, 3);
	  pos += 3;
	}
      if (!asm_p)
	/* Emit nops after the current insn.  */
	for (i = 0; i < curr_state->after_nops_num; i++)
	  {
	    nop = gen_nop ();
	    emit_insn_after (nop, insn);
	    pos--;
	    gcc_assert (pos >= 0);
	    if (pos % 3 == 0)
	      {
		/* We are at the start of a bundle: emit the template
		   (it should be defined).  */
		gcc_assert (template0 >= 0);
		ia64_add_bundle_selector_before (template0, nop);
		/* If we have two bundle window, we make one bundle
		   rotation.  Otherwise template0 will be undefined
		   (negative value).  */
		template0 = template1;
		template1 = -1;
	      }
	  }
      /* Move the position backward in the window.  Group barrier has
	 no slot.  Asm insn takes all bundle.  */
      if (INSN_CODE (insn) != CODE_FOR_insn_group_barrier
	  && GET_CODE (PATTERN (insn)) != ASM_INPUT
	  && asm_noperands (PATTERN (insn)) < 0)
	pos--;
      /* Long insn takes 2 slots.  */
      if (ia64_safe_type (insn) == TYPE_L)
	pos--;
      gcc_assert (pos >= 0);
      if (pos % 3 == 0
	  && INSN_CODE (insn) != CODE_FOR_insn_group_barrier
	  && GET_CODE (PATTERN (insn)) != ASM_INPUT
	  && asm_noperands (PATTERN (insn)) < 0)
	{
	  /* The current insn is at the bundle start: emit the
	     template.  */
	  gcc_assert (template0 >= 0);
	  ia64_add_bundle_selector_before (template0, insn);
	  b = PREV_INSN (insn);
	  insn = b;
	  /* See comment above in analogous place for emitting nops
	     after the insn.  */
	  template0 = template1;
	  template1 = -1;
	}
      /* Emit nops after the current insn.  */
      for (i = 0; i < curr_state->before_nops_num; i++)
	{
	  nop = gen_nop ();
	  ia64_emit_insn_before (nop, insn);
	  nop = PREV_INSN (insn);
	  insn = nop;
	  pos--;
	  gcc_assert (pos >= 0);
	  if (pos % 3 == 0)
	    {
	      /* See comment above in analogous place for emitting nops
		 after the insn.  */
	      gcc_assert (template0 >= 0);
	      ia64_add_bundle_selector_before (template0, insn);
	      b = PREV_INSN (insn);
	      insn = b;
	      template0 = template1;
	      template1 = -1;
	    }
	}
    }

#ifdef ENABLE_CHECKING
  {
    /* Assert right calculation of middle_bundle_stops.  */
    int num = best_state->middle_bundle_stops;
    bool start_bundle = true, end_bundle = false;

    for (insn = NEXT_INSN (prev_head_insn);
	 insn && insn != tail;
	 insn = NEXT_INSN (insn))
      {
	if (!INSN_P (insn))
	  continue;
	if (recog_memoized (insn) == CODE_FOR_bundle_selector)
	  start_bundle = true;
	else
	  {
	    rtx next_insn;

	    for (next_insn = NEXT_INSN (insn);
		 next_insn && next_insn != tail;
		 next_insn = NEXT_INSN (next_insn))
	      if (INSN_P (next_insn)
		  && (ia64_safe_itanium_class (next_insn)
		      != ITANIUM_CLASS_IGNORE
		      || recog_memoized (next_insn)
		      == CODE_FOR_bundle_selector)
		  && GET_CODE (PATTERN (next_insn)) != USE
		  && GET_CODE (PATTERN (next_insn)) != CLOBBER)
		break;

	    end_bundle = next_insn == NULL_RTX
	     || next_insn == tail
	     || (INSN_P (next_insn)
		 && recog_memoized (next_insn)
		 == CODE_FOR_bundle_selector);
	    if (recog_memoized (insn) == CODE_FOR_insn_group_barrier
		&& !start_bundle && !end_bundle
		&& next_insn
		&& GET_CODE (PATTERN (next_insn)) != ASM_INPUT
		&& asm_noperands (PATTERN (next_insn)) < 0)
	      num--;

	    start_bundle = false;
	  }
      }

    gcc_assert (num == 0);
  }
#endif

  free (index_to_bundle_states);
  finish_bundle_state_table ();
  bundling_p = 0;
  dfa_clean_insn_cache ();
}

/* The following function is called at the end of scheduling BB or
   EBB.  After reload, it inserts stop bits and does insn bundling.  */

static void
ia64_sched_finish (FILE *dump, int sched_verbose)
{
  if (sched_verbose)
    fprintf (dump, "// Finishing schedule.\n");
  if (!reload_completed)
    return;
  if (reload_completed)
    {
      final_emit_insn_group_barriers (dump);
      bundling (dump, sched_verbose, current_sched_info->prev_head,
		current_sched_info->next_tail);
      if (sched_verbose && dump)
	fprintf (dump, "//    finishing %d-%d\n",
		 INSN_UID (NEXT_INSN (current_sched_info->prev_head)),
		 INSN_UID (PREV_INSN (current_sched_info->next_tail)));

      return;
    }
}

/* The following function inserts stop bits in scheduled BB or EBB.  */

static void
final_emit_insn_group_barriers (FILE *dump ATTRIBUTE_UNUSED)
{
  rtx insn;
  int need_barrier_p = 0;
  int seen_good_insn = 0;

  init_insn_group_barriers ();

  for (insn = NEXT_INSN (current_sched_info->prev_head);
       insn != current_sched_info->next_tail;
       insn = NEXT_INSN (insn))
    {
      if (GET_CODE (insn) == BARRIER)
	{
	  rtx last = prev_active_insn (insn);

	  if (! last)
	    continue;
	  if (GET_CODE (last) == JUMP_INSN
	      && GET_CODE (PATTERN (last)) == ADDR_DIFF_VEC)
	    last = prev_active_insn (last);
	  if (recog_memoized (last) != CODE_FOR_insn_group_barrier)
	    emit_insn_after (gen_insn_group_barrier (GEN_INT (3)), last);

	  init_insn_group_barriers ();
	  seen_good_insn = 0;
	  need_barrier_p = 0;
	}
      else if (NONDEBUG_INSN_P (insn))
	{
	  if (recog_memoized (insn) == CODE_FOR_insn_group_barrier)
	    {
	      init_insn_group_barriers ();
	      seen_good_insn = 0;
	      need_barrier_p = 0;
	    }
	  else if (need_barrier_p || group_barrier_needed (insn)
		   || (mflag_sched_stop_bits_after_every_cycle
		       && GET_MODE (insn) == TImode
		       && seen_good_insn))
	    {
	      if (TARGET_EARLY_STOP_BITS)
		{
		  rtx last;

		  for (last = insn;
		       last != current_sched_info->prev_head;
		       last = PREV_INSN (last))
		    if (INSN_P (last) && GET_MODE (last) == TImode
			&& stops_p [INSN_UID (last)])
		      break;
		  if (last == current_sched_info->prev_head)
		    last = insn;
		  last = prev_active_insn (last);
		  if (last
		      && recog_memoized (last) != CODE_FOR_insn_group_barrier)
		    emit_insn_after (gen_insn_group_barrier (GEN_INT (3)),
				     last);
		  init_insn_group_barriers ();
		  for (last = NEXT_INSN (last);
		       last != insn;
		       last = NEXT_INSN (last))
		    if (INSN_P (last))
		      {
			group_barrier_needed (last);
			if (recog_memoized (last) >= 0
			    && important_for_bundling_p (last))
			  seen_good_insn = 1;
		      }
		}
	      else
		{
		  emit_insn_before (gen_insn_group_barrier (GEN_INT (3)),
				    insn);
		  init_insn_group_barriers ();
		  seen_good_insn = 0;
		}
	      group_barrier_needed (insn);
	      if (recog_memoized (insn) >= 0
		  && important_for_bundling_p (insn))
		seen_good_insn = 1;
	    }
	  else if (recog_memoized (insn) >= 0
		   && important_for_bundling_p (insn))
	    seen_good_insn = 1;
	  need_barrier_p = (GET_CODE (insn) == CALL_INSN
			    || GET_CODE (PATTERN (insn)) == ASM_INPUT
			    || asm_noperands (PATTERN (insn)) >= 0);
	}
    }
}



/* If the following function returns TRUE, we will use the DFA
   insn scheduler.  */

static int
ia64_first_cycle_multipass_dfa_lookahead (void)
{
  return (reload_completed ? 6 : 4);
}

/* The following function initiates variable `dfa_pre_cycle_insn'.  */

static void
ia64_init_dfa_pre_cycle_insn (void)
{
  if (temp_dfa_state == NULL)
    {
      dfa_state_size = state_size ();
      temp_dfa_state = xmalloc (dfa_state_size);
      prev_cycle_state = xmalloc (dfa_state_size);
    }
  dfa_pre_cycle_insn = make_insn_raw (gen_pre_cycle ());
  PREV_INSN (dfa_pre_cycle_insn) = NEXT_INSN (dfa_pre_cycle_insn) = NULL_RTX;
  recog_memoized (dfa_pre_cycle_insn);
  dfa_stop_insn = make_insn_raw (gen_insn_group_barrier (GEN_INT (3)));
  PREV_INSN (dfa_stop_insn) = NEXT_INSN (dfa_stop_insn) = NULL_RTX;
  recog_memoized (dfa_stop_insn);
}

/* The following function returns the pseudo insn DFA_PRE_CYCLE_INSN
   used by the DFA insn scheduler.  */

static rtx
ia64_dfa_pre_cycle_insn (void)
{
  return dfa_pre_cycle_insn;
}

/* The following function returns TRUE if PRODUCER (of type ilog or
   ld) produces address for CONSUMER (of type st or stf). */

int
ia64_st_address_bypass_p (rtx producer, rtx consumer)
{
  rtx dest, reg, mem;

  gcc_assert (producer && consumer);
  dest = ia64_single_set (producer);
  gcc_assert (dest);
  reg = SET_DEST (dest);
  gcc_assert (reg);
  if (GET_CODE (reg) == SUBREG)
    reg = SUBREG_REG (reg);
  gcc_assert (GET_CODE (reg) == REG);
  
  dest = ia64_single_set (consumer);
  gcc_assert (dest);
  mem = SET_DEST (dest);
  gcc_assert (mem && GET_CODE (mem) == MEM);
  return reg_mentioned_p (reg, mem);
}

/* The following function returns TRUE if PRODUCER (of type ilog or
   ld) produces address for CONSUMER (of type ld or fld). */

int
ia64_ld_address_bypass_p (rtx producer, rtx consumer)
{
  rtx dest, src, reg, mem;

  gcc_assert (producer && consumer);
  dest = ia64_single_set (producer);
  gcc_assert (dest);
  reg = SET_DEST (dest);
  gcc_assert (reg);
  if (GET_CODE (reg) == SUBREG)
    reg = SUBREG_REG (reg);
  gcc_assert (GET_CODE (reg) == REG);
  
  src = ia64_single_set (consumer);
  gcc_assert (src);
  mem = SET_SRC (src);
  gcc_assert (mem);
 
  if (GET_CODE (mem) == UNSPEC && XVECLEN (mem, 0) > 0)
    mem = XVECEXP (mem, 0, 0);
  else if (GET_CODE (mem) == IF_THEN_ELSE)
    /* ??? Is this bypass necessary for ld.c?  */
    {
      gcc_assert (XINT (XEXP (XEXP (mem, 0), 0), 1) == UNSPEC_LDCCLR);
      mem = XEXP (mem, 1);
    }
     
  while (GET_CODE (mem) == SUBREG || GET_CODE (mem) == ZERO_EXTEND)
    mem = XEXP (mem, 0);

  if (GET_CODE (mem) == UNSPEC)
    {
      int c = XINT (mem, 1);

      gcc_assert (c == UNSPEC_LDA || c == UNSPEC_LDS || c == UNSPEC_LDS_A
		  || c == UNSPEC_LDSA);
      mem = XVECEXP (mem, 0, 0);
    }

  /* Note that LO_SUM is used for GOT loads.  */
  gcc_assert (GET_CODE (mem) == LO_SUM || GET_CODE (mem) == MEM);

  return reg_mentioned_p (reg, mem);
}

/* The following function returns TRUE if INSN produces address for a
   load/store insn.  We will place such insns into M slot because it
   decreases its latency time.  */

int
ia64_produce_address_p (rtx insn)
{
  return insn->call;
}


/* Emit pseudo-ops for the assembler to describe predicate relations.
   At present this assumes that we only consider predicate pairs to
   be mutex, and that the assembler can deduce proper values from
   straight-line code.  */

static void
emit_predicate_relation_info (void)
{
  basic_block bb;

  FOR_EACH_BB_REVERSE (bb)
    {
      int r;
      rtx head = BB_HEAD (bb);

      /* We only need such notes at code labels.  */
      if (GET_CODE (head) != CODE_LABEL)
	continue;
      if (NOTE_INSN_BASIC_BLOCK_P (NEXT_INSN (head)))
	head = NEXT_INSN (head);

      /* Skip p0, which may be thought to be live due to (reg:DI p0)
	 grabbing the entire block of predicate registers.  */
      for (r = PR_REG (2); r < PR_REG (64); r += 2)
	if (REGNO_REG_SET_P (df_get_live_in (bb), r))
	  {
	    rtx p = gen_rtx_REG (BImode, r);
	    rtx n = emit_insn_after (gen_pred_rel_mutex (p), head);
	    if (head == BB_END (bb))
	      BB_END (bb) = n;
	    head = n;
	  }
    }

  /* Look for conditional calls that do not return, and protect predicate
     relations around them.  Otherwise the assembler will assume the call
     returns, and complain about uses of call-clobbered predicates after
     the call.  */
  FOR_EACH_BB_REVERSE (bb)
    {
      rtx insn = BB_HEAD (bb);

      while (1)
	{
	  if (GET_CODE (insn) == CALL_INSN
	      && GET_CODE (PATTERN (insn)) == COND_EXEC
	      && find_reg_note (insn, REG_NORETURN, NULL_RTX))
	    {
	      rtx b = emit_insn_before (gen_safe_across_calls_all (), insn);
	      rtx a = emit_insn_after (gen_safe_across_calls_normal (), insn);
	      if (BB_HEAD (bb) == insn)
		BB_HEAD (bb) = b;
	      if (BB_END (bb) == insn)
		BB_END (bb) = a;
	    }

	  if (insn == BB_END (bb))
	    break;
	  insn = NEXT_INSN (insn);
	}
    }
}

/* Perform machine dependent operations on the rtl chain INSNS.  */

static void
ia64_reorg (void)
{
  /* We are freeing block_for_insn in the toplev to keep compatibility
     with old MDEP_REORGS that are not CFG based.  Recompute it now.  */
  compute_bb_for_insn ();

  /* If optimizing, we'll have split before scheduling.  */
  if (optimize == 0)
    split_all_insns ();

  if (optimize && ia64_flag_schedule_insns2
      && dbg_cnt (ia64_sched2))
    {
      timevar_push (TV_SCHED2);
      ia64_final_schedule = 1;

      initiate_bundle_states ();
      ia64_nop = make_insn_raw (gen_nop ());
      PREV_INSN (ia64_nop) = NEXT_INSN (ia64_nop) = NULL_RTX;
      recog_memoized (ia64_nop);
      clocks_length = get_max_uid () + 1;
      stops_p = XCNEWVEC (char, clocks_length);

      if (ia64_tune == PROCESSOR_ITANIUM2)
	{
	  pos_1 = get_cpu_unit_code ("2_1");
	  pos_2 = get_cpu_unit_code ("2_2");
	  pos_3 = get_cpu_unit_code ("2_3");
	  pos_4 = get_cpu_unit_code ("2_4");
	  pos_5 = get_cpu_unit_code ("2_5");
	  pos_6 = get_cpu_unit_code ("2_6");
	  _0mii_ = get_cpu_unit_code ("2b_0mii.");
	  _0mmi_ = get_cpu_unit_code ("2b_0mmi.");
	  _0mfi_ = get_cpu_unit_code ("2b_0mfi.");
	  _0mmf_ = get_cpu_unit_code ("2b_0mmf.");
	  _0bbb_ = get_cpu_unit_code ("2b_0bbb.");
	  _0mbb_ = get_cpu_unit_code ("2b_0mbb.");
	  _0mib_ = get_cpu_unit_code ("2b_0mib.");
	  _0mmb_ = get_cpu_unit_code ("2b_0mmb.");
	  _0mfb_ = get_cpu_unit_code ("2b_0mfb.");
	  _0mlx_ = get_cpu_unit_code ("2b_0mlx.");
	  _1mii_ = get_cpu_unit_code ("2b_1mii.");
	  _1mmi_ = get_cpu_unit_code ("2b_1mmi.");
	  _1mfi_ = get_cpu_unit_code ("2b_1mfi.");
	  _1mmf_ = get_cpu_unit_code ("2b_1mmf.");
	  _1bbb_ = get_cpu_unit_code ("2b_1bbb.");
	  _1mbb_ = get_cpu_unit_code ("2b_1mbb.");
	  _1mib_ = get_cpu_unit_code ("2b_1mib.");
	  _1mmb_ = get_cpu_unit_code ("2b_1mmb.");
	  _1mfb_ = get_cpu_unit_code ("2b_1mfb.");
	  _1mlx_ = get_cpu_unit_code ("2b_1mlx.");
	}
      else
	{
	  pos_1 = get_cpu_unit_code ("1_1");
	  pos_2 = get_cpu_unit_code ("1_2");
	  pos_3 = get_cpu_unit_code ("1_3");
	  pos_4 = get_cpu_unit_code ("1_4");
	  pos_5 = get_cpu_unit_code ("1_5");
	  pos_6 = get_cpu_unit_code ("1_6");
	  _0mii_ = get_cpu_unit_code ("1b_0mii.");
	  _0mmi_ = get_cpu_unit_code ("1b_0mmi.");
	  _0mfi_ = get_cpu_unit_code ("1b_0mfi.");
	  _0mmf_ = get_cpu_unit_code ("1b_0mmf.");
	  _0bbb_ = get_cpu_unit_code ("1b_0bbb.");
	  _0mbb_ = get_cpu_unit_code ("1b_0mbb.");
	  _0mib_ = get_cpu_unit_code ("1b_0mib.");
	  _0mmb_ = get_cpu_unit_code ("1b_0mmb.");
	  _0mfb_ = get_cpu_unit_code ("1b_0mfb.");
	  _0mlx_ = get_cpu_unit_code ("1b_0mlx.");
	  _1mii_ = get_cpu_unit_code ("1b_1mii.");
	  _1mmi_ = get_cpu_unit_code ("1b_1mmi.");
	  _1mfi_ = get_cpu_unit_code ("1b_1mfi.");
	  _1mmf_ = get_cpu_unit_code ("1b_1mmf.");
	  _1bbb_ = get_cpu_unit_code ("1b_1bbb.");
	  _1mbb_ = get_cpu_unit_code ("1b_1mbb.");
	  _1mib_ = get_cpu_unit_code ("1b_1mib.");
	  _1mmb_ = get_cpu_unit_code ("1b_1mmb.");
	  _1mfb_ = get_cpu_unit_code ("1b_1mfb.");
	  _1mlx_ = get_cpu_unit_code ("1b_1mlx.");
	}

      if (flag_selective_scheduling2
	  && !maybe_skip_selective_scheduling ())
        run_selective_scheduling ();
      else
	schedule_ebbs ();

      /* Redo alignment computation, as it might gone wrong.  */
      compute_alignments ();

      /* We cannot reuse this one because it has been corrupted by the
	 evil glat.  */
      finish_bundle_states ();
      free (stops_p);
      stops_p = NULL;
      emit_insn_group_barriers (dump_file);

      ia64_final_schedule = 0;
      timevar_pop (TV_SCHED2);
    }
  else
    emit_all_insn_group_barriers (dump_file);

  df_analyze ();
 
  /* A call must not be the last instruction in a function, so that the
     return address is still within the function, so that unwinding works
     properly.  Note that IA-64 differs from dwarf2 on this point.  */
  if (ia64_except_unwind_info (&global_options) == UI_TARGET)
    {
      rtx insn;
      int saw_stop = 0;

      insn = get_last_insn ();
      if (! INSN_P (insn))
        insn = prev_active_insn (insn);
      if (insn)
	{
	  /* Skip over insns that expand to nothing.  */
	  while (GET_CODE (insn) == INSN
		 && get_attr_empty (insn) == EMPTY_YES)
	    {
	      if (GET_CODE (PATTERN (insn)) == UNSPEC_VOLATILE
		  && XINT (PATTERN (insn), 1) == UNSPECV_INSN_GROUP_BARRIER)
		saw_stop = 1;
	      insn = prev_active_insn (insn);
	    }
	  if (GET_CODE (insn) == CALL_INSN)
	    {
	      if (! saw_stop)
		emit_insn (gen_insn_group_barrier (GEN_INT (3)));
	      emit_insn (gen_break_f ());
	      emit_insn (gen_insn_group_barrier (GEN_INT (3)));
	    }
	}
    }

  emit_predicate_relation_info ();

  if (ia64_flag_var_tracking)
    {
      timevar_push (TV_VAR_TRACKING);
      variable_tracking_main ();
      timevar_pop (TV_VAR_TRACKING);
    }
  df_finish_pass (false);
}

/* Return true if REGNO is used by the epilogue.  */

int
ia64_epilogue_uses (int regno)
{
  switch (regno)
    {
    case R_GR (1):
      /* With a call to a function in another module, we will write a new
	 value to "gp".  After returning from such a call, we need to make
	 sure the function restores the original gp-value, even if the
	 function itself does not use the gp anymore.  */
      return !(TARGET_AUTO_PIC || TARGET_NO_PIC);

    case IN_REG (0): case IN_REG (1): case IN_REG (2): case IN_REG (3):
    case IN_REG (4): case IN_REG (5): case IN_REG (6): case IN_REG (7):
      /* For functions defined with the syscall_linkage attribute, all
	 input registers are marked as live at all function exits.  This
	 prevents the register allocator from using the input registers,
	 which in turn makes it possible to restart a system call after
	 an interrupt without having to save/restore the input registers.
	 This also prevents kernel data from leaking to application code.  */
      return lookup_attribute ("syscall_linkage",
	   TYPE_ATTRIBUTES (TREE_TYPE (current_function_decl))) != NULL;

    case R_BR (0):
      /* Conditional return patterns can't represent the use of `b0' as
         the return address, so we force the value live this way.  */
      return 1;

    case AR_PFS_REGNUM:
      /* Likewise for ar.pfs, which is used by br.ret.  */
      return 1;

    default:
      return 0;
    }
}

/* Return true if REGNO is used by the frame unwinder.  */

int
ia64_eh_uses (int regno)
{
  unsigned int r;

  if (! reload_completed)
    return 0;

  if (regno == 0)
    return 0;

  for (r = reg_save_b0; r <= reg_save_ar_lc; r++)
    if (regno == current_frame_info.r[r]
       || regno == emitted_frame_related_regs[r])
      return 1;

  return 0;
}

/* Return true if this goes in small data/bss.  */

/* ??? We could also support own long data here.  Generating movl/add/ld8
   instead of addl,ld8/ld8.  This makes the code bigger, but should make the
   code faster because there is one less load.  This also includes incomplete
   types which can't go in sdata/sbss.  */

static bool
ia64_in_small_data_p (const_tree exp)
{
  if (TARGET_NO_SDATA)
    return false;

  /* We want to merge strings, so we never consider them small data.  */
  if (TREE_CODE (exp) == STRING_CST)
    return false;

  /* Functions are never small data.  */
  if (TREE_CODE (exp) == FUNCTION_DECL)
    return false;

  if (TREE_CODE (exp) == VAR_DECL && DECL_SECTION_NAME (exp))
    {
      const char *section = TREE_STRING_POINTER (DECL_SECTION_NAME (exp));

      if (strcmp (section, ".sdata") == 0
	  || strncmp (section, ".sdata.", 7) == 0
	  || strncmp (section, ".gnu.linkonce.s.", 16) == 0
	  || strcmp (section, ".sbss") == 0
	  || strncmp (section, ".sbss.", 6) == 0
	  || strncmp (section, ".gnu.linkonce.sb.", 17) == 0)
	return true;
    }
  else
    {
      HOST_WIDE_INT size = int_size_in_bytes (TREE_TYPE (exp));

      /* If this is an incomplete type with size 0, then we can't put it
	 in sdata because it might be too big when completed.  */
      if (size > 0 && size <= ia64_section_threshold)
	return true;
    }

  return false;
}

/* Output assembly directives for prologue regions.  */

/* The current basic block number.  */

static bool last_block;

/* True if we need a copy_state command at the start of the next block.  */

static bool need_copy_state;

#ifndef MAX_ARTIFICIAL_LABEL_BYTES
# define MAX_ARTIFICIAL_LABEL_BYTES 30
#endif

/* Emit a debugging label after a call-frame-related insn.  We'd
   rather output the label right away, but we'd have to output it
   after, not before, the instruction, and the instruction has not
   been output yet.  So we emit the label after the insn, delete it to
   avoid introducing basic blocks, and mark it as preserved, such that
   it is still output, given that it is referenced in debug info.  */

static const char *
ia64_emit_deleted_label_after_insn (rtx insn)
{
  char label[MAX_ARTIFICIAL_LABEL_BYTES];
  rtx lb = gen_label_rtx ();
  rtx label_insn = emit_label_after (lb, insn);

  LABEL_PRESERVE_P (lb) = 1;

  delete_insn (label_insn);

  ASM_GENERATE_INTERNAL_LABEL (label, "L", CODE_LABEL_NUMBER (label_insn));

  return xstrdup (label);
}

/* Define the CFA after INSN with the steady-state definition.  */

static void
ia64_dwarf2out_def_steady_cfa (rtx insn, bool frame)
{
  rtx fp = frame_pointer_needed
    ? hard_frame_pointer_rtx
    : stack_pointer_rtx;
  const char *label = ia64_emit_deleted_label_after_insn (insn);

  if (!frame)
    return;

  dwarf2out_def_cfa
    (label, REGNO (fp),
     ia64_initial_elimination_offset
     (REGNO (arg_pointer_rtx), REGNO (fp))
     + ARG_POINTER_CFA_OFFSET (current_function_decl));
}

/* All we need to do here is avoid a crash in the generic dwarf2
   processing.  The real CFA definition is set up above.  */

static void
ia64_dwarf_handle_frame_unspec (const char * ARG_UNUSED (label),
				rtx ARG_UNUSED (pattern),
				int index)
{
  gcc_assert (index == UNSPECV_ALLOC);
}

/* The generic dwarf2 frame debug info generator does not define a
   separate region for the very end of the epilogue, so refrain from
   doing so in the IA64-specific code as well.  */

#define IA64_CHANGE_CFA_IN_EPILOGUE 0

/* The function emits unwind directives for the start of an epilogue.  */

static void
process_epilogue (FILE *asm_out_file, rtx insn, bool unwind, bool frame)
{
  /* If this isn't the last block of the function, then we need to label the
     current state, and copy it back in at the start of the next block.  */

  if (!last_block)
    {
      if (unwind)
	fprintf (asm_out_file, "\t.label_state %d\n",
		 ++cfun->machine->state_num);
      need_copy_state = true;
    }

  if (unwind)
    fprintf (asm_out_file, "\t.restore sp\n");
  if (IA64_CHANGE_CFA_IN_EPILOGUE && frame)
    dwarf2out_def_cfa (ia64_emit_deleted_label_after_insn (insn),
		       STACK_POINTER_REGNUM, INCOMING_FRAME_SP_OFFSET);
}

/* This function processes a SET pattern for REG_CFA_ADJUST_CFA.  */

static void
process_cfa_adjust_cfa (FILE *asm_out_file, rtx pat, rtx insn,
			bool unwind, bool frame)
{
  rtx dest = SET_DEST (pat);
  rtx src = SET_SRC (pat);

  if (dest == stack_pointer_rtx)
    {
      if (GET_CODE (src) == PLUS)
	{
	  rtx op0 = XEXP (src, 0);
	  rtx op1 = XEXP (src, 1);
	  
	  gcc_assert (op0 == dest && GET_CODE (op1) == CONST_INT);
	  
	  if (INTVAL (op1) < 0)
	    {
	      gcc_assert (!frame_pointer_needed);
	      if (unwind)
		fprintf (asm_out_file,
			 "\t.fframe "HOST_WIDE_INT_PRINT_DEC"\n",
			 -INTVAL (op1));
	      ia64_dwarf2out_def_steady_cfa (insn, frame);
	    }
	  else
	    process_epilogue (asm_out_file, insn, unwind, frame);
	}
      else
	{
	  gcc_assert (src == hard_frame_pointer_rtx);
	  process_epilogue (asm_out_file, insn, unwind, frame);
	}
    }
  else if (dest == hard_frame_pointer_rtx)
    {
      gcc_assert (src == stack_pointer_rtx);
      gcc_assert (frame_pointer_needed);

      if (unwind)
	fprintf (asm_out_file, "\t.vframe r%d\n",
		 ia64_dbx_register_number (REGNO (dest)));
      ia64_dwarf2out_def_steady_cfa (insn, frame);
    }
  else
    gcc_unreachable ();
}

/* This function processes a SET pattern for REG_CFA_REGISTER.  */

static void
process_cfa_register (FILE *asm_out_file, rtx pat, bool unwind)
{
  rtx dest = SET_DEST (pat);
  rtx src = SET_SRC (pat);

  int dest_regno = REGNO (dest);
  int src_regno = REGNO (src);

  switch (src_regno)
    {
    case BR_REG (0):
      /* Saving return address pointer.  */
      gcc_assert (dest_regno == current_frame_info.r[reg_save_b0]);
      if (unwind)
	fprintf (asm_out_file, "\t.save rp, r%d\n",
		 ia64_dbx_register_number (dest_regno));
      break;

    case PR_REG (0):
      gcc_assert (dest_regno == current_frame_info.r[reg_save_pr]);
      if (unwind)
	fprintf (asm_out_file, "\t.save pr, r%d\n",
		 ia64_dbx_register_number (dest_regno));
      break;

<<<<<<< HEAD
	case STACK_POINTER_REGNUM:
	  gcc_assert (dest_regno == HARD_FRAME_POINTER_REGNUM
		      && frame_pointer_needed);
	  if (unwind)
	    fprintf (asm_out_file, "\t.vframe r%d\n",
		     ia64_dbx_register_number (dest_regno));
	  ia64_dwarf2out_def_steady_cfa (insn, frame);
	  return 1;
=======
    case AR_UNAT_REGNUM:
      gcc_assert (dest_regno == current_frame_info.r[reg_save_ar_unat]);
      if (unwind)
	fprintf (asm_out_file, "\t.save ar.unat, r%d\n",
		 ia64_dbx_register_number (dest_regno));
      break;
>>>>>>> b56a5220

    case AR_LC_REGNUM:
      gcc_assert (dest_regno == current_frame_info.r[reg_save_ar_lc]);
      if (unwind)
	fprintf (asm_out_file, "\t.save ar.lc, r%d\n",
		 ia64_dbx_register_number (dest_regno));
      break;

    default:
      /* Everything else should indicate being stored to memory.  */
      gcc_unreachable ();
    }
}

/* This function processes a SET pattern for REG_CFA_OFFSET.  */

static void
process_cfa_offset (FILE *asm_out_file, rtx pat, bool unwind)
{
  rtx dest = SET_DEST (pat);
  rtx src = SET_SRC (pat);
  int src_regno = REGNO (src);
  const char *saveop;
  HOST_WIDE_INT off;
  rtx base;

  gcc_assert (MEM_P (dest));
  if (GET_CODE (XEXP (dest, 0)) == REG)
    {
      base = XEXP (dest, 0);
      off = 0;
    }
  else
    {
      gcc_assert (GET_CODE (XEXP (dest, 0)) == PLUS
		  && GET_CODE (XEXP (XEXP (dest, 0), 1)) == CONST_INT);
      base = XEXP (XEXP (dest, 0), 0);
      off = INTVAL (XEXP (XEXP (dest, 0), 1));
    }

  if (base == hard_frame_pointer_rtx)
    {
      saveop = ".savepsp";
      off = - off;
    }
  else
    {
      gcc_assert (base == stack_pointer_rtx);
      saveop = ".savesp";
    }

  src_regno = REGNO (src);
  switch (src_regno)
    {
    case BR_REG (0):
      gcc_assert (!current_frame_info.r[reg_save_b0]);
      if (unwind)
	fprintf (asm_out_file, "\t%s rp, " HOST_WIDE_INT_PRINT_DEC "\n",
		 saveop, off);
      break;

    case PR_REG (0):
      gcc_assert (!current_frame_info.r[reg_save_pr]);
      if (unwind)
	fprintf (asm_out_file, "\t%s pr, " HOST_WIDE_INT_PRINT_DEC "\n",
		 saveop, off);
      break;

    case AR_LC_REGNUM:
      gcc_assert (!current_frame_info.r[reg_save_ar_lc]);
      if (unwind)
	fprintf (asm_out_file, "\t%s ar.lc, " HOST_WIDE_INT_PRINT_DEC "\n",
		 saveop, off);
      break;

    case AR_PFS_REGNUM:
      gcc_assert (!current_frame_info.r[reg_save_ar_pfs]);
      if (unwind)
	fprintf (asm_out_file, "\t%s ar.pfs, " HOST_WIDE_INT_PRINT_DEC "\n",
		 saveop, off);
      break;

    case AR_UNAT_REGNUM:
      gcc_assert (!current_frame_info.r[reg_save_ar_unat]);
      if (unwind)
	fprintf (asm_out_file, "\t%s ar.unat, " HOST_WIDE_INT_PRINT_DEC "\n",
		 saveop, off);
      break;

    case GR_REG (4):
    case GR_REG (5):
    case GR_REG (6):
    case GR_REG (7):
      if (unwind)
	fprintf (asm_out_file, "\t.save.g 0x%x\n",
		 1 << (src_regno - GR_REG (4)));
      break;

    case BR_REG (1):
    case BR_REG (2):
    case BR_REG (3):
    case BR_REG (4):
    case BR_REG (5):
      if (unwind)
	fprintf (asm_out_file, "\t.save.b 0x%x\n",
		 1 << (src_regno - BR_REG (1)));
      break;

    case FR_REG (2):
    case FR_REG (3):
    case FR_REG (4):
    case FR_REG (5):
      if (unwind)
	fprintf (asm_out_file, "\t.save.f 0x%x\n",
		 1 << (src_regno - FR_REG (2)));
      break;

    case FR_REG (16): case FR_REG (17): case FR_REG (18): case FR_REG (19):
    case FR_REG (20): case FR_REG (21): case FR_REG (22): case FR_REG (23):
    case FR_REG (24): case FR_REG (25): case FR_REG (26): case FR_REG (27):
    case FR_REG (28): case FR_REG (29): case FR_REG (30): case FR_REG (31):
      if (unwind)
	fprintf (asm_out_file, "\t.save.gf 0x0, 0x%x\n",
		 1 << (src_regno - FR_REG (12)));
      break;

    default:
      /* ??? For some reason we mark other general registers, even those
	 we can't represent in the unwind info.  Ignore them.  */
      break;
    }
}

/* This function looks at a single insn and emits any directives
   required to unwind this insn.  */

static void
ia64_asm_unwind_emit (FILE *asm_out_file, rtx insn)
{
  bool unwind = ia64_except_unwind_info (&global_options) == UI_TARGET;
  bool frame = dwarf2out_do_frame ();
  rtx note, pat;
  bool handled_one;

  if (!unwind && !frame)
    return;

  if (NOTE_INSN_BASIC_BLOCK_P (insn))
    {
      last_block = NOTE_BASIC_BLOCK (insn)->next_bb == EXIT_BLOCK_PTR;

      /* Restore unwind state from immediately before the epilogue.  */
      if (need_copy_state)
	{
	  if (unwind)
	    {
<<<<<<< HEAD
	      if (unwind)
		{
		  fprintf (asm_out_file, "\t.body\n");
		  fprintf (asm_out_file, "\t.copy_state %d\n",
			   cfun->machine->state_num);
		}
	      if (IA64_CHANGE_CFA_IN_EPILOGUE)
		ia64_dwarf2out_def_steady_cfa (insn, frame);
	      need_copy_state = false;
=======
	      fprintf (asm_out_file, "\t.body\n");
	      fprintf (asm_out_file, "\t.copy_state %d\n",
		       cfun->machine->state_num);
>>>>>>> b56a5220
	    }
	  if (IA64_CHANGE_CFA_IN_EPILOGUE)
	    ia64_dwarf2out_def_steady_cfa (insn, frame);
	  need_copy_state = false;
	}
    }

  if (GET_CODE (insn) == NOTE || ! RTX_FRAME_RELATED_P (insn))
    return;

  /* Look for the ALLOC insn.  */
  if (INSN_CODE (insn) == CODE_FOR_alloc)
    {
      rtx dest = SET_DEST (XVECEXP (PATTERN (insn), 0, 0));
      int dest_regno = REGNO (dest);

      /* If this is the final destination for ar.pfs, then this must
	 be the alloc in the prologue.  */
      if (dest_regno == current_frame_info.r[reg_save_ar_pfs])
	{
	  if (unwind)
	    fprintf (asm_out_file, "\t.save ar.pfs, r%d\n",
		     ia64_dbx_register_number (dest_regno));
	}
      else
	{
	  /* This must be an alloc before a sibcall.  We must drop the
	     old frame info.  The easiest way to drop the old frame
	     info is to ensure we had a ".restore sp" directive
	     followed by a new prologue.  If the procedure doesn't
	     have a memory-stack frame, we'll issue a dummy ".restore
	     sp" now.  */
	  if (current_frame_info.total_size == 0 && !frame_pointer_needed)
	    /* if haven't done process_epilogue() yet, do it now */
	    process_epilogue (asm_out_file, insn, unwind, frame);
	  if (unwind)
	    fprintf (asm_out_file, "\t.prologue\n");
	}
      return;
    }

  handled_one = false;
  for (note = REG_NOTES (insn); note; note = XEXP (note, 1))
    switch (REG_NOTE_KIND (note))
      {
      case REG_CFA_ADJUST_CFA:
	pat = XEXP (note, 0);
	if (pat == NULL)
	  pat = PATTERN (insn);
	process_cfa_adjust_cfa (asm_out_file, pat, insn, unwind, frame);
	handled_one = true;
	break;

      case REG_CFA_OFFSET:
	pat = XEXP (note, 0);
	if (pat == NULL)
	  pat = PATTERN (insn);
	process_cfa_offset (asm_out_file, pat, unwind);
	handled_one = true;
	break;

      case REG_CFA_REGISTER:
	pat = XEXP (note, 0);
	if (pat == NULL)
	  pat = PATTERN (insn);
	process_cfa_register (asm_out_file, pat, unwind);
	handled_one = true;
	break;

      case REG_FRAME_RELATED_EXPR:
      case REG_CFA_DEF_CFA:
      case REG_CFA_EXPRESSION:
      case REG_CFA_RESTORE:
      case REG_CFA_SET_VDRAP:
	/* Not used in the ia64 port.  */
	gcc_unreachable ();

      default:
	/* Not a frame-related note.  */
	break;
      }

  /* All REG_FRAME_RELATED_P insns, besides ALLOC, are marked with the
     explicit action to take.  No guessing required.  */
  gcc_assert (handled_one);
}

/* Implement TARGET_ASM_EMIT_EXCEPT_PERSONALITY.  */

static void
ia64_asm_emit_except_personality (rtx personality)
{
  fputs ("\t.personality\t", asm_out_file);
  output_addr_const (asm_out_file, personality);
  fputc ('\n', asm_out_file);
}

/* Implement TARGET_ASM_INITIALIZE_SECTIONS.  */

static void
ia64_asm_init_sections (void)
{
  exception_section = get_unnamed_section (0, output_section_asm_op,
					   "\t.handlerdata");
}

/* Implement TARGET_DEBUG_UNWIND_INFO.  */

static enum unwind_info_type
ia64_debug_unwind_info (void)
{
  return UI_TARGET;
}

/* Implement TARGET_EXCEPT_UNWIND_INFO.  */

static enum unwind_info_type
ia64_except_unwind_info (struct gcc_options *opts)
{
  /* Honor the --enable-sjlj-exceptions configure switch.  */
#ifdef CONFIG_UNWIND_EXCEPTIONS
  if (CONFIG_UNWIND_EXCEPTIONS)
    return UI_SJLJ;
#endif

  /* For simplicity elsewhere in this file, indicate that all unwind
     info is disabled if we're not emitting unwind tables.  */
  if (!opts->x_flag_exceptions && !opts->x_flag_unwind_tables)
    return UI_NONE;

  return UI_TARGET;
}

enum ia64_builtins
{
  IA64_BUILTIN_BSP,
  IA64_BUILTIN_COPYSIGNQ,
  IA64_BUILTIN_FABSQ,
  IA64_BUILTIN_FLUSHRS,
  IA64_BUILTIN_INFQ,
  IA64_BUILTIN_HUGE_VALQ,
  IA64_BUILTIN_max
};

static GTY(()) tree ia64_builtins[(int) IA64_BUILTIN_max];

void
ia64_init_builtins (void)
{
  tree fpreg_type;
  tree float80_type;
  tree decl;

  /* The __fpreg type.  */
  fpreg_type = make_node (REAL_TYPE);
  TYPE_PRECISION (fpreg_type) = 82;
  layout_type (fpreg_type);
  (*lang_hooks.types.register_builtin_type) (fpreg_type, "__fpreg");

  /* The __float80 type.  */
  float80_type = make_node (REAL_TYPE);
  TYPE_PRECISION (float80_type) = 80;
  layout_type (float80_type);
  (*lang_hooks.types.register_builtin_type) (float80_type, "__float80");

  /* The __float128 type.  */
  if (!TARGET_HPUX)
    {
      tree ftype;
      tree float128_type = make_node (REAL_TYPE);

      TYPE_PRECISION (float128_type) = 128;
      layout_type (float128_type);
      (*lang_hooks.types.register_builtin_type) (float128_type, "__float128");

      /* TFmode support builtins.  */
      ftype = build_function_type (float128_type, void_list_node);
      decl = add_builtin_function ("__builtin_infq", ftype,
				   IA64_BUILTIN_INFQ, BUILT_IN_MD,
				   NULL, NULL_TREE);
      ia64_builtins[IA64_BUILTIN_INFQ] = decl;

      decl = add_builtin_function ("__builtin_huge_valq", ftype,
				   IA64_BUILTIN_HUGE_VALQ, BUILT_IN_MD,
				   NULL, NULL_TREE);
      ia64_builtins[IA64_BUILTIN_HUGE_VALQ] = decl;

      ftype = build_function_type_list (float128_type,
					float128_type,
					NULL_TREE);
      decl = add_builtin_function ("__builtin_fabsq", ftype,
				   IA64_BUILTIN_FABSQ, BUILT_IN_MD,
				   "__fabstf2", NULL_TREE);
      TREE_READONLY (decl) = 1;
      ia64_builtins[IA64_BUILTIN_FABSQ] = decl;

      ftype = build_function_type_list (float128_type,
					float128_type,
					float128_type,
					NULL_TREE);
      decl = add_builtin_function ("__builtin_copysignq", ftype,
				   IA64_BUILTIN_COPYSIGNQ, BUILT_IN_MD,
				   "__copysigntf3", NULL_TREE);
      TREE_READONLY (decl) = 1;
      ia64_builtins[IA64_BUILTIN_COPYSIGNQ] = decl;
    }
  else
    /* Under HPUX, this is a synonym for "long double".  */
    (*lang_hooks.types.register_builtin_type) (long_double_type_node,
					       "__float128");

  /* Fwrite on VMS is non-standard.  */
  if (TARGET_ABI_OPEN_VMS)
    {
      implicit_built_in_decls[(int) BUILT_IN_FWRITE] = NULL_TREE;
      implicit_built_in_decls[(int) BUILT_IN_FWRITE_UNLOCKED] = NULL_TREE;
    }

#define def_builtin(name, type, code)					\
  add_builtin_function ((name), (type), (code), BUILT_IN_MD,	\
		       NULL, NULL_TREE)

  decl = def_builtin ("__builtin_ia64_bsp",
	       build_function_type (ptr_type_node, void_list_node),
	       IA64_BUILTIN_BSP);
  ia64_builtins[IA64_BUILTIN_BSP] = decl;

  decl = def_builtin ("__builtin_ia64_flushrs",
	       build_function_type (void_type_node, void_list_node),
	       IA64_BUILTIN_FLUSHRS);
  ia64_builtins[IA64_BUILTIN_FLUSHRS] = decl;

#undef def_builtin

  if (TARGET_HPUX)
    {
      if (built_in_decls [BUILT_IN_FINITE])
	set_user_assembler_name (built_in_decls [BUILT_IN_FINITE],
	  "_Isfinite");
      if (built_in_decls [BUILT_IN_FINITEF])
	set_user_assembler_name (built_in_decls [BUILT_IN_FINITEF],
	  "_Isfinitef");
      if (built_in_decls [BUILT_IN_FINITEL])
	set_user_assembler_name (built_in_decls [BUILT_IN_FINITEL],
	  "_Isfinitef128");
    }
}

rtx
ia64_expand_builtin (tree exp, rtx target, rtx subtarget ATTRIBUTE_UNUSED,
		     enum machine_mode mode ATTRIBUTE_UNUSED,
		     int ignore ATTRIBUTE_UNUSED)
{
  tree fndecl = TREE_OPERAND (CALL_EXPR_FN (exp), 0);
  unsigned int fcode = DECL_FUNCTION_CODE (fndecl);

  switch (fcode)
    {
    case IA64_BUILTIN_BSP:
      if (! target || ! register_operand (target, DImode))
	target = gen_reg_rtx (DImode);
      emit_insn (gen_bsp_value (target));
#ifdef POINTERS_EXTEND_UNSIGNED
      target = convert_memory_address (ptr_mode, target);
#endif
      return target;

    case IA64_BUILTIN_FLUSHRS:
      emit_insn (gen_flushrs ());
      return const0_rtx;

    case IA64_BUILTIN_INFQ:
    case IA64_BUILTIN_HUGE_VALQ:
      {
        enum machine_mode target_mode = TYPE_MODE (TREE_TYPE (exp));
	REAL_VALUE_TYPE inf;
	rtx tmp;

	real_inf (&inf);
	tmp = CONST_DOUBLE_FROM_REAL_VALUE (inf, target_mode);

	tmp = validize_mem (force_const_mem (target_mode, tmp));

	if (target == 0)
	  target = gen_reg_rtx (target_mode);

	emit_move_insn (target, tmp);
	return target;
      }

    case IA64_BUILTIN_FABSQ:
    case IA64_BUILTIN_COPYSIGNQ:
      return expand_call (exp, target, ignore);

    default:
      gcc_unreachable ();
    }

  return NULL_RTX;
}

/* Return the ia64 builtin for CODE.  */

static tree
ia64_builtin_decl (unsigned code, bool initialize_p ATTRIBUTE_UNUSED)
{
  if (code >= IA64_BUILTIN_max)
    return error_mark_node;

  return ia64_builtins[code];
}

/* For the HP-UX IA64 aggregate parameters are passed stored in the
   most significant bits of the stack slot.  */

enum direction
ia64_hpux_function_arg_padding (enum machine_mode mode, const_tree type)
{
   /* Exception to normal case for structures/unions/etc.  */

   if (type && AGGREGATE_TYPE_P (type)
       && int_size_in_bytes (type) < UNITS_PER_WORD)
     return upward;

   /* Fall back to the default.  */
   return DEFAULT_FUNCTION_ARG_PADDING (mode, type);
}

/* Emit text to declare externally defined variables and functions, because
   the Intel assembler does not support undefined externals.  */

void
ia64_asm_output_external (FILE *file, tree decl, const char *name)
{
  /* We output the name if and only if TREE_SYMBOL_REFERENCED is
     set in order to avoid putting out names that are never really
     used. */
  if (TREE_SYMBOL_REFERENCED (DECL_ASSEMBLER_NAME (decl)))
    {
      /* maybe_assemble_visibility will return 1 if the assembler
	 visibility directive is output.  */
      int need_visibility = ((*targetm.binds_local_p) (decl)
			     && maybe_assemble_visibility (decl));

#ifdef DO_CRTL_NAMES
      DO_CRTL_NAMES;
#endif

      /* GNU as does not need anything here, but the HP linker does
	 need something for external functions.  */
      if ((TARGET_HPUX_LD || !TARGET_GNU_AS)
	  && TREE_CODE (decl) == FUNCTION_DECL)
	  (*targetm.asm_out.globalize_decl_name) (file, decl);
      else if (need_visibility && !TARGET_GNU_AS)
	(*targetm.asm_out.globalize_label) (file, name);
    }
}

/* Set SImode div/mod functions, init_integral_libfuncs only initializes
   modes of word_mode and larger.  Rename the TFmode libfuncs using the
   HPUX conventions. __divtf3 is used for XFmode. We need to keep it for
   backward compatibility. */

static void
ia64_init_libfuncs (void)
{
  set_optab_libfunc (sdiv_optab, SImode, "__divsi3");
  set_optab_libfunc (udiv_optab, SImode, "__udivsi3");
  set_optab_libfunc (smod_optab, SImode, "__modsi3");
  set_optab_libfunc (umod_optab, SImode, "__umodsi3");

  set_optab_libfunc (add_optab, TFmode, "_U_Qfadd");
  set_optab_libfunc (sub_optab, TFmode, "_U_Qfsub");
  set_optab_libfunc (smul_optab, TFmode, "_U_Qfmpy");
  set_optab_libfunc (sdiv_optab, TFmode, "_U_Qfdiv");
  set_optab_libfunc (neg_optab, TFmode, "_U_Qfneg");

  set_conv_libfunc (sext_optab, TFmode, SFmode, "_U_Qfcnvff_sgl_to_quad");
  set_conv_libfunc (sext_optab, TFmode, DFmode, "_U_Qfcnvff_dbl_to_quad");
  set_conv_libfunc (sext_optab, TFmode, XFmode, "_U_Qfcnvff_f80_to_quad");
  set_conv_libfunc (trunc_optab, SFmode, TFmode, "_U_Qfcnvff_quad_to_sgl");
  set_conv_libfunc (trunc_optab, DFmode, TFmode, "_U_Qfcnvff_quad_to_dbl");
  set_conv_libfunc (trunc_optab, XFmode, TFmode, "_U_Qfcnvff_quad_to_f80");

  set_conv_libfunc (sfix_optab, SImode, TFmode, "_U_Qfcnvfxt_quad_to_sgl");
  set_conv_libfunc (sfix_optab, DImode, TFmode, "_U_Qfcnvfxt_quad_to_dbl");
  set_conv_libfunc (sfix_optab, TImode, TFmode, "_U_Qfcnvfxt_quad_to_quad");
  set_conv_libfunc (ufix_optab, SImode, TFmode, "_U_Qfcnvfxut_quad_to_sgl");
  set_conv_libfunc (ufix_optab, DImode, TFmode, "_U_Qfcnvfxut_quad_to_dbl");

  set_conv_libfunc (sfloat_optab, TFmode, SImode, "_U_Qfcnvxf_sgl_to_quad");
  set_conv_libfunc (sfloat_optab, TFmode, DImode, "_U_Qfcnvxf_dbl_to_quad");
  set_conv_libfunc (sfloat_optab, TFmode, TImode, "_U_Qfcnvxf_quad_to_quad");
  /* HP-UX 11.23 libc does not have a function for unsigned
     SImode-to-TFmode conversion.  */
  set_conv_libfunc (ufloat_optab, TFmode, DImode, "_U_Qfcnvxuf_dbl_to_quad");
}

/* Rename all the TFmode libfuncs using the HPUX conventions.  */

static void
ia64_hpux_init_libfuncs (void)
{
  ia64_init_libfuncs ();

  /* The HP SI millicode division and mod functions expect DI arguments.
     By turning them off completely we avoid using both libgcc and the
     non-standard millicode routines and use the HP DI millicode routines
     instead.  */

  set_optab_libfunc (sdiv_optab, SImode, 0);
  set_optab_libfunc (udiv_optab, SImode, 0);
  set_optab_libfunc (smod_optab, SImode, 0);
  set_optab_libfunc (umod_optab, SImode, 0);

  set_optab_libfunc (sdiv_optab, DImode, "__milli_divI");
  set_optab_libfunc (udiv_optab, DImode, "__milli_divU");
  set_optab_libfunc (smod_optab, DImode, "__milli_remI");
  set_optab_libfunc (umod_optab, DImode, "__milli_remU");

  /* HP-UX libc has TF min/max/abs routines in it.  */
  set_optab_libfunc (smin_optab, TFmode, "_U_Qfmin");
  set_optab_libfunc (smax_optab, TFmode, "_U_Qfmax");
  set_optab_libfunc (abs_optab, TFmode, "_U_Qfabs");

  /* ia64_expand_compare uses this.  */
  cmptf_libfunc = init_one_libfunc ("_U_Qfcmp");

  /* These should never be used.  */
  set_optab_libfunc (eq_optab, TFmode, 0);
  set_optab_libfunc (ne_optab, TFmode, 0);
  set_optab_libfunc (gt_optab, TFmode, 0);
  set_optab_libfunc (ge_optab, TFmode, 0);
  set_optab_libfunc (lt_optab, TFmode, 0);
  set_optab_libfunc (le_optab, TFmode, 0);
}

/* Rename the division and modulus functions in VMS.  */

static void
ia64_vms_init_libfuncs (void)
{
  set_optab_libfunc (sdiv_optab, SImode, "OTS$DIV_I");
  set_optab_libfunc (sdiv_optab, DImode, "OTS$DIV_L");
  set_optab_libfunc (udiv_optab, SImode, "OTS$DIV_UI");
  set_optab_libfunc (udiv_optab, DImode, "OTS$DIV_UL");
  set_optab_libfunc (smod_optab, SImode, "OTS$REM_I");
  set_optab_libfunc (smod_optab, DImode, "OTS$REM_L");
  set_optab_libfunc (umod_optab, SImode, "OTS$REM_UI");
  set_optab_libfunc (umod_optab, DImode, "OTS$REM_UL");
  abort_libfunc = init_one_libfunc ("decc$abort");
  memcmp_libfunc = init_one_libfunc ("decc$memcmp");
#ifdef MEM_LIBFUNCS_INIT
  MEM_LIBFUNCS_INIT;
#endif
}

/* Rename the TFmode libfuncs available from soft-fp in glibc using
   the HPUX conventions.  */

static void
ia64_sysv4_init_libfuncs (void)
{
  ia64_init_libfuncs ();

  /* These functions are not part of the HPUX TFmode interface.  We
     use them instead of _U_Qfcmp, which doesn't work the way we
     expect.  */
  set_optab_libfunc (eq_optab, TFmode, "_U_Qfeq");
  set_optab_libfunc (ne_optab, TFmode, "_U_Qfne");
  set_optab_libfunc (gt_optab, TFmode, "_U_Qfgt");
  set_optab_libfunc (ge_optab, TFmode, "_U_Qfge");
  set_optab_libfunc (lt_optab, TFmode, "_U_Qflt");
  set_optab_libfunc (le_optab, TFmode, "_U_Qfle");

  /* We leave out _U_Qfmin, _U_Qfmax and _U_Qfabs since soft-fp in
     glibc doesn't have them.  */
}

/* Use soft-fp.  */

static void
ia64_soft_fp_init_libfuncs (void)
{
}

static bool
ia64_vms_valid_pointer_mode (enum machine_mode mode)
{
  return (mode == SImode || mode == DImode);
}

/* For HPUX, it is illegal to have relocations in shared segments.  */

static int
ia64_hpux_reloc_rw_mask (void)
{
  return 3;
}

/* For others, relax this so that relocations to local data goes in
   read-only segments, but we still cannot allow global relocations
   in read-only segments.  */

static int
ia64_reloc_rw_mask (void)
{
  return flag_pic ? 3 : 2;
}

/* Return the section to use for X.  The only special thing we do here
   is to honor small data.  */

static section *
ia64_select_rtx_section (enum machine_mode mode, rtx x,
			 unsigned HOST_WIDE_INT align)
{
  if (GET_MODE_SIZE (mode) > 0
      && GET_MODE_SIZE (mode) <= ia64_section_threshold
      && !TARGET_NO_SDATA)
    return sdata_section;
  else
    return default_elf_select_rtx_section (mode, x, align);
}

static unsigned int
ia64_section_type_flags (tree decl, const char *name, int reloc)
{
  unsigned int flags = 0;

  if (strcmp (name, ".sdata") == 0
      || strncmp (name, ".sdata.", 7) == 0
      || strncmp (name, ".gnu.linkonce.s.", 16) == 0
      || strncmp (name, ".sdata2.", 8) == 0
      || strncmp (name, ".gnu.linkonce.s2.", 17) == 0
      || strcmp (name, ".sbss") == 0
      || strncmp (name, ".sbss.", 6) == 0
      || strncmp (name, ".gnu.linkonce.sb.", 17) == 0)
    flags = SECTION_SMALL;

#if TARGET_ABI_OPEN_VMS
  if (decl && DECL_ATTRIBUTES (decl)
      && lookup_attribute ("common_object", DECL_ATTRIBUTES (decl)))
    flags |= SECTION_VMS_OVERLAY;
#endif

  flags |= default_section_type_flags (decl, name, reloc);
  return flags;
}

/* Returns true if FNTYPE (a FUNCTION_TYPE or a METHOD_TYPE) returns a
   structure type and that the address of that type should be passed
   in out0, rather than in r8.  */

static bool
ia64_struct_retval_addr_is_first_parm_p (tree fntype)
{
  tree ret_type = TREE_TYPE (fntype);

  /* The Itanium C++ ABI requires that out0, rather than r8, be used
     as the structure return address parameter, if the return value
     type has a non-trivial copy constructor or destructor.  It is not
     clear if this same convention should be used for other
     programming languages.  Until G++ 3.4, we incorrectly used r8 for
     these return values.  */
  return (abi_version_at_least (2)
	  && ret_type
	  && TYPE_MODE (ret_type) == BLKmode 
	  && TREE_ADDRESSABLE (ret_type)
	  && strcmp (lang_hooks.name, "GNU C++") == 0);
}

/* Output the assembler code for a thunk function.  THUNK_DECL is the
   declaration for the thunk function itself, FUNCTION is the decl for
   the target function.  DELTA is an immediate constant offset to be
   added to THIS.  If VCALL_OFFSET is nonzero, the word at
   *(*this + vcall_offset) should be added to THIS.  */

static void
ia64_output_mi_thunk (FILE *file, tree thunk ATTRIBUTE_UNUSED,
		      HOST_WIDE_INT delta, HOST_WIDE_INT vcall_offset,
		      tree function)
{
  rtx this_rtx, insn, funexp;
  unsigned int this_parmno;
  unsigned int this_regno;
  rtx delta_rtx;

  reload_completed = 1;
  epilogue_completed = 1;

  /* Set things up as ia64_expand_prologue might.  */
  last_scratch_gr_reg = 15;

  memset (&current_frame_info, 0, sizeof (current_frame_info));
  current_frame_info.spill_cfa_off = -16;
  current_frame_info.n_input_regs = 1;
  current_frame_info.need_regstk = (TARGET_REG_NAMES != 0);

  /* Mark the end of the (empty) prologue.  */
  emit_note (NOTE_INSN_PROLOGUE_END);

  /* Figure out whether "this" will be the first parameter (the
     typical case) or the second parameter (as happens when the
     virtual function returns certain class objects).  */
  this_parmno
    = (ia64_struct_retval_addr_is_first_parm_p (TREE_TYPE (thunk))
       ? 1 : 0);
  this_regno = IN_REG (this_parmno);
  if (!TARGET_REG_NAMES)
    reg_names[this_regno] = ia64_reg_numbers[this_parmno];

  this_rtx = gen_rtx_REG (Pmode, this_regno);

  /* Apply the constant offset, if required.  */
  delta_rtx = GEN_INT (delta);
  if (TARGET_ILP32)
    {
      rtx tmp = gen_rtx_REG (ptr_mode, this_regno);
      REG_POINTER (tmp) = 1;
      if (delta && satisfies_constraint_I (delta_rtx))
	{
	  emit_insn (gen_ptr_extend_plus_imm (this_rtx, tmp, delta_rtx));
	  delta = 0;
	}
      else
	emit_insn (gen_ptr_extend (this_rtx, tmp));
    }
  if (delta)
    {
      if (!satisfies_constraint_I (delta_rtx))
	{
	  rtx tmp = gen_rtx_REG (Pmode, 2);
	  emit_move_insn (tmp, delta_rtx);
	  delta_rtx = tmp;
	}
      emit_insn (gen_adddi3 (this_rtx, this_rtx, delta_rtx));
    }

  /* Apply the offset from the vtable, if required.  */
  if (vcall_offset)
    {
      rtx vcall_offset_rtx = GEN_INT (vcall_offset);
      rtx tmp = gen_rtx_REG (Pmode, 2);

      if (TARGET_ILP32)
	{
	  rtx t = gen_rtx_REG (ptr_mode, 2);
	  REG_POINTER (t) = 1;
	  emit_move_insn (t, gen_rtx_MEM (ptr_mode, this_rtx));
	  if (satisfies_constraint_I (vcall_offset_rtx))
	    {
	      emit_insn (gen_ptr_extend_plus_imm (tmp, t, vcall_offset_rtx));
	      vcall_offset = 0;
	    }
	  else
	    emit_insn (gen_ptr_extend (tmp, t));
	}
      else
	emit_move_insn (tmp, gen_rtx_MEM (Pmode, this_rtx));

      if (vcall_offset)
	{
	  if (!satisfies_constraint_J (vcall_offset_rtx))
	    {
	      rtx tmp2 = gen_rtx_REG (Pmode, next_scratch_gr_reg ());
	      emit_move_insn (tmp2, vcall_offset_rtx);
	      vcall_offset_rtx = tmp2;
	    }
	  emit_insn (gen_adddi3 (tmp, tmp, vcall_offset_rtx));
	}

      if (TARGET_ILP32)
	emit_insn (gen_zero_extendsidi2 (tmp, gen_rtx_MEM (ptr_mode, tmp)));
      else
	emit_move_insn (tmp, gen_rtx_MEM (Pmode, tmp));

      emit_insn (gen_adddi3 (this_rtx, this_rtx, tmp));
    }

  /* Generate a tail call to the target function.  */
  if (! TREE_USED (function))
    {
      assemble_external (function);
      TREE_USED (function) = 1;
    }
  funexp = XEXP (DECL_RTL (function), 0);
  funexp = gen_rtx_MEM (FUNCTION_MODE, funexp);
  ia64_expand_call (NULL_RTX, funexp, NULL_RTX, 1);
  insn = get_last_insn ();
  SIBLING_CALL_P (insn) = 1;

  /* Code generation for calls relies on splitting.  */
  reload_completed = 1;
  epilogue_completed = 1;
  try_split (PATTERN (insn), insn, 0);

  emit_barrier ();

  /* Run just enough of rest_of_compilation to get the insns emitted.
     There's not really enough bulk here to make other passes such as
     instruction scheduling worth while.  Note that use_thunk calls
     assemble_start_function and assemble_end_function.  */

  insn_locators_alloc ();
  emit_all_insn_group_barriers (NULL);
  insn = get_insns ();
  shorten_branches (insn);
  final_start_function (insn, file, 1);
  final (insn, file, 1);
  final_end_function ();

  reload_completed = 0;
  epilogue_completed = 0;
}

/* Worker function for TARGET_STRUCT_VALUE_RTX.  */

static rtx
ia64_struct_value_rtx (tree fntype,
		       int incoming ATTRIBUTE_UNUSED)
{
  if (TARGET_ABI_OPEN_VMS ||
      (fntype && ia64_struct_retval_addr_is_first_parm_p (fntype)))
    return NULL_RTX;
  return gen_rtx_REG (Pmode, GR_REG (8));
}

static bool
ia64_scalar_mode_supported_p (enum machine_mode mode)
{
  switch (mode)
    {
    case QImode:
    case HImode:
    case SImode:
    case DImode:
    case TImode:
      return true;

    case SFmode:
    case DFmode:
    case XFmode:
    case RFmode:
      return true;

    case TFmode:
      return true;

    default:
      return false;
    }
}

static bool
ia64_vector_mode_supported_p (enum machine_mode mode)
{
  switch (mode)
    {
    case V8QImode:
    case V4HImode:
    case V2SImode:
      return true;

    case V2SFmode:
      return true;

    default:
      return false;
    }
}

/* Implement the FUNCTION_PROFILER macro.  */

void
ia64_output_function_profiler (FILE *file, int labelno)
{
  bool indirect_call;

  /* If the function needs a static chain and the static chain
     register is r15, we use an indirect call so as to bypass
     the PLT stub in case the executable is dynamically linked,
     because the stub clobbers r15 as per 5.3.6 of the psABI.
     We don't need to do that in non canonical PIC mode.  */

  if (cfun->static_chain_decl && !TARGET_NO_PIC && !TARGET_AUTO_PIC)
    {
      gcc_assert (STATIC_CHAIN_REGNUM == 15);
      indirect_call = true;
    }
  else
    indirect_call = false;

  if (TARGET_GNU_AS)
    fputs ("\t.prologue 4, r40\n", file);
  else
    fputs ("\t.prologue\n\t.save ar.pfs, r40\n", file);
  fputs ("\talloc out0 = ar.pfs, 8, 0, 4, 0\n", file);

  if (NO_PROFILE_COUNTERS)
    fputs ("\tmov out3 = r0\n", file);
  else
    {
      char buf[20];
      ASM_GENERATE_INTERNAL_LABEL (buf, "LP", labelno);

      if (TARGET_AUTO_PIC)
	fputs ("\tmovl out3 = @gprel(", file);
      else
	fputs ("\taddl out3 = @ltoff(", file);
      assemble_name (file, buf);
      if (TARGET_AUTO_PIC)
	fputs (")\n", file);
      else
	fputs ("), r1\n", file);
    }

  if (indirect_call)
    fputs ("\taddl r14 = @ltoff(@fptr(_mcount)), r1\n", file);
  fputs ("\t;;\n", file);

  fputs ("\t.save rp, r42\n", file);
  fputs ("\tmov out2 = b0\n", file);
  if (indirect_call)
    fputs ("\tld8 r14 = [r14]\n\t;;\n", file);
  fputs ("\t.body\n", file);
  fputs ("\tmov out1 = r1\n", file);
  if (indirect_call)
    {
      fputs ("\tld8 r16 = [r14], 8\n\t;;\n", file);
      fputs ("\tmov b6 = r16\n", file);
      fputs ("\tld8 r1 = [r14]\n", file);
      fputs ("\tbr.call.sptk.many b0 = b6\n\t;;\n", file);
    }
  else
    fputs ("\tbr.call.sptk.many b0 = _mcount\n\t;;\n", file);
}

static GTY(()) rtx mcount_func_rtx;
static rtx
gen_mcount_func_rtx (void)
{
  if (!mcount_func_rtx)
    mcount_func_rtx = init_one_libfunc ("_mcount");
  return mcount_func_rtx;
}

void
ia64_profile_hook (int labelno)
{
  rtx label, ip;

  if (NO_PROFILE_COUNTERS)
    label = const0_rtx;
  else
    {
      char buf[30];
      const char *label_name;
      ASM_GENERATE_INTERNAL_LABEL (buf, "LP", labelno);
      label_name = (*targetm.strip_name_encoding) (ggc_strdup (buf));
      label = gen_rtx_SYMBOL_REF (Pmode, label_name);
      SYMBOL_REF_FLAGS (label) = SYMBOL_FLAG_LOCAL;
    }
  ip = gen_reg_rtx (Pmode);
  emit_insn (gen_ip_value (ip));
  emit_library_call (gen_mcount_func_rtx (), LCT_NORMAL,
                     VOIDmode, 3,
		     gen_rtx_REG (Pmode, BR_REG (0)), Pmode,
		     ip, Pmode,
		     label, Pmode);
}

/* Return the mangling of TYPE if it is an extended fundamental type.  */

static const char *
ia64_mangle_type (const_tree type)
{
  type = TYPE_MAIN_VARIANT (type);

  if (TREE_CODE (type) != VOID_TYPE && TREE_CODE (type) != BOOLEAN_TYPE
      && TREE_CODE (type) != INTEGER_TYPE && TREE_CODE (type) != REAL_TYPE)
    return NULL;

  /* On HP-UX, "long double" is mangled as "e" so __float128 is
     mangled as "e".  */
  if (!TARGET_HPUX && TYPE_MODE (type) == TFmode)
    return "g";
  /* On HP-UX, "e" is not available as a mangling of __float80 so use
     an extended mangling.  Elsewhere, "e" is available since long
     double is 80 bits.  */
  if (TYPE_MODE (type) == XFmode)
    return TARGET_HPUX ? "u9__float80" : "e";
  if (TYPE_MODE (type) == RFmode)
    return "u7__fpreg";
  return NULL;
}

/* Return the diagnostic message string if conversion from FROMTYPE to
   TOTYPE is not allowed, NULL otherwise.  */
static const char *
ia64_invalid_conversion (const_tree fromtype, const_tree totype)
{
  /* Reject nontrivial conversion to or from __fpreg.  */
  if (TYPE_MODE (fromtype) == RFmode
      && TYPE_MODE (totype) != RFmode
      && TYPE_MODE (totype) != VOIDmode)
    return N_("invalid conversion from %<__fpreg%>");
  if (TYPE_MODE (totype) == RFmode
      && TYPE_MODE (fromtype) != RFmode)
    return N_("invalid conversion to %<__fpreg%>");
  return NULL;
}

/* Return the diagnostic message string if the unary operation OP is
   not permitted on TYPE, NULL otherwise.  */
static const char *
ia64_invalid_unary_op (int op, const_tree type)
{
  /* Reject operations on __fpreg other than unary + or &.  */
  if (TYPE_MODE (type) == RFmode
      && op != CONVERT_EXPR
      && op != ADDR_EXPR)
    return N_("invalid operation on %<__fpreg%>");
  return NULL;
}

/* Return the diagnostic message string if the binary operation OP is
   not permitted on TYPE1 and TYPE2, NULL otherwise.  */
static const char *
ia64_invalid_binary_op (int op ATTRIBUTE_UNUSED, const_tree type1, const_tree type2)
{
  /* Reject operations on __fpreg.  */
  if (TYPE_MODE (type1) == RFmode || TYPE_MODE (type2) == RFmode)
    return N_("invalid operation on %<__fpreg%>");
  return NULL;
}

/* Implement TARGET_OPTION_DEFAULT_PARAMS.  */
static void
ia64_option_default_params (void)
{
  /* Let the scheduler form additional regions.  */
  set_default_param_value (PARAM_MAX_SCHED_EXTEND_REGIONS_ITERS, 2);

  /* Set the default values for cache-related parameters.  */
  set_default_param_value (PARAM_SIMULTANEOUS_PREFETCHES, 6);
  set_default_param_value (PARAM_L1_CACHE_LINE_SIZE, 32);

  set_default_param_value (PARAM_SCHED_MEM_TRUE_DEP_COST, 4);
}

/* HP-UX version_id attribute.
   For object foo, if the version_id is set to 1234 put out an alias
   of '.alias foo "foo{1234}"  We can't use "foo{1234}" in anything
   other than an alias statement because it is an illegal symbol name.  */

static tree
ia64_handle_version_id_attribute (tree *node ATTRIBUTE_UNUSED,
                                 tree name ATTRIBUTE_UNUSED,
                                 tree args,
                                 int flags ATTRIBUTE_UNUSED,
                                 bool *no_add_attrs)
{
  tree arg = TREE_VALUE (args);

  if (TREE_CODE (arg) != STRING_CST)
    {
      error("version attribute is not a string");
      *no_add_attrs = true;
      return NULL_TREE;
    }
  return NULL_TREE;
}

/* Target hook for c_mode_for_suffix.  */

static enum machine_mode
ia64_c_mode_for_suffix (char suffix)
{
  if (suffix == 'q')
    return TFmode;
  if (suffix == 'w')
    return XFmode;

  return VOIDmode;
}

static enum machine_mode
ia64_promote_function_mode (const_tree type,
			    enum machine_mode mode,
			    int *punsignedp,
			    const_tree funtype,
			    int for_return)
{
  /* Special processing required for OpenVMS ...  */

  if (!TARGET_ABI_OPEN_VMS)
    return default_promote_function_mode(type, mode, punsignedp, funtype,
					 for_return);

  /* HP OpenVMS Calling Standard dated June, 2004, that describes
     HP OpenVMS I64 Version 8.2EFT,
     chapter 4 "OpenVMS I64 Conventions"
     section 4.7 "Procedure Linkage"
     subsection 4.7.5.2, "Normal Register Parameters"

     "Unsigned integral (except unsigned 32-bit), set, and VAX floating-point
     values passed in registers are zero-filled; signed integral values as
     well as unsigned 32-bit integral values are sign-extended to 64 bits.
     For all other types passed in the general registers, unused bits are
     undefined."  */

  if (!AGGREGATE_TYPE_P (type)
      && GET_MODE_CLASS (mode) == MODE_INT
      && GET_MODE_SIZE (mode) < UNITS_PER_WORD)
    {
      if (mode == SImode)
	*punsignedp = 0;
      return DImode;
    }
  else
    return promote_mode (type, mode, punsignedp);
}
   
static GTY(()) rtx ia64_dconst_0_5_rtx;

rtx
ia64_dconst_0_5 (void)
{
  if (! ia64_dconst_0_5_rtx)
    {
      REAL_VALUE_TYPE rv;
      real_from_string (&rv, "0.5");
      ia64_dconst_0_5_rtx = const_double_from_real_value (rv, DFmode);
    }
  return ia64_dconst_0_5_rtx;
}

static GTY(()) rtx ia64_dconst_0_375_rtx;

rtx
ia64_dconst_0_375 (void)
{
  if (! ia64_dconst_0_375_rtx)
    {
      REAL_VALUE_TYPE rv;
      real_from_string (&rv, "0.375");
      ia64_dconst_0_375_rtx = const_double_from_real_value (rv, DFmode);
    }
  return ia64_dconst_0_375_rtx;
}

<<<<<<< HEAD
=======
static enum machine_mode
ia64_get_reg_raw_mode (int regno)
{
  if (FR_REGNO_P (regno))
    return XFmode;
  return default_get_reg_raw_mode(regno);
}

/* Always default to .text section until HP-UX linker is fixed.  */

ATTRIBUTE_UNUSED static section *
ia64_hpux_function_section (tree decl ATTRIBUTE_UNUSED,
			    enum node_frequency freq ATTRIBUTE_UNUSED,
			    bool startup ATTRIBUTE_UNUSED,
			    bool exit ATTRIBUTE_UNUSED)
{
  return NULL;
}
>>>>>>> b56a5220

#include "gt-ia64.h"<|MERGE_RESOLUTION|>--- conflicted
+++ resolved
@@ -42,11 +42,7 @@
 #include "ggc.h"
 #include "basic-block.h"
 #include "libfuncs.h"
-<<<<<<< HEAD
-#include "toplev.h"
-=======
 #include "diagnostic-core.h"
->>>>>>> b56a5220
 #include "sched-int.h"
 #include "timevar.h"
 #include "target.h"
@@ -206,11 +202,8 @@
 static rtx gen_fr_spill_x (rtx, rtx, rtx);
 static rtx gen_fr_restore_x (rtx, rtx, rtx);
 
-<<<<<<< HEAD
-=======
 static void ia64_option_override (void);
 static void ia64_option_default_params (void);
->>>>>>> b56a5220
 static bool ia64_can_eliminate (const int, const int);
 static enum machine_mode hfa_element_mode (const_tree, bool);
 static void ia64_setup_incoming_varargs (CUMULATIVE_ARGS *, enum machine_mode,
@@ -338,8 +331,6 @@
 						     int);
 static void ia64_trampoline_init (rtx, tree, rtx);
 static void ia64_override_options_after_change (void);
-<<<<<<< HEAD
-=======
 
 static void ia64_dwarf_handle_frame_unspec (const char *, rtx, int);
 static tree ia64_builtin_decl (unsigned, bool);
@@ -348,7 +339,6 @@
 static enum machine_mode ia64_get_reg_raw_mode (int regno);
 static section * ia64_hpux_function_section (tree, enum node_frequency,
 					     bool, bool);
->>>>>>> b56a5220
  
 /* Table of valid machine attributes.  */
@@ -643,12 +633,9 @@
 #undef TARGET_OVERRIDE_OPTIONS_AFTER_CHANGE
 #define TARGET_OVERRIDE_OPTIONS_AFTER_CHANGE ia64_override_options_after_change
 
-<<<<<<< HEAD
-=======
 #undef TARGET_PREFERRED_RELOAD_CLASS
 #define TARGET_PREFERRED_RELOAD_CLASS ia64_preferred_reload_class
 
->>>>>>> b56a5220
 struct gcc_target targetm = TARGET_INITIALIZER;
  
@@ -4895,23 +4882,15 @@
 
 /* Return rtx for register that holds the function return value.  */
 
-<<<<<<< HEAD
-rtx
-ia64_function_value (const_tree valtype, const_tree func)
-=======
 static rtx
 ia64_function_value (const_tree valtype,
 		     const_tree fn_decl_or_type,
 		     bool outgoing ATTRIBUTE_UNUSED)
->>>>>>> b56a5220
 {
   enum machine_mode mode;
   enum machine_mode hfa_mode;
   int unsignedp;
-<<<<<<< HEAD
-=======
   const_tree func = fn_decl_or_type;
->>>>>>> b56a5220
 
   if (fn_decl_or_type
       && !DECL_P (fn_decl_or_type))
@@ -5818,8 +5797,9 @@
     flag_ira_loop_pressure = 1;
 
 
-<<<<<<< HEAD
-  ia64_section_threshold = g_switch_set ? g_switch_value : IA64_DEFAULT_GVALUE;
+  ia64_section_threshold = (global_options_set.x_g_switch_value
+			    ? g_switch_value
+			    : IA64_DEFAULT_GVALUE);
 
   init_machine_status = ia64_init_machine_status;
 
@@ -5833,24 +5813,6 @@
   ia64_override_options_after_change();
 }
 
-=======
-  ia64_section_threshold = (global_options_set.x_g_switch_value
-			    ? g_switch_value
-			    : IA64_DEFAULT_GVALUE);
-
-  init_machine_status = ia64_init_machine_status;
-
-  if (align_functions <= 0)
-    align_functions = 64;
-  if (align_loops <= 0)
-    align_loops = 32;
-  if (TARGET_ABI_OPEN_VMS)
-    flag_no_common = 1;
-
-  ia64_override_options_after_change();
-}
-
->>>>>>> b56a5220
 /* Implement targetm.override_options_after_change.  */
 
 static void
@@ -9961,23 +9923,12 @@
 		 ia64_dbx_register_number (dest_regno));
       break;
 
-<<<<<<< HEAD
-	case STACK_POINTER_REGNUM:
-	  gcc_assert (dest_regno == HARD_FRAME_POINTER_REGNUM
-		      && frame_pointer_needed);
-	  if (unwind)
-	    fprintf (asm_out_file, "\t.vframe r%d\n",
-		     ia64_dbx_register_number (dest_regno));
-	  ia64_dwarf2out_def_steady_cfa (insn, frame);
-	  return 1;
-=======
     case AR_UNAT_REGNUM:
       gcc_assert (dest_regno == current_frame_info.r[reg_save_ar_unat]);
       if (unwind)
 	fprintf (asm_out_file, "\t.save ar.unat, r%d\n",
 		 ia64_dbx_register_number (dest_regno));
       break;
->>>>>>> b56a5220
 
     case AR_LC_REGNUM:
       gcc_assert (dest_regno == current_frame_info.r[reg_save_ar_lc]);
@@ -10134,21 +10085,9 @@
 	{
 	  if (unwind)
 	    {
-<<<<<<< HEAD
-	      if (unwind)
-		{
-		  fprintf (asm_out_file, "\t.body\n");
-		  fprintf (asm_out_file, "\t.copy_state %d\n",
-			   cfun->machine->state_num);
-		}
-	      if (IA64_CHANGE_CFA_IN_EPILOGUE)
-		ia64_dwarf2out_def_steady_cfa (insn, frame);
-	      need_copy_state = false;
-=======
 	      fprintf (asm_out_file, "\t.body\n");
 	      fprintf (asm_out_file, "\t.copy_state %d\n",
 		       cfun->machine->state_num);
->>>>>>> b56a5220
 	    }
 	  if (IA64_CHANGE_CFA_IN_EPILOGUE)
 	    ia64_dwarf2out_def_steady_cfa (insn, frame);
@@ -11203,8 +11142,6 @@
   return ia64_dconst_0_375_rtx;
 }
 
-<<<<<<< HEAD
-=======
 static enum machine_mode
 ia64_get_reg_raw_mode (int regno)
 {
@@ -11223,6 +11160,5 @@
 {
   return NULL;
 }
->>>>>>> b56a5220
 
 #include "gt-ia64.h"