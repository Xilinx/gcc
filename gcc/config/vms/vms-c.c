/* VMS specific, C compiler specific functions.
   Copyright (C) 2011
   Free Software Foundation, Inc.
   Contributed by Tristan Gingold (gingold@adacore.com).

This file is part of GCC.

GCC is free software; you can redistribute it and/or modify
it under the terms of the GNU General Public License as published by
the Free Software Foundation; either version 3, or (at your option)
any later version.

GCC is distributed in the hope that it will be useful,
but WITHOUT ANY WARRANTY; without even the implied warranty of
MERCHANTABILITY or FITNESS FOR A PARTICULAR PURPOSE.  See the
GNU General Public License for more details.

You should have received a copy of the GNU General Public License
along with GCC; see the file COPYING3.  If not see
<http://www.gnu.org/licenses/>.  */

#include "config.h"
#include "system.h"
#include "coretypes.h"
#include "tm.h"
#include "cpplib.h"
#include "tree.h"
#include "c-family/c-pragma.h"
#include "c-family/c-common.h"
#include "c/c-tree.h"
#include "toplev.h"
#include "ggc.h"
#include "tm_p.h"
#include "incpath.h"
#include "diagnostic.h"

/* '#pragma __nostandard' is simply ignored.  */

static void
vms_pragma_nostandard (cpp_reader *pfile ATTRIBUTE_UNUSED)
{
  tree x;

  if (pragma_lex (&x) != CPP_EOF)
    warning (OPT_Wpragmas, "junk at end of #pragma __nostandard");
}

/* '#pragma __standard' is simply ignored.  */

static void
vms_pragma_standard (cpp_reader *pfile ATTRIBUTE_UNUSED)
{
  tree x;

  if (pragma_lex (&x) != CPP_EOF)
    warning (OPT_Wpragmas, "junk at end of #pragma __standard");
}

/* Saved member alignment.  */
static int saved_member_alignment;

/* Handle '#pragma member_alignment'.  */

static void
vms_pragma_member_alignment (cpp_reader *pfile ATTRIBUTE_UNUSED)
{
  tree x;
  int tok;
  const char *arg;

  tok = pragma_lex (&x);

  if (tok == CPP_EOF)
    {
      /* Disable packing.  */
      maximum_field_alignment = initial_max_fld_align;
      return;
    }
  if (tok != CPP_NAME)
    {
      warning (OPT_Wpragmas, "malformed '#pragma member_alignment', ignoring");
      return;
    }

  arg = IDENTIFIER_POINTER (x);
  /* Accept '__' prefix.  */
  if (arg[0] == '_' && arg[1] == '_')
    arg += 2;

  if (strcmp (arg, "save") == 0)
    saved_member_alignment = maximum_field_alignment;
  else if (strcmp (arg, "restore") == 0)
    maximum_field_alignment = saved_member_alignment;
  else
    {
      error ("unknown '#pragma member_alignment' name %s", arg);
      return;
    }
  if (pragma_lex (&x) != CPP_EOF)
    {
      error ("malformed '#pragma member_alignment'");
      return;
    }
}

/* Handle '#pragma nomember_alignment'.  */

static void
vms_pragma_nomember_alignment (cpp_reader *pfile ATTRIBUTE_UNUSED)
{
  tree x;
  int tok;

  tok = pragma_lex (&x);
  if (tok == CPP_NAME)
    {
      const char *arg = IDENTIFIER_POINTER (x);

      /* Accept '__' prefix.  */
      if (arg[0] == '_' && arg[1] == '_')
        arg += 2;

      if (strcmp (arg, "byte") == 0)
        maximum_field_alignment = 1 * BITS_PER_UNIT;
      else if (strcmp (arg, "word") == 0)
        maximum_field_alignment = 2 * BITS_PER_UNIT;
      else if (strcmp (arg, "longword") == 0)
        maximum_field_alignment = 4 * BITS_PER_UNIT;
      else if (strcmp (arg, "quadword") == 0)
        maximum_field_alignment = 8 * BITS_PER_UNIT;
      else
        {
          error ("unhandled alignment for '#pragma nomember_alignment'");
        }

      tok = pragma_lex (&x);
    }
  else
    {
      /* Enable packing.  */
      maximum_field_alignment = BITS_PER_UNIT;
    }

  if (tok != CPP_EOF)
    {
      error ("garbage at end of '#pragma nomember_alignment'");
      return;
    }
}

/* The 'extern model' for public data.  */

enum extern_model_kind
{
  /* Create one overlaid section per variable.  */
  extern_model_common_block,

  /* Like unix: multiple not-initialized declarations are allowed.  */
  extern_model_relaxed_refdef,

  /* Like -fno-common.  */
  extern_model_strict_refdef,

  /* Declarations creates symbols without storage.  */
  extern_model_globalvalue
};

/* Current and saved extern model.  */
static enum extern_model_kind current_extern_model;
static enum extern_model_kind saved_extern_model;

/* Partial handling of '#pragma extern_model'.  */

static void
vms_pragma_extern_model (cpp_reader *pfile ATTRIBUTE_UNUSED)
{
  tree x;
  int tok;
  const char *arg;

  tok = pragma_lex (&x);

  if (tok != CPP_NAME)
    {
      warning (OPT_Wpragmas, "malformed '#pragma extern_model', ignoring");
      return;
    }

  arg = IDENTIFIER_POINTER (x);
  /* Accept "__" prefix.  */
  if (arg[0] == '_' && arg[1] == '_')
    arg += 2;

  if (strcmp (arg, "save") == 0)
    saved_extern_model = current_extern_model;
  else if (strcmp (arg, "restore") == 0)
    current_extern_model = saved_extern_model;
  else if (strcmp (arg, "strict_refdef") == 0)
    current_extern_model = extern_model_strict_refdef;
  else if (strcmp (arg, "common_block") == 0)
    current_extern_model = extern_model_common_block;
  else if (strcmp (arg, "globalvalue") == 0)
    {
      sorry ("extern model globalvalue");
      return;
    }
  else
    {
      error ("unknown '#pragma extern_model' model '%s'", arg);
      return;
    }
#if 0
  if (pragma_lex (&x) != CPP_EOF)
    {
      permerror (input_location, "junk at end of '#pragma extern_model'");
      return;
    }
#endif
}

/* Ignore '#pragma message'.  */

static void
vms_pragma_message (cpp_reader *pfile ATTRIBUTE_UNUSED)
{
  /* Completly ignored.  */
#if 0
  pedwarn (input_location, OPT_Wpragmas,
           "vms '#pragma __message' is ignored");
#endif
}

/* Handle '#pragma __extern_prefix'  */

static GTY(()) tree saved_extern_prefix;

static void
vms_pragma_extern_prefix (cpp_reader * ARG_UNUSED (dummy))
{
  enum cpp_ttype tok;
  tree x;

  tok = pragma_lex (&x);
  if (tok == CPP_NAME)
    {
      const char *op = IDENTIFIER_POINTER (x);

      if (!strcmp (op, "__save"))
        saved_extern_prefix = pragma_extern_prefix;
      else if (!strcmp (op, "__restore"))
        pragma_extern_prefix = saved_extern_prefix;
      else
        warning (OPT_Wpragmas,
                 "malformed '#pragma __extern_prefix', ignoring");
      return;
    }
  else if (tok != CPP_STRING)
    {
      warning (OPT_Wpragmas,
               "malformed '#pragma __extern_prefix', ignoring");
    }
  else
    {
      /* Note that the length includes the null terminator.  */
      pragma_extern_prefix = (TREE_STRING_LENGTH (x) > 1 ? x : NULL);
    }
}

/* #pragma __pointer_size  */

static enum machine_mode saved_pointer_mode;

static void
handle_pragma_pointer_size (const char *pragma_name)
{
  enum cpp_ttype tok;
  tree x;

  tok = pragma_lex (&x);
  if (tok == CPP_NAME)
    {
      const char *op = IDENTIFIER_POINTER (x);

      if (!strcmp (op, "__save"))
        saved_pointer_mode = c_default_pointer_mode;
      else if (!strcmp (op, "__restore"))
        c_default_pointer_mode = saved_pointer_mode;
      else if (!strcmp (op, "__short"))
        c_default_pointer_mode = SImode;
      else if (!strcmp (op, "__long"))
        c_default_pointer_mode = DImode;
      else
        error ("malformed %<#pragma %s%>, ignoring", pragma_name);
    }
  else if (tok == CPP_NUMBER)
    {
      int val;

      if (TREE_CODE (x) == INTEGER_CST)
        val = TREE_INT_CST_LOW (x);
      else
        val = -1;

      if (val == 32)
        c_default_pointer_mode = SImode;
      else if (val == 64)
        c_default_pointer_mode = DImode;
      else
        error ("invalid constant in %<#pragma %s%>", pragma_name);
    }
  else
    {
      error ("malformed %<#pragma %s%>, ignoring", pragma_name);
    }
}

static void
vms_pragma_pointer_size (cpp_reader * ARG_UNUSED (dummy))
{
  /* Ignore if no -mpointer-size option.  */
  if (flag_vms_pointer_size == VMS_POINTER_SIZE_NONE)
    return;

  handle_pragma_pointer_size ("pointer_size");
}

static void
vms_pragma_required_pointer_size (cpp_reader * ARG_UNUSED (dummy))
{
  handle_pragma_pointer_size ("required_pointer_size");
}

/* Add vms-specific pragma.  */

void
vms_c_register_pragma (void)
{
  c_register_pragma (NULL, "__nostandard", vms_pragma_nostandard);
  c_register_pragma (NULL, "nostandard", vms_pragma_nostandard);
  c_register_pragma (NULL, "__standard", vms_pragma_standard);
  c_register_pragma (NULL, "standard", vms_pragma_standard);
  c_register_pragma (NULL, "__member_alignment", vms_pragma_member_alignment);
  c_register_pragma (NULL, "member_alignment", vms_pragma_member_alignment);
<<<<<<< HEAD
  c_register_pragma (NULL, "__nomember_alignment",
                     vms_pragma_nomember_alignment);
  c_register_pragma (NULL, "nomember_alignment",
                     vms_pragma_nomember_alignment);
=======
  c_register_pragma_with_expansion (NULL, "__nomember_alignment",
                                    vms_pragma_nomember_alignment);
  c_register_pragma_with_expansion (NULL, "nomember_alignment",
                                    vms_pragma_nomember_alignment);
  c_register_pragma (NULL, "__pointer_size",
                     vms_pragma_pointer_size);
  c_register_pragma (NULL, "__required_pointer_size",
                     vms_pragma_required_pointer_size);
>>>>>>> 747e4b8f
  c_register_pragma (NULL, "__extern_model", vms_pragma_extern_model);
  c_register_pragma (NULL, "extern_model", vms_pragma_extern_model);
  c_register_pragma (NULL, "__message", vms_pragma_message);
  c_register_pragma (NULL, "__extern_prefix", vms_pragma_extern_prefix);
}

/* Canonicalize the filename (remove directory prefix, force the .h extension),
   and append it to the directory to create the path, but don't
   turn / into // or // into ///; // may be a namespace escape.  */

static char *
vms_construct_include_filename (const char *fname, cpp_dir *dir)
{
  size_t dlen, flen;
  char *path;
  const char *fbasename = lbasename (fname);
  size_t i;

  dlen = dir->len;
  flen = strlen (fbasename) + 2;
  path = XNEWVEC (char, dlen + 1 + flen + 1);
  memcpy (path, dir->name, dlen);
  if (dlen && !IS_DIR_SEPARATOR (path[dlen - 1]))
    path[dlen++] = '/';
  for (i = 0; i < flen; i++)
    if (fbasename[i] == '.')
      break;
    else
      path[dlen + i] = TOLOWER (fbasename[i]);
  path[dlen + i + 0] = '.';
  path[dlen + i + 1] = 'h';
  path[dlen + i + 2] = 0;

  return path;
}

/* Standard modules list.  */
static const char * const vms_std_modules[] = { "rtldef", "starlet_c", NULL };

/* Find include modules in the include path.  */

void
vms_c_register_includes (const char *sysroot,
                         const char *iprefix ATTRIBUTE_UNUSED, int stdinc)
{
  static const char dir_separator_str[] = { DIR_SEPARATOR, 0 };
  struct cpp_dir *dir;

  /* Add on standard include pathes.  */
  if (!stdinc)
    return;

  for (dir = get_added_cpp_dirs (SYSTEM); dir != NULL; dir = dir->next)
    {
      const char * const *lib;
      for (lib = vms_std_modules; *lib != NULL; lib++)
        {
          char *path;
          struct stat st;

          if (sysroot != NULL)
            path = concat (sysroot, dir->name, dir_separator_str, *lib, NULL);
          else
            path = concat (dir->name, dir_separator_str, *lib, NULL);

          if (stat (path, &st) == 0 && S_ISDIR (st.st_mode))
            {
              cpp_dir *p;

              p = XNEW (cpp_dir);
              p->next = NULL;
              p->name = path;
              p->sysp = 1;
              p->construct = vms_construct_include_filename;
              p->user_supplied_p = 0;
              add_cpp_dir_path (p, SYSTEM);
            }
          else
            free (path);
        }
    }
}

void
vms_c_common_override_options (void)
{
  /* Allow variadic functions without parameters (as declared in starlet).  */
  flag_allow_parameterless_variadic_functions = TRUE;

  /* Initialize c_default_pointer_mode.  */
  switch (flag_vms_pointer_size)
    {
    case VMS_POINTER_SIZE_NONE:
      break;
    case VMS_POINTER_SIZE_32:
      c_default_pointer_mode = SImode;
      break;
    case VMS_POINTER_SIZE_64:
      c_default_pointer_mode = DImode;
      break;
    }
}

/* The default value for _CRTL_VER macro.  */

int
vms_c_get_crtl_ver (void)
{
  return VMS_DEFAULT_CRTL_VER;
}

/* The default value for _VMS_VER macro.  */

int
vms_c_get_vms_ver (void)
{
  return VMS_DEFAULT_VMS_VER;
}<|MERGE_RESOLUTION|>--- conflicted
+++ resolved
@@ -128,6 +128,8 @@
         maximum_field_alignment = 4 * BITS_PER_UNIT;
       else if (strcmp (arg, "quadword") == 0)
         maximum_field_alignment = 8 * BITS_PER_UNIT;
+      else if (strcmp (arg, "octaword") == 0)
+        maximum_field_alignment = 16 * BITS_PER_UNIT;
       else
         {
           error ("unhandled alignment for '#pragma nomember_alignment'");
@@ -148,17 +150,33 @@
     }
 }
 
-/* The 'extern model' for public data.  */
+/* The 'extern model' for public data.  This drives how the following
+   declarations are handled:
+   1) extern int name;
+   2) int name;
+   3) int name = 5;
+   See below for the behaviour as implemented by the native compiler.
+*/
 
 enum extern_model_kind
 {
-  /* Create one overlaid section per variable.  */
+  /* Create one overlaid section per variable.  All the above declarations (1,
+      2 and 3) are handled the same way: they create an overlaid section named
+      NAME (and initialized only for 3).  No global symbol is created.
+      This is the VAX C behavior.  */
   extern_model_common_block,
 
-  /* Like unix: multiple not-initialized declarations are allowed.  */
+  /* Like unix: multiple not-initialized declarations are allowed.
+     Only one initialized definition (case 3) is allows, but multiple
+     uninitialize definition (case 2) are allowed.
+     For case 2, this creates both a section named NAME and a global symbol.
+     For case 3, this creates a conditional global symbol defenition and a
+     conditional section definition.
+     This is the traditional UNIX C behavior.  */
   extern_model_relaxed_refdef,
 
-  /* Like -fno-common.  */
+  /* Like -fno-common.  Only one definition (cases 2 and 3) are allowed.
+     This is the ANSI-C model.  */
   extern_model_strict_refdef,
 
   /* Declarations creates symbols without storage.  */
@@ -195,6 +213,8 @@
     saved_extern_model = current_extern_model;
   else if (strcmp (arg, "restore") == 0)
     current_extern_model = saved_extern_model;
+  else if (strcmp (arg, "relaxed_refdef") == 0)
+    current_extern_model = extern_model_relaxed_refdef;
   else if (strcmp (arg, "strict_refdef") == 0)
     current_extern_model = extern_model_strict_refdef;
   else if (strcmp (arg, "common_block") == 0)
@@ -341,12 +361,6 @@
   c_register_pragma (NULL, "standard", vms_pragma_standard);
   c_register_pragma (NULL, "__member_alignment", vms_pragma_member_alignment);
   c_register_pragma (NULL, "member_alignment", vms_pragma_member_alignment);
-<<<<<<< HEAD
-  c_register_pragma (NULL, "__nomember_alignment",
-                     vms_pragma_nomember_alignment);
-  c_register_pragma (NULL, "nomember_alignment",
-                     vms_pragma_nomember_alignment);
-=======
   c_register_pragma_with_expansion (NULL, "__nomember_alignment",
                                     vms_pragma_nomember_alignment);
   c_register_pragma_with_expansion (NULL, "nomember_alignment",
@@ -355,7 +369,6 @@
                      vms_pragma_pointer_size);
   c_register_pragma (NULL, "__required_pointer_size",
                      vms_pragma_required_pointer_size);
->>>>>>> 747e4b8f
   c_register_pragma (NULL, "__extern_model", vms_pragma_extern_model);
   c_register_pragma (NULL, "extern_model", vms_pragma_extern_model);
   c_register_pragma (NULL, "__message", vms_pragma_message);
