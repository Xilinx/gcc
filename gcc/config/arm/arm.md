--- conflicted
+++ resolved
@@ -478,9 +478,6 @@
 
 (include "iterators.md")
 
-;; The integer modes up to word size
-(define_mode_iterator QHSI [QI HI SI])
-
 ;;---------------------------------------------------------------------------
 ;; Predicates
 
@@ -6665,18 +6662,6 @@
 		(const_int 8))))]
 )
 
-<<<<<<< HEAD
-(define_insn "*movsi_cbranchsi4"
-  [(set (pc)
-	(if_then_else
-	 (match_operator 3 "arm_comparison_operator"
-	  [(match_operand:SI 1 "s_register_operand" "0,l,l,l")
-	   (const_int 0)])
-	 (label_ref (match_operand 2 "" ""))
-	 (pc)))
-   (set (match_operand:SI 0 "thumb_cbrch_target_operand" "=l,l,*h,*m")
-	(match_dup 1))]
-=======
 ;; Two peepholes to generate subtract of 0 instead of a move if the
 ;; condition codes will be useful.
 (define_peephole2
@@ -6687,7 +6672,6 @@
 		       [(match_dup 1) (const_int 0)])
 		      (label_ref (match_operand 3 "" ""))
 		      (pc)))]
->>>>>>> 779871ac
   "TARGET_THUMB1"
   [(set (match_dup 0) (minus:SI (match_dup 1) (const_int 0)))
    (set (pc)
@@ -6714,45 +6698,6 @@
 		      (label_ref (match_dup 3))
 		      (pc)))]
   "")
-
-(define_peephole2
-  [(set (match_operand:SI 0 "low_register_operand" "")
-	(match_operand:SI 1 "low_register_operand" ""))
-   (set (pc)
-	(if_then_else (match_operator 2 "arm_comparison_operator"
-		       [(match_dup 1) (const_int 0)])
-		      (label_ref (match_operand 3 "" ""))
-		      (pc)))]
-  "TARGET_THUMB1"
-  [(parallel
-    [(set (pc)
-	(if_then_else (match_op_dup 2 [(match_dup 1) (const_int 0)])
-		      (label_ref (match_dup 3))
-		      (pc)))
-     (set (match_dup 0) (match_dup 1))])]
-  ""
-)
-
-;; Sigh!  This variant shouldn't be needed, but combine often fails to
-;; merge cases like this because the op1 is a hard register in
-;; CLASS_LIKELY_SPILLED_P.
-(define_peephole2
-  [(set (match_operand:SI 0 "low_register_operand" "")
-	(match_operand:SI 1 "low_register_operand" ""))
-   (set (pc)
-	(if_then_else (match_operator 2 "arm_comparison_operator"
-		       [(match_dup 0) (const_int 0)])
-		      (label_ref (match_operand 3 "" ""))
-		      (pc)))]
-  "TARGET_THUMB1"
-  [(parallel
-    [(set (pc)
-	(if_then_else (match_op_dup 2 [(match_dup 1) (const_int 0)])
-		      (label_ref (match_dup 3))
-		      (pc)))
-     (set (match_dup 0) (match_dup 1))])]
-  ""
-)
 
 (define_insn "*negated_cbranchsi4"
   [(set (pc)
