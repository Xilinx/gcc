;; Constraint definitions for ARM and Thumb
;; Copyright (C) 2006, 2007, 2008, 2010 Free Software Foundation, Inc.
;; Contributed by ARM Ltd.

;; This file is part of GCC.

;; GCC is free software; you can redistribute it and/or modify it
;; under the terms of the GNU General Public License as published
;; by the Free Software Foundation; either version 3, or (at your
;; option) any later version.

;; GCC is distributed in the hope that it will be useful, but WITHOUT
;; ANY WARRANTY; without even the implied warranty of MERCHANTABILITY
;; or FITNESS FOR A PARTICULAR PURPOSE.  See the GNU General Public
;; License for more details.

;; You should have received a copy of the GNU General Public License
;; along with GCC; see the file COPYING3.  If not see
;; <http://www.gnu.org/licenses/>.

;; The following register constraints have been used:
;; - in ARM/Thumb-2 state: f, t, v, w, x, y, z
;; - in Thumb state: h, b
;; - in both states: l, c, k
;; In ARM state, 'l' is an alias for 'r'

;; The following normal constraints have been used:
;; in ARM/Thumb-2 state: G, H, I, j, J, K, L, M
;; in Thumb-1 state: I, J, K, L, M, N, O

;; The following multi-letter normal constraints have been used:
<<<<<<< HEAD
;; in ARM/Thumb-2 state: Da, Db, Dc, Dn, Dl, DL, Dv, Dy
;; in Thumb-1 state: Pa, Pb
;; in Thumb-2 state: Ps, Pt, Pu, Pv
=======
;; in ARM/Thumb-2 state: Da, Db, Dc, Dn, Dl, DL, Dv, Dy, Di, Dz
;; in Thumb-1 state: Pa, Pb, Pc, Pd
;; in Thumb-2 state: Ps, Pt, Pu, Pv, Pw, Px
>>>>>>> b56a5220

;; The following memory constraints have been used:
;; in ARM/Thumb-2 state: Q, Ut, Uv, Uy, Un, Um, Us
;; in ARM state: Uq


(define_register_constraint "f" "TARGET_ARM ? FPA_REGS : NO_REGS"
 "Legacy FPA registers @code{f0}-@code{f7}.")

(define_register_constraint "t" "TARGET_32BIT ? VFP_LO_REGS : NO_REGS"
 "The VFP registers @code{s0}-@code{s31}.")

(define_register_constraint "v" "TARGET_ARM ? CIRRUS_REGS : NO_REGS"
 "The Cirrus Maverick co-processor registers.")

(define_register_constraint "w"
  "TARGET_32BIT ? (TARGET_VFPD32 ? VFP_REGS : VFP_LO_REGS) : NO_REGS"
 "The VFP registers @code{d0}-@code{d15}, or @code{d0}-@code{d31} for VFPv3.")

(define_register_constraint "x" "TARGET_32BIT ? VFP_D0_D7_REGS : NO_REGS"
 "The VFP registers @code{d0}-@code{d7}.")

(define_register_constraint "y" "TARGET_REALLY_IWMMXT ? IWMMXT_REGS : NO_REGS"
 "The Intel iWMMX co-processor registers.")

(define_register_constraint "z"
 "TARGET_REALLY_IWMMXT ? IWMMXT_GR_REGS : NO_REGS"
 "The Intel iWMMX GR registers.")

(define_register_constraint "l" "TARGET_THUMB ? LO_REGS : GENERAL_REGS"
 "In Thumb state the core registers @code{r0}-@code{r7}.")

(define_register_constraint "h" "TARGET_THUMB ? HI_REGS : NO_REGS"
 "In Thumb state the core registers @code{r8}-@code{r15}.")

(define_constraint "j"
 "A constant suitable for a MOVW instruction. (ARM/Thumb-2)"
 (and (match_test "TARGET_32BIT && arm_arch_thumb2")
      (ior (match_code "high")
	   (and (match_code "const_int")
                (match_test "(ival & 0xffff0000) == 0")))))

(define_register_constraint "k" "STACK_REG"
 "@internal The stack register.")

(define_register_constraint "b" "TARGET_THUMB ? BASE_REGS : NO_REGS"
 "@internal
  Thumb only.  The union of the low registers and the stack register.")

(define_register_constraint "c" "CC_REG"
 "@internal The condition code register.")

(define_constraint "I"
 "In ARM/Thumb-2 state a constant that can be used as an immediate value in a
  Data Processing instruction.  In Thumb-1 state a constant in the range
  0-255."
 (and (match_code "const_int")
      (match_test "TARGET_32BIT ? const_ok_for_arm (ival)
		   : ival >= 0 && ival <= 255")))

(define_constraint "J"
 "In ARM/Thumb-2 state a constant in the range @minus{}4095-4095.  In Thumb-1
  state a constant in the range @minus{}255-@minus{}1."
 (and (match_code "const_int")
      (match_test "TARGET_32BIT ? (ival >= -4095 && ival <= 4095)
		   : (ival >= -255 && ival <= -1)")))

(define_constraint "K"
 "In ARM/Thumb-2 state a constant that satisfies the @code{I} constraint if
  inverted.  In Thumb-1 state a constant that satisfies the @code{I}
  constraint multiplied by any power of 2."
 (and (match_code "const_int")
      (match_test "TARGET_32BIT ? const_ok_for_arm (~ival)
		   : thumb_shiftable_const (ival)")))

(define_constraint "L"
 "In ARM/Thumb-2 state a constant that satisfies the @code{I} constraint if
  negated.  In Thumb-1 state a constant in the range @minus{}7-7."
 (and (match_code "const_int")
      (match_test "TARGET_32BIT ? const_ok_for_arm (-ival)
		   : (ival >= -7 && ival <= 7)")))

;; The ARM state version is internal...
;; @internal In ARM/Thumb-2 state a constant in the range 0-32 or any
;; power of 2.
(define_constraint "M"
 "In Thumb-1 state a constant that is a multiple of 4 in the range 0-1020."
 (and (match_code "const_int")
      (match_test "TARGET_32BIT ? ((ival >= 0 && ival <= 32)
				 || (((ival & (ival - 1)) & 0xFFFFFFFF) == 0))
		   : ival >= 0 && ival <= 1020 && (ival & 3) == 0")))

(define_constraint "N"
 "Thumb-1 state a constant in the range 0-31."
 (and (match_code "const_int")
      (match_test "!TARGET_32BIT && (ival >= 0 && ival <= 31)")))

(define_constraint "O"
 "In Thumb-1 state a constant that is a multiple of 4 in the range
  @minus{}508-508."
 (and (match_code "const_int")
      (match_test "TARGET_THUMB1 && ival >= -508 && ival <= 508
		   && ((ival & 3) == 0)")))

(define_constraint "Pa"
  "@internal In Thumb-1 state a constant in the range -510 to +510"
  (and (match_code "const_int")
       (match_test "TARGET_THUMB1 && ival >= -510 && ival <= 510
		    && (ival > 255 || ival < -255)")))

(define_constraint "Pb"
  "@internal In Thumb-1 state a constant in the range -262 to +262"
  (and (match_code "const_int")
       (match_test "TARGET_THUMB1 && ival >= -262 && ival <= 262
		    && (ival > 255 || ival < -255)")))

<<<<<<< HEAD
=======
(define_constraint "Pc"
  "@internal In Thumb-1 state a constant that is in the range 1021 to 1275"
  (and (match_code "const_int")
       (match_test "TARGET_THUMB1
  		    && ival > 1020 && ival <= 1275")))

(define_constraint "Pd"
  "@internal In Thumb-1 state a constant in the range 0 to 7"
  (and (match_code "const_int")
       (match_test "TARGET_THUMB1 && ival >= 0 && ival <= 7")))

>>>>>>> b56a5220
(define_constraint "Ps"
  "@internal In Thumb-2 state a constant in the range -255 to +255"
  (and (match_code "const_int")
       (match_test "TARGET_THUMB2 && ival >= -255 && ival <= 255")))

(define_constraint "Pt"
  "@internal In Thumb-2 state a constant in the range -7 to +7"
  (and (match_code "const_int")
       (match_test "TARGET_THUMB2 && ival >= -7 && ival <= 7")))

(define_constraint "Pu"
  "@internal In Thumb-2 state a constant in the range +1 to +8"
  (and (match_code "const_int")
       (match_test "TARGET_THUMB2 && ival >= 1 && ival <= 8")))

(define_constraint "Pv"
  "@internal In Thumb-2 state a constant in the range -255 to 0"
  (and (match_code "const_int")
       (match_test "TARGET_THUMB2 && ival >= -255 && ival <= 0")))

<<<<<<< HEAD
=======
(define_constraint "Pw"
  "@internal In Thumb-2 state a constant in the range -255 to -1"
  (and (match_code "const_int")
       (match_test "TARGET_THUMB2 && ival >= -255 && ival <= -1")))

(define_constraint "Px"
  "@internal In Thumb-2 state a constant in the range -7 to -1"
  (and (match_code "const_int")
       (match_test "TARGET_THUMB2 && ival >= -7 && ival <= -1")))

>>>>>>> b56a5220
(define_constraint "G"
 "In ARM/Thumb-2 state a valid FPA immediate constant."
 (and (match_code "const_double")
      (match_test "TARGET_32BIT && arm_const_double_rtx (op)")))

(define_constraint "H"
 "In ARM/Thumb-2 state a valid FPA immediate constant when negated."
 (and (match_code "const_double")
      (match_test "TARGET_32BIT && neg_const_double_rtx_ok_for_fpa (op)")))

(define_constraint "Dz"
 "@internal
  In ARM/Thumb-2 state a vector of constant zeros."
 (and (match_code "const_vector")
      (match_test "TARGET_NEON && op == CONST0_RTX (mode)")))

(define_constraint "Da"
 "@internal
  In ARM/Thumb-2 state a const_int, const_double or const_vector that can
  be generated with two Data Processing insns."
 (and (match_code "const_double,const_int,const_vector")
      (match_test "TARGET_32BIT && arm_const_double_inline_cost (op) == 2")))

(define_constraint "Db"
 "@internal
  In ARM/Thumb-2 state a const_int, const_double or const_vector that can
  be generated with three Data Processing insns."
 (and (match_code "const_double,const_int,const_vector")
      (match_test "TARGET_32BIT && arm_const_double_inline_cost (op) == 3")))

(define_constraint "Dc"
 "@internal
  In ARM/Thumb-2 state a const_int, const_double or const_vector that can
  be generated with four Data Processing insns.  This pattern is disabled
  if optimizing for space or when we have load-delay slots to fill."
 (and (match_code "const_double,const_int,const_vector")
      (match_test "TARGET_32BIT && arm_const_double_inline_cost (op) == 4
		   && !(optimize_size || arm_ld_sched)")))

(define_constraint "Di"
 "@internal
  In ARM/Thumb-2 state a const_int or const_double where both the high
  and low SImode words can be generated as immediates in 32-bit instructions."
 (and (match_code "const_double,const_int")
      (match_test "TARGET_32BIT && arm_const_double_by_immediates (op)")))

(define_constraint "Dn"
 "@internal
  In ARM/Thumb-2 state a const_vector which can be loaded with a Neon vmov
  immediate instruction."
 (and (match_code "const_vector")
      (match_test "TARGET_32BIT
		   && imm_for_neon_mov_operand (op, GET_MODE (op))")))

(define_constraint "Dl"
 "@internal
  In ARM/Thumb-2 state a const_vector which can be used with a Neon vorr or
  vbic instruction."
 (and (match_code "const_vector")
      (match_test "TARGET_32BIT
		   && imm_for_neon_logic_operand (op, GET_MODE (op))")))

(define_constraint "DL"
 "@internal
  In ARM/Thumb-2 state a const_vector which can be used with a Neon vorn or
  vand instruction."
 (and (match_code "const_vector")
      (match_test "TARGET_32BIT
		   && imm_for_neon_inv_logic_operand (op, GET_MODE (op))")))

(define_constraint "Dv"
 "@internal
  In ARM/Thumb-2 state a const_double which can be used with a VFP fconsts
  instruction."
 (and (match_code "const_double")
      (match_test "TARGET_32BIT && vfp3_const_double_rtx (op)")))

(define_constraint "Dy"
 "@internal
  In ARM/Thumb-2 state a const_double which can be used with a VFP fconstd
  instruction."
 (and (match_code "const_double")
      (match_test "TARGET_32BIT && TARGET_VFP_DOUBLE && vfp3_const_double_rtx (op)")))

(define_memory_constraint "Ut"
 "@internal
  In ARM/Thumb-2 state an address valid for loading/storing opaque structure
  types wider than TImode."
 (and (match_code "mem")
      (match_test "TARGET_32BIT && neon_struct_mem_operand (op)")))

(define_memory_constraint "Uv"
 "@internal
  In ARM/Thumb-2 state a valid VFP load/store address."
 (and (match_code "mem")
      (match_test "TARGET_32BIT && arm_coproc_mem_operand (op, FALSE)")))

(define_memory_constraint "Uy"
 "@internal
  In ARM/Thumb-2 state a valid iWMMX load/store address."
 (and (match_code "mem")
      (match_test "TARGET_32BIT && arm_coproc_mem_operand (op, TRUE)")))

(define_memory_constraint "Un"
 "@internal
  In ARM/Thumb-2 state a valid address for Neon doubleword vector
  load/store instructions."
 (and (match_code "mem")
      (match_test "TARGET_32BIT && neon_vector_mem_operand (op, 0)")))

(define_memory_constraint "Um"
 "@internal
  In ARM/Thumb-2 state a valid address for Neon element and structure
  load/store instructions."
 (and (match_code "mem")
      (match_test "TARGET_32BIT && neon_vector_mem_operand (op, 2)")))

(define_memory_constraint "Us"
 "@internal
  In ARM/Thumb-2 state a valid address for non-offset loads/stores of
  quad-word values in four ARM registers."
 (and (match_code "mem")
      (match_test "TARGET_32BIT && neon_vector_mem_operand (op, 1)")))

(define_memory_constraint "Uq"
 "@internal
  In ARM state an address valid in ldrsb instructions."
 (and (match_code "mem")
      (match_test "TARGET_ARM
		   && arm_legitimate_address_outer_p (GET_MODE (op), XEXP (op, 0),
						      SIGN_EXTEND, 0)")))

(define_memory_constraint "Q"
 "@internal
  In ARM/Thumb-2 state an address that is a single base register."
 (and (match_code "mem")
      (match_test "REG_P (XEXP (op, 0))")))

;; We used to have constraint letters for S and R in ARM state, but
;; all uses of these now appear to have been removed.

;; Additionally, we used to have a Q constraint in Thumb state, but
;; this wasn't really a valid memory constraint.  Again, all uses of
;; this now seem to have been removed.<|MERGE_RESOLUTION|>--- conflicted
+++ resolved
@@ -29,15 +29,9 @@
 ;; in Thumb-1 state: I, J, K, L, M, N, O
 
 ;; The following multi-letter normal constraints have been used:
-<<<<<<< HEAD
-;; in ARM/Thumb-2 state: Da, Db, Dc, Dn, Dl, DL, Dv, Dy
-;; in Thumb-1 state: Pa, Pb
-;; in Thumb-2 state: Ps, Pt, Pu, Pv
-=======
 ;; in ARM/Thumb-2 state: Da, Db, Dc, Dn, Dl, DL, Dv, Dy, Di, Dz
 ;; in Thumb-1 state: Pa, Pb, Pc, Pd
 ;; in Thumb-2 state: Ps, Pt, Pu, Pv, Pw, Px
->>>>>>> b56a5220
 
 ;; The following memory constraints have been used:
 ;; in ARM/Thumb-2 state: Q, Ut, Uv, Uy, Un, Um, Us
@@ -154,8 +148,6 @@
        (match_test "TARGET_THUMB1 && ival >= -262 && ival <= 262
 		    && (ival > 255 || ival < -255)")))
 
-<<<<<<< HEAD
-=======
 (define_constraint "Pc"
   "@internal In Thumb-1 state a constant that is in the range 1021 to 1275"
   (and (match_code "const_int")
@@ -167,7 +159,6 @@
   (and (match_code "const_int")
        (match_test "TARGET_THUMB1 && ival >= 0 && ival <= 7")))
 
->>>>>>> b56a5220
 (define_constraint "Ps"
   "@internal In Thumb-2 state a constant in the range -255 to +255"
   (and (match_code "const_int")
@@ -188,8 +179,6 @@
   (and (match_code "const_int")
        (match_test "TARGET_THUMB2 && ival >= -255 && ival <= 0")))
 
-<<<<<<< HEAD
-=======
 (define_constraint "Pw"
   "@internal In Thumb-2 state a constant in the range -255 to -1"
   (and (match_code "const_int")
@@ -200,7 +189,6 @@
   (and (match_code "const_int")
        (match_test "TARGET_THUMB2 && ival >= -7 && ival <= -1")))
 
->>>>>>> b56a5220
 (define_constraint "G"
  "In ARM/Thumb-2 state a valid FPA immediate constant."
  (and (match_code "const_double")
