;; XSTORMY16 Machine description template
;; Copyright (C) 1997, 1998, 1999, 2001, 2002, 2003, 2004, 2005, 2007, 2008,
;; 2010 Free Software Foundation, Inc.
;; Contributed by Red Hat, Inc.

;; This file is part of GCC.

;; GCC is free software; you can redistribute it and/or modify
;; it under the terms of the GNU General Public License as published by
;; the Free Software Foundation; either version 3, or (at your option)
;; any later version.

;; GCC is distributed in the hope that it will be useful,
;; but WITHOUT ANY WARRANTY; without even the implied warranty of
;; MERCHANTABILITY or FITNESS FOR A PARTICULAR PURPOSE.  See the
;; GNU General Public License for more details.

;; You should have received a copy of the GNU General Public License
;; along with GCC; see the file COPYING3.  If not see
;; <http://www.gnu.org/licenses/>.

;;- See file "rtl.def" for documentation on define_insn, match_*, et. al.

;; Constraints
;; a  $0
;; b  $1
;; c  $2
;; d  $8
;; e  $0..$7
;; t  $0..$1
;; z  $8..$9
;; I  0..3
;; J  2**N mask
;; K  2**N antimask
;; L  0..255
;; M  -255..0
;; N  -3..0
;; O  1..4
;; P  -4..-1
;; Q  post-inc mem (push)
;; R  pre-dec mem (pop)
;; S  immediate mem
;; T  Rx
;; U  -inf..1 or 16..inf
;; Z  0

(define_constants
  [
    (CARRY_REG 16)
  ]
)

;; ::::::::::::::::::::
;; ::
;; :: Attributes
;; ::
;; ::::::::::::::::::::

; Categorize branches for the conditional in the length attribute.
(define_attr "branch_class" "notdirectbranch,br12,bcc12,bcc8p2,bcc8p4"
    (const_string "notdirectbranch"))

; The length of an instruction, used for branch shortening.
(define_attr "length" ""
  (cond
   [(eq_attr "branch_class" "br12")
     (if_then_else (and (ge (minus (match_dup 0) (pc)) (const_int -2046))
			(lt (minus (match_dup 0) (pc)) (const_int 2048)))
		   (const_int 2)
		   (const_int 4))
    (eq_attr "branch_class" "bcc12")
     (if_then_else (and (ge (minus (match_dup 0) (pc)) (const_int -2044))
			(lt (minus (match_dup 0) (pc)) (const_int 2048)))
		   (const_int 4)
		   (const_int 8))
    (eq_attr "branch_class" "bcc8p2")
     (if_then_else (and (ge (minus (match_dup 0) (pc)) (const_int -124))
			(lt (minus (match_dup 0) (pc)) (const_int 128)))
		   (const_int 4)
		   (const_int 8))
    (eq_attr "branch_class" "bcc8p4")
     (if_then_else (and (ge (minus (match_dup 0) (pc)) (const_int -122))
			(lt (minus (match_dup 0) (pc)) (const_int 128)))
		   (const_int 6)
		   (const_int 10))]
   (const_int 2)))

; The operand which determines the setting of Rpsw.
; The numbers indicate the operand number,
; 'clobber' indicates it is changed in some unspecified way
; 'nop' means it is not changed.
(define_attr "psw_operand" "clobber,nop,0,1,2,3,4" (const_string "0"))

(define_asm_attributes [(set_attr "length" "4")
			(set_attr "psw_operand" "clobber")])

(include "predicates.md")
(include "constraints.md")

;; ::::::::::::::::::::
;; ::
;; :: Moves
;; ::
;; ::::::::::::::::::::
;; push/pop qi and hi are here as separate insns rather than part of
;; the movqi/hi patterns because we need to ensure that reload isn't
;; passed anything it can't cope with.  Without these patterns, we
;; might end up with

;; (set (mem (post_inc (sp))) mem (post_inc (reg)))

;; If, in this example, reg needs reloading, reload will read reg from
;; the stack , adjust sp, and store reg back at what is now the wrong
;; offset.  By using separate patterns for push and pop we ensure that
;; insns like this one are never generated.

(define_insn "pushqi1"
  [(set (mem:QI (post_inc (reg:HI 15)))
	(match_operand:QI 0 "register_operand" "r"))]
  ""
  "push %0"
  [(set_attr "psw_operand" "nop")
   (set_attr "length" "2")])

(define_insn "popqi1"
  [(set (match_operand:QI 0 "register_operand" "=r")
	(mem:QI (pre_dec (reg:HI 15))))]
  ""
  "pop %0"
  [(set_attr "psw_operand" "nop")
   (set_attr "length" "2")])

(define_expand "movqi"
  [(set (match_operand:QI 0 "nonimmediate_nonstack_operand" "")
	(match_operand:QI 1 "general_operand" ""))]
  ""
  { xstormy16_expand_move (QImode, operands[0], operands[1]);
    DONE;
  })

(define_insn "movqi_internal"
  [(set (match_operand:QI 0 "nonimmediate_nonstack_operand" "=r,m,e,e,T,r,S,W,e")
	(match_operand:QI 1 "general_operand"       "r,e,m,i,i,i,i,ie,W"))]
  ""
  "@
   mov %0,%1
   mov.b %0,%1
   mov.b %0,%1
   mov %0,%1
   mov Rx,%1
   mov %0,%1
   mov.b %0,%1
   mov.b %0,%1
   mov.b %0,%1"
  [(set_attr_alternative "length"
	     [(const_int 2)
	      (if_then_else (match_operand:QI 0 "short_memory_operand" "")
			    (const_int 2)
			    (const_int 4))
	      (if_then_else (match_operand:QI 1 "short_memory_operand" "")
			    (const_int 2)
			    (const_int 4))
	      (const_int 2)
	      (const_int 2)
	      (const_int 4)
	      (const_int 4)
	      (const_int 2)
	      (const_int 2)])
   (set_attr "psw_operand" "0,0,0,0,nop,0,nop,0,0")])

(define_insn "pushhi1"
  [(set (mem:HI (post_inc (reg:HI 15)))
	(match_operand:HI 0 "register_operand" "r"))]
  ""
  "push %0"
  [(set_attr "psw_operand" "nop")
   (set_attr "length" "2")])

(define_insn "pophi1"
  [(set (match_operand:HI 0 "register_operand" "=r")
	(mem:HI (pre_dec (reg:HI 15))))]
  ""
  "pop %0"
  [(set_attr "psw_operand" "nop")
   (set_attr "length" "2")])

(define_expand "movhi"
  [(set (match_operand:HI 0 "nonimmediate_nonstack_operand" "")
	(match_operand:HI 1 "xs_hi_general_operand" ""))]
  ""
  { xstormy16_expand_move (HImode, operands[0], operands[1]);
    DONE;
  })

(define_insn "movhi_internal"
  [(set (match_operand:HI 0 "nonimmediate_nonstack_operand" "=r,m,e,e,T,r,S,W,e")
	(match_operand:HI 1 "xs_hi_general_operand"          "r,e,m,L,L,i,i,ie,W"))]
  ""
  "@
   mov %0,%1
   mov.w %0,%1
   mov.w %0,%1
   mov.w %0,%1
   mov.w Rx,%1
   mov.w %0,%1
   mov.w %0,%1
   mov.w %0,%1
   mov.w %0,%1"
  [(set_attr_alternative "length"
	     [(const_int 2)
	      (if_then_else (match_operand:QI 0 "short_memory_operand" "")
			    (const_int 2)
			    (const_int 4))
	      (if_then_else (match_operand:QI 1 "short_memory_operand" "")
			    (const_int 2)
			    (const_int 4))
	      (const_int 2)
	      (const_int 2)
	      (const_int 4)
	      (const_int 4)
	      (const_int 4)
	      (const_int 4)])
   (set_attr "psw_operand" "0,0,0,0,nop,0,nop,0,0")])

(define_expand "movsi"
  [(set (match_operand:SI 0 "nonimmediate_operand" "")
	(match_operand:SI 1 "general_operand" ""))]
  ""
  { xstormy16_expand_move (SImode, operands[0], operands[1]);
    DONE;
  })

(define_insn_and_split "*movsi_internal"
  [(set (match_operand:SI 0 "nonimmediate_operand" "=r,Q,r,m,e,&e,e,r,S")
	(match_operand:SI 1 "general_operand"       "r,r,R,e,o, V,L,i,i"))]
  ""
  "#"
  "reload_completed"
  [(pc)]
  { xstormy16_split_move (SImode, operands[0], operands[1]);
    DONE;
  }
  [(set_attr_alternative "length"
	     [(const_int 4)
	      (const_int 4)
	      (const_int 4)
	      (if_then_else (match_operand:QI 0 "short_memory_operand" "")
			    (const_int 6)
			    (const_int 8))
	      (if_then_else (match_operand:QI 1 "short_memory_operand" "")
			    (const_int 6)
			    (const_int 8))
	      (if_then_else (match_operand:QI 1 "short_memory_operand" "")
			    (const_int 6)
			    (const_int 8))
	      (const_int 4)
	      (const_int 8)
	      (const_int 8)])])

;; ::::::::::::::::::::
;; ::
;; :: Conversions
;; ::
;; ::::::::::::::::::::

(define_insn "extendqihi2"
  [(set (match_operand:HI 0 "register_operand" "=r")
	(sign_extend:HI (match_operand:QI 1 "register_operand" "0")))]
  ""
  "cbw %0")

(define_insn "zero_extendqihi2"
  [(set (match_operand:HI                 0 "register_operand" 	   "=e,r")
	(zero_extend:HI (match_operand:QI 1 "nonimmediate_operand" "m,0")))]
  ""
  "@
   mov.b %0, %1
   shl %0,#8\n\tshr %0,#8"
  [(set_attr "psw_operand" "nop,0")
   (set_attr_alternative "length"
	     [(const_int 4)
	      (const_int 8)])])

;; ::::::::::::::::::::
;; ::
;; :: Bit field extraction
;; ::
;; ::::::::::::::::::::

;; Extract an unsigned bit field
;(define_insn "extzv"
;  [(set (match_operand:SI 0 "register_operand" "=r")
;	(zero_extract:SI (match_operand:SI 1 "register_operand" "r")
;			 (match_operand:SI 2 "const_int_operand" "n")
;			 (match_operand:SI 3 "const_int_operand" "n")))]
;  ""
;  "extzv %0,%1,%2,%3"
;  [(set_attr "length" "4")])

;; Insert a bit field
;(define_insn "insv"
;  [(set (zero_extract:SI (match_operand:SI 0 "register_operand" "+r")
;			 (match_operand:SI 1 "const_int_operand" "n")
;			 (match_operand:SI 2 "const_int_operand" "n"))
;	(match_operand:SI 3 "nonmemory_operand" "ri"))]
;  ""
;  "insv %0,%1,%2,%3"
;  [(set_attr "length" "4")])


;; ::::::::::::::::::::
;; ::
;; :: 16-bit Integer arithmetic
;; ::
;; ::::::::::::::::::::

;; Addition
; Note - the early clobber modifier is no longer needed on operand 3
; and in fact can cause some reload spill failures if it is present.
; Note that the 'Z' constraint matches "add $reg,0", which reload
; will occasionally emit.  We avoid the "add $reg,imm" match because
; it clobbers the carry.
(define_insn "addhi3"
  [(set (match_operand:HI 0 "register_operand" "=r,r,r,T,T,r,r,r")
	(plus:HI (match_operand:HI 1 "register_operand" "%0,0,0,0,0,0,0,0")
		 (match_operand:HI 2 "xs_hi_nonmemory_operand" "O,P,Z,L,M,Ir,N,i")))
   (clobber (reg:BI CARRY_REG))]
  ""
  "@
   inc %0,%o2
   dec %0,%O2
   ;
   add Rx,%2
   sub Rx,#%n2
   add %0,%2
   sub %0,#%n2
   add %0,%2"
  [(set_attr "length" "2,2,0,2,2,2,2,4")])

(define_insn "addchi4"
  [(set (match_operand:HI 0 "register_operand" "=T,r,r")
	(plus:HI (match_operand:HI 1 "register_operand" "%0,0,0")
		 (match_operand:HI 2 "xs_hi_nonmemory_operand" "L,Ir,i")))
   (set (reg:BI CARRY_REG)
        (truncate:BI (lshiftrt:SI (plus:SI (zero_extend:SI (match_dup 1))
					   (zero_extend:SI (match_dup 2)))
				  (const_int 16))))]
  ""
  "@
   add Rx,%2
   add %0,%2
   add %0,%2"
  [(set_attr "length" "2,2,4")])

(define_insn "addchi5"
  [(set (match_operand:HI 0 "register_operand" "=T,r,r")
	(plus:HI (plus:HI (match_operand:HI 1 "register_operand" "%0,0,0")
			  (zero_extend:HI (reg:BI CARRY_REG)))
		 (match_operand:HI 2 "xs_hi_nonmemory_operand" "L,Ir,i")))
   (set (reg:BI CARRY_REG)
        (truncate:BI (lshiftrt:SI (plus:SI (plus:SI
					    (zero_extend:SI (match_dup 1))
					    (zero_extend:SI (reg:BI CARRY_REG)))
					   (zero_extend:SI (match_dup 2)))
				  (const_int 16))))]
  ""
  "@
   adc Rx,%2
   adc %0,%2
   adc %0,%2"
  [(set_attr "length" "2,2,4")])

;; Subtraction
; Operand 3 is marked earlyclobber because that helps reload
; to generate better code---this pattern will never need the
; carry register as an input, and some output reloads or input
; reloads might need to use it.  In fact, without the '&' reload
; will fail in some cases.
(define_insn "subhi3"
  [(set (match_operand:HI 0 "register_operand" "=r,r,T,T,r,r,r")
	(minus:HI (match_operand:HI 1 "register_operand" "0,0,0,0,0,0,0")
		  (match_operand:HI 2 "xs_hi_nonmemory_operand" "O,P,L,M,rI,M,i")))
   (clobber (reg:BI CARRY_REG))]
  ""
  "@
   dec %0,%o2
   inc %0,%O2
   sub Rx,%2
   add Rx,#%n2
   sub %0,%2
   add %0,#%n2
   sub %0,%2"
  [(set_attr "length" "2,2,2,2,2,2,4")])

(define_insn "subchi4"
  [(set (match_operand:HI 0 "register_operand" "=T,r,r")
	(minus:HI (match_operand:HI 1 "register_operand" "0,0,0")
		  (match_operand:HI 2 "xs_hi_nonmemory_operand" "L,Ir,i")))
   (set (reg:BI CARRY_REG)
        (truncate:BI (lshiftrt:SI (minus:SI (zero_extend:SI (match_dup 1))
					    (zero_extend:SI (match_dup 2)))
				  (const_int 16))))]
  ""
  "@
   sub Rx,%2
   sub %0,%2
   sub %0,%2"
  [(set_attr "length" "2,2,4")])

(define_insn "subchi5"
  [(set (match_operand:HI 0 "register_operand" "=T,r,r")
	(minus:HI (minus:HI (match_operand:HI 1 "register_operand" "0,0,0")
			  (zero_extend:HI (reg:BI CARRY_REG)))
		 (match_operand:HI 2 "xs_hi_nonmemory_operand" "L,Ir,i")))
   (set (reg:BI CARRY_REG)
        (truncate:BI (lshiftrt:SI (minus:SI (minus:SI
					     (zero_extend:SI (match_dup 1))
					     (zero_extend:SI (reg:BI CARRY_REG)))
					    (zero_extend:SI (match_dup 2)))
				  (const_int 16))))]
  ""
  "@
   sbc Rx,%2
   sbc %0,%2
   sbc %0,%2"
  [(set_attr "length" "2,2,4")])

; Basic multiplication
(define_insn "mulhi3"
  [(set (match_operand:HI 0 "register_operand" "=a")
	(mult:HI (match_operand:HI 1 "register_operand" "%a")
		 (match_operand:HI 2 "register_operand" "c")))
   (clobber (match_scratch:HI 3 "=b"))
   ]
  ""
  "mul"
  [(set_attr "psw_operand" "nop")])

;; Unsigned multiplication producing 64-bit results from 32-bit inputs
; The constraint on operand 0 is 't' because it is actually two regs
; long, and both regs must match the constraint.
(define_insn "umulhisi3"
  [(set (match_operand:SI 0 "register_operand" "=t")
	(mult:SI (zero_extend:SI (match_operand:HI 1 "register_operand" "%a"))
		 (zero_extend:SI (match_operand:HI 2 "register_operand" "c"))))
   ]
  ""
  "mul"
  [(set_attr "psw_operand" "nop")])

;; Unsigned division giving both quotient and remainder
(define_insn "udivmodhi4"
  [(set (match_operand:HI 0 "register_operand" "=a")
	(udiv:HI (match_operand:HI 1 "register_operand" "a")
		 (match_operand:HI 2 "register_operand" "c")))
   (set (match_operand:HI 3 "register_operand" "=b")
	(umod:HI (match_dup 1)
		 (match_dup 2)))]
  ""
  "div"
  [(set_attr "psw_operand" "nop")])

;; Signed division giving both quotient and remainder
(define_insn "divmodhi4"
  [(set (match_operand:HI 0 "register_operand" "=a")
	(div:HI (match_operand:HI 1 "register_operand" "a")
		 (match_operand:HI 2 "register_operand" "c")))
   (set (match_operand:HI 3 "register_operand" "=b")
	(mod:HI (match_dup 1)
		 (match_dup 2)))]
  ""
  "sdiv"
  [(set_attr "psw_operand" "nop")])

;; Signed 32/16 division
(define_insn "sdivlh"
  [(set (match_operand:HI 0 "register_operand" "=a")
	(div:HI (match_operand:SI 2 "register_operand" "t")
		 (match_operand:HI 3 "register_operand" "c")))
   (set (match_operand:HI 1 "register_operand" "=b")
	(mod:HI (match_dup 2)
		 (match_dup 3)))]
  ""
  "sdivlh"
  [(set_attr "psw_operand" "nop")])

;; Unsigned 32/16 division
(define_insn "udivlh"
  [(set (match_operand:HI 0 "register_operand" "=a")
	(udiv:HI (match_operand:SI 2 "register_operand" "t")
		 (match_operand:HI 3 "register_operand" "c")))
   (set (match_operand:HI 1 "register_operand" "=b")
	(umod:HI (match_dup 2)
		 (match_dup 3)))]
  ""
  "divlh"
  [(set_attr "psw_operand" "nop")])

;; Negation

(define_expand "neghi2"
  [(set (match_operand:HI 0 "register_operand" "")
	(not:HI (match_operand:HI 1 "register_operand" "")))
   (parallel [(set (match_dup 0) (plus:HI (match_dup 0) (const_int 1)))
	      (clobber (reg:BI CARRY_REG))])]
  ""
  "")

;; ::::::::::::::::::::
;; ::
;; :: 16-bit Integer Shifts and Rotates
;; ::
;; ::::::::::::::::::::

;; Arithmetic Shift Left
(define_insn "ashlhi3"
  [(set (match_operand:HI 0 "register_operand" "=r")
	(ashift:HI (match_operand:HI 1 "register_operand" "0")
		   (match_operand:HI 2 "nonmemory_operand" "ri")))
   (clobber (reg:BI CARRY_REG))]
  ""
  "shl %0,%2")

;; Arithmetic Shift Right
(define_insn "ashrhi3"
  [(set (match_operand:HI 0 "register_operand" "=r")
	(ashiftrt:HI (match_operand:HI 1 "register_operand" "0")
		     (match_operand:HI 2 "nonmemory_operand" "ri")))
   (clobber (reg:BI CARRY_REG))]
  ""
  "asr %0,%2")

;; Logical Shift Right
(define_insn "lshrhi3"
  [(set (match_operand:HI 0 "register_operand" "=r")
	(lshiftrt:HI (match_operand:HI 1 "register_operand" "0")
		     (match_operand:HI 2 "nonmemory_operand" "ri")))
   (clobber (reg:BI CARRY_REG))]
  ""
  "shr %0,%2")

;; ::::::::::::::::::::
;; ::
;; :: 16-Bit Integer Logical operations
;; ::
;; ::::::::::::::::::::

;; Logical AND, 16-bit integers
(define_insn "andhi3"
  [(set (match_operand:HI 0 "xstormy16_splittable_below100_or_register" "=T,r,r,r,W")
	(and:HI (match_operand:HI 1 "xstormy16_below100_or_register" "%0,0,0,0,0")
		(match_operand:HI 2 "nonmemory_operand" "L,r,K,i,K")))]
  ""
  "@
   and Rx,%2
   and %0,%2
   clr1 %0,%B2
   and %0,%2
   #"
  [(set_attr "length" "2,2,2,4,2")])

(define_split
  [(set (match_operand:HI 0 "xstormy16_below100_operand" "")
	(and:HI (match_operand:HI 1 "xstormy16_below100_operand" "")
		(match_operand:HI 2 "xstormy16_onebit_clr_operand" "")))]
  ""
  [(set (match_dup 3)
	(and:QI (match_dup 4)
		(match_dup 5)))]
  { int s = ((INTVAL (operands[2]) & 0xff) == 0xff) ? 1 : 0;
    operands[3] = simplify_gen_subreg (QImode, operands[0], HImode, s);
    operands[4] = simplify_gen_subreg (QImode, operands[1], HImode, s);
    operands[5] = simplify_gen_subreg (QImode, operands[2], HImode, s);
    operands[5] = GEN_INT (INTVAL (operands[5]) | ~ (HOST_WIDE_INT) 0xff);
  })

;; Inclusive OR, 16-bit integers
(define_insn "iorhi3"
  [(set (match_operand:HI 0 "xstormy16_splittable_below100_or_register" "=T,r,r,r,W")
	(ior:HI (match_operand:HI 1 "xstormy16_below100_or_register" "%0,0,0,0,0")
		(match_operand:HI 2 "nonmemory_operand" "L,r,J,i,J")))]
  ""
  "@
   or Rx,%2
   or %0,%2
   set1 %0,%B2
   or %0,%2
   #"
  [(set_attr "length" "2,2,2,4,2")])

(define_split
  [(set (match_operand:HI 0 "xstormy16_below100_operand" "")
	(ior:HI (match_operand:HI 1 "xstormy16_below100_operand" "")
		(match_operand:HI 2 "xstormy16_onebit_set_operand" "")))]
  ""
  [(set (match_dup 3)
	(ior:QI (match_dup 4)
		(match_dup 5)))]
  { int s = ((INTVAL (operands[2]) & 0xff) == 0x00) ? 1 : 0;
    operands[3] = simplify_gen_subreg (QImode, operands[0], HImode, s);
    operands[4] = simplify_gen_subreg (QImode, operands[1], HImode, s);
    operands[5] = simplify_gen_subreg (QImode, operands[2], HImode, s);
    operands[5] = GEN_INT (INTVAL (operands[5]) & 0xff);
  })

;; Exclusive OR, 16-bit integers
(define_insn "xorhi3"
  [(set (match_operand:HI 0 "register_operand" "=T,r,r")
	(xor:HI (match_operand:HI 1 "register_operand" "%0,0,0")
		(match_operand:HI 2 "nonmemory_operand" "L,r,i")))]
  ""
  "@
   xor Rx,%2
   xor %0,%2
   xor %0,%2"
  [(set_attr "length" "2,2,4")])

;; One's complement, 16-bit integers
(define_insn "one_cmplhi2"
  [(set (match_operand:HI 0 "register_operand" "=r")
	(not:HI (match_operand:HI 1 "register_operand" "0")))]
  ""
  "not %0")

;; ::::::::::::::::::::
;; ::
;; :: 32-bit Integer arithmetic
;; ::
;; ::::::::::::::::::::

;; Addition
(define_insn_and_split "addsi3"
  [(set (match_operand:SI 0 "register_operand" "=r")
	(plus:SI (match_operand:SI 1 "register_operand" "%0")
		 (match_operand:SI 2 "nonmemory_operand" "ri")))
   (clobber (reg:BI CARRY_REG))]
  ""
  "#"
  "reload_completed"
  [(pc)]
  { xstormy16_expand_arith (SImode, PLUS, operands[0], operands[1],
			    operands[2]);
    DONE;
  }
  [(set_attr "length" "4")])

;; Subtraction
(define_insn_and_split "subsi3"
  [(set (match_operand:SI 0 "register_operand" "=r")
	(minus:SI (match_operand:SI 1 "register_operand" "0")
		 (match_operand:SI 2 "nonmemory_operand" "ri")))
   (clobber (reg:BI CARRY_REG))]
  ""
  "#"
  "reload_completed"
  [(pc)]
  { xstormy16_expand_arith (SImode, MINUS, operands[0], operands[1],
			    operands[2]);
    DONE;
  }
  [(set_attr "length" "4")])

(define_expand "negsi2"
  [(parallel [(set (match_operand:SI 0 "register_operand" "")
		   (neg:SI (match_operand:SI 1 "register_operand" "")))
	      (clobber (reg:BI CARRY_REG))])]
  ""
  { operands[2] = gen_reg_rtx (HImode); })

(define_insn_and_split "*negsi2_internal"
  [(set (match_operand:SI 0 "register_operand" "=&r")
	(neg:SI (match_operand:SI 1 "register_operand" "r")))
   (clobber (reg:BI CARRY_REG))]
  ""
  "#"
  "reload_completed"
  [(pc)]
  { xstormy16_expand_arith (SImode, NEG, operands[0], operands[0],
			    operands[1]);
    DONE;
  })

;; ::::::::::::::::::::
;; ::
;; :: 32-bit Integer Shifts and Rotates
;; ::
;; ::::::::::::::::::::

;; Arithmetic Shift Left
(define_expand "ashlsi3"
  [(parallel [(set (match_operand:SI 0 "register_operand" "")
		   (ashift:SI (match_operand:SI 1 "register_operand" "")
			      (match_operand:SI 2 "const_int_operand" "")))
	      (clobber (reg:BI CARRY_REG))
	      (clobber (match_dup 3))])]
  ""
  { if (! const_int_operand (operands[2], SImode))
      FAIL;
    operands[3] = gen_reg_rtx (HImode);
  })

;; Arithmetic Shift Right
(define_expand "ashrsi3"
  [(parallel [(set (match_operand:SI 0 "register_operand" "")
		   (ashiftrt:SI (match_operand:SI 1 "register_operand" "")
			        (match_operand:SI 2 "const_int_operand" "")))
	      (clobber (reg:BI CARRY_REG))
	      (clobber (match_dup 3))])]
  ""
  { if (! const_int_operand (operands[2], SImode))
      FAIL;
    operands[3] = gen_reg_rtx (HImode);
  })

;; Logical Shift Right
(define_expand "lshrsi3"
  [(parallel [(set (match_operand:SI 0 "register_operand" "")
		   (lshiftrt:SI (match_operand:SI 1 "register_operand" "")
			        (match_operand:SI 2 "const_int_operand" "")))
	      (clobber (reg:BI CARRY_REG))
	      (clobber (match_dup 3))])]
  ""
  { if (! const_int_operand (operands[2], SImode))
      FAIL;
    operands[3] = gen_reg_rtx (HImode);
  })

(define_insn "*shiftsi"
  [(set (match_operand:SI 0 "register_operand" "=r,r")
	(match_operator:SI 4 "shift_operator"
	 [(match_operand:SI 1 "register_operand" "0,0")
	  (match_operand:SI 2 "const_int_operand" "U,n")]))
   (clobber (reg:BI CARRY_REG))
   (clobber (match_operand:HI 3 "" "=X,r"))]
  ""
  "* return xstormy16_output_shift (SImode, GET_CODE (operands[4]),
				    operands[0], operands[2], operands[3]);"
  [(set_attr "length" "6,10")
   (set_attr "psw_operand" "clobber,clobber")])


;; ::::::::::::::::::::
;; ::
;; :: Branches
;; ::
;; ::::::::::::::::::::

(define_expand "cbranchhi4"
  [(set (pc)
	(if_then_else (match_operator 0 "comparison_operator"
				      [(match_operand:HI 1 "register_operand" "")
				       (match_operand:HI 2 "nonmemory_operand" "")])
		      (label_ref (match_operand 3 "" ""))
		      (pc)))
   (clobber (reg:BI CARRY_REG))]
  ""
  {
  xstormy16_emit_cbranch (GET_CODE (operands[0]), operands[1], operands[2],
			  operands[3]);
  DONE;
})
<<<<<<< HEAD

(define_expand "cbranchsi4"
  [(set (pc)
	(if_then_else (match_operator 0 "comparison_operator"
				      [(match_operand:SI 1 "register_operand" "")
				       (match_operand:SI 2 "nonmemory_operand" "")])
		      (label_ref (match_operand 3 "" ""))
		      (pc)))
   (clobber (reg:BI CARRY_REG))]
  ""
  {
  xstormy16_emit_cbranch (GET_CODE (operands[0]), operands[1], operands[2],
			  operands[3]);
  DONE;
})
=======
>>>>>>> 3082eeb7

(define_insn "cbranchhi"
  [(set (pc)
	(if_then_else (match_operator:HI 1 "comparison_operator"
				      [(match_operand:HI 2 "nonmemory_operand"
					"r,e,L")
				       (match_operand:HI 3 "nonmemory_operand"
						      "r,L,e")])
		      (label_ref (match_operand 0 "" ""))
		      (pc)))
   (clobber (reg:BI CARRY_REG))]
  ""
  "*
{
  return xstormy16_output_cbranch_hi (operands[1], \"%l0\", 0, insn);
}"
  [(set_attr "branch_class" "bcc12")
   (set_attr "psw_operand" "0,0,1")])

(define_insn "cbranchhi_neg"
  [(set (pc)
	(if_then_else (match_operator:HI 1 "comparison_operator"
				      [(match_operand:HI 2 "nonmemory_operand"
							 "r,e,L")
				       (match_operand:HI 3 "nonmemory_operand"
							 "r,L,e")])
		      (pc)
		      (label_ref (match_operand 0 "" ""))))
   (clobber (reg:BI CARRY_REG))]
  ""
  "*
{
  return xstormy16_output_cbranch_hi (operands[1], \"%l0\", 1, insn);
}"
  [(set_attr "branch_class" "bcc12")
   (set_attr "psw_operand" "0,0,1")])

(define_insn "*eqbranchsi"
  [(set (pc)
	(if_then_else (match_operator:SI 1 "equality_operator"
				      [(match_operand:SI 2 "register_operand"
							 "r")
				       (const_int 0)])
		      (label_ref (match_operand 0 "" ""))
		      (pc)))
   (clobber (match_operand:SI 3 "register_operand" "=2"))]
  ""
  "*
{
  return xstormy16_output_cbranch_si (operands[1], \"%l0\", 0, insn);
}"
  [(set_attr "branch_class" "bcc8p2")
   (set_attr "psw_operand" "clobber")])

<<<<<<< HEAD
(define_insn_and_split "*ineqbranchsi"
  [(set (pc)
	(if_then_else (match_operator:SI 1 "xstormy16_ineqsi_operator"
				      [(match_operand:SI 2 "register_operand"
							 "r")
				       (match_operand:SI 3 "nonmemory_operand"
							 "ri")])
		      (label_ref (match_operand 0 "" ""))
		      (pc)))
   (clobber (match_operand:SI 4 "register_operand" "=2"))
   (clobber (reg:BI CARRY_REG))]
  ""
  "#"
  "reload_completed"
  [(pc)]
  { xstormy16_split_cbranch (SImode, operands[0], operands[1], operands[2]); DONE; }
  [(set_attr "length" "8")])

=======
>>>>>>> 3082eeb7
(define_insn "*ineqbranch_1"
  [(set (pc)
	(if_then_else (match_operator:HI 4 "xstormy16_ineqsi_operator"
		       [(minus:HI (match_operand:HI 1 "register_operand" "T,r,r")
			   (zero_extend:HI (reg:BI CARRY_REG)))
			(match_operand:HI 3 "nonmemory_operand" "L,r,i")])
		      (label_ref (match_operand 0 "" ""))
		      (pc)))
   (set (match_operand:HI 2 "register_operand" "=1,1,1")
	(minus:HI (minus:HI (match_dup 1) (zero_extend:HI (reg:BI CARRY_REG)))
		  (match_dup 3)))
   (clobber (reg:BI CARRY_REG))]
  ""
  "*
{
  return xstormy16_output_cbranch_si (operands[4], \"%l0\", 0, insn);
}"
  [(set_attr "branch_class" "bcc8p2,bcc8p2,bcc8p4")
   (set_attr "psw_operand" "2,2,2")])

;; ::::::::::::::::::::
;; ::
;; :: Call and branch instructions
;; ::
;; ::::::::::::::::::::

;; Subroutine call instruction returning no value.  Operand 0 is the function
;; to call; operand 1 is the number of bytes of arguments pushed (in mode
;; `SImode', except it is normally a `const_int'); operand 2 is the number of
;; registers used as operands.

;; On most machines, operand 2 is not actually stored into the RTL pattern.  It
;; is supplied for the sake of some RISC machines which need to put this
;; information into the assembler code; they can put it in the RTL instead of
;; operand 1.

(define_expand "call"
  [(call (match_operand:HI 0 "memory_operand" "m")
	 (match_operand 1 "" ""))
   (use (match_operand 2 "immediate_operand" ""))]
  ""
  "xstormy16_expand_call (NULL_RTX, operands[0], operands[1]); DONE;")

;; Subroutine call instruction returning a value.  Operand 0 is the hard
;; register in which the value is returned.  There are three more operands, the
;; same as the three operands of the `call' instruction (but with numbers
;; increased by one).

;; Subroutines that return `BLKmode' objects use the `call' insn.

(define_expand "call_value"
  [(set (match_operand 0 "register_operand" "=r")
	(call (match_operand:HI 1 "memory_operand" "m")
	      (match_operand:SI 2 "" "")))
	(use (match_operand 3 "immediate_operand" ""))]
  ""
  "xstormy16_expand_call (operands[0], operands[1], operands[2]); DONE;")

(define_insn "*call_internal"
  [(call (mem:HI (match_operand:HI 0 "nonmemory_operand" "i,r"))
	 (match_operand 1 "" ""))
   (use (match_operand:HI 2 "nonmemory_operand" "X,z"))]
  ""
  "@
   callf %C0
   call %2,%0"
  [(set_attr "length" "4,2")
   (set_attr "psw_operand" "clobber")])

(define_insn "*call_value_internal"
  [(set (match_operand 3 "register_operand" "=r,r")
        (call (mem:HI (match_operand:HI 0 "nonmemory_operand" "i,r"))
	      (match_operand 1 "" "")))
   (use (match_operand:HI 2 "nonmemory_operand" "X,z"))]
  ""
  "@
   callf %C0
   call %2,%0"
  [(set_attr "length" "4,2")
   (set_attr "psw_operand" "clobber")])

;; Subroutine return
(define_expand "return"
  [(return)]
  "direct_return()"
  "")

(define_insn "return_internal"
  [(return)]
  ""
  "ret"
  [(set_attr "psw_operand" "nop")])

(define_insn "return_internal_interrupt"
  [(return)
   (unspec_volatile [(const_int 0)] 1)]
  ""
  "iret"
  [(set_attr "psw_operand" "clobber")])

;; Normal unconditional jump
(define_insn "jump"
  [(set (pc) (label_ref (match_operand 0 "" "")))]
  ""
  "*
{
  return xstormy16_output_cbranch_hi (NULL_RTX, \"%l0\", 0, insn);
}"
  [(set_attr "branch_class" "br12")
   (set_attr "psw_operand" "nop")])

;; Indirect jump through a register
(define_expand "indirect_jump"
  [(set (match_dup 1) (const_int 0))
   (parallel [(set (pc) (match_operand:HI 0 "register_operand" ""))
	      (use (match_dup 1))])]
  ""
  "operands[1] = gen_reg_rtx (HImode);")

(define_insn ""
  [(set (pc) (match_operand:HI 0 "register_operand" "r"))
   (use (match_operand:HI 1 "register_operand" "z"))]
  ""
  "jmp %1,%0"
  [(set_attr "length" "4")
   (set_attr "psw_operand" "nop")])

;; Table-based switch statements.
(define_expand "casesi"
  [(use (match_operand:SI 0 "register_operand" ""))
   (use (match_operand:SI 1 "immediate_operand" ""))
   (use (match_operand:SI 2 "immediate_operand" ""))
   (use (label_ref (match_operand 3 "" "")))
   (use (label_ref (match_operand 4 "" "")))]
  ""
  "
{
  xstormy16_expand_casesi (operands[0], operands[1], operands[2],
			  operands[3], operands[4]);
  DONE;
}")

(define_insn "tablejump_pcrel"
  [(set (pc) (mem:HI (plus:HI (pc)
			      (match_operand:HI 0 "register_operand" "r"))))
   (use (label_ref:SI (match_operand 1 "" "")))]
  ""
  "br %0"
  [(set_attr "psw_operand" "nop")])

;; ::::::::::::::::::::
;; ::
;; :: Prologue and Epilogue instructions
;; ::
;; ::::::::::::::::::::

;; Called after register allocation to add any instructions needed for
;; the prologue.  Using a prologue insn is favored compared to putting
;; all of the instructions in the TARGET_ASM_FUNCTION_PROLOGUE macro,
;; since it allows the scheduler to intermix instructions with the
;; saves of the caller saved registers.  In some cases, it might be
;; necessary to emit a barrier instruction as the last insn to prevent
;; such scheduling.
(define_expand "prologue"
  [(const_int 1)]
  ""
  {
    xstormy16_expand_prologue ();
    DONE;
  })

;; Called after register allocation to add any instructions needed for
;; the epilogue.  Using an epilogue insn is favored compared to putting
;; all of the instructions in the TARGET_ASM_FUNCTION_EPILOGUE macro,
;; since it allows the scheduler to intermix instructions with the
;; restores of the caller saved registers.  In some cases, it might be
;; necessary to emit a barrier instruction as the first insn to
;; prevent such scheduling.
(define_expand "epilogue"
  [(const_int 2)]
  ""
  {
    xstormy16_expand_epilogue ();
    DONE;
  })

;; ::::::::::::::::::::
;; ::
;; :: Miscellaneous instructions
;; ::
;; ::::::::::::::::::::

;; No operation, needed in case the user uses -g but not -O.
(define_insn "nop"
  [(const_int 0)]
  ""
  "nop"
  [(set_attr "psw_operand" "nop")])

;; Pseudo instruction that prevents the scheduler from moving code above this
;; point.
(define_insn "blockage"
  [(unspec_volatile [(const_int 0)] 0)]
  ""
  ""
  [(set_attr "length" "0")
   (set_attr "psw_operand" "nop")])

;;---------------------------------------------------------------------------

(define_expand "iorqi3"
  [(match_operand:QI 0 "xstormy16_below100_or_register" "")
   (match_operand:QI 1 "xstormy16_below100_or_register" "")
   (match_operand:QI 2 "nonmemory_operand" "")]
  ""
  {
    xstormy16_expand_iorqi3 (operands);
    DONE;
  })

(define_insn "iorqi3_internal"
  [(set (match_operand:QI 0 "xstormy16_below100_or_register" "=Wr")
	(ior:QI (match_operand:QI 1 "xstormy16_below100_or_register" "0")
		(match_operand:QI 2 "xstormy16_onebit_set_operand" "i")))]
  ""
  "set1 %0,%B2"
  [(set_attr "length" "2")
   (set_attr "psw_operand" "0")])

(define_peephole2
  [(set (match_operand:QI 0 "register_operand" "")
	(match_operand:QI 1 "xstormy16_below100_operand" ""))
   (set (match_operand:HI 2 "register_operand" "")
	(ior:HI (match_operand:HI 3 "register_operand" "")
		(match_operand:QI 4 "xstormy16_onebit_set_operand" "")))
   (set (match_operand:QI 5 "xstormy16_below100_operand" "")
	(match_operand:QI 6 "register_operand" ""))
   ]
  "REGNO (operands[0]) == REGNO (operands[2])
   && REGNO (operands[0]) == REGNO (operands[3])
   && REGNO (operands[0]) == REGNO (operands[6])
   && rtx_equal_p (operands[1], operands[5])"
  [(set (match_dup 1)
	(ior:QI (match_dup 1)
		(match_dup 4)))
   ]
  "")


(define_expand "andqi3"
  [(match_operand:QI 0 "xstormy16_below100_or_register" "")
   (match_operand:QI 1 "xstormy16_below100_or_register" "")
   (match_operand:QI 2 "nonmemory_operand" "")]
  ""
  {
    xstormy16_expand_andqi3 (operands);
    DONE;
  })

(define_insn "andqi3_internal"
  [(set (match_operand:QI 0 "xstormy16_below100_or_register" "=Wr")
	(and:QI (match_operand:QI 1 "xstormy16_below100_or_register" "0")
		(match_operand:QI 2 "xstormy16_onebit_clr_operand" "i")))]
  ""
  "clr1 %0,%B2"
  [(set_attr "length" "2")
   (set_attr "psw_operand" "0")])

(define_peephole2
  [(set (match_operand:HI 0 "register_operand" "")
	(and:HI (match_operand:HI 1 "register_operand" "")
		(match_operand 2 "immediate_operand" "")))
   (set (match_operand:HI 3 "register_operand" "")
	(zero_extend:HI (match_operand:QI 4 "register_operand" "")));
   ]
  "REGNO (operands[0]) == REGNO (operands[1])
   && REGNO (operands[0]) == REGNO (operands[3])
   && REGNO (operands[0]) == REGNO (operands[4])"
  [(set (match_dup 0)
	(and:HI (match_dup 1)
		(match_dup 5)))
   ]
  "operands[5] = GEN_INT (INTVAL (operands[2]) & 0xff);")

(define_peephole2
  [(set (match_operand:QI 0 "register_operand" "")
	(match_operand:QI 1 "xstormy16_below100_operand" ""))
   (set (match_operand:HI 2 "register_operand" "")
	(and:HI (match_operand:HI 3 "register_operand" "")
		(match_operand:QI 4 "xstormy16_onebit_clr_operand" "")))
   (set (match_operand:QI 5 "xstormy16_below100_operand" "")
	(match_operand:QI 6 "register_operand" ""))
   ]
  "REGNO (operands[0]) == REGNO (operands[2])
   && REGNO (operands[0]) == REGNO (operands[3])
   && REGNO (operands[0]) == REGNO (operands[6])
   && rtx_equal_p (operands[1], operands[5])"
  [(set (match_dup 1)
	(and:QI (match_dup 1)
		(match_dup 4)))
   ]
  "")

;; GCC uses different techniques to optimize MSB and LSB accesses, so
;; we have to code those separately.

(define_insn "*bclrx"
  [(set (pc)
	(if_then_else (eq:HI (and:QI (match_operand:QI 1 "xstormy16_below100_operand" "W")
				     (match_operand:HI 2 "immediate_operand" "i"))
			     (const_int 0))
		      (label_ref (match_operand 0 "" ""))
		      (pc)))
   (clobber (reg:BI CARRY_REG))]
  ""
  "bn %1,%B2,%l0"
  [(set_attr "length" "4")
   (set_attr "psw_operand" "nop")])

(define_insn "*bclrx2"
  [(set (pc)
	(if_then_else (zero_extract:HI
		       (xor:HI (subreg:HI
				(match_operand:QI 1 "xstormy16_below100_operand" "W") 0)
			       (match_operand:HI 2 "xstormy16_onebit_set_operand" "J"))
		       (const_int 1)
		       (match_operand:HI 3 "immediate_operand" "i"))
		      (label_ref (match_operand 0 "" ""))
		      (pc)))
   (clobber (reg:BI CARRY_REG))]
  ""
  "bn %1,%B2,%l0"
  [(set_attr "length" "4")
   (set_attr "psw_operand" "nop")])

(define_insn "*bclrx3"
  [(set (pc)
	(if_then_else (eq:HI (and:HI (zero_extend:HI (match_operand:QI 1 "xstormy16_below100_operand" "W"))
				     (match_operand:HI 2 "immediate_operand" "i"))
			     (const_int 0))
		      (label_ref (match_operand 0 "" ""))
		      (pc)))
   (clobber (reg:BI CARRY_REG))]
  ""
  "bn %1,%B2,%l0"
  [(set_attr "length" "4")
   (set_attr "psw_operand" "nop")])

(define_insn "*bclr7"
  [(set (pc)
	(if_then_else (xor:HI (lshiftrt:HI (subreg:HI
					    (match_operand:QI 1 "xstormy16_below100_operand" "W") 0)
					   (const_int 7))
			      (const_int 1))
		      (label_ref (match_operand 0 "" ""))
		      (pc)))
   (clobber (reg:BI CARRY_REG))]
  ""
  "bn %1,#7,%l0"
  [(set_attr "length" "4")
   (set_attr "psw_operand" "nop")])

(define_insn "*bclr15"
  [(set (pc)
	(if_then_else (ge:HI (sign_extend:HI (match_operand:QI 1 "xstormy16_below100_operand" "W"))
			     (const_int 0))
		      (label_ref (match_operand 0 "" ""))
		      (pc)))
   (clobber (reg:BI CARRY_REG))]
  ""
  "bn %1,#7,%l0"
  [(set_attr "length" "4")
   (set_attr "psw_operand" "nop")])

(define_insn "*bsetx"
  [(set (pc)
	(if_then_else (ne:HI (and:QI (match_operand:QI 1 "xstormy16_below100_operand" "W")
				     (match_operand:HI 2 "immediate_operand" "i"))
			     (const_int 0))
		      (label_ref (match_operand 0 "" ""))
		      (pc)))
   (clobber (reg:BI CARRY_REG))]
  ""
  "bp %1,%B2,%l0"
  [(set_attr "length" "4")
   (set_attr "psw_operand" "nop")])

(define_insn "*bsetx2"
  [(set (pc)
	(if_then_else (zero_extract:HI (match_operand:QI 1 "xstormy16_below100_operand" "W")
				       (const_int 1)
				       (match_operand:HI 2 "immediate_operand" "i"))
		      (label_ref (match_operand 0 "" ""))
		      (pc)))
   (clobber (reg:BI CARRY_REG))]
  ""
  "bp %1,%b2,%l0"
  [(set_attr "length" "4")
   (set_attr "psw_operand" "nop")])

(define_insn "*bsetx3"
  [(set (pc)
	(if_then_else (ne:HI (and:HI (zero_extend:HI (match_operand:QI 1 "xstormy16_below100_operand" "W"))
				     (match_operand:HI 2 "immediate_operand" "i"))
			     (const_int 0))
		      (label_ref (match_operand 0 "" ""))
		      (pc)))
   (clobber (reg:BI CARRY_REG))]
  ""
  "bp %1,%B2,%l0"
  [(set_attr "length" "4")
   (set_attr "psw_operand" "nop")])

(define_insn "*bset7"
  [(set (pc)
	(if_then_else (lshiftrt:HI (subreg:HI (match_operand:QI 1 "xstormy16_below100_operand" "W") 0)
				   (const_int 7))
		      (label_ref (match_operand 0 "" ""))
		      (pc)))
   (clobber (reg:BI CARRY_REG))]
  ""
  "bp %1,#7,%l0"
  [(set_attr "length" "4")
   (set_attr "psw_operand" "nop")])

(define_insn "*bset15"
  [(set (pc)
	(if_then_else (lt:HI (sign_extend:HI (match_operand:QI 1 "xstormy16_below100_operand" "W"))
			     (const_int 0))
		      (label_ref (match_operand 0 "" ""))
		      (pc)))
   (clobber (reg:BI CARRY_REG))]
  ""
  "bp %1,#7,%l0"
  [(set_attr "length" "4")
   (set_attr "psw_operand" "nop")])<|MERGE_RESOLUTION|>--- conflicted
+++ resolved
@@ -768,24 +768,6 @@
 			  operands[3]);
   DONE;
 })
-<<<<<<< HEAD
-
-(define_expand "cbranchsi4"
-  [(set (pc)
-	(if_then_else (match_operator 0 "comparison_operator"
-				      [(match_operand:SI 1 "register_operand" "")
-				       (match_operand:SI 2 "nonmemory_operand" "")])
-		      (label_ref (match_operand 3 "" ""))
-		      (pc)))
-   (clobber (reg:BI CARRY_REG))]
-  ""
-  {
-  xstormy16_emit_cbranch (GET_CODE (operands[0]), operands[1], operands[2],
-			  operands[3]);
-  DONE;
-})
-=======
->>>>>>> 3082eeb7
 
 (define_insn "cbranchhi"
   [(set (pc)
@@ -840,27 +822,6 @@
   [(set_attr "branch_class" "bcc8p2")
    (set_attr "psw_operand" "clobber")])
 
-<<<<<<< HEAD
-(define_insn_and_split "*ineqbranchsi"
-  [(set (pc)
-	(if_then_else (match_operator:SI 1 "xstormy16_ineqsi_operator"
-				      [(match_operand:SI 2 "register_operand"
-							 "r")
-				       (match_operand:SI 3 "nonmemory_operand"
-							 "ri")])
-		      (label_ref (match_operand 0 "" ""))
-		      (pc)))
-   (clobber (match_operand:SI 4 "register_operand" "=2"))
-   (clobber (reg:BI CARRY_REG))]
-  ""
-  "#"
-  "reload_completed"
-  [(pc)]
-  { xstormy16_split_cbranch (SImode, operands[0], operands[1], operands[2]); DONE; }
-  [(set_attr "length" "8")])
-
-=======
->>>>>>> 3082eeb7
 (define_insn "*ineqbranch_1"
   [(set (pc)
 	(if_then_else (match_operator:HI 4 "xstormy16_ineqsi_operator"
