--- conflicted
+++ resolved
@@ -43,9 +43,5 @@
 
 #endif /* RTX_CODE */
 
-<<<<<<< HEAD
 extern void output_ascii (FILE *, const char *, int);
-=======
-extern void output_ascii (FILE *, const char *, int);
-extern void pdp11_asm_output_var (FILE *, const char *, int, int, bool);
->>>>>>> b56a5220
+extern void pdp11_asm_output_var (FILE *, const char *, int, int, bool);