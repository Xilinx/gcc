--- conflicted
+++ resolved
@@ -1,9 +1,5 @@
 /* Prototypes of target machine for GNU compiler for Xtensa.
-<<<<<<< HEAD
-   Copyright 2001, 2002, 2003, 2004, 2005, 2007, 2008, 2009
-=======
    Copyright 2001, 2002, 2003, 2004, 2005, 2007, 2008, 2009, 2010, 2011
->>>>>>> 3082eeb7
    Free Software Foundation, Inc.
    Contributed by Bob Wilson (bwilson@tensilica.com) at Tensilica.
 
@@ -67,14 +63,6 @@
 extern void print_operand_address (FILE *, rtx);
 extern void xtensa_output_literal (FILE *, rtx, enum machine_mode, int);
 extern rtx xtensa_return_addr (int, rtx);
-<<<<<<< HEAD
-extern enum reg_class xtensa_preferred_reload_class (rtx, enum reg_class, int);
-struct secondary_reload_info;
-extern enum reg_class xtensa_secondary_reload (bool, rtx, enum reg_class,
-					       enum machine_mode,
-					       struct secondary_reload_info *);
-=======
->>>>>>> 3082eeb7
 #endif /* RTX_CODE */
 
 extern void xtensa_setup_frame_addresses (void);
