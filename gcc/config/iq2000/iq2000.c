/* Subroutines used for code generation on Vitesse IQ2000 processors
<<<<<<< HEAD
   Copyright (C) 2003, 2004, 2005, 2006, 2007, 2008, 2009
=======
   Copyright (C) 2003, 2004, 2005, 2006, 2007, 2008, 2009, 2010, 2011
>>>>>>> 3082eeb7
   Free Software Foundation, Inc.

This file is part of GCC.

GCC is free software; you can redistribute it and/or modify
it under the terms of the GNU General Public License as published by
the Free Software Foundation; either version 3, or (at your option)
any later version.

GCC is distributed in the hope that it will be useful,
but WITHOUT ANY WARRANTY; without even the implied warranty of
MERCHANTABILITY or FITNESS FOR A PARTICULAR PURPOSE.  See the
GNU General Public License for more details.

You should have received a copy of the GNU General Public License
along with GCC; see the file COPYING3.  If not see
<http://www.gnu.org/licenses/>.  */

#include "config.h"
#include "system.h"
#include "coretypes.h"
#include "tm.h"
#include "tree.h"
#include "rtl.h"
#include "regs.h"
#include "hard-reg-set.h"
#include "insn-config.h"
#include "conditions.h"
#include "output.h"
#include "insn-attr.h"
#include "flags.h"
#include "function.h"
#include "expr.h"
#include "optabs.h"
#include "libfuncs.h"
#include "recog.h"
#include "diagnostic-core.h"
#include "reload.h"
#include "ggc.h"
#include "tm_p.h"
#include "debug.h"
#include "target.h"
#include "target-def.h"
#include "langhooks.h"
#include "df.h"

/* Enumeration for all of the relational tests, so that we can build
   arrays indexed by the test type, and not worry about the order
   of EQ, NE, etc.  */

enum internal_test
  {
    ITEST_EQ,
    ITEST_NE,
    ITEST_GT,
    ITEST_GE,
    ITEST_LT,
    ITEST_LE,
    ITEST_GTU,
    ITEST_GEU,
    ITEST_LTU,
    ITEST_LEU,
    ITEST_MAX
  };

struct constant;


/* Structure to be filled in by compute_frame_size with register
   save masks, and offsets for the current function.  */

struct iq2000_frame_info
{
  long total_size;		/* # bytes that the entire frame takes up.  */
  long var_size;		/* # bytes that variables take up.  */
  long args_size;		/* # bytes that outgoing arguments take up.  */
  long extra_size;		/* # bytes of extra gunk.  */
  int  gp_reg_size;		/* # bytes needed to store gp regs.  */
  int  fp_reg_size;		/* # bytes needed to store fp regs.  */
  long mask;			/* Mask of saved gp registers.  */
  long gp_save_offset;		/* Offset from vfp to store gp registers.  */
  long fp_save_offset;		/* Offset from vfp to store fp registers.  */
  long gp_sp_offset;		/* Offset from new sp to store gp registers.  */
  long fp_sp_offset;		/* Offset from new sp to store fp registers.  */
  int  initialized;		/* != 0 if frame size already calculated.  */
  int  num_gp;			/* Number of gp registers saved.  */
} iq2000_frame_info;

struct GTY(()) machine_function
{
  /* Current frame information, calculated by compute_frame_size.  */
  long total_size;		/* # bytes that the entire frame takes up.  */
  long var_size;		/* # bytes that variables take up.  */
  long args_size;		/* # bytes that outgoing arguments take up.  */
  long extra_size;		/* # bytes of extra gunk.  */
  int  gp_reg_size;		/* # bytes needed to store gp regs.  */
  int  fp_reg_size;		/* # bytes needed to store fp regs.  */
  long mask;			/* Mask of saved gp registers.  */
  long gp_save_offset;		/* Offset from vfp to store gp registers.  */
  long fp_save_offset;		/* Offset from vfp to store fp registers.  */
  long gp_sp_offset;		/* Offset from new sp to store gp registers.  */
  long fp_sp_offset;		/* Offset from new sp to store fp registers.  */
  int  initialized;		/* != 0 if frame size already calculated.  */
  int  num_gp;			/* Number of gp registers saved.  */
};

/* Global variables for machine-dependent things.  */

/* List of all IQ2000 punctuation characters used by iq2000_print_operand.  */
static char iq2000_print_operand_punct[256];

/* Which instruction set architecture to use.  */
int iq2000_isa;

/* Local variables.  */

/* The next branch instruction is a branch likely, not branch normal.  */
static int iq2000_branch_likely;

/* Count of delay slots and how many are filled.  */
static int dslots_load_total;
static int dslots_load_filled;
static int dslots_jump_total;

/* # of nops needed by previous insn.  */
static int dslots_number_nops;

/* Number of 1/2/3 word references to data items (i.e., not jal's).  */
static int num_refs[3];

/* Registers to check for load delay.  */
static rtx iq2000_load_reg;
static rtx iq2000_load_reg2;
static rtx iq2000_load_reg3;
static rtx iq2000_load_reg4;

/* Mode used for saving/restoring general purpose registers.  */
static enum machine_mode gpr_mode;


/* Initialize the GCC target structure.  */
static struct machine_function* iq2000_init_machine_status (void);
static void iq2000_option_override    (void);
static section *iq2000_select_rtx_section (enum machine_mode, rtx,
					   unsigned HOST_WIDE_INT);
static void iq2000_init_builtins      (void);
static rtx  iq2000_expand_builtin     (tree, rtx, rtx, enum machine_mode, int);
static bool iq2000_return_in_memory   (const_tree, const_tree);
static void iq2000_setup_incoming_varargs (cumulative_args_t,
					   enum machine_mode, tree, int *,
					   int);
static bool iq2000_rtx_costs          (rtx, int, int, int, int *, bool);
static int  iq2000_address_cost       (rtx, bool);
static section *iq2000_select_section (tree, int, unsigned HOST_WIDE_INT);
static rtx  iq2000_legitimize_address (rtx, rtx, enum machine_mode);
<<<<<<< HEAD
static bool iq2000_pass_by_reference  (CUMULATIVE_ARGS *, enum machine_mode,
=======
static bool iq2000_pass_by_reference  (cumulative_args_t, enum machine_mode,
>>>>>>> 3082eeb7
				       const_tree, bool);
static int  iq2000_arg_partial_bytes  (cumulative_args_t, enum machine_mode,
				       tree, bool);
static rtx iq2000_function_arg	      (cumulative_args_t,
				       enum machine_mode, const_tree, bool);
static void iq2000_function_arg_advance (cumulative_args_t,
					 enum machine_mode, const_tree, bool);
static unsigned int iq2000_function_arg_boundary (enum machine_mode,
						  const_tree);
static void iq2000_va_start	      (tree, rtx);
static bool iq2000_legitimate_address_p (enum machine_mode, rtx, bool);
static bool iq2000_can_eliminate      (const int, const int);
static void iq2000_asm_trampoline_template (FILE *);
static void iq2000_trampoline_init    (rtx, tree, rtx);
static rtx iq2000_function_value      (const_tree, const_tree, bool);
static rtx iq2000_libcall_value       (enum machine_mode, const_rtx);
<<<<<<< HEAD
=======
static void iq2000_print_operand      (FILE *, rtx, int);
static void iq2000_print_operand_address (FILE *, rtx);
static bool iq2000_print_operand_punct_valid_p (unsigned char code);
>>>>>>> 3082eeb7

#undef  TARGET_INIT_BUILTINS
#define TARGET_INIT_BUILTINS 		iq2000_init_builtins
#undef  TARGET_EXPAND_BUILTIN
#define TARGET_EXPAND_BUILTIN 		iq2000_expand_builtin
#undef  TARGET_ASM_SELECT_RTX_SECTION
#define TARGET_ASM_SELECT_RTX_SECTION	iq2000_select_rtx_section
#undef  TARGET_OPTION_OVERRIDE
#define TARGET_OPTION_OVERRIDE		iq2000_option_override
#undef  TARGET_RTX_COSTS
#define TARGET_RTX_COSTS		iq2000_rtx_costs
#undef  TARGET_ADDRESS_COST
#define TARGET_ADDRESS_COST		iq2000_address_cost
#undef  TARGET_ASM_SELECT_SECTION
#define TARGET_ASM_SELECT_SECTION	iq2000_select_section

#undef TARGET_LEGITIMIZE_ADDRESS
#define TARGET_LEGITIMIZE_ADDRESS	iq2000_legitimize_address

/* The assembler supports switchable .bss sections, but
   iq2000_select_section doesn't yet make use of them.  */
#undef  TARGET_HAVE_SWITCHABLE_BSS_SECTIONS
#define TARGET_HAVE_SWITCHABLE_BSS_SECTIONS false

<<<<<<< HEAD
=======
#undef  TARGET_PRINT_OPERAND
#define TARGET_PRINT_OPERAND		iq2000_print_operand
#undef  TARGET_PRINT_OPERAND_ADDRESS
#define TARGET_PRINT_OPERAND_ADDRESS	iq2000_print_operand_address
#undef  TARGET_PRINT_OPERAND_PUNCT_VALID_P
#define TARGET_PRINT_OPERAND_PUNCT_VALID_P iq2000_print_operand_punct_valid_p

>>>>>>> 3082eeb7
#undef  TARGET_PROMOTE_FUNCTION_MODE
#define TARGET_PROMOTE_FUNCTION_MODE	default_promote_function_mode_always_promote
#undef  TARGET_PROMOTE_PROTOTYPES
#define TARGET_PROMOTE_PROTOTYPES	hook_bool_const_tree_true

#undef TARGET_FUNCTION_VALUE
#define TARGET_FUNCTION_VALUE 		iq2000_function_value
#undef TARGET_LIBCALL_VALUE
#define TARGET_LIBCALL_VALUE		iq2000_libcall_value
#undef  TARGET_RETURN_IN_MEMORY
#define TARGET_RETURN_IN_MEMORY		iq2000_return_in_memory
#undef  TARGET_PASS_BY_REFERENCE
#define TARGET_PASS_BY_REFERENCE	iq2000_pass_by_reference
#undef  TARGET_CALLEE_COPIES
#define TARGET_CALLEE_COPIES		hook_callee_copies_named
#undef  TARGET_ARG_PARTIAL_BYTES
#define TARGET_ARG_PARTIAL_BYTES	iq2000_arg_partial_bytes
#undef  TARGET_FUNCTION_ARG
#define TARGET_FUNCTION_ARG		iq2000_function_arg
#undef  TARGET_FUNCTION_ARG_ADVANCE
#define TARGET_FUNCTION_ARG_ADVANCE	iq2000_function_arg_advance
#undef  TARGET_FUNCTION_ARG_BOUNDARY
#define TARGET_FUNCTION_ARG_BOUNDARY	iq2000_function_arg_boundary

#undef  TARGET_SETUP_INCOMING_VARARGS
#define TARGET_SETUP_INCOMING_VARARGS	iq2000_setup_incoming_varargs
#undef  TARGET_STRICT_ARGUMENT_NAMING
#define TARGET_STRICT_ARGUMENT_NAMING	hook_bool_CUMULATIVE_ARGS_true

#undef	TARGET_EXPAND_BUILTIN_VA_START
#define	TARGET_EXPAND_BUILTIN_VA_START	iq2000_va_start

#undef TARGET_LEGITIMATE_ADDRESS_P
#define TARGET_LEGITIMATE_ADDRESS_P	iq2000_legitimate_address_p

#undef TARGET_CAN_ELIMINATE
#define TARGET_CAN_ELIMINATE            iq2000_can_eliminate

#undef  TARGET_ASM_TRAMPOLINE_TEMPLATE
#define TARGET_ASM_TRAMPOLINE_TEMPLATE	iq2000_asm_trampoline_template
#undef  TARGET_TRAMPOLINE_INIT
#define TARGET_TRAMPOLINE_INIT		iq2000_trampoline_init

struct gcc_target targetm = TARGET_INITIALIZER;

/* Return nonzero if we split the address into high and low parts.  */

int
iq2000_check_split (rtx address, enum machine_mode mode)
{
  /* This is the same check used in simple_memory_operand.
     We use it here because LO_SUM is not offsettable.  */
  if (GET_MODE_SIZE (mode) > (unsigned) UNITS_PER_WORD)
    return 0;

  if ((GET_CODE (address) == SYMBOL_REF)
      || (GET_CODE (address) == CONST
	  && GET_CODE (XEXP (XEXP (address, 0), 0)) == SYMBOL_REF)
      || GET_CODE (address) == LABEL_REF)
    return 1;

  return 0;
}

/* Return nonzero if REG is valid for MODE.  */

int
iq2000_reg_mode_ok_for_base_p (rtx reg,
			       enum machine_mode mode ATTRIBUTE_UNUSED,
			       int strict)
{
  return (strict
	  ? REGNO_MODE_OK_FOR_BASE_P (REGNO (reg), mode)
	  : GP_REG_OR_PSEUDO_NONSTRICT_P (REGNO (reg), mode));
}

/* Return a nonzero value if XINSN is a legitimate address for a
   memory operand of the indicated MODE.  STRICT is nonzero if this
   function is called during reload.  */

bool
iq2000_legitimate_address_p (enum machine_mode mode, rtx xinsn, bool strict)
{
  if (TARGET_DEBUG_A_MODE)
    {
      GO_PRINTF2 ("\n========== legitimate_address_p, %sstrict\n",
		  strict ? "" : "not ");
      GO_DEBUG_RTX (xinsn);
    }

  /* Check for constant before stripping off SUBREG, so that we don't
     accept (subreg (const_int)) which will fail to reload.  */
  if (CONSTANT_ADDRESS_P (xinsn)
      && ! (iq2000_check_split (xinsn, mode))
      && ! (GET_CODE (xinsn) == CONST_INT && ! SMALL_INT (xinsn)))
    return 1;

  while (GET_CODE (xinsn) == SUBREG)
    xinsn = SUBREG_REG (xinsn);

  if (GET_CODE (xinsn) == REG
      && iq2000_reg_mode_ok_for_base_p (xinsn, mode, strict))
    return 1;

  if (GET_CODE (xinsn) == LO_SUM)
    {
      rtx xlow0 = XEXP (xinsn, 0);
      rtx xlow1 = XEXP (xinsn, 1);

      while (GET_CODE (xlow0) == SUBREG)
	xlow0 = SUBREG_REG (xlow0);
      if (GET_CODE (xlow0) == REG
	  && iq2000_reg_mode_ok_for_base_p (xlow0, mode, strict)
	  && iq2000_check_split (xlow1, mode))
	return 1;
    }

  if (GET_CODE (xinsn) == PLUS)
    {
      rtx xplus0 = XEXP (xinsn, 0);
      rtx xplus1 = XEXP (xinsn, 1);
      enum rtx_code code0;
      enum rtx_code code1;

      while (GET_CODE (xplus0) == SUBREG)
	xplus0 = SUBREG_REG (xplus0);
      code0 = GET_CODE (xplus0);

      while (GET_CODE (xplus1) == SUBREG)
	xplus1 = SUBREG_REG (xplus1);
      code1 = GET_CODE (xplus1);

      if (code0 == REG
	  && iq2000_reg_mode_ok_for_base_p (xplus0, mode, strict))
	{
	  if (code1 == CONST_INT && SMALL_INT (xplus1)
	      && SMALL_INT_UNSIGNED (xplus1) /* No negative offsets */)
	    return 1;
	}
    }

  if (TARGET_DEBUG_A_MODE)
    GO_PRINTF ("Not a enum machine_mode mode, legitimate address\n");

  /* The address was not legitimate.  */
  return 0;
}

/* Returns an operand string for the given instruction's delay slot,
   after updating filled delay slot statistics.

   We assume that operands[0] is the target register that is set.

   In order to check the next insn, most of this functionality is moved
   to FINAL_PRESCAN_INSN, and we just set the global variables that
   it needs.  */

const char *
iq2000_fill_delay_slot (const char *ret, enum delay_type type, rtx operands[],
			rtx cur_insn)
{
  rtx set_reg;
  enum machine_mode mode;
  rtx next_insn = cur_insn ? NEXT_INSN (cur_insn) : NULL_RTX;
  int num_nops;

  if (type == DELAY_LOAD || type == DELAY_FCMP)
    num_nops = 1;

  else
    num_nops = 0;

  /* Make sure that we don't put nop's after labels.  */
  next_insn = NEXT_INSN (cur_insn);
  while (next_insn != 0
	 && (GET_CODE (next_insn) == NOTE
	     || GET_CODE (next_insn) == CODE_LABEL))
    next_insn = NEXT_INSN (next_insn);

  dslots_load_total += num_nops;
  if (TARGET_DEBUG_C_MODE
      || type == DELAY_NONE
      || operands == 0
      || cur_insn == 0
      || next_insn == 0
      || GET_CODE (next_insn) == CODE_LABEL
      || (set_reg = operands[0]) == 0)
    {
      dslots_number_nops = 0;
      iq2000_load_reg  = 0;
      iq2000_load_reg2 = 0;
      iq2000_load_reg3 = 0;
      iq2000_load_reg4 = 0;

      return ret;
    }

  set_reg = operands[0];
  if (set_reg == 0)
    return ret;

  while (GET_CODE (set_reg) == SUBREG)
    set_reg = SUBREG_REG (set_reg);

  mode = GET_MODE (set_reg);
  dslots_number_nops = num_nops;
  iq2000_load_reg = set_reg;
  if (GET_MODE_SIZE (mode)
      > (unsigned) (UNITS_PER_WORD))
    iq2000_load_reg2 = gen_rtx_REG (SImode, REGNO (set_reg) + 1);
  else
    iq2000_load_reg2 = 0;

  return ret;
}

/* Determine whether a memory reference takes one (based off of the GP
   pointer), two (normal), or three (label + reg) instructions, and bump the
   appropriate counter for -mstats.  */

static void
iq2000_count_memory_refs (rtx op, int num)
{
  int additional = 0;
  int n_words = 0;
  rtx addr, plus0, plus1;
  enum rtx_code code0, code1;
  int looping;

  if (TARGET_DEBUG_B_MODE)
    {
      fprintf (stderr, "\n========== iq2000_count_memory_refs:\n");
      debug_rtx (op);
    }

  /* Skip MEM if passed, otherwise handle movsi of address.  */
  addr = (GET_CODE (op) != MEM) ? op : XEXP (op, 0);

  /* Loop, going through the address RTL.  */
  do
    {
      looping = FALSE;
      switch (GET_CODE (addr))
	{
	case REG:
	case CONST_INT:
	case LO_SUM:
	  break;

	case PLUS:
	  plus0 = XEXP (addr, 0);
	  plus1 = XEXP (addr, 1);
	  code0 = GET_CODE (plus0);
	  code1 = GET_CODE (plus1);

	  if (code0 == REG)
	    {
	      additional++;
	      addr = plus1;
	      looping = 1;
	      continue;
	    }

	  if (code0 == CONST_INT)
	    {
	      addr = plus1;
	      looping = 1;
	      continue;
	    }

	  if (code1 == REG)
	    {
	      additional++;
	      addr = plus0;
	      looping = 1;
	      continue;
	    }

	  if (code1 == CONST_INT)
	    {
	      addr = plus0;
	      looping = 1;
	      continue;
	    }

	  if (code0 == SYMBOL_REF || code0 == LABEL_REF || code0 == CONST)
	    {
	      addr = plus0;
	      looping = 1;
	      continue;
	    }

	  if (code1 == SYMBOL_REF || code1 == LABEL_REF || code1 == CONST)
	    {
	      addr = plus1;
	      looping = 1;
	      continue;
	    }

	  break;

	case LABEL_REF:
	  n_words = 2;		/* Always 2 words.  */
	  break;

	case CONST:
	  addr = XEXP (addr, 0);
	  looping = 1;
	  continue;

	case SYMBOL_REF:
	  n_words = SYMBOL_REF_FLAG (addr) ? 1 : 2;
	  break;

	default:
	  break;
	}
    }
  while (looping);

  if (n_words == 0)
    return;

  n_words += additional;
  if (n_words > 3)
    n_words = 3;

  num_refs[n_words-1] += num;
}

/* Abort after printing out a specific insn.  */

static void
abort_with_insn (rtx insn, const char * reason)
{
  error (reason);
  debug_rtx (insn);
  fancy_abort (__FILE__, __LINE__, __FUNCTION__);
}

/* Return the appropriate instructions to move one operand to another.  */

const char *
iq2000_move_1word (rtx operands[], rtx insn, int unsignedp)
{
  const char *ret = 0;
  rtx op0 = operands[0];
  rtx op1 = operands[1];
  enum rtx_code code0 = GET_CODE (op0);
  enum rtx_code code1 = GET_CODE (op1);
  enum machine_mode mode = GET_MODE (op0);
  int subreg_offset0 = 0;
  int subreg_offset1 = 0;
  enum delay_type delay = DELAY_NONE;

  while (code0 == SUBREG)
    {
      subreg_offset0 += subreg_regno_offset (REGNO (SUBREG_REG (op0)),
					     GET_MODE (SUBREG_REG (op0)),
					     SUBREG_BYTE (op0),
					     GET_MODE (op0));
      op0 = SUBREG_REG (op0);
      code0 = GET_CODE (op0);
    }

  while (code1 == SUBREG)
    {
      subreg_offset1 += subreg_regno_offset (REGNO (SUBREG_REG (op1)),
					     GET_MODE (SUBREG_REG (op1)),
					     SUBREG_BYTE (op1),
					     GET_MODE (op1));
      op1 = SUBREG_REG (op1);
      code1 = GET_CODE (op1);
    }

  /* For our purposes, a condition code mode is the same as SImode.  */
  if (mode == CCmode)
    mode = SImode;

  if (code0 == REG)
    {
      int regno0 = REGNO (op0) + subreg_offset0;

      if (code1 == REG)
	{
	  int regno1 = REGNO (op1) + subreg_offset1;

	  /* Do not do anything for assigning a register to itself */
	  if (regno0 == regno1)
	    ret = "";

	  else if (GP_REG_P (regno0))
	    {
	      if (GP_REG_P (regno1))
		ret = "or\t%0,%%0,%1";
	    }

	}

      else if (code1 == MEM)
	{
	  delay = DELAY_LOAD;

	  if (TARGET_STATS)
	    iq2000_count_memory_refs (op1, 1);

	  if (GP_REG_P (regno0))
	    {
	      /* For loads, use the mode of the memory item, instead of the
		 target, so zero/sign extend can use this code as well.  */
	      switch (GET_MODE (op1))
		{
		default:
		  break;
		case SFmode:
		  ret = "lw\t%0,%1";
		  break;
		case SImode:
		case CCmode:
		  ret = "lw\t%0,%1";
		  break;
		case HImode:
		  ret = (unsignedp) ? "lhu\t%0,%1" : "lh\t%0,%1";
		  break;
		case QImode:
		  ret = (unsignedp) ? "lbu\t%0,%1" : "lb\t%0,%1";
		  break;
		}
	    }
	}

      else if (code1 == CONST_INT
	       || (code1 == CONST_DOUBLE
		   && GET_MODE (op1) == VOIDmode))
	{
	  if (code1 == CONST_DOUBLE)
	    {
	      /* This can happen when storing constants into long long
                 bitfields.  Just store the least significant word of
                 the value.  */
	      operands[1] = op1 = GEN_INT (CONST_DOUBLE_LOW (op1));
	    }

	  if (INTVAL (op1) == 0)
	    {
	      if (GP_REG_P (regno0))
		ret = "or\t%0,%%0,%z1";
	    }
	 else if (GP_REG_P (regno0))
	    {
	      if (SMALL_INT_UNSIGNED (op1))
		ret = "ori\t%0,%%0,%x1\t\t\t# %1";
	      else if (SMALL_INT (op1))
		ret = "addiu\t%0,%%0,%1\t\t\t# %1";
	      else
		ret = "lui\t%0,%X1\t\t\t# %1\n\tori\t%0,%0,%x1";
	    }
	}

      else if (code1 == CONST_DOUBLE && mode == SFmode)
	{
	  if (op1 == CONST0_RTX (SFmode))
	    {
	      if (GP_REG_P (regno0))
		ret = "or\t%0,%%0,%.";
	    }

	  else
	    {
	      delay = DELAY_LOAD;
	      ret = "li.s\t%0,%1";
	    }
	}

      else if (code1 == LABEL_REF)
	{
	  if (TARGET_STATS)
	    iq2000_count_memory_refs (op1, 1);

	  ret = "la\t%0,%a1";
	}

      else if (code1 == SYMBOL_REF || code1 == CONST)
	{
	  if (TARGET_STATS)
	    iq2000_count_memory_refs (op1, 1);

	  ret = "la\t%0,%a1";
	}

      else if (code1 == PLUS)
	{
	  rtx add_op0 = XEXP (op1, 0);
	  rtx add_op1 = XEXP (op1, 1);

	  if (GET_CODE (XEXP (op1, 1)) == REG
	      && GET_CODE (XEXP (op1, 0)) == CONST_INT)
	    add_op0 = XEXP (op1, 1), add_op1 = XEXP (op1, 0);

	  operands[2] = add_op0;
	  operands[3] = add_op1;
	  ret = "add%:\t%0,%2,%3";
	}

      else if (code1 == HIGH)
	{
	  operands[1] = XEXP (op1, 0);
	  ret = "lui\t%0,%%hi(%1)";
	}
    }

  else if (code0 == MEM)
    {
      if (TARGET_STATS)
	iq2000_count_memory_refs (op0, 1);

      if (code1 == REG)
	{
	  int regno1 = REGNO (op1) + subreg_offset1;

	  if (GP_REG_P (regno1))
	    {
	      switch (mode)
		{
		case SFmode: ret = "sw\t%1,%0"; break;
		case SImode: ret = "sw\t%1,%0"; break;
		case HImode: ret = "sh\t%1,%0"; break;
		case QImode: ret = "sb\t%1,%0"; break;
		default: break;
		}
	    }
	}

      else if (code1 == CONST_INT && INTVAL (op1) == 0)
	{
	  switch (mode)
	    {
	    case SFmode: ret = "sw\t%z1,%0"; break;
	    case SImode: ret = "sw\t%z1,%0"; break;
	    case HImode: ret = "sh\t%z1,%0"; break;
	    case QImode: ret = "sb\t%z1,%0"; break;
	    default: break;
	    }
	}

      else if (code1 == CONST_DOUBLE && op1 == CONST0_RTX (mode))
	{
	  switch (mode)
	    {
	    case SFmode: ret = "sw\t%.,%0"; break;
	    case SImode: ret = "sw\t%.,%0"; break;
	    case HImode: ret = "sh\t%.,%0"; break;
	    case QImode: ret = "sb\t%.,%0"; break;
	    default: break;
	    }
	}
    }

  if (ret == 0)
    {
      abort_with_insn (insn, "Bad move");
      return 0;
    }

  if (delay != DELAY_NONE)
    return iq2000_fill_delay_slot (ret, delay, operands, insn);

  return ret;
}

/* Provide the costs of an addressing mode that contains ADDR.  */

static int
iq2000_address_cost (rtx addr, bool speed)
{
  switch (GET_CODE (addr))
    {
    case LO_SUM:
      return 1;

    case LABEL_REF:
      return 2;

    case CONST:
      {
	rtx offset = const0_rtx;

	addr = eliminate_constant_term (XEXP (addr, 0), & offset);
	if (GET_CODE (addr) == LABEL_REF)
	  return 2;

	if (GET_CODE (addr) != SYMBOL_REF)
	  return 4;

	if (! SMALL_INT (offset))
	  return 2;
      }

      /* Fall through.  */

    case SYMBOL_REF:
      return SYMBOL_REF_FLAG (addr) ? 1 : 2;

    case PLUS:
      {
	rtx plus0 = XEXP (addr, 0);
	rtx plus1 = XEXP (addr, 1);

	if (GET_CODE (plus0) != REG && GET_CODE (plus1) == REG)
	  plus0 = XEXP (addr, 1), plus1 = XEXP (addr, 0);

	if (GET_CODE (plus0) != REG)
	  break;

	switch (GET_CODE (plus1))
	  {
	  case CONST_INT:
	    return SMALL_INT (plus1) ? 1 : 2;

	  case CONST:
	  case SYMBOL_REF:
	  case LABEL_REF:
	  case HIGH:
	  case LO_SUM:
	    return iq2000_address_cost (plus1, speed) + 1;

	  default:
	    break;
	  }
      }

    default:
      break;
    }

  return 4;
}

/* Make normal rtx_code into something we can index from an array.  */

static enum internal_test
map_test_to_internal_test (enum rtx_code test_code)
{
  enum internal_test test = ITEST_MAX;

  switch (test_code)
    {
    case EQ:  test = ITEST_EQ;  break;
    case NE:  test = ITEST_NE;  break;
    case GT:  test = ITEST_GT;  break;
    case GE:  test = ITEST_GE;  break;
    case LT:  test = ITEST_LT;  break;
    case LE:  test = ITEST_LE;  break;
    case GTU: test = ITEST_GTU; break;
    case GEU: test = ITEST_GEU; break;
    case LTU: test = ITEST_LTU; break;
    case LEU: test = ITEST_LEU; break;
    default:			break;
    }

  return test;
}

/* Generate the code to do a TEST_CODE comparison on two integer values CMP0
   and CMP1.  P_INVERT is NULL or ptr if branch needs to reverse its test.
   The return value RESULT is:
   (reg:SI xx)		The pseudo register the comparison is in
   0		       	No register, generate a simple branch.  */

rtx
gen_int_relational (enum rtx_code test_code, rtx result, rtx cmp0, rtx cmp1,
		    int *p_invert)
{
  struct cmp_info
  {
    enum rtx_code test_code;	/* Code to use in instruction (LT vs. LTU).  */
    int const_low;		/* Low bound of constant we can accept.  */
    int const_high;		/* High bound of constant we can accept.  */
    int const_add;		/* Constant to add (convert LE -> LT).  */
    int reverse_regs;		/* Reverse registers in test.  */
    int invert_const;		/* != 0 if invert value if cmp1 is constant.  */
    int invert_reg;		/* != 0 if invert value if cmp1 is register.  */
    int unsignedp;		/* != 0 for unsigned comparisons.  */
  };

  static struct cmp_info info[ (int)ITEST_MAX ] =
  {
    { XOR,	 0,  65535,  0,	 0,  0,	 0, 0 },	/* EQ  */
    { XOR,	 0,  65535,  0,	 0,  1,	 1, 0 },	/* NE  */
    { LT,   -32769,  32766,  1,	 1,  1,	 0, 0 },	/* GT  */
    { LT,   -32768,  32767,  0,	 0,  1,	 1, 0 },	/* GE  */
    { LT,   -32768,  32767,  0,	 0,  0,	 0, 0 },	/* LT  */
    { LT,   -32769,  32766,  1,	 1,  0,	 1, 0 },	/* LE  */
    { LTU,  -32769,  32766,  1,	 1,  1,	 0, 1 },	/* GTU */
    { LTU,  -32768,  32767,  0,	 0,  1,	 1, 1 },	/* GEU */
    { LTU,  -32768,  32767,  0,	 0,  0,	 0, 1 },	/* LTU */
    { LTU,  -32769,  32766,  1,	 1,  0,	 1, 1 },	/* LEU */
  };

  enum internal_test test;
  enum machine_mode mode;
  struct cmp_info *p_info;
  int branch_p;
  int eqne_p;
  int invert;
  rtx reg;
  rtx reg2;

  test = map_test_to_internal_test (test_code);
  gcc_assert (test != ITEST_MAX);

  p_info = &info[(int) test];
  eqne_p = (p_info->test_code == XOR);

  mode = GET_MODE (cmp0);
  if (mode == VOIDmode)
    mode = GET_MODE (cmp1);

  /* Eliminate simple branches.  */
  branch_p = (result == 0);
  if (branch_p)
    {
      if (GET_CODE (cmp0) == REG || GET_CODE (cmp0) == SUBREG)
	{
	  /* Comparisons against zero are simple branches.  */
	  if (GET_CODE (cmp1) == CONST_INT && INTVAL (cmp1) == 0)
	    return 0;

	  /* Test for beq/bne.  */
	  if (eqne_p)
	    return 0;
	}

      /* Allocate a pseudo to calculate the value in.  */
      result = gen_reg_rtx (mode);
    }

  /* Make sure we can handle any constants given to us.  */
  if (GET_CODE (cmp0) == CONST_INT)
    cmp0 = force_reg (mode, cmp0);

  if (GET_CODE (cmp1) == CONST_INT)
    {
      HOST_WIDE_INT value = INTVAL (cmp1);

      if (value < p_info->const_low
	  || value > p_info->const_high)
	cmp1 = force_reg (mode, cmp1);
    }

  /* See if we need to invert the result.  */
  invert = (GET_CODE (cmp1) == CONST_INT
	    ? p_info->invert_const : p_info->invert_reg);

  if (p_invert != (int *)0)
    {
      *p_invert = invert;
      invert = 0;
    }

  /* Comparison to constants, may involve adding 1 to change a LT into LE.
     Comparison between two registers, may involve switching operands.  */
  if (GET_CODE (cmp1) == CONST_INT)
    {
      if (p_info->const_add != 0)
	{
	  HOST_WIDE_INT new_const = INTVAL (cmp1) + p_info->const_add;

	  /* If modification of cmp1 caused overflow,
	     we would get the wrong answer if we follow the usual path;
	     thus, x > 0xffffffffU would turn into x > 0U.  */
	  if ((p_info->unsignedp
	       ? (unsigned HOST_WIDE_INT) new_const >
	       (unsigned HOST_WIDE_INT) INTVAL (cmp1)
	       : new_const > INTVAL (cmp1))
	      != (p_info->const_add > 0))
	    {
	      /* This test is always true, but if INVERT is true then
		 the result of the test needs to be inverted so 0 should
		 be returned instead.  */
	      emit_move_insn (result, invert ? const0_rtx : const_true_rtx);
	      return result;
	    }
	  else
	    cmp1 = GEN_INT (new_const);
	}
    }

  else if (p_info->reverse_regs)
    {
      rtx temp = cmp0;
      cmp0 = cmp1;
      cmp1 = temp;
    }

  if (test == ITEST_NE && GET_CODE (cmp1) == CONST_INT && INTVAL (cmp1) == 0)
    reg = cmp0;
  else
    {
      reg = (invert || eqne_p) ? gen_reg_rtx (mode) : result;
      convert_move (reg, gen_rtx_fmt_ee (p_info->test_code, mode, cmp0, cmp1), 0);
    }

  if (test == ITEST_NE)
    {
      convert_move (result, gen_rtx_GTU (mode, reg, const0_rtx), 0);
      if (p_invert != NULL)
	*p_invert = 0;
      invert = 0;
    }

  else if (test == ITEST_EQ)
    {
      reg2 = invert ? gen_reg_rtx (mode) : result;
      convert_move (reg2, gen_rtx_LTU (mode, reg, const1_rtx), 0);
      reg = reg2;
    }

  if (invert)
    {
      rtx one;

      one = const1_rtx;
      convert_move (result, gen_rtx_XOR (mode, reg, one), 0);
    }

  return result;
}

/* Emit the common code for doing conditional branches.
   operand[0] is the label to jump to.
   The comparison operands are saved away by cmp{si,di,sf,df}.  */

void
gen_conditional_branch (rtx operands[], enum machine_mode mode)
{
  enum rtx_code test_code = GET_CODE (operands[0]);
  rtx cmp0 = operands[1];
  rtx cmp1 = operands[2];
  rtx reg;
  int invert;
  rtx label1, label2;

  invert = 0;
  reg = gen_int_relational (test_code, NULL_RTX, cmp0, cmp1, &invert);

  if (reg)
    {
      cmp0 = reg;
      cmp1 = const0_rtx;
      test_code = NE;
    }
  else if (GET_CODE (cmp1) == CONST_INT && INTVAL (cmp1) != 0)
    /* We don't want to build a comparison against a nonzero
       constant.  */
    cmp1 = force_reg (mode, cmp1);

  /* Generate the branch.  */
  label1 = gen_rtx_LABEL_REF (VOIDmode, operands[3]);
  label2 = pc_rtx;

  if (invert)
    {
      label2 = label1;
      label1 = pc_rtx;
    }

  emit_jump_insn (gen_rtx_SET (VOIDmode, pc_rtx,
			       gen_rtx_IF_THEN_ELSE (VOIDmode,
						     gen_rtx_fmt_ee (test_code,
								     mode,
								     cmp0, cmp1),
						     label1, label2)));
}

/* Initialize CUM for a function FNTYPE.  */

void
init_cumulative_args (CUMULATIVE_ARGS *cum, tree fntype,
		      rtx libname ATTRIBUTE_UNUSED)
{
  static CUMULATIVE_ARGS zero_cum;
  tree param;
  tree next_param;

  if (TARGET_DEBUG_D_MODE)
    {
      fprintf (stderr,
	       "\ninit_cumulative_args, fntype = 0x%.8lx", (long) fntype);

      if (!fntype)
	fputc ('\n', stderr);

      else
	{
	  tree ret_type = TREE_TYPE (fntype);

	  fprintf (stderr, ", fntype code = %s, ret code = %s\n",
		   tree_code_name[(int)TREE_CODE (fntype)],
		   tree_code_name[(int)TREE_CODE (ret_type)]);
	}
    }

  *cum = zero_cum;

  /* Determine if this function has variable arguments.  This is
     indicated by the last argument being 'void_type_mode' if there
     are no variable arguments.  The standard IQ2000 calling sequence
     passes all arguments in the general purpose registers in this case.  */

  for (param = fntype ? TYPE_ARG_TYPES (fntype) : 0;
       param != 0; param = next_param)
    {
      next_param = TREE_CHAIN (param);
      if (next_param == 0 && TREE_VALUE (param) != void_type_node)
	cum->gp_reg_found = 1;
    }
}

/* Advance the argument of type TYPE and mode MODE to the next argument
   position in CUM.  */

static void
iq2000_function_arg_advance (cumulative_args_t cum_v, enum machine_mode mode,
			     const_tree type, bool named)
{
  CUMULATIVE_ARGS *cum = get_cumulative_args (cum_v);

  if (TARGET_DEBUG_D_MODE)
    {
      fprintf (stderr,
	       "function_adv({gp reg found = %d, arg # = %2d, words = %2d}, %4s, ",
	       cum->gp_reg_found, cum->arg_number, cum->arg_words,
	       GET_MODE_NAME (mode));
      fprintf (stderr, "%p", CONST_CAST2 (void *, const_tree,  type));
      fprintf (stderr, ", %d )\n\n", named);
    }

  cum->arg_number++;
  switch (mode)
    {
    case VOIDmode:
      break;

    default:
      gcc_assert (GET_MODE_CLASS (mode) == MODE_COMPLEX_INT
		  || GET_MODE_CLASS (mode) == MODE_COMPLEX_FLOAT);

      cum->gp_reg_found = 1;
      cum->arg_words += ((GET_MODE_SIZE (mode) + UNITS_PER_WORD - 1)
			 / UNITS_PER_WORD);
      break;

    case BLKmode:
      cum->gp_reg_found = 1;
      cum->arg_words += ((int_size_in_bytes (type) + UNITS_PER_WORD - 1)
			 / UNITS_PER_WORD);
      break;

    case SFmode:
      cum->arg_words ++;
      if (! cum->gp_reg_found && cum->arg_number <= 2)
	cum->fp_code += 1 << ((cum->arg_number - 1) * 2);
      break;

    case DFmode:
      cum->arg_words += 2;
      if (! cum->gp_reg_found && cum->arg_number <= 2)
	cum->fp_code += 2 << ((cum->arg_number - 1) * 2);
      break;

    case DImode:
      cum->gp_reg_found = 1;
      cum->arg_words += 2;
      break;

    case TImode:
      cum->gp_reg_found = 1;
      cum->arg_words += 4;
      break;

    case QImode:
    case HImode:
    case SImode:
      cum->gp_reg_found = 1;
      cum->arg_words ++;
      break;
    }
}

/* Return an RTL expression containing the register for the given mode MODE
   and type TYPE in CUM, or 0 if the argument is to be passed on the stack.  */

static rtx
iq2000_function_arg (cumulative_args_t cum_v, enum machine_mode mode,
		     const_tree type, bool named)
{
  CUMULATIVE_ARGS *cum = get_cumulative_args (cum_v);
  rtx ret;
  int regbase = -1;
  int bias = 0;
  unsigned int *arg_words = &cum->arg_words;
  int struct_p = (type != 0
		  && (TREE_CODE (type) == RECORD_TYPE
		      || TREE_CODE (type) == UNION_TYPE
		      || TREE_CODE (type) == QUAL_UNION_TYPE));

  if (TARGET_DEBUG_D_MODE)
    {
      fprintf (stderr,
	       "function_arg( {gp reg found = %d, arg # = %2d, words = %2d}, %4s, ",
	       cum->gp_reg_found, cum->arg_number, cum->arg_words,
	       GET_MODE_NAME (mode));
      fprintf (stderr, "%p", (const void *) type);
      fprintf (stderr, ", %d ) = ", named);
    }


  cum->last_arg_fp = 0;
  switch (mode)
    {
    case SFmode:
      regbase = GP_ARG_FIRST;
      break;

    case DFmode:
      cum->arg_words += cum->arg_words & 1;

      regbase = GP_ARG_FIRST;
      break;

    default:
      gcc_assert (GET_MODE_CLASS (mode) == MODE_COMPLEX_INT
		  || GET_MODE_CLASS (mode) == MODE_COMPLEX_FLOAT);

      /* Drops through.  */
    case BLKmode:
      if (type != NULL_TREE && TYPE_ALIGN (type) > (unsigned) BITS_PER_WORD)
	cum->arg_words += (cum->arg_words & 1);
      regbase = GP_ARG_FIRST;
      break;

    case VOIDmode:
    case QImode:
    case HImode:
    case SImode:
      regbase = GP_ARG_FIRST;
      break;

    case DImode:
      cum->arg_words += (cum->arg_words & 1);
      regbase = GP_ARG_FIRST;
      break;

    case TImode:
      cum->arg_words += (cum->arg_words & 3);
      regbase = GP_ARG_FIRST;
      break;
    }

  if (*arg_words >= (unsigned) MAX_ARGS_IN_REGISTERS)
    {
      if (TARGET_DEBUG_D_MODE)
	fprintf (stderr, "<stack>%s\n", struct_p ? ", [struct]" : "");

      ret = 0;
    }
  else
    {
      gcc_assert (regbase != -1);

      if (! type || TREE_CODE (type) != RECORD_TYPE
	  || ! named  || ! TYPE_SIZE_UNIT (type)
	  || ! host_integerp (TYPE_SIZE_UNIT (type), 1))
	ret = gen_rtx_REG (mode, regbase + *arg_words + bias);
      else
	{
	  tree field;

	  for (field = TYPE_FIELDS (type); field; field = DECL_CHAIN (field))
	    if (TREE_CODE (field) == FIELD_DECL
		&& TREE_CODE (TREE_TYPE (field)) == REAL_TYPE
		&& TYPE_PRECISION (TREE_TYPE (field)) == BITS_PER_WORD
		&& host_integerp (bit_position (field), 0)
		&& int_bit_position (field) % BITS_PER_WORD == 0)
	      break;

	  /* If the whole struct fits a DFmode register,
	     we don't need the PARALLEL.  */
	  if (! field || mode == DFmode)
	    ret = gen_rtx_REG (mode, regbase + *arg_words + bias);
	  else
	    {
	      unsigned int chunks;
	      HOST_WIDE_INT bitpos;
	      unsigned int regno;
	      unsigned int i;

	      /* ??? If this is a packed structure, then the last hunk won't
		 be 64 bits.  */
	      chunks
		= tree_low_cst (TYPE_SIZE_UNIT (type), 1) / UNITS_PER_WORD;
	      if (chunks + *arg_words + bias > (unsigned) MAX_ARGS_IN_REGISTERS)
		chunks = MAX_ARGS_IN_REGISTERS - *arg_words - bias;

	      /* Assign_parms checks the mode of ENTRY_PARM, so we must
		 use the actual mode here.  */
	      ret = gen_rtx_PARALLEL (mode, rtvec_alloc (chunks));

	      bitpos = 0;
	      regno = regbase + *arg_words + bias;
	      field = TYPE_FIELDS (type);
	      for (i = 0; i < chunks; i++)
		{
		  rtx reg;

		  for (; field; field = DECL_CHAIN (field))
		    if (TREE_CODE (field) == FIELD_DECL
			&& int_bit_position (field) >= bitpos)
		      break;

		  if (field
		      && int_bit_position (field) == bitpos
		      && TREE_CODE (TREE_TYPE (field)) == REAL_TYPE
		      && TYPE_PRECISION (TREE_TYPE (field)) == BITS_PER_WORD)
		    reg = gen_rtx_REG (DFmode, regno++);
		  else
		    reg = gen_rtx_REG (word_mode, regno);

		  XVECEXP (ret, 0, i)
		    = gen_rtx_EXPR_LIST (VOIDmode, reg,
					 GEN_INT (bitpos / BITS_PER_UNIT));

		  bitpos += 64;
		  regno++;
		}
	    }
	}

      if (TARGET_DEBUG_D_MODE)
	fprintf (stderr, "%s%s\n", reg_names[regbase + *arg_words + bias],
		 struct_p ? ", [struct]" : "");
    }

  /* We will be called with a mode of VOIDmode after the last argument
     has been seen.  Whatever we return will be passed to the call
     insn.  If we need any shifts for small structures, return them in
     a PARALLEL.  */
  if (mode == VOIDmode)
    {
      if (cum->num_adjusts > 0)
	ret = gen_rtx_PARALLEL ((enum machine_mode) cum->fp_code,
		       gen_rtvec_v (cum->num_adjusts, cum->adjust));
    }

  return ret;
}

static unsigned int
iq2000_function_arg_boundary (enum machine_mode mode, const_tree type)
{
  return (type != NULL_TREE
	  ? (TYPE_ALIGN (type) <= PARM_BOUNDARY
	     ? PARM_BOUNDARY
	     : TYPE_ALIGN (type))
	  : (GET_MODE_ALIGNMENT (mode) <= PARM_BOUNDARY
	     ? PARM_BOUNDARY
	     : GET_MODE_ALIGNMENT (mode)));
}

static int
iq2000_arg_partial_bytes (cumulative_args_t cum_v, enum machine_mode mode,
			  tree type ATTRIBUTE_UNUSED,
			  bool named ATTRIBUTE_UNUSED)
{
  CUMULATIVE_ARGS *cum = get_cumulative_args (cum_v);

  if (mode == DImode && cum->arg_words == MAX_ARGS_IN_REGISTERS - 1)
    {
      if (TARGET_DEBUG_D_MODE)
	fprintf (stderr, "iq2000_arg_partial_bytes=%d\n", UNITS_PER_WORD);
      return UNITS_PER_WORD;
    }

  return 0;
}

/* Implement va_start.  */

static void
iq2000_va_start (tree valist, rtx nextarg)
{
  int int_arg_words;
  /* Find out how many non-float named formals.  */
  int gpr_save_area_size;
  /* Note UNITS_PER_WORD is 4 bytes.  */
  int_arg_words = crtl->args.info.arg_words;

  if (int_arg_words < 8 )
    /* Adjust for the prologue's economy measure.  */
    gpr_save_area_size = (8 - int_arg_words) * UNITS_PER_WORD;
  else
    gpr_save_area_size = 0;

  /* Everything is in the GPR save area, or in the overflow
     area which is contiguous with it.  */
  nextarg = plus_constant (nextarg, - gpr_save_area_size);
  std_expand_builtin_va_start (valist, nextarg);
}

/* Allocate a chunk of memory for per-function machine-dependent data.  */

static struct machine_function *
iq2000_init_machine_status (void)
{
  return ggc_alloc_cleared_machine_function ();
}

/* Detect any conflicts in the switches.  */

static void
iq2000_option_override (void)
{
  target_flags &= ~MASK_GPOPT;

  iq2000_isa = IQ2000_ISA_DEFAULT;

  /* Identify the processor type.  */

  iq2000_print_operand_punct['?'] = 1;
  iq2000_print_operand_punct['#'] = 1;
  iq2000_print_operand_punct['&'] = 1;
  iq2000_print_operand_punct['!'] = 1;
  iq2000_print_operand_punct['*'] = 1;
  iq2000_print_operand_punct['@'] = 1;
  iq2000_print_operand_punct['.'] = 1;
  iq2000_print_operand_punct['('] = 1;
  iq2000_print_operand_punct[')'] = 1;
  iq2000_print_operand_punct['['] = 1;
  iq2000_print_operand_punct[']'] = 1;
  iq2000_print_operand_punct['<'] = 1;
  iq2000_print_operand_punct['>'] = 1;
  iq2000_print_operand_punct['{'] = 1;
  iq2000_print_operand_punct['}'] = 1;
  iq2000_print_operand_punct['^'] = 1;
  iq2000_print_operand_punct['$'] = 1;
  iq2000_print_operand_punct['+'] = 1;
  iq2000_print_operand_punct['~'] = 1;

  /* Save GPR registers in word_mode sized hunks.  word_mode hasn't been
     initialized yet, so we can't use that here.  */
  gpr_mode = SImode;

  /* Function to allocate machine-dependent function status.  */
  init_machine_status = iq2000_init_machine_status;
}

/* The arg pointer (which is eliminated) points to the virtual frame pointer,
   while the frame pointer (which may be eliminated) points to the stack
   pointer after the initial adjustments.  */

HOST_WIDE_INT
iq2000_debugger_offset (rtx addr, HOST_WIDE_INT offset)
{
  rtx offset2 = const0_rtx;
  rtx reg = eliminate_constant_term (addr, & offset2);

  if (offset == 0)
    offset = INTVAL (offset2);

  if (reg == stack_pointer_rtx || reg == frame_pointer_rtx
      || reg == hard_frame_pointer_rtx)
    {
      HOST_WIDE_INT frame_size = (!cfun->machine->initialized)
				  ? compute_frame_size (get_frame_size ())
				  : cfun->machine->total_size;

      offset = offset - frame_size;
    }

  return offset;
}

/* If defined, a C statement to be executed just prior to the output of
   assembler code for INSN, to modify the extracted operands so they will be
   output differently.

   Here the argument OPVEC is the vector containing the operands extracted
   from INSN, and NOPERANDS is the number of elements of the vector which
   contain meaningful data for this insn.  The contents of this vector are
   what will be used to convert the insn template into assembler code, so you
   can change the assembler output by changing the contents of the vector.

   We use it to check if the current insn needs a nop in front of it because
   of load delays, and also to update the delay slot statistics.  */

void
final_prescan_insn (rtx insn, rtx opvec[] ATTRIBUTE_UNUSED,
		    int noperands ATTRIBUTE_UNUSED)
{
  if (dslots_number_nops > 0)
    {
      rtx pattern = PATTERN (insn);
      int length = get_attr_length (insn);

      /* Do we need to emit a NOP?  */
      if (length == 0
	  || (iq2000_load_reg != 0 && reg_mentioned_p (iq2000_load_reg,  pattern))
	  || (iq2000_load_reg2 != 0 && reg_mentioned_p (iq2000_load_reg2, pattern))
	  || (iq2000_load_reg3 != 0 && reg_mentioned_p (iq2000_load_reg3, pattern))
	  || (iq2000_load_reg4 != 0
	      && reg_mentioned_p (iq2000_load_reg4, pattern)))
	fputs ("\tnop\n", asm_out_file);

      else
	dslots_load_filled ++;

      while (--dslots_number_nops > 0)
	fputs ("\tnop\n", asm_out_file);

      iq2000_load_reg = 0;
      iq2000_load_reg2 = 0;
      iq2000_load_reg3 = 0;
      iq2000_load_reg4 = 0;
    }

  if (   (GET_CODE (insn) == JUMP_INSN
       || GET_CODE (insn) == CALL_INSN
       || (GET_CODE (PATTERN (insn)) == RETURN))
	   && NEXT_INSN (PREV_INSN (insn)) == insn)
    {
      rtx nop_insn = emit_insn_after (gen_nop (), insn);

      INSN_ADDRESSES_NEW (nop_insn, -1);
    }
  
  if (TARGET_STATS
      && (GET_CODE (insn) == JUMP_INSN || GET_CODE (insn) == CALL_INSN))
    dslots_jump_total ++;
}

/* Return the bytes needed to compute the frame pointer from the current
   stack pointer where SIZE is the # of var. bytes allocated.

   IQ2000 stack frames look like:

             Before call		        After call
        +-----------------------+	+-----------------------+
   high |			|       |      			|
   mem. |		        |	|			|
        |  caller's temps.    	|       |  caller's temps.    	|
	|       		|       |       	        |
        +-----------------------+	+-----------------------+
 	|       		|	|		        |
        |  arguments on stack.  |	|  arguments on stack.  |
	|       		|	|			|
        +-----------------------+	+-----------------------+
 	|  4 words to save     	|	|  4 words to save	|
	|  arguments passed	|	|  arguments passed	|
	|  in registers, even	|	|  in registers, even	|
    SP->|  if not passed.       |  VFP->|  if not passed.	|
	+-----------------------+       +-----------------------+
					|		        |
                                        |  fp register save     |
					|			|
					+-----------------------+
					|		        |
                                        |  gp register save     |
                                        |       		|
					+-----------------------+
					|			|
					|  local variables	|
					|			|
					+-----------------------+
					|			|
                                        |  alloca allocations   |
        				|			|
					+-----------------------+
					|			|
					|  GP save for V.4 abi	|
					|			|
					+-----------------------+
					|			|
                                        |  arguments on stack   |
        				|		        |
					+-----------------------+
                                        |  4 words to save      |
					|  arguments passed     |
                                        |  in registers, even   |
   low                              SP->|  if not passed.       |
   memory        			+-----------------------+  */

HOST_WIDE_INT
compute_frame_size (HOST_WIDE_INT size)
{
  int regno;
  HOST_WIDE_INT total_size;	/* # bytes that the entire frame takes up.  */
  HOST_WIDE_INT var_size;	/* # bytes that variables take up.  */
  HOST_WIDE_INT args_size;	/* # bytes that outgoing arguments take up.  */
  HOST_WIDE_INT extra_size;	/* # extra bytes.  */
  HOST_WIDE_INT gp_reg_rounded;	/* # bytes needed to store gp after rounding.  */
  HOST_WIDE_INT gp_reg_size;	/* # bytes needed to store gp regs.  */
  HOST_WIDE_INT fp_reg_size;	/* # bytes needed to store fp regs.  */
  long mask;			/* mask of saved gp registers.  */

  gp_reg_size = 0;
  fp_reg_size = 0;
  mask = 0;
  extra_size = IQ2000_STACK_ALIGN ((0));
  var_size = IQ2000_STACK_ALIGN (size);
  args_size = IQ2000_STACK_ALIGN (crtl->outgoing_args_size);

  /* If a function dynamically allocates the stack and
     has 0 for STACK_DYNAMIC_OFFSET then allocate some stack space.  */
  if (args_size == 0 && cfun->calls_alloca)
    args_size = 4 * UNITS_PER_WORD;

  total_size = var_size + args_size + extra_size;

  /* Calculate space needed for gp registers.  */
  for (regno = GP_REG_FIRST; regno <= GP_REG_LAST; regno++)
    {
      if (MUST_SAVE_REGISTER (regno))
	{
	  gp_reg_size += GET_MODE_SIZE (gpr_mode);
	  mask |= 1L << (regno - GP_REG_FIRST);
	}
    }

  /* We need to restore these for the handler.  */
  if (crtl->calls_eh_return)
    {
      unsigned int i;

      for (i = 0; ; ++i)
	{
	  regno = EH_RETURN_DATA_REGNO (i);
	  if (regno == (int) INVALID_REGNUM)
	    break;
	  gp_reg_size += GET_MODE_SIZE (gpr_mode);
	  mask |= 1L << (regno - GP_REG_FIRST);
	}
    }

  gp_reg_rounded = IQ2000_STACK_ALIGN (gp_reg_size);
  total_size += gp_reg_rounded + IQ2000_STACK_ALIGN (fp_reg_size);

  /* The gp reg is caller saved, so there is no need for leaf routines 
     (total_size == extra_size) to save the gp reg.  */
  if (total_size == extra_size
      && ! profile_flag)
    total_size = extra_size = 0;

  total_size += IQ2000_STACK_ALIGN (crtl->args.pretend_args_size);

  /* Save other computed information.  */
  cfun->machine->total_size = total_size;
  cfun->machine->var_size = var_size;
  cfun->machine->args_size = args_size;
  cfun->machine->extra_size = extra_size;
  cfun->machine->gp_reg_size = gp_reg_size;
  cfun->machine->fp_reg_size = fp_reg_size;
  cfun->machine->mask = mask;
  cfun->machine->initialized = reload_completed;
  cfun->machine->num_gp = gp_reg_size / UNITS_PER_WORD;

  if (mask)
    {
      unsigned long offset;

      offset = (args_size + extra_size + var_size
		+ gp_reg_size - GET_MODE_SIZE (gpr_mode));

      cfun->machine->gp_sp_offset = offset;
      cfun->machine->gp_save_offset = offset - total_size;
    }
  else
    {
      cfun->machine->gp_sp_offset = 0;
      cfun->machine->gp_save_offset = 0;
    }

  cfun->machine->fp_sp_offset = 0;
  cfun->machine->fp_save_offset = 0;

  /* Ok, we're done.  */
  return total_size;
}


/* We can always eliminate to the frame pointer.  We can eliminate to the
   stack pointer unless a frame pointer is needed.  */

bool
iq2000_can_eliminate (const int from, const int to)
{
  return (from == RETURN_ADDRESS_POINTER_REGNUM
          && (! leaf_function_p ()
<<<<<<< HEAD
              || (to == GP_REG_FIRST + 31 && leaf_function_p)))
=======
              || (to == GP_REG_FIRST + 31 && leaf_function_p ())))
>>>>>>> 3082eeb7
          || (from != RETURN_ADDRESS_POINTER_REGNUM
              && (to == HARD_FRAME_POINTER_REGNUM
                  || (to == STACK_POINTER_REGNUM
                      && ! frame_pointer_needed)));
}

/* Implement INITIAL_ELIMINATION_OFFSET.  FROM is either the frame
   pointer, argument pointer, or return address pointer.  TO is either
   the stack pointer or hard frame pointer.  */

int
iq2000_initial_elimination_offset (int from, int to ATTRIBUTE_UNUSED)
{
  int offset;

  compute_frame_size (get_frame_size ());				 
  if ((from) == FRAME_POINTER_REGNUM) 
    (offset) = 0; 
  else if ((from) == ARG_POINTER_REGNUM) 
    (offset) = (cfun->machine->total_size); 
  else if ((from) == RETURN_ADDRESS_POINTER_REGNUM) 
    {
      if (leaf_function_p ()) 
	(offset) = 0; 
      else (offset) = cfun->machine->gp_sp_offset 
	     + ((UNITS_PER_WORD - (POINTER_SIZE / BITS_PER_UNIT)) 
		* (BYTES_BIG_ENDIAN != 0)); 
    }
  else
    gcc_unreachable ();

  return offset;
}

/* Common code to emit the insns (or to write the instructions to a file)
   to save/restore registers.  
   Other parts of the code assume that IQ2000_TEMP1_REGNUM (aka large_reg)
   is not modified within save_restore_insns.  */

#define BITSET_P(VALUE,BIT) (((VALUE) & (1L << (BIT))) != 0)

/* Emit instructions to load the value (SP + OFFSET) into IQ2000_TEMP2_REGNUM
   and return an rtl expression for the register.  Write the assembly
   instructions directly to FILE if it is not null, otherwise emit them as
   rtl.

   This function is a subroutine of save_restore_insns.  It is used when
   OFFSET is too large to add in a single instruction.  */

static rtx
iq2000_add_large_offset_to_sp (HOST_WIDE_INT offset)
{
  rtx reg = gen_rtx_REG (Pmode, IQ2000_TEMP2_REGNUM);
  rtx offset_rtx = GEN_INT (offset);

  emit_move_insn (reg, offset_rtx);
  emit_insn (gen_addsi3 (reg, reg, stack_pointer_rtx));
  return reg;
}

/* Make INSN frame related and note that it performs the frame-related
   operation DWARF_PATTERN.  */

static void
iq2000_annotate_frame_insn (rtx insn, rtx dwarf_pattern)
{
  RTX_FRAME_RELATED_P (insn) = 1;
  REG_NOTES (insn) = alloc_EXPR_LIST (REG_FRAME_RELATED_EXPR,
				      dwarf_pattern,
				      REG_NOTES (insn));
}

/* Emit a move instruction that stores REG in MEM.  Make the instruction
   frame related and note that it stores REG at (SP + OFFSET).  */

static void
iq2000_emit_frame_related_store (rtx mem, rtx reg, HOST_WIDE_INT offset)
{
  rtx dwarf_address = plus_constant (stack_pointer_rtx, offset);
  rtx dwarf_mem = gen_rtx_MEM (GET_MODE (reg), dwarf_address);

  iq2000_annotate_frame_insn (emit_move_insn (mem, reg),
			    gen_rtx_SET (GET_MODE (reg), dwarf_mem, reg));
}

/* Emit instructions to save/restore registers, as determined by STORE_P.  */

static void
save_restore_insns (int store_p)
{
  long mask = cfun->machine->mask;
  int regno;
  rtx base_reg_rtx;
  HOST_WIDE_INT base_offset;
  HOST_WIDE_INT gp_offset;
  HOST_WIDE_INT end_offset;

  gcc_assert (!frame_pointer_needed
	      || BITSET_P (mask, HARD_FRAME_POINTER_REGNUM - GP_REG_FIRST));

  if (mask == 0)
    {
      base_reg_rtx = 0, base_offset  = 0;
      return;
    }

  /* Save registers starting from high to low.  The debuggers prefer at least
     the return register be stored at func+4, and also it allows us not to
     need a nop in the epilog if at least one register is reloaded in
     addition to return address.  */

  /* Save GP registers if needed.  */
  /* Pick which pointer to use as a base register.  For small frames, just
     use the stack pointer.  Otherwise, use a temporary register.  Save 2
     cycles if the save area is near the end of a large frame, by reusing
     the constant created in the prologue/epilogue to adjust the stack
     frame.  */

  gp_offset = cfun->machine->gp_sp_offset;
  end_offset
    = gp_offset - (cfun->machine->gp_reg_size
		   - GET_MODE_SIZE (gpr_mode));

  if (gp_offset < 0 || end_offset < 0)
    internal_error
      ("gp_offset (%ld) or end_offset (%ld) is less than zero",
       (long) gp_offset, (long) end_offset);

  else if (gp_offset < 32768)
    base_reg_rtx = stack_pointer_rtx, base_offset  = 0;
  else
    {
      int regno;
      int reg_save_count = 0;

      for (regno = GP_REG_LAST; regno >= GP_REG_FIRST; regno--)
	if (BITSET_P (mask, regno - GP_REG_FIRST)) reg_save_count += 1;
      base_offset = gp_offset - ((reg_save_count - 1) * 4);
      base_reg_rtx = iq2000_add_large_offset_to_sp (base_offset);
    }

  for (regno = GP_REG_LAST; regno >= GP_REG_FIRST; regno--)
    {
      if (BITSET_P (mask, regno - GP_REG_FIRST))
	{
	  rtx reg_rtx;
	  rtx mem_rtx
	    = gen_rtx_MEM (gpr_mode,
		       gen_rtx_PLUS (Pmode, base_reg_rtx,
				GEN_INT (gp_offset - base_offset)));

	  reg_rtx = gen_rtx_REG (gpr_mode, regno);

	  if (store_p)
	    iq2000_emit_frame_related_store (mem_rtx, reg_rtx, gp_offset);
	  else 
	    {
	      emit_move_insn (reg_rtx, mem_rtx);
	    }
	  gp_offset -= GET_MODE_SIZE (gpr_mode);
	}
    }
}

/* Expand the prologue into a bunch of separate insns.  */

void
iq2000_expand_prologue (void)
{
  int regno;
  HOST_WIDE_INT tsize;
  int last_arg_is_vararg_marker = 0;
  tree fndecl = current_function_decl;
  tree fntype = TREE_TYPE (fndecl);
  tree fnargs = DECL_ARGUMENTS (fndecl);
  rtx next_arg_reg;
  int i;
  tree next_arg;
  tree cur_arg;
  CUMULATIVE_ARGS args_so_far_v;
  cumulative_args_t args_so_far;
  int store_args_on_stack = (iq2000_can_use_return_insn ());

  /* If struct value address is treated as the first argument.  */
  if (aggregate_value_p (DECL_RESULT (fndecl), fndecl)
      && !cfun->returns_pcc_struct
      && targetm.calls.struct_value_rtx (TREE_TYPE (fndecl), 1) == 0)
    {
      tree type = build_pointer_type (fntype);
      tree function_result_decl = build_decl (BUILTINS_LOCATION,
					      PARM_DECL, NULL_TREE, type);

      DECL_ARG_TYPE (function_result_decl) = type;
      DECL_CHAIN (function_result_decl) = fnargs;
      fnargs = function_result_decl;
    }

  /* For arguments passed in registers, find the register number
     of the first argument in the variable part of the argument list,
     otherwise GP_ARG_LAST+1.  Note also if the last argument is
     the varargs special argument, and treat it as part of the
     variable arguments.

     This is only needed if store_args_on_stack is true.  */
  INIT_CUMULATIVE_ARGS (args_so_far_v, fntype, NULL_RTX, 0, 0);
  args_so_far = pack_cumulative_args (&args_so_far_v);
  regno = GP_ARG_FIRST;

  for (cur_arg = fnargs; cur_arg != 0; cur_arg = next_arg)
    {
      tree passed_type = DECL_ARG_TYPE (cur_arg);
      enum machine_mode passed_mode = TYPE_MODE (passed_type);
      rtx entry_parm;

      if (TREE_ADDRESSABLE (passed_type))
	{
	  passed_type = build_pointer_type (passed_type);
	  passed_mode = Pmode;
	}

      entry_parm = iq2000_function_arg (args_so_far, passed_mode,
					passed_type, true);

      iq2000_function_arg_advance (args_so_far, passed_mode,
				   passed_type, true);
      next_arg = DECL_CHAIN (cur_arg);

      if (entry_parm && store_args_on_stack)
	{
	  if (next_arg == 0
	      && DECL_NAME (cur_arg)
	      && ((0 == strcmp (IDENTIFIER_POINTER (DECL_NAME (cur_arg)),
				"__builtin_va_alist"))
		  || (0 == strcmp (IDENTIFIER_POINTER (DECL_NAME (cur_arg)),
				   "va_alist"))))
	    {
	      last_arg_is_vararg_marker = 1;
	      break;
	    }
	  else
	    {
	      int words;

	      gcc_assert (GET_CODE (entry_parm) == REG);

	      /* Passed in a register, so will get homed automatically.  */
	      if (GET_MODE (entry_parm) == BLKmode)
		words = (int_size_in_bytes (passed_type) + 3) / 4;
	      else
		words = (GET_MODE_SIZE (GET_MODE (entry_parm)) + 3) / 4;

	      regno = REGNO (entry_parm) + words - 1;
	    }
	}
      else
	{
	  regno = GP_ARG_LAST+1;
	  break;
	}
    }

  /* In order to pass small structures by value in registers we need to
     shift the value into the high part of the register.
     iq2000_unction_arg has encoded a PARALLEL rtx, holding a vector of
     adjustments to be made as the next_arg_reg variable, so we split up
     the insns, and emit them separately.  */
  next_arg_reg = iq2000_function_arg (args_so_far, VOIDmode,
				      void_type_node, true);
  if (next_arg_reg != 0 && GET_CODE (next_arg_reg) == PARALLEL)
    {
      rtvec adjust = XVEC (next_arg_reg, 0);
      int num = GET_NUM_ELEM (adjust);

      for (i = 0; i < num; i++)
	{
	  rtx pattern;

	  pattern = RTVEC_ELT (adjust, i);
	  if (GET_CODE (pattern) != SET
	      || GET_CODE (SET_SRC (pattern)) != ASHIFT)
	    abort_with_insn (pattern, "Insn is not a shift");
	  PUT_CODE (SET_SRC (pattern), ASHIFTRT);

	  emit_insn (pattern);
	}
    }

  tsize = compute_frame_size (get_frame_size ());

  /* If this function is a varargs function, store any registers that
     would normally hold arguments ($4 - $7) on the stack.  */
  if (store_args_on_stack
      && (stdarg_p (fntype)
	  || last_arg_is_vararg_marker))
    {
      int offset = (regno - GP_ARG_FIRST) * UNITS_PER_WORD;
      rtx ptr = stack_pointer_rtx;

      for (; regno <= GP_ARG_LAST; regno++)
	{
	  if (offset != 0)
	    ptr = gen_rtx_PLUS (Pmode, stack_pointer_rtx, GEN_INT (offset));
	  emit_move_insn (gen_rtx_MEM (gpr_mode, ptr),
			  gen_rtx_REG (gpr_mode, regno));

	  offset += GET_MODE_SIZE (gpr_mode);
	}
    }

  if (tsize > 0)
    {
      rtx tsize_rtx = GEN_INT (tsize);
      rtx adjustment_rtx, insn, dwarf_pattern;

      if (tsize > 32767)
	{
	  adjustment_rtx = gen_rtx_REG (Pmode, IQ2000_TEMP1_REGNUM);
	  emit_move_insn (adjustment_rtx, tsize_rtx);
	}
      else
	adjustment_rtx = tsize_rtx;

      insn = emit_insn (gen_subsi3 (stack_pointer_rtx, stack_pointer_rtx,
				    adjustment_rtx));

      dwarf_pattern = gen_rtx_SET (Pmode, stack_pointer_rtx,
				   plus_constant (stack_pointer_rtx, -tsize));

      iq2000_annotate_frame_insn (insn, dwarf_pattern);

      save_restore_insns (1);

      if (frame_pointer_needed)
	{
	  rtx insn = 0;

	  insn = emit_insn (gen_movsi (hard_frame_pointer_rtx,
				       stack_pointer_rtx));

	  if (insn)
	    RTX_FRAME_RELATED_P (insn) = 1;
	}
    }

  emit_insn (gen_blockage ());
}

/* Expand the epilogue into a bunch of separate insns.  */

void
iq2000_expand_epilogue (void)
{
  HOST_WIDE_INT tsize = cfun->machine->total_size;
  rtx tsize_rtx = GEN_INT (tsize);
  rtx tmp_rtx = (rtx)0;

  if (iq2000_can_use_return_insn ())
    {
      emit_jump_insn (gen_return ());
      return;
    }

  if (tsize > 32767)
    {
      tmp_rtx = gen_rtx_REG (Pmode, IQ2000_TEMP1_REGNUM);
      emit_move_insn (tmp_rtx, tsize_rtx);
      tsize_rtx = tmp_rtx;
    }

  if (tsize > 0)
    {
      if (frame_pointer_needed)
	{
	  emit_insn (gen_blockage ());

	  emit_insn (gen_movsi (stack_pointer_rtx, hard_frame_pointer_rtx));
	}

      save_restore_insns (0);

      if (crtl->calls_eh_return)
	{
	  rtx eh_ofs = EH_RETURN_STACKADJ_RTX;
	  emit_insn (gen_addsi3 (eh_ofs, eh_ofs, tsize_rtx));
	  tsize_rtx = eh_ofs;
	}

      emit_insn (gen_blockage ());

      if (tsize != 0 || crtl->calls_eh_return)
	{
	  emit_insn (gen_addsi3 (stack_pointer_rtx, stack_pointer_rtx,
				 tsize_rtx));
	}
    }

  if (crtl->calls_eh_return)
    {
      /* Perform the additional bump for __throw.  */
      emit_move_insn (gen_rtx_REG (Pmode, HARD_FRAME_POINTER_REGNUM),
		      stack_pointer_rtx);
      emit_use (gen_rtx_REG (Pmode, HARD_FRAME_POINTER_REGNUM));
      emit_jump_insn (gen_eh_return_internal ());
    }
  else
      emit_jump_insn (gen_return_internal (gen_rtx_REG (Pmode,
						  GP_REG_FIRST + 31)));
}

void
iq2000_expand_eh_return (rtx address)
{
  HOST_WIDE_INT gp_offset = cfun->machine->gp_sp_offset;
  rtx scratch;

  scratch = plus_constant (stack_pointer_rtx, gp_offset);
  emit_move_insn (gen_rtx_MEM (GET_MODE (address), scratch), address);
}

/* Return nonzero if this function is known to have a null epilogue.
   This allows the optimizer to omit jumps to jumps if no stack
   was created.  */

int
iq2000_can_use_return_insn (void)
{
  if (! reload_completed)
    return 0;

  if (df_regs_ever_live_p (31) || profile_flag)
    return 0;

  if (cfun->machine->initialized)
    return cfun->machine->total_size == 0;

  return compute_frame_size (get_frame_size ()) == 0;
}

/* Choose the section to use for the constant rtx expression X that has
   mode MODE.  */

static section *
iq2000_select_rtx_section (enum machine_mode mode, rtx x ATTRIBUTE_UNUSED,
			   unsigned HOST_WIDE_INT align)
{
  /* For embedded applications, always put constants in read-only data,
     in order to reduce RAM usage.  */
  return mergeable_constant_section (mode, align, 0);
}

/* Choose the section to use for DECL.  RELOC is true if its value contains
   any relocatable expression.

   Some of the logic used here needs to be replicated in
   ENCODE_SECTION_INFO in iq2000.h so that references to these symbols
   are done correctly.  */

static section *
iq2000_select_section (tree decl, int reloc ATTRIBUTE_UNUSED,
		       unsigned HOST_WIDE_INT align ATTRIBUTE_UNUSED)
{
  if (TARGET_EMBEDDED_DATA)
    {
      /* For embedded applications, always put an object in read-only data
	 if possible, in order to reduce RAM usage.  */
      if ((TREE_CODE (decl) == VAR_DECL
	   && TREE_READONLY (decl) && !TREE_SIDE_EFFECTS (decl)
	   && DECL_INITIAL (decl)
	   && (DECL_INITIAL (decl) == error_mark_node
	       || TREE_CONSTANT (DECL_INITIAL (decl))))
	  /* Deal with calls from output_constant_def_contents.  */
	  || TREE_CODE (decl) != VAR_DECL)
	return readonly_data_section;
      else
	return data_section;
    }
  else
    {
      /* For hosted applications, always put an object in small data if
	 possible, as this gives the best performance.  */
      if ((TREE_CODE (decl) == VAR_DECL
	   && TREE_READONLY (decl) && !TREE_SIDE_EFFECTS (decl)
	   && DECL_INITIAL (decl)
	   && (DECL_INITIAL (decl) == error_mark_node
	       || TREE_CONSTANT (DECL_INITIAL (decl))))
	  /* Deal with calls from output_constant_def_contents.  */
	  || TREE_CODE (decl) != VAR_DECL)
	return readonly_data_section;
      else
	return data_section;
    }
}
/* Return register to use for a function return value with VALTYPE for function
   FUNC.  */

static rtx
iq2000_function_value (const_tree valtype,
		       const_tree fn_decl_or_type,
		       bool outgoing ATTRIBUTE_UNUSED)
{
  int reg = GP_RETURN;
  enum machine_mode mode = TYPE_MODE (valtype);
  int unsignedp = TYPE_UNSIGNED (valtype);
<<<<<<< HEAD
  tree func = fn_decl_or_type;

  if (fn_decl_or_type
      && !DECL_P (fn_decl_or_type))
    fn_decl_or_type = NULL;

=======
  const_tree func = fn_decl_or_type;

  if (fn_decl_or_type
      && !DECL_P (fn_decl_or_type))
    fn_decl_or_type = NULL;

>>>>>>> 3082eeb7
  /* Since we promote return types, we must promote the mode here too.  */
  mode = promote_function_mode (valtype, mode, &unsignedp, func, 1);

  return gen_rtx_REG (mode, reg);
}

/* Worker function for TARGET_LIBCALL_VALUE.  */

static rtx
iq2000_libcall_value (enum machine_mode mode, const_rtx fun ATTRIBUTE_UNUSED)
{
  return gen_rtx_REG (((GET_MODE_CLASS (mode) != MODE_INT
	                || GET_MODE_SIZE (mode) >= 4)
	               ? mode : SImode),
	              GP_RETURN);
}

/* Worker function for FUNCTION_VALUE_REGNO_P.

   On the IQ2000, R2 and R3 are the only register thus used.  */

bool
iq2000_function_value_regno_p (const unsigned int regno)
{
  return (regno == GP_RETURN);
}


/* Return true when an argument must be passed by reference.  */

static bool
iq2000_pass_by_reference (cumulative_args_t cum_v, enum machine_mode mode,
			  const_tree type, bool named ATTRIBUTE_UNUSED)
{
  CUMULATIVE_ARGS *cum = get_cumulative_args (cum_v);
  int size;

  /* We must pass by reference if we would be both passing in registers
     and the stack.  This is because any subsequent partial arg would be
     handled incorrectly in this case.  */
  if (cum && targetm.calls.must_pass_in_stack (mode, type))
     {
       /* Don't pass the actual CUM to FUNCTION_ARG, because we would
	  get double copies of any offsets generated for small structs
	  passed in registers.  */
       CUMULATIVE_ARGS temp;

       temp = *cum;
       if (iq2000_function_arg (pack_cumulative_args (&temp), mode, type, named)
	   != 0)
	 return 1;
     }

  if (type == NULL_TREE || mode == DImode || mode == DFmode)
    return 0;

  size = int_size_in_bytes (type);
  return size == -1 || size > UNITS_PER_WORD;
}

/* Return the length of INSN.  LENGTH is the initial length computed by
   attributes in the machine-description file.  */

int
iq2000_adjust_insn_length (rtx insn, int length)
{
  /* A unconditional jump has an unfilled delay slot if it is not part
     of a sequence.  A conditional jump normally has a delay slot.  */
  if (simplejump_p (insn)
      || (   (GET_CODE (insn) == JUMP_INSN
	   || GET_CODE (insn) == CALL_INSN)))
    length += 4;

  return length;
}

/* Output assembly instructions to perform a conditional branch.

   INSN is the branch instruction.  OPERANDS[0] is the condition.
   OPERANDS[1] is the target of the branch.  OPERANDS[2] is the target
   of the first operand to the condition.  If TWO_OPERANDS_P is
   nonzero the comparison takes two operands; OPERANDS[3] will be the
   second operand.

   If INVERTED_P is nonzero we are to branch if the condition does
   not hold.  If FLOAT_P is nonzero this is a floating-point comparison.

   LENGTH is the length (in bytes) of the sequence we are to generate.
   That tells us whether to generate a simple conditional branch, or a
   reversed conditional branch around a `jr' instruction.  */

char *
iq2000_output_conditional_branch (rtx insn, rtx * operands, int two_operands_p,
				  int float_p, int inverted_p, int length)
{
  static char buffer[200];
  /* The kind of comparison we are doing.  */
  enum rtx_code code = GET_CODE (operands[0]);
  /* Nonzero if the opcode for the comparison needs a `z' indicating
     that it is a comparison against zero.  */
  int need_z_p;
  /* A string to use in the assembly output to represent the first
     operand.  */
  const char *op1 = "%z2";
  /* A string to use in the assembly output to represent the second
     operand.  Use the hard-wired zero register if there's no second
     operand.  */
  const char *op2 = (two_operands_p ? ",%z3" : ",%.");
  /* The operand-printing string for the comparison.  */
  const char *comp = (float_p ? "%F0" : "%C0");
  /* The operand-printing string for the inverted comparison.  */
  const char *inverted_comp = (float_p ? "%W0" : "%N0");

  /* Likely variants of each branch instruction annul the instruction
     in the delay slot if the branch is not taken.  */
  iq2000_branch_likely = (final_sequence && INSN_ANNULLED_BRANCH_P (insn));

  if (!two_operands_p)
    {
      /* To compute whether than A > B, for example, we normally
	 subtract B from A and then look at the sign bit.  But, if we
	 are doing an unsigned comparison, and B is zero, we don't
	 have to do the subtraction.  Instead, we can just check to
	 see if A is nonzero.  Thus, we change the CODE here to
	 reflect the simpler comparison operation.  */
      switch (code)
	{
	case GTU:
	  code = NE;
	  break;

	case LEU:
	  code = EQ;
	  break;

	case GEU:
	  /* A condition which will always be true.  */
	  code = EQ;
	  op1 = "%.";
	  break;

	case LTU:
	  /* A condition which will always be false.  */
	  code = NE;
	  op1 = "%.";
	  break;

	default:
	  /* Not a special case.  */
	  break;
	}
    }

  /* Relative comparisons are always done against zero.  But
     equality comparisons are done between two operands, and therefore
     do not require a `z' in the assembly language output.  */
  need_z_p = (!float_p && code != EQ && code != NE);
  /* For comparisons against zero, the zero is not provided
     explicitly.  */
  if (need_z_p)
    op2 = "";

  /* Begin by terminating the buffer.  That way we can always use
     strcat to add to it.  */
  buffer[0] = '\0';

  switch (length)
    {
    case 4:
    case 8:
      /* Just a simple conditional branch.  */
      if (float_p)
	sprintf (buffer, "b%s%%?\t%%Z2%%1",
		 inverted_p ? inverted_comp : comp);
      else
	sprintf (buffer, "b%s%s%%?\t%s%s,%%1",
		 inverted_p ? inverted_comp : comp,
		 need_z_p ? "z" : "",
		 op1,
		 op2);
      return buffer;

    case 12:
    case 16:
      {
	/* Generate a reversed conditional branch around ` j'
	   instruction:

		.set noreorder
		.set nomacro
		bc    l
		nop
		j     target
		.set macro
		.set reorder
	     l:

	   Because we have to jump four bytes *past* the following
	   instruction if this branch was annulled, we can't just use
	   a label, as in the picture above; there's no way to put the
	   label after the next instruction, as the assembler does not
	   accept `.L+4' as the target of a branch.  (We can't just
	   wait until the next instruction is output; it might be a
	   macro and take up more than four bytes.  Once again, we see
	   why we want to eliminate macros.)

	   If the branch is annulled, we jump four more bytes that we
	   would otherwise; that way we skip the annulled instruction
	   in the delay slot.  */

	const char *target
	  = ((iq2000_branch_likely || length == 16) ? ".+16" : ".+12");
	char *c;

	c = strchr (buffer, '\0');
	/* Generate the reversed comparison.  This takes four
	   bytes.  */
	if (float_p)
	  sprintf (c, "b%s\t%%Z2%s",
		   inverted_p ? comp : inverted_comp,
		   target);
	else
	  sprintf (c, "b%s%s\t%s%s,%s",
		   inverted_p ? comp : inverted_comp,
		   need_z_p ? "z" : "",
		   op1,
		   op2,
		   target);
	strcat (c, "\n\tnop\n\tj\t%1");
	if (length == 16)
	  /* The delay slot was unfilled.  Since we're inside
	     .noreorder, the assembler will not fill in the NOP for
	     us, so we must do it ourselves.  */
	  strcat (buffer, "\n\tnop");
	return buffer;
      }

    default:
      gcc_unreachable ();
    }

  /* NOTREACHED */
  return 0;
}

#define def_builtin(NAME, TYPE, CODE)					\
  add_builtin_function ((NAME), (TYPE), (CODE), BUILT_IN_MD,	\
		       NULL, NULL_TREE)

static void
iq2000_init_builtins (void)
{
  tree void_ftype, void_ftype_int, void_ftype_int_int;
  tree void_ftype_int_int_int;
  tree int_ftype_int, int_ftype_int_int, int_ftype_int_int_int;
  tree int_ftype_int_int_int_int;

  /* func () */
  void_ftype
    = build_function_type_list (void_type_node, NULL_TREE);

  /* func (int) */
  void_ftype_int
    = build_function_type_list (void_type_node, integer_type_node, NULL_TREE);

  /* void func (int, int) */
  void_ftype_int_int
    = build_function_type_list (void_type_node,
                                integer_type_node,
                                integer_type_node,
                                NULL_TREE);

  /* int func (int) */
  int_ftype_int
    = build_function_type_list (integer_type_node,
                                integer_type_node, NULL_TREE);

  /* int func (int, int) */
  int_ftype_int_int
    = build_function_type_list (integer_type_node,
                                integer_type_node,
                                integer_type_node,
                                NULL_TREE);

  /* void func (int, int, int) */
  void_ftype_int_int_int
    = build_function_type_list (void_type_node,
                                integer_type_node,
                                integer_type_node,
                                integer_type_node,
                                NULL_TREE);

  /* int func (int, int, int) */
  int_ftype_int_int_int
    = build_function_type_list (integer_type_node,
                                integer_type_node,
                                integer_type_node,
                                integer_type_node,
                                NULL_TREE);

  /* int func (int, int, int, int) */
  int_ftype_int_int_int_int
    = build_function_type_list (integer_type_node,
                                integer_type_node,
                                integer_type_node,
                                integer_type_node,
                                integer_type_node,
                                NULL_TREE);

  def_builtin ("__builtin_ado16", int_ftype_int_int, IQ2000_BUILTIN_ADO16);
  def_builtin ("__builtin_ram", int_ftype_int_int_int_int, IQ2000_BUILTIN_RAM);
  def_builtin ("__builtin_chkhdr", void_ftype_int_int, IQ2000_BUILTIN_CHKHDR);
  def_builtin ("__builtin_pkrl", void_ftype_int_int, IQ2000_BUILTIN_PKRL);
  def_builtin ("__builtin_cfc0", int_ftype_int, IQ2000_BUILTIN_CFC0);
  def_builtin ("__builtin_cfc1", int_ftype_int, IQ2000_BUILTIN_CFC1);
  def_builtin ("__builtin_cfc2", int_ftype_int, IQ2000_BUILTIN_CFC2);
  def_builtin ("__builtin_cfc3", int_ftype_int, IQ2000_BUILTIN_CFC3);
  def_builtin ("__builtin_ctc0", void_ftype_int_int, IQ2000_BUILTIN_CTC0);
  def_builtin ("__builtin_ctc1", void_ftype_int_int, IQ2000_BUILTIN_CTC1);
  def_builtin ("__builtin_ctc2", void_ftype_int_int, IQ2000_BUILTIN_CTC2);
  def_builtin ("__builtin_ctc3", void_ftype_int_int, IQ2000_BUILTIN_CTC3);
  def_builtin ("__builtin_mfc0", int_ftype_int, IQ2000_BUILTIN_MFC0);
  def_builtin ("__builtin_mfc1", int_ftype_int, IQ2000_BUILTIN_MFC1);
  def_builtin ("__builtin_mfc2", int_ftype_int, IQ2000_BUILTIN_MFC2);
  def_builtin ("__builtin_mfc3", int_ftype_int, IQ2000_BUILTIN_MFC3);
  def_builtin ("__builtin_mtc0", void_ftype_int_int, IQ2000_BUILTIN_MTC0);
  def_builtin ("__builtin_mtc1", void_ftype_int_int, IQ2000_BUILTIN_MTC1);
  def_builtin ("__builtin_mtc2", void_ftype_int_int, IQ2000_BUILTIN_MTC2);
  def_builtin ("__builtin_mtc3", void_ftype_int_int, IQ2000_BUILTIN_MTC3);
  def_builtin ("__builtin_lur", void_ftype_int_int, IQ2000_BUILTIN_LUR);
  def_builtin ("__builtin_rb", void_ftype_int_int, IQ2000_BUILTIN_RB);
  def_builtin ("__builtin_rx", void_ftype_int_int, IQ2000_BUILTIN_RX);
  def_builtin ("__builtin_srrd", void_ftype_int, IQ2000_BUILTIN_SRRD);
  def_builtin ("__builtin_srwr", void_ftype_int_int, IQ2000_BUILTIN_SRWR);
  def_builtin ("__builtin_wb", void_ftype_int_int, IQ2000_BUILTIN_WB);
  def_builtin ("__builtin_wx", void_ftype_int_int, IQ2000_BUILTIN_WX);
  def_builtin ("__builtin_luc32l", void_ftype_int_int, IQ2000_BUILTIN_LUC32L);
  def_builtin ("__builtin_luc64", void_ftype_int_int, IQ2000_BUILTIN_LUC64);
  def_builtin ("__builtin_luc64l", void_ftype_int_int, IQ2000_BUILTIN_LUC64L);
  def_builtin ("__builtin_luk", void_ftype_int_int, IQ2000_BUILTIN_LUK);
  def_builtin ("__builtin_lulck", void_ftype_int, IQ2000_BUILTIN_LULCK);
  def_builtin ("__builtin_lum32", void_ftype_int_int, IQ2000_BUILTIN_LUM32);
  def_builtin ("__builtin_lum32l", void_ftype_int_int, IQ2000_BUILTIN_LUM32L);
  def_builtin ("__builtin_lum64", void_ftype_int_int, IQ2000_BUILTIN_LUM64);
  def_builtin ("__builtin_lum64l", void_ftype_int_int, IQ2000_BUILTIN_LUM64L);
  def_builtin ("__builtin_lurl", void_ftype_int_int, IQ2000_BUILTIN_LURL);
  def_builtin ("__builtin_mrgb", int_ftype_int_int_int, IQ2000_BUILTIN_MRGB);
  def_builtin ("__builtin_srrdl", void_ftype_int, IQ2000_BUILTIN_SRRDL);
  def_builtin ("__builtin_srulck", void_ftype_int, IQ2000_BUILTIN_SRULCK);
  def_builtin ("__builtin_srwru", void_ftype_int_int, IQ2000_BUILTIN_SRWRU);
  def_builtin ("__builtin_trapqfl", void_ftype, IQ2000_BUILTIN_TRAPQFL);
  def_builtin ("__builtin_trapqne", void_ftype, IQ2000_BUILTIN_TRAPQNE);
  def_builtin ("__builtin_traprel", void_ftype_int, IQ2000_BUILTIN_TRAPREL);
  def_builtin ("__builtin_wbu", void_ftype_int_int_int, IQ2000_BUILTIN_WBU);
  def_builtin ("__builtin_syscall", void_ftype, IQ2000_BUILTIN_SYSCALL);
}

/* Builtin for ICODE having ARGCOUNT args in EXP where each arg
   has an rtx CODE.  */

static rtx
expand_one_builtin (enum insn_code icode, rtx target, tree exp,
		    enum rtx_code *code, int argcount)
{
  rtx pat;
  tree arg [5];
  rtx op [5];
  enum machine_mode mode [5];
  int i;

  mode[0] = insn_data[icode].operand[0].mode;
  for (i = 0; i < argcount; i++)
    {
      arg[i] = CALL_EXPR_ARG (exp, i);
      op[i] = expand_normal (arg[i]);
      mode[i] = insn_data[icode].operand[i].mode;
      if (code[i] == CONST_INT && GET_CODE (op[i]) != CONST_INT)
	error ("argument %qd is not a constant", i + 1);
      if (code[i] == REG
	  && ! (*insn_data[icode].operand[i].predicate) (op[i], mode[i]))
	op[i] = copy_to_mode_reg (mode[i], op[i]);
    }

  if (insn_data[icode].operand[0].constraint[0] == '=')
    {
      if (target == 0
	  || GET_MODE (target) != mode[0]
	  || ! (*insn_data[icode].operand[0].predicate) (target, mode[0]))
	target = gen_reg_rtx (mode[0]);
    }
  else
    target = 0;

  switch (argcount)
    {
    case 0:
	pat = GEN_FCN (icode) (target);
    case 1:
      if (target)
	pat = GEN_FCN (icode) (target, op[0]);
      else
	pat = GEN_FCN (icode) (op[0]);
      break;
    case 2:
      if (target)
	pat = GEN_FCN (icode) (target, op[0], op[1]);
      else
	pat = GEN_FCN (icode) (op[0], op[1]);
      break;
    case 3:
      if (target)
	pat = GEN_FCN (icode) (target, op[0], op[1], op[2]);
      else
	pat = GEN_FCN (icode) (op[0], op[1], op[2]);
      break;
    case 4:
      if (target)
	pat = GEN_FCN (icode) (target, op[0], op[1], op[2], op[3]);
      else
	pat = GEN_FCN (icode) (op[0], op[1], op[2], op[3]);
      break;
    default:
      gcc_unreachable ();
    }
  
  if (! pat)
    return 0;
  emit_insn (pat);
  return target;
}

/* Expand an expression EXP that calls a built-in function,
   with result going to TARGET if that's convenient
   (and in mode MODE if that's convenient).
   SUBTARGET may be used as the target for computing one of EXP's operands.
   IGNORE is nonzero if the value is to be ignored.  */

static rtx
iq2000_expand_builtin (tree exp, rtx target, rtx subtarget ATTRIBUTE_UNUSED,
		       enum machine_mode mode ATTRIBUTE_UNUSED,
		       int ignore ATTRIBUTE_UNUSED)
{
  tree fndecl = TREE_OPERAND (CALL_EXPR_FN (exp), 0);
  int fcode = DECL_FUNCTION_CODE (fndecl);
  enum rtx_code code [5];

  code[0] = REG;
  code[1] = REG;
  code[2] = REG;
  code[3] = REG;
  code[4] = REG;
  switch (fcode)
    {
    default:
      break;
      
    case IQ2000_BUILTIN_ADO16:
      return expand_one_builtin (CODE_FOR_ado16, target, exp, code, 2);

    case IQ2000_BUILTIN_RAM:
      code[1] = CONST_INT;
      code[2] = CONST_INT;
      code[3] = CONST_INT;
      return expand_one_builtin (CODE_FOR_ram, target, exp, code, 4);
      
    case IQ2000_BUILTIN_CHKHDR:
      return expand_one_builtin (CODE_FOR_chkhdr, target, exp, code, 2);
      
    case IQ2000_BUILTIN_PKRL:
      return expand_one_builtin (CODE_FOR_pkrl, target, exp, code, 2);

    case IQ2000_BUILTIN_CFC0:
      code[0] = CONST_INT;
      return expand_one_builtin (CODE_FOR_cfc0, target, exp, code, 1);

    case IQ2000_BUILTIN_CFC1:
      code[0] = CONST_INT;
      return expand_one_builtin (CODE_FOR_cfc1, target, exp, code, 1);

    case IQ2000_BUILTIN_CFC2:
      code[0] = CONST_INT;
      return expand_one_builtin (CODE_FOR_cfc2, target, exp, code, 1);

    case IQ2000_BUILTIN_CFC3:
      code[0] = CONST_INT;
      return expand_one_builtin (CODE_FOR_cfc3, target, exp, code, 1);

    case IQ2000_BUILTIN_CTC0:
      code[1] = CONST_INT;
      return expand_one_builtin (CODE_FOR_ctc0, target, exp, code, 2);

    case IQ2000_BUILTIN_CTC1:
      code[1] = CONST_INT;
      return expand_one_builtin (CODE_FOR_ctc1, target, exp, code, 2);

    case IQ2000_BUILTIN_CTC2:
      code[1] = CONST_INT;
      return expand_one_builtin (CODE_FOR_ctc2, target, exp, code, 2);

    case IQ2000_BUILTIN_CTC3:
      code[1] = CONST_INT;
      return expand_one_builtin (CODE_FOR_ctc3, target, exp, code, 2);

    case IQ2000_BUILTIN_MFC0:
      code[0] = CONST_INT;
      return expand_one_builtin (CODE_FOR_mfc0, target, exp, code, 1);

    case IQ2000_BUILTIN_MFC1:
      code[0] = CONST_INT;
      return expand_one_builtin (CODE_FOR_mfc1, target, exp, code, 1);

    case IQ2000_BUILTIN_MFC2:
      code[0] = CONST_INT;
      return expand_one_builtin (CODE_FOR_mfc2, target, exp, code, 1);

    case IQ2000_BUILTIN_MFC3:
      code[0] = CONST_INT;
      return expand_one_builtin (CODE_FOR_mfc3, target, exp, code, 1);

    case IQ2000_BUILTIN_MTC0:
      code[1] = CONST_INT;
      return expand_one_builtin (CODE_FOR_mtc0, target, exp, code, 2);

    case IQ2000_BUILTIN_MTC1:
      code[1] = CONST_INT;
      return expand_one_builtin (CODE_FOR_mtc1, target, exp, code, 2);

    case IQ2000_BUILTIN_MTC2:
      code[1] = CONST_INT;
      return expand_one_builtin (CODE_FOR_mtc2, target, exp, code, 2);

    case IQ2000_BUILTIN_MTC3:
      code[1] = CONST_INT;
      return expand_one_builtin (CODE_FOR_mtc3, target, exp, code, 2);

    case IQ2000_BUILTIN_LUR:
      return expand_one_builtin (CODE_FOR_lur, target, exp, code, 2);

    case IQ2000_BUILTIN_RB:
      return expand_one_builtin (CODE_FOR_rb, target, exp, code, 2);

    case IQ2000_BUILTIN_RX:
      return expand_one_builtin (CODE_FOR_rx, target, exp, code, 2);

    case IQ2000_BUILTIN_SRRD:
      return expand_one_builtin (CODE_FOR_srrd, target, exp, code, 1);

    case IQ2000_BUILTIN_SRWR:
      return expand_one_builtin (CODE_FOR_srwr, target, exp, code, 2);

    case IQ2000_BUILTIN_WB:
      return expand_one_builtin (CODE_FOR_wb, target, exp, code, 2);

    case IQ2000_BUILTIN_WX:
      return expand_one_builtin (CODE_FOR_wx, target, exp, code, 2);

    case IQ2000_BUILTIN_LUC32L:
      return expand_one_builtin (CODE_FOR_luc32l, target, exp, code, 2);

    case IQ2000_BUILTIN_LUC64:
      return expand_one_builtin (CODE_FOR_luc64, target, exp, code, 2);

    case IQ2000_BUILTIN_LUC64L:
      return expand_one_builtin (CODE_FOR_luc64l, target, exp, code, 2);

    case IQ2000_BUILTIN_LUK:
      return expand_one_builtin (CODE_FOR_luk, target, exp, code, 2);

    case IQ2000_BUILTIN_LULCK:
      return expand_one_builtin (CODE_FOR_lulck, target, exp, code, 1);

    case IQ2000_BUILTIN_LUM32:
      return expand_one_builtin (CODE_FOR_lum32, target, exp, code, 2);

    case IQ2000_BUILTIN_LUM32L:
      return expand_one_builtin (CODE_FOR_lum32l, target, exp, code, 2);

    case IQ2000_BUILTIN_LUM64:
      return expand_one_builtin (CODE_FOR_lum64, target, exp, code, 2);

    case IQ2000_BUILTIN_LUM64L:
      return expand_one_builtin (CODE_FOR_lum64l, target, exp, code, 2);

    case IQ2000_BUILTIN_LURL:
      return expand_one_builtin (CODE_FOR_lurl, target, exp, code, 2);

    case IQ2000_BUILTIN_MRGB:
      code[2] = CONST_INT;
      return expand_one_builtin (CODE_FOR_mrgb, target, exp, code, 3);

    case IQ2000_BUILTIN_SRRDL:
      return expand_one_builtin (CODE_FOR_srrdl, target, exp, code, 1);

    case IQ2000_BUILTIN_SRULCK:
      return expand_one_builtin (CODE_FOR_srulck, target, exp, code, 1);

    case IQ2000_BUILTIN_SRWRU:
      return expand_one_builtin (CODE_FOR_srwru, target, exp, code, 2);

    case IQ2000_BUILTIN_TRAPQFL:
      return expand_one_builtin (CODE_FOR_trapqfl, target, exp, code, 0);

    case IQ2000_BUILTIN_TRAPQNE:
      return expand_one_builtin (CODE_FOR_trapqne, target, exp, code, 0);

    case IQ2000_BUILTIN_TRAPREL:
      return expand_one_builtin (CODE_FOR_traprel, target, exp, code, 1);

    case IQ2000_BUILTIN_WBU:
      return expand_one_builtin (CODE_FOR_wbu, target, exp, code, 3);

    case IQ2000_BUILTIN_SYSCALL:
      return expand_one_builtin (CODE_FOR_syscall, target, exp, code, 0);
    }
  
  return NULL_RTX;
}

/* Worker function for TARGET_RETURN_IN_MEMORY.  */

static bool
iq2000_return_in_memory (const_tree type, const_tree fntype ATTRIBUTE_UNUSED)
{
  return ((int_size_in_bytes (type) > (2 * UNITS_PER_WORD))
	  || (int_size_in_bytes (type) == -1));
}

/* Worker function for TARGET_SETUP_INCOMING_VARARGS.  */

static void
iq2000_setup_incoming_varargs (cumulative_args_t cum_v,
			       enum machine_mode mode ATTRIBUTE_UNUSED,
			       tree type ATTRIBUTE_UNUSED, int * pretend_size,
			       int no_rtl)
{
  CUMULATIVE_ARGS *cum = get_cumulative_args (cum_v);
  unsigned int iq2000_off = ! cum->last_arg_fp; 
  unsigned int iq2000_fp_off = cum->last_arg_fp; 

  if ((cum->arg_words < MAX_ARGS_IN_REGISTERS - iq2000_off))
    {
      int iq2000_save_gp_regs 
	= MAX_ARGS_IN_REGISTERS - cum->arg_words - iq2000_off; 
      int iq2000_save_fp_regs 
        = (MAX_ARGS_IN_REGISTERS - cum->fp_arg_words - iq2000_fp_off); 

      if (iq2000_save_gp_regs < 0) 
	iq2000_save_gp_regs = 0; 
      if (iq2000_save_fp_regs < 0) 
	iq2000_save_fp_regs = 0; 

      *pretend_size = ((iq2000_save_gp_regs * UNITS_PER_WORD) 
                      + (iq2000_save_fp_regs * UNITS_PER_FPREG)); 

      if (! (no_rtl)) 
	{
	  if (cum->arg_words < MAX_ARGS_IN_REGISTERS - iq2000_off) 
	    {
	      rtx ptr, mem; 
	      ptr = plus_constant (virtual_incoming_args_rtx, 
				   - (iq2000_save_gp_regs 
				      * UNITS_PER_WORD)); 
	      mem = gen_rtx_MEM (BLKmode, ptr); 
	      move_block_from_reg 
		(cum->arg_words + GP_ARG_FIRST + iq2000_off, 
		 mem, 
		 iq2000_save_gp_regs);
	    } 
	} 
    }
}

/* A C compound statement to output to stdio stream STREAM the
   assembler syntax for an instruction operand that is a memory
   reference whose address is ADDR.  ADDR is an RTL expression.  */

static void
iq2000_print_operand_address (FILE * file, rtx addr)
{
  if (!addr)
    error ("PRINT_OPERAND_ADDRESS, null pointer");

  else
    switch (GET_CODE (addr))
      {
      case REG:
	if (REGNO (addr) == ARG_POINTER_REGNUM)
	  abort_with_insn (addr, "Arg pointer not eliminated.");

	fprintf (file, "0(%s)", reg_names [REGNO (addr)]);
	break;

      case LO_SUM:
	{
	  rtx arg0 = XEXP (addr, 0);
	  rtx arg1 = XEXP (addr, 1);

	  if (GET_CODE (arg0) != REG)
	    abort_with_insn (addr,
			     "PRINT_OPERAND_ADDRESS, LO_SUM with #1 not REG.");

	  fprintf (file, "%%lo(");
	  iq2000_print_operand_address (file, arg1);
	  fprintf (file, ")(%s)", reg_names [REGNO (arg0)]);
	}
	break;

      case PLUS:
	{
	  rtx reg = 0;
	  rtx offset = 0;
	  rtx arg0 = XEXP (addr, 0);
	  rtx arg1 = XEXP (addr, 1);

	  if (GET_CODE (arg0) == REG)
	    {
	      reg = arg0;
	      offset = arg1;
	      if (GET_CODE (offset) == REG)
		abort_with_insn (addr, "PRINT_OPERAND_ADDRESS, 2 regs");
	    }

	  else if (GET_CODE (arg1) == REG)
	      reg = arg1, offset = arg0;
	  else if (CONSTANT_P (arg0) && CONSTANT_P (arg1))
	    {
	      output_addr_const (file, addr);
	      break;
	    }
	  else
	    abort_with_insn (addr, "PRINT_OPERAND_ADDRESS, no regs");

	  if (! CONSTANT_P (offset))
	    abort_with_insn (addr, "PRINT_OPERAND_ADDRESS, invalid insn #2");

	  if (REGNO (reg) == ARG_POINTER_REGNUM)
	    abort_with_insn (addr, "Arg pointer not eliminated.");

	  output_addr_const (file, offset);
	  fprintf (file, "(%s)", reg_names [REGNO (reg)]);
	}
	break;

      case LABEL_REF:
      case SYMBOL_REF:
      case CONST_INT:
      case CONST:
	output_addr_const (file, addr);
	if (GET_CODE (addr) == CONST_INT)
	  fprintf (file, "(%s)", reg_names [0]);
	break;

      default:
	abort_with_insn (addr, "PRINT_OPERAND_ADDRESS, invalid insn #1");
	break;
    }
}

/* A C compound statement to output to stdio stream FILE the
   assembler syntax for an instruction operand OP.

   LETTER is a value that can be used to specify one of several ways
   of printing the operand.  It is used when identical operands
   must be printed differently depending on the context.  LETTER
   comes from the `%' specification that was used to request
   printing of the operand.  If the specification was just `%DIGIT'
   then LETTER is 0; if the specification was `%LTR DIGIT' then LETTER
   is the ASCII code for LTR.

   If OP is a register, this macro should print the register's name.
   The names can be found in an array `reg_names' whose type is
   `char *[]'.  `reg_names' is initialized from `REGISTER_NAMES'.

   When the machine description has a specification `%PUNCT' (a `%'
   followed by a punctuation character), this macro is called with
   a null pointer for X and the punctuation character for LETTER.

   The IQ2000 specific codes are:

   'X'  X is CONST_INT, prints upper 16 bits in hexadecimal format = "0x%04x",
   'x'  X is CONST_INT, prints lower 16 bits in hexadecimal format = "0x%04x",
   'd'  output integer constant in decimal,
   'z'	if the operand is 0, use $0 instead of normal operand.
   'D'  print second part of double-word register or memory operand.
   'L'  print low-order register of double-word register operand.
   'M'  print high-order register of double-word register operand.
   'C'  print part of opcode for a branch condition.
   'F'  print part of opcode for a floating-point branch condition.
   'N'  print part of opcode for a branch condition, inverted.
   'W'  print part of opcode for a floating-point branch condition, inverted.
   'A'	Print part of opcode for a bit test condition.
   'P'  Print label for a bit test.
   'p'  Print log for a bit test.
   'B'  print 'z' for EQ, 'n' for NE
   'b'  print 'n' for EQ, 'z' for NE
   'T'  print 'f' for EQ, 't' for NE
   't'  print 't' for EQ, 'f' for NE
   'Z'  print register and a comma, but print nothing for $fcc0
   '?'	Print 'l' if we are to use a branch likely instead of normal branch.
   '@'	Print the name of the assembler temporary register (at or $1).
   '.'	Print the name of the register with a hard-wired zero (zero or $0).
   '$'	Print the name of the stack pointer register (sp or $29).
   '+'	Print the name of the gp register (gp or $28).  */

static void
iq2000_print_operand (FILE *file, rtx op, int letter)
{
  enum rtx_code code;

  if (iq2000_print_operand_punct_valid_p (letter))
    {
      switch (letter)
	{
	case '?':
	  if (iq2000_branch_likely)
	    putc ('l', file);
	  break;

	case '@':
	  fputs (reg_names [GP_REG_FIRST + 1], file);
	  break;

	case '.':
	  fputs (reg_names [GP_REG_FIRST + 0], file);
	  break;

	case '$':
	  fputs (reg_names[STACK_POINTER_REGNUM], file);
	  break;

	case '+':
	  fputs (reg_names[GP_REG_FIRST + 28], file);
	  break;

	default:
	  error ("PRINT_OPERAND: Unknown punctuation '%c'", letter);
	  break;
	}

      return;
    }

  if (! op)
    {
      error ("PRINT_OPERAND null pointer");
      return;
    }

  code = GET_CODE (op);

  if (code == SIGN_EXTEND)
    op = XEXP (op, 0), code = GET_CODE (op);

  if (letter == 'C')
    switch (code)
      {
      case EQ:	fputs ("eq",  file); break;
      case NE:	fputs ("ne",  file); break;
      case GT:	fputs ("gt",  file); break;
      case GE:	fputs ("ge",  file); break;
      case LT:	fputs ("lt",  file); break;
      case LE:	fputs ("le",  file); break;
      case GTU: fputs ("ne", file); break;
      case GEU: fputs ("geu", file); break;
      case LTU: fputs ("ltu", file); break;
      case LEU: fputs ("eq", file); break;
      default:
	abort_with_insn (op, "PRINT_OPERAND, invalid insn for %%C");
      }

  else if (letter == 'N')
    switch (code)
      {
      case EQ:	fputs ("ne",  file); break;
      case NE:	fputs ("eq",  file); break;
      case GT:	fputs ("le",  file); break;
      case GE:	fputs ("lt",  file); break;
      case LT:	fputs ("ge",  file); break;
      case LE:	fputs ("gt",  file); break;
      case GTU: fputs ("leu", file); break;
      case GEU: fputs ("ltu", file); break;
      case LTU: fputs ("geu", file); break;
      case LEU: fputs ("gtu", file); break;
      default:
	abort_with_insn (op, "PRINT_OPERAND, invalid insn for %%N");
      }

  else if (letter == 'F')
    switch (code)
      {
      case EQ: fputs ("c1f", file); break;
      case NE: fputs ("c1t", file); break;
      default:
	abort_with_insn (op, "PRINT_OPERAND, invalid insn for %%F");
      }

  else if (letter == 'W')
    switch (code)
      {
      case EQ: fputs ("c1t", file); break;
      case NE: fputs ("c1f", file); break;
      default:
	abort_with_insn (op, "PRINT_OPERAND, invalid insn for %%W");
      }

  else if (letter == 'A')
    fputs (code == LABEL_REF ? "i" : "in", file);

  else if (letter == 'P')
    {
      if (code == LABEL_REF)
	output_addr_const (file, op);
      else if (code != PC)
	output_operand_lossage ("invalid %%P operand");
    }

  else if (letter == 'p')
    {
      int value;
      if (code != CONST_INT
	  || (value = exact_log2 (INTVAL (op))) < 0)
	output_operand_lossage ("invalid %%p value");
      else
	fprintf (file, "%d", value);
    }

  else if (letter == 'Z')
    {
      gcc_unreachable ();
    }

  else if (code == REG || code == SUBREG)
    {
      int regnum;

      if (code == REG)
	regnum = REGNO (op);
      else
	regnum = true_regnum (op);

      if ((letter == 'M' && ! WORDS_BIG_ENDIAN)
	  || (letter == 'L' && WORDS_BIG_ENDIAN)
	  || letter == 'D')
	regnum++;

      fprintf (file, "%s", reg_names[regnum]);
    }

  else if (code == MEM)
    {
      if (letter == 'D')
	output_address (plus_constant (XEXP (op, 0), 4));
      else
	output_address (XEXP (op, 0));
    }

  else if (code == CONST_DOUBLE
	   && GET_MODE_CLASS (GET_MODE (op)) == MODE_FLOAT)
    {
      char s[60];

      real_to_decimal (s, CONST_DOUBLE_REAL_VALUE (op), sizeof (s), 0, 1);
      fputs (s, file);
    }

  else if (letter == 'x' && GET_CODE (op) == CONST_INT)
    fprintf (file, HOST_WIDE_INT_PRINT_HEX, 0xffff & INTVAL(op));

  else if (letter == 'X' && GET_CODE(op) == CONST_INT)
    fprintf (file, HOST_WIDE_INT_PRINT_HEX, 0xffff & (INTVAL (op) >> 16));

  else if (letter == 'd' && GET_CODE(op) == CONST_INT)
    fprintf (file, HOST_WIDE_INT_PRINT_DEC, (INTVAL(op)));

  else if (letter == 'z' && GET_CODE (op) == CONST_INT && INTVAL (op) == 0)
    fputs (reg_names[GP_REG_FIRST], file);

  else if (letter == 'd' || letter == 'x' || letter == 'X')
    output_operand_lossage ("invalid use of %%d, %%x, or %%X");

  else if (letter == 'B')
    fputs (code == EQ ? "z" : "n", file);
  else if (letter == 'b')
    fputs (code == EQ ? "n" : "z", file);
  else if (letter == 'T')
    fputs (code == EQ ? "f" : "t", file);
  else if (letter == 't')
    fputs (code == EQ ? "t" : "f", file);

  else if (code == CONST && GET_CODE (XEXP (op, 0)) == REG)
    {
      iq2000_print_operand (file, XEXP (op, 0), letter);
    }

  else
    output_addr_const (file, op);
}


/* For the IQ2000, transform:

        memory(X + <large int>)
   into:
        Y = <large int> & ~0x7fff;
        Z = X + Y
        memory (Z + (<large int> & 0x7fff));
*/

rtx
iq2000_legitimize_address (rtx xinsn, rtx old_x ATTRIBUTE_UNUSED,
			   enum machine_mode mode)
{
  if (TARGET_DEBUG_B_MODE)
    {
      GO_PRINTF ("\n========== LEGITIMIZE_ADDRESS\n");
      GO_DEBUG_RTX (xinsn);
    }

  if (iq2000_check_split (xinsn, mode))
    {
      return gen_rtx_LO_SUM (Pmode,
                             copy_to_mode_reg (Pmode,
                                               gen_rtx_HIGH (Pmode, xinsn)),
                             xinsn);
    }

  if (GET_CODE (xinsn) == PLUS)
    {
      rtx xplus0 = XEXP (xinsn, 0);
      rtx xplus1 = XEXP (xinsn, 1);
      enum rtx_code code0 = GET_CODE (xplus0);
      enum rtx_code code1 = GET_CODE (xplus1);

      if (code0 != REG && code1 == REG)
        {
          xplus0 = XEXP (xinsn, 1);
          xplus1 = XEXP (xinsn, 0);
          code0 = GET_CODE (xplus0);
          code1 = GET_CODE (xplus1);
        }

      if (code0 == REG && REG_MODE_OK_FOR_BASE_P (xplus0, mode)
          && code1 == CONST_INT && !SMALL_INT (xplus1))
        {
          rtx int_reg = gen_reg_rtx (Pmode);
          rtx ptr_reg = gen_reg_rtx (Pmode);

          emit_move_insn (int_reg,
                          GEN_INT (INTVAL (xplus1) & ~ 0x7fff));

          emit_insn (gen_rtx_SET (VOIDmode,
                                  ptr_reg,
                                  gen_rtx_PLUS (Pmode, xplus0, int_reg)));

          return plus_constant (ptr_reg, INTVAL (xplus1) & 0x7fff);
        }
    }

  if (TARGET_DEBUG_B_MODE)
    GO_PRINTF ("LEGITIMIZE_ADDRESS could not fix.\n");

  return xinsn;
}


static bool
iq2000_print_operand_punct_valid_p (unsigned char code)
{
  return iq2000_print_operand_punct[code];
}

/* For the IQ2000, transform:

        memory(X + <large int>)
   into:
        Y = <large int> & ~0x7fff;
        Z = X + Y
        memory (Z + (<large int> & 0x7fff));
*/

rtx
iq2000_legitimize_address (rtx xinsn, rtx old_x ATTRIBUTE_UNUSED,
			   enum machine_mode mode)
{
  if (TARGET_DEBUG_B_MODE)
    {
      GO_PRINTF ("\n========== LEGITIMIZE_ADDRESS\n");
      GO_DEBUG_RTX (xinsn);
    }

  if (iq2000_check_split (xinsn, mode))
    {
      return gen_rtx_LO_SUM (Pmode,
                             copy_to_mode_reg (Pmode,
                                               gen_rtx_HIGH (Pmode, xinsn)),
                             xinsn);
    }

  if (GET_CODE (xinsn) == PLUS)
    {
      rtx xplus0 = XEXP (xinsn, 0);
      rtx xplus1 = XEXP (xinsn, 1);
      enum rtx_code code0 = GET_CODE (xplus0);
      enum rtx_code code1 = GET_CODE (xplus1);

      if (code0 != REG && code1 == REG)
        {
          xplus0 = XEXP (xinsn, 1);
          xplus1 = XEXP (xinsn, 0);
          code0 = GET_CODE (xplus0);
          code1 = GET_CODE (xplus1);
        }

      if (code0 == REG && REG_MODE_OK_FOR_BASE_P (xplus0, mode)
          && code1 == CONST_INT && !SMALL_INT (xplus1))
        {
          rtx int_reg = gen_reg_rtx (Pmode);
          rtx ptr_reg = gen_reg_rtx (Pmode);

          emit_move_insn (int_reg,
                          GEN_INT (INTVAL (xplus1) & ~ 0x7fff));

          emit_insn (gen_rtx_SET (VOIDmode,
                                  ptr_reg,
                                  gen_rtx_PLUS (Pmode, xplus0, int_reg)));

          return plus_constant (ptr_reg, INTVAL (xplus1) & 0x7fff);
        }
    }

  if (TARGET_DEBUG_B_MODE)
    GO_PRINTF ("LEGITIMIZE_ADDRESS could not fix.\n");

  return xinsn;
}


static bool
iq2000_rtx_costs (rtx x, int code, int outer_code ATTRIBUTE_UNUSED,
		  int opno ATTRIBUTE_UNUSED, int * total,
		  bool speed ATTRIBUTE_UNUSED)
{
  enum machine_mode mode = GET_MODE (x);

  switch (code)
    {
    case MEM:
      {
	int num_words = (GET_MODE_SIZE (mode) > UNITS_PER_WORD) ? 2 : 1;

	if (simple_memory_operand (x, mode))
	  return COSTS_N_INSNS (num_words);

	* total = COSTS_N_INSNS (2 * num_words);
	break;
      }
      
    case FFS:
      * total = COSTS_N_INSNS (6);
      break;

    case AND:
    case IOR:
    case XOR:
    case NOT:
      * total = COSTS_N_INSNS (mode == DImode ? 2 : 1);
      break;

    case ASHIFT:
    case ASHIFTRT:
    case LSHIFTRT:
      if (mode == DImode)
	* total = COSTS_N_INSNS ((GET_CODE (XEXP (x, 1)) == CONST_INT) ? 4 : 12);
      else
	* total = COSTS_N_INSNS (1);
    break;								

    case ABS:
      if (mode == SFmode || mode == DFmode)
	* total = COSTS_N_INSNS (1);
      else
	* total = COSTS_N_INSNS (4);
      break;
    
    case PLUS:
    case MINUS:
      if (mode == SFmode || mode == DFmode)
	* total = COSTS_N_INSNS (6);
      else if (mode == DImode)
	* total = COSTS_N_INSNS (4);
      else
	* total = COSTS_N_INSNS (1);
      break;
    
    case NEG:
      * total = (mode == DImode) ? 4 : 1;
      break;

    case MULT:
      if (mode == SFmode)
	* total = COSTS_N_INSNS (7);
      else if (mode == DFmode)
	* total = COSTS_N_INSNS (8);
      else
	* total = COSTS_N_INSNS (10);
      break;

    case DIV:
    case MOD:
      if (mode == SFmode)
	* total = COSTS_N_INSNS (23);
      else if (mode == DFmode)
	* total = COSTS_N_INSNS (36);
      else
	* total = COSTS_N_INSNS (69);
      break;
      
    case UDIV:
    case UMOD:
      * total = COSTS_N_INSNS (69);
      break;
      
    case SIGN_EXTEND:
      * total = COSTS_N_INSNS (2);
      break;
    
    case ZERO_EXTEND:
      * total = COSTS_N_INSNS (1);
      break;

    case CONST_INT:
      * total = 0;
      break;
    
    case LABEL_REF:
      * total = COSTS_N_INSNS (2);
      break;

    case CONST:
      {
	rtx offset = const0_rtx;
	rtx symref = eliminate_constant_term (XEXP (x, 0), & offset);

	if (GET_CODE (symref) == LABEL_REF)
	  * total = COSTS_N_INSNS (2);
	else if (GET_CODE (symref) != SYMBOL_REF)
	  * total = COSTS_N_INSNS (4);
	/* Let's be paranoid....  */
	else if (INTVAL (offset) < -32768 || INTVAL (offset) > 32767)
	  * total = COSTS_N_INSNS (2);
	else
	  * total = COSTS_N_INSNS (SYMBOL_REF_FLAG (symref) ? 1 : 2);
	break;
      }

    case SYMBOL_REF:
      * total = COSTS_N_INSNS (SYMBOL_REF_FLAG (x) ? 1 : 2);
      break;
    
    case CONST_DOUBLE:
      {
	rtx high, low;
      
	split_double (x, & high, & low);
      
	* total = COSTS_N_INSNS (  (high == CONST0_RTX (GET_MODE (high))
				  || low == CONST0_RTX (GET_MODE (low)))
				   ? 2 : 4);
	break;
      }
    
    default:
      return false;
    }
  return true;
}

/* Worker for TARGET_ASM_TRAMPOLINE_TEMPLATE.  */

static void
iq2000_asm_trampoline_template (FILE *f)
{
  fprintf (f, "\t.word\t0x03e00821\t\t# move   $1,$31\n");
  fprintf (f, "\t.word\t0x04110001\t\t# bgezal $0,.+8\n");
  fprintf (f, "\t.word\t0x00000000\t\t# nop\n");
  if (Pmode == DImode)
    {
      fprintf (f, "\t.word\t0xdfe30014\t\t# ld     $3,20($31)\n");
      fprintf (f, "\t.word\t0xdfe2001c\t\t# ld     $2,28($31)\n");
    }
  else
    {
      fprintf (f, "\t.word\t0x8fe30014\t\t# lw     $3,20($31)\n");
      fprintf (f, "\t.word\t0x8fe20018\t\t# lw     $2,24($31)\n");
    }
  fprintf (f, "\t.word\t0x0060c821\t\t# move   $25,$3 (abicalls)\n");
  fprintf (f, "\t.word\t0x00600008\t\t# jr     $3\n");
  fprintf (f, "\t.word\t0x0020f821\t\t# move   $31,$1\n");
  fprintf (f, "\t.word\t0x00000000\t\t# <function address>\n");
  fprintf (f, "\t.word\t0x00000000\t\t# <static chain value>\n");
}

/* Worker for TARGET_TRAMPOLINE_INIT.  */

static void
iq2000_trampoline_init (rtx m_tramp, tree fndecl, rtx chain_value)
{
  rtx fnaddr = XEXP (DECL_RTL (fndecl), 0);
  rtx mem;

  emit_block_move (m_tramp, assemble_trampoline_template (),
		   GEN_INT (TRAMPOLINE_CODE_SIZE), BLOCK_OP_NORMAL);

  mem = adjust_address (m_tramp, Pmode, TRAMPOLINE_CODE_SIZE);
  emit_move_insn (mem, fnaddr);
  mem = adjust_address (m_tramp, Pmode,
			TRAMPOLINE_CODE_SIZE + GET_MODE_SIZE (Pmode));
  emit_move_insn (mem, chain_value);
}

#include "gt-iq2000.h"<|MERGE_RESOLUTION|>--- conflicted
+++ resolved
@@ -1,9 +1,5 @@
 /* Subroutines used for code generation on Vitesse IQ2000 processors
-<<<<<<< HEAD
-   Copyright (C) 2003, 2004, 2005, 2006, 2007, 2008, 2009
-=======
    Copyright (C) 2003, 2004, 2005, 2006, 2007, 2008, 2009, 2010, 2011
->>>>>>> 3082eeb7
    Free Software Foundation, Inc.
 
 This file is part of GCC.
@@ -161,11 +157,7 @@
 static int  iq2000_address_cost       (rtx, bool);
 static section *iq2000_select_section (tree, int, unsigned HOST_WIDE_INT);
 static rtx  iq2000_legitimize_address (rtx, rtx, enum machine_mode);
-<<<<<<< HEAD
-static bool iq2000_pass_by_reference  (CUMULATIVE_ARGS *, enum machine_mode,
-=======
 static bool iq2000_pass_by_reference  (cumulative_args_t, enum machine_mode,
->>>>>>> 3082eeb7
 				       const_tree, bool);
 static int  iq2000_arg_partial_bytes  (cumulative_args_t, enum machine_mode,
 				       tree, bool);
@@ -182,12 +174,9 @@
 static void iq2000_trampoline_init    (rtx, tree, rtx);
 static rtx iq2000_function_value      (const_tree, const_tree, bool);
 static rtx iq2000_libcall_value       (enum machine_mode, const_rtx);
-<<<<<<< HEAD
-=======
 static void iq2000_print_operand      (FILE *, rtx, int);
 static void iq2000_print_operand_address (FILE *, rtx);
 static bool iq2000_print_operand_punct_valid_p (unsigned char code);
->>>>>>> 3082eeb7
 
 #undef  TARGET_INIT_BUILTINS
 #define TARGET_INIT_BUILTINS 		iq2000_init_builtins
@@ -212,8 +201,6 @@
 #undef  TARGET_HAVE_SWITCHABLE_BSS_SECTIONS
 #define TARGET_HAVE_SWITCHABLE_BSS_SECTIONS false
 
-<<<<<<< HEAD
-=======
 #undef  TARGET_PRINT_OPERAND
 #define TARGET_PRINT_OPERAND		iq2000_print_operand
 #undef  TARGET_PRINT_OPERAND_ADDRESS
@@ -221,7 +208,6 @@
 #undef  TARGET_PRINT_OPERAND_PUNCT_VALID_P
 #define TARGET_PRINT_OPERAND_PUNCT_VALID_P iq2000_print_operand_punct_valid_p
 
->>>>>>> 3082eeb7
 #undef  TARGET_PROMOTE_FUNCTION_MODE
 #define TARGET_PROMOTE_FUNCTION_MODE	default_promote_function_mode_always_promote
 #undef  TARGET_PROMOTE_PROTOTYPES
@@ -1736,11 +1722,7 @@
 {
   return (from == RETURN_ADDRESS_POINTER_REGNUM
           && (! leaf_function_p ()
-<<<<<<< HEAD
-              || (to == GP_REG_FIRST + 31 && leaf_function_p)))
-=======
               || (to == GP_REG_FIRST + 31 && leaf_function_p ())))
->>>>>>> 3082eeb7
           || (from != RETURN_ADDRESS_POINTER_REGNUM
               && (to == HARD_FRAME_POINTER_REGNUM
                   || (to == STACK_POINTER_REGNUM
@@ -2249,21 +2231,12 @@
   int reg = GP_RETURN;
   enum machine_mode mode = TYPE_MODE (valtype);
   int unsignedp = TYPE_UNSIGNED (valtype);
-<<<<<<< HEAD
-  tree func = fn_decl_or_type;
+  const_tree func = fn_decl_or_type;
 
   if (fn_decl_or_type
       && !DECL_P (fn_decl_or_type))
     fn_decl_or_type = NULL;
 
-=======
-  const_tree func = fn_decl_or_type;
-
-  if (fn_decl_or_type
-      && !DECL_P (fn_decl_or_type))
-    fn_decl_or_type = NULL;
-
->>>>>>> 3082eeb7
   /* Since we promote return types, we must promote the mode here too.  */
   mode = promote_function_mode (valtype, mode, &unsignedp, func, 1);
 
@@ -3266,73 +3239,6 @@
     output_addr_const (file, op);
 }
 
-
-/* For the IQ2000, transform:
-
-        memory(X + <large int>)
-   into:
-        Y = <large int> & ~0x7fff;
-        Z = X + Y
-        memory (Z + (<large int> & 0x7fff));
-*/
-
-rtx
-iq2000_legitimize_address (rtx xinsn, rtx old_x ATTRIBUTE_UNUSED,
-			   enum machine_mode mode)
-{
-  if (TARGET_DEBUG_B_MODE)
-    {
-      GO_PRINTF ("\n========== LEGITIMIZE_ADDRESS\n");
-      GO_DEBUG_RTX (xinsn);
-    }
-
-  if (iq2000_check_split (xinsn, mode))
-    {
-      return gen_rtx_LO_SUM (Pmode,
-                             copy_to_mode_reg (Pmode,
-                                               gen_rtx_HIGH (Pmode, xinsn)),
-                             xinsn);
-    }
-
-  if (GET_CODE (xinsn) == PLUS)
-    {
-      rtx xplus0 = XEXP (xinsn, 0);
-      rtx xplus1 = XEXP (xinsn, 1);
-      enum rtx_code code0 = GET_CODE (xplus0);
-      enum rtx_code code1 = GET_CODE (xplus1);
-
-      if (code0 != REG && code1 == REG)
-        {
-          xplus0 = XEXP (xinsn, 1);
-          xplus1 = XEXP (xinsn, 0);
-          code0 = GET_CODE (xplus0);
-          code1 = GET_CODE (xplus1);
-        }
-
-      if (code0 == REG && REG_MODE_OK_FOR_BASE_P (xplus0, mode)
-          && code1 == CONST_INT && !SMALL_INT (xplus1))
-        {
-          rtx int_reg = gen_reg_rtx (Pmode);
-          rtx ptr_reg = gen_reg_rtx (Pmode);
-
-          emit_move_insn (int_reg,
-                          GEN_INT (INTVAL (xplus1) & ~ 0x7fff));
-
-          emit_insn (gen_rtx_SET (VOIDmode,
-                                  ptr_reg,
-                                  gen_rtx_PLUS (Pmode, xplus0, int_reg)));
-
-          return plus_constant (ptr_reg, INTVAL (xplus1) & 0x7fff);
-        }
-    }
-
-  if (TARGET_DEBUG_B_MODE)
-    GO_PRINTF ("LEGITIMIZE_ADDRESS could not fix.\n");
-
-  return xinsn;
-}
-
-
 static bool
 iq2000_print_operand_punct_valid_p (unsigned char code)
 {
