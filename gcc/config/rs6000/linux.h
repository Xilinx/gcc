--- conflicted
+++ resolved
@@ -27,15 +27,11 @@
 /* We use glibc _mcount for profiling.  */
 #define NO_PROFILE_COUNTERS 1
 
-<<<<<<< HEAD
-#define OPTION_GLIBC  (linux_libc == LIBC_GLIBC)
-=======
 #ifdef SINGLE_LIBC
 #define OPTION_GLIBC  (DEFAULT_LIBC == LIBC_GLIBC)
 #else
 #define OPTION_GLIBC  (linux_libc == LIBC_GLIBC)
 #endif
->>>>>>> b56a5220
 
 /* glibc has float and long double forms of math functions.  */
 #undef  TARGET_C99_FUNCTIONS
