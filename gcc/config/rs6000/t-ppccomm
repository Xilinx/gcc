--- conflicted
+++ resolved
@@ -1,11 +1,7 @@
 # Common support for PowerPC ELF targets (both EABI and SVR4).
 #
 # Copyright (C) 1996, 1997, 1998, 1999, 2000, 2001, 2002, 2006, 2007,
-<<<<<<< HEAD
-# 2008 Free Software Foundation, Inc.
-=======
 # 2008, 2011 Free Software Foundation, Inc.
->>>>>>> 3082eeb7
 #
 # This file is part of GCC.
 #
@@ -23,11 +19,7 @@
 # along with GCC; see the file COPYING3.  If not see
 # <http://www.gnu.org/licenses/>.
 
-<<<<<<< HEAD
-LIB2FUNCS_EXTRA += tramp.S $(srcdir)/config/rs6000/darwin-ldouble.c
-=======
 LIB2FUNCS_EXTRA += tramp.S
->>>>>>> 3082eeb7
 
 # These can't end up in shared libgcc
 LIB2FUNCS_STATIC_EXTRA = eabi.S
