--- conflicted
+++ resolved
@@ -1,10 +1,6 @@
 /* PowerPC AltiVec include file.
-<<<<<<< HEAD
-   Copyright (C) 2002, 2003, 2004, 2005, 2008, 2009 Free Software Foundation, Inc.
-=======
    Copyright (C) 2002, 2003, 2004, 2005, 2008, 2009, 2010, 2011
    Free Software Foundation, Inc.
->>>>>>> 3082eeb7
    Contributed by Aldy Hernandez (aldyh@redhat.com).
    Rewritten by Paolo Bonzini (bonzini@gnu.org).
 
@@ -322,11 +318,8 @@
 #define vec_nearbyint __builtin_vec_nearbyint
 #define vec_rint __builtin_vec_rint
 #define vec_sqrt __builtin_vec_sqrt
-<<<<<<< HEAD
-=======
 #define vec_vsx_ld __builtin_vec_vsx_ld
 #define vec_vsx_st __builtin_vec_vsx_st
->>>>>>> 3082eeb7
 #endif
 
 /* Predicates.
