--- conflicted
+++ resolved
@@ -1,10 +1,6 @@
 # Multilibs for e500
 #
-<<<<<<< HEAD
-# Copyright (C) 2003 Free Software Foundation, Inc.
-=======
 # Copyright (C) 2003, 2011 Free Software Foundation, Inc.
->>>>>>> 3082eeb7
 #
 # This file is part of GCC.
 #
@@ -21,19 +17,6 @@
 # You should have received a copy of the GNU General Public License
 # along with GCC; see the file COPYING3.  If not see
 # <http://www.gnu.org/licenses/>.
-<<<<<<< HEAD
-
-FPBIT = fp-bit.c
-DPBIT = dp-bit.c
-
-dp-bit.c: $(srcdir)/config/fp-bit.c
-	cat $(srcdir)/config/fp-bit.c > dp-bit.c
-
-fp-bit.c: $(srcdir)/config/fp-bit.c
-	echo '#define FLOAT' > fp-bit.c
-	cat $(srcdir)/config/fp-bit.c >> fp-bit.c
-=======
->>>>>>> 3082eeb7
 
 LIBGCC = stmp-multilib
 INSTALL_LIBGCC = install-multilib
