--- conflicted
+++ resolved
@@ -287,15 +287,6 @@
 
  
-<<<<<<< HEAD
-/* bug work around: we don't want to support #pragma weak, but the current
-   code layout needs HANDLE_PRAGMA_WEAK asserted for __attribute((weak)) to
-   work.  On the other hand, we don't define HANDLE_PRAGMA_WEAK directly,
-   as this depends on a few other details as well...  */
-#define HANDLE_SYSV_PRAGMA 1
-
-=======
->>>>>>> b56a5220
 /* Stack is explicitly denied execution rights on OpenBSD platforms.  */
 #define ENABLE_EXECUTE_STACK						\
 extern void __enable_execute_stack (void *);				\
