--- conflicted
+++ resolved
@@ -1,10 +1,6 @@
 /* Subroutines used for code generation on IBM S/390 and zSeries
    Copyright (C) 1999, 2000, 2001, 2002, 2003, 2004, 2005, 2006,
-<<<<<<< HEAD
-   2007, 2008, 2009, 2010 Free Software Foundation, Inc.
-=======
    2007, 2008, 2009, 2010, 2011 Free Software Foundation, Inc.
->>>>>>> b56a5220
    Contributed by Hartmut Penner (hpenner@de.ibm.com) and
                   Ulrich Weigand (uweigand@de.ibm.com) and
                   Andreas Krebbel (Andreas.Krebbel@de.ibm.com).
@@ -385,13 +381,8 @@
   (HARD_REGNO_NREGS ((REGNO), (MODE)) == 1 || !((REGNO) & 1))
 
 /* That's the read ahead of the dynamic branch prediction unit in
-<<<<<<< HEAD
-   bytes on a z10 CPU.  */
-#define Z10_PREDICT_DISTANCE 384
-=======
    bytes on a z10 (or higher) CPU.  */
 #define PREDICT_DISTANCE (TARGET_Z10 ? 384 : 2048)
->>>>>>> b56a5220
 
 static enum machine_mode
 s390_libgcc_cmp_return_mode (void)
@@ -1704,38 +1695,6 @@
     target_flags |= MASK_LONG_DOUBLE_128;
 #endif
 
-<<<<<<< HEAD
-  if (s390_tune == PROCESSOR_2097_Z10)
-    {
-      if (!PARAM_SET_P (PARAM_MAX_UNROLLED_INSNS))
-	set_param_value ("max-unrolled-insns", 100);
-      if (!PARAM_SET_P (PARAM_MAX_UNROLL_TIMES))
-	set_param_value ("max-unroll-times", 32);
-      if (!PARAM_SET_P (PARAM_MAX_COMPLETELY_PEELED_INSNS))
-	set_param_value ("max-completely-peeled-insns", 2000);
-      if (!PARAM_SET_P (PARAM_MAX_COMPLETELY_PEEL_TIMES))
-	set_param_value ("max-completely-peel-times", 64);
-    }
-
-  set_param_value ("max-pending-list-length", 256);
-  /* values for loop prefetching */
-  set_param_value ("l1-cache-line-size", 256);
-  if (!PARAM_SET_P (PARAM_L1_CACHE_SIZE))
-    set_param_value ("l1-cache-size", 128);
-  /* s390 has more than 2 levels and the size is much larger.  Since
-     we are always running virtualized assume that we only get a small
-     part of the caches above l1.  */
-  if (!PARAM_SET_P (PARAM_L2_CACHE_SIZE))
-    set_param_value ("l2-cache-size", 1500);
-  if (!PARAM_SET_P (PARAM_PREFETCH_MIN_INSN_TO_MEM_RATIO))
-    set_param_value ("prefetch-min-insn-to-mem-ratio", 2);
-  if (!PARAM_SET_P (PARAM_SIMULTANEOUS_PREFETCHES))
-    set_param_value ("simultaneous-prefetches", 6);
-
-  /* This cannot reside in optimization_options since HAVE_prefetch
-     requires the arch flags to be evaluated already.  */
-  if (HAVE_prefetch && optimize >= 3)
-=======
   if (s390_tune == PROCESSOR_2097_Z10
       || s390_tune == PROCESSOR_2817_Z196)
     {
@@ -1780,7 +1739,6 @@
      requires the arch flags to be evaluated already.  Since prefetching
      is beneficial on s390, we enable it if available.  */
   if (flag_prefetch_loop_arrays < 0 && HAVE_prefetch && optimize >= 3)
->>>>>>> b56a5220
     flag_prefetch_loop_arrays = 1;
 }
 
@@ -2194,12 +2152,8 @@
 
 /* Return true if ADDR is of kind symbol_ref or symbol_ref + const_int
    and return these parts in SYMREF and ADDEND.  You can pass NULL in
-<<<<<<< HEAD
-   SYMREF and/or ADDEND if you are not interested in these values.  */
-=======
    SYMREF and/or ADDEND if you are not interested in these values.
    Literal pool references are *not* considered symbol references.  */
->>>>>>> b56a5220
 
 static bool
 s390_symref_operand_p (rtx addr, rtx *symref, HOST_WIDE_INT *addend)
@@ -2212,10 +2166,7 @@
   if (GET_CODE (addr) == PLUS)
     {
       if (GET_CODE (XEXP (addr, 0)) == SYMBOL_REF
-<<<<<<< HEAD
-=======
 	  && !CONSTANT_POOL_ADDRESS_P (XEXP (addr, 0))
->>>>>>> b56a5220
 	  && CONST_INT_P (XEXP (addr, 1)))
 	{
 	  tmpaddend = INTVAL (XEXP (addr, 1));
@@ -2225,18 +2176,13 @@
 	return false;
     }
   else
-<<<<<<< HEAD
-    if (GET_CODE (addr) != SYMBOL_REF)
-=======
     if (GET_CODE (addr) != SYMBOL_REF || CONSTANT_POOL_ADDRESS_P (addr))
->>>>>>> b56a5220
 	return false;
 
   if (symref)
     *symref = addr;
   if (addend)
     *addend = tmpaddend;
-<<<<<<< HEAD
 
   return true;
 }
@@ -2256,38 +2202,14 @@
   /* This check makes sure that no symbolic address (except literal
      pool references) are accepted by the R or T constraints.  */
   if (s390_symref_operand_p (op, NULL, NULL))
-    {
-      if (!lit_pool_ok)
-	return 0;
-=======
-
-  return true;
-}
-
-
-/* Return true if the address in OP is valid for constraint letter C
-   if wrapped in a MEM rtx.  Set LIT_POOL_OK to true if it literal
-   pool MEMs should be accepted.  Only the Q, R, S, T constraint
-   letters are allowed for C.  */
-
-static int
-s390_check_qrst_address (char c, rtx op, bool lit_pool_ok)
-{
-  struct s390_address addr;
-  bool decomposed = false;
-
-  /* This check makes sure that no symbolic address (except literal
-     pool references) are accepted by the R or T constraints.  */
-  if (s390_symref_operand_p (op, NULL, NULL))
     return 0;
 
   /* Ensure literal pool references are only accepted if LIT_POOL_OK.  */
   if (!lit_pool_ok)
     {
->>>>>>> b56a5220
       if (!s390_decompose_address (op, &addr))
 	return 0;
-      if (!addr.literal_pool)
+      if (addr.literal_pool)
 	return 0;
       decomposed = true;
     }
@@ -2963,15 +2885,12 @@
       && larl_operand (op, VOIDmode))
     return true;
 
-<<<<<<< HEAD
-=======
   /* Accept floating-point zero operands that fit into a single GPR.  */
   if (GET_CODE (op) == CONST_DOUBLE
       && s390_float_const_zero_p (op)
       && GET_MODE_SIZE (GET_MODE (op)) <= UNITS_PER_WORD)
     return true;
 
->>>>>>> b56a5220
   /* Accept double-word operands that can be split.  */
   if (GET_CODE (op) == CONST_INT
       && trunc_int_for_mode (INTVAL (op), word_mode) != INTVAL (op))
@@ -5283,12 +5202,8 @@
       else if (GET_CODE (x) == GT)
 	fprintf (file, "h");
       else
-<<<<<<< HEAD
-	gcc_unreachable ();
-=======
 	output_operand_lossage ("invalid comparison operator "
 				"for 'E' output modifier");
->>>>>>> b56a5220
       return;
 
     case 'J':
@@ -5631,11 +5546,6 @@
 
    A STD instruction should be scheduled earlier,
    in order to use the bypass.  */
-<<<<<<< HEAD
-
-
-=======
->>>>>>> b56a5220
 static int
 s390_adjust_priority (rtx insn ATTRIBUTE_UNUSED, int priority)
 {
@@ -5644,12 +5554,8 @@
 
   if (s390_tune != PROCESSOR_2084_Z990
       && s390_tune != PROCESSOR_2094_Z9_109
-<<<<<<< HEAD
-      && s390_tune != PROCESSOR_2097_Z10)
-=======
       && s390_tune != PROCESSOR_2097_Z10
       && s390_tune != PROCESSOR_2817_Z196)
->>>>>>> b56a5220
     return priority;
 
   switch (s390_safe_attr_type (insn))
@@ -9728,7 +9634,6 @@
 		reg++)
 	     if (!call_used_regs[reg + REGNO (parm_rtx)])
  	       return true;
-<<<<<<< HEAD
 	 }
 
        if (GET_CODE (parm_rtx) == PARALLEL)
@@ -9749,28 +9654,6 @@
 	     }
 	 }
 
-=======
-	 }
-
-       if (GET_CODE (parm_rtx) == PARALLEL)
-	 {
-	   int i;
-
-	   for (i = 0; i < XVECLEN (parm_rtx, 0); i++)
-	     {
-	       rtx r = XEXP (XVECEXP (parm_rtx, 0, i), 0);
-
-	       gcc_assert (REG_P (r));
-
-	       for (reg = 0;
-		    reg < HARD_REGNO_NREGS (REGNO (r), GET_MODE (r));
-		    reg++)
-		 if (!call_used_regs[reg + REGNO (r)])
-		   return true;
-	     }
-	 }
-
->>>>>>> b56a5220
     }
   return false;
 }
@@ -10128,15 +10011,6 @@
     }
 }
 
-<<<<<<< HEAD
-/* On z10 the dynamic branch prediction must see the backward jump in
-   a window of 384 bytes. If not it falls back to the static
-   prediction.  This function rearranges the loop backward branch in a
-   way which makes the static prediction always correct.  The function
-   returns true if it added an instruction.  */
-static bool
-s390_z10_fix_long_loop_prediction (rtx insn)
-=======
 /* On z10 and later the dynamic branch prediction must see the
    backward jump within a certain windows.  If not it falls back to
    the static prediction.  This function rearranges the loop backward
@@ -10144,7 +10018,6 @@
    The function returns true if it added an instruction.  */
 static bool
 s390_fix_long_loop_prediction (rtx insn)
->>>>>>> b56a5220
 {
   rtx set = single_set (insn);
   rtx code_label, label_ref, new_label;
@@ -10170,19 +10043,11 @@
   if (INSN_ADDRESSES (INSN_UID (code_label)) == -1
       || INSN_ADDRESSES (INSN_UID (insn)) == -1
       || (INSN_ADDRESSES (INSN_UID (insn))
-<<<<<<< HEAD
-	  - INSN_ADDRESSES (INSN_UID (code_label)) < Z10_PREDICT_DISTANCE))
-    return false;
-
-  for (distance = 0, cur_insn = PREV_INSN (insn);
-       distance < Z10_PREDICT_DISTANCE - 6;
-=======
 	  - INSN_ADDRESSES (INSN_UID (code_label)) < PREDICT_DISTANCE))
     return false;
 
   for (distance = 0, cur_insn = PREV_INSN (insn);
        distance < PREDICT_DISTANCE - 6;
->>>>>>> b56a5220
        distance += get_attr_length (cur_insn), cur_insn = PREV_INSN (cur_insn))
     if (!cur_insn || JUMP_P (cur_insn) || LABEL_P (cur_insn))
       return false;
@@ -10482,9 +10347,9 @@
   /* Try to optimize prologue and epilogue further.  */
   s390_optimize_prologue ();
 
-<<<<<<< HEAD
-  /* Walk over the insns and do some z10 specific changes.  */
-  if (s390_tune == PROCESSOR_2097_Z10)
+  /* Walk over the insns and do some >=z10 specific changes.  */
+  if (s390_tune == PROCESSOR_2097_Z10
+      || s390_tune == PROCESSOR_2817_Z196)
     {
       rtx insn;
       bool insn_added_p = false;
@@ -10499,10 +10364,11 @@
 	    continue;
 
 	  if (JUMP_P (insn))
-	    insn_added_p |= s390_z10_fix_long_loop_prediction (insn);
-
-	  if (GET_CODE (PATTERN (insn)) == PARALLEL
-	      || GET_CODE (PATTERN (insn)) == SET)
+	    insn_added_p |= s390_fix_long_loop_prediction (insn);
+
+	  if ((GET_CODE (PATTERN (insn)) == PARALLEL
+	       || GET_CODE (PATTERN (insn)) == SET)
+	      && s390_tune == PROCESSOR_2097_Z10)
 	    insn_added_p |= s390_z10_optimize_cmp (insn);
 	}
 
@@ -10648,180 +10514,9 @@
 }
 
 /* This target hook implementation for TARGET_LOOP_UNROLL_ADJUST calculates
-   a new number struct loop *loop should be unrolled if tuned for the z10
-   cpu. The loop is analyzed for memory accesses by calling check_dpu for
-=======
-  /* Walk over the insns and do some >=z10 specific changes.  */
-  if (s390_tune == PROCESSOR_2097_Z10
-      || s390_tune == PROCESSOR_2817_Z196)
-    {
-      rtx insn;
-      bool insn_added_p = false;
-
-      /* The insn lengths and addresses have to be up to date for the
-	 following manipulations.  */
-      shorten_branches (get_insns ());
-
-      for (insn = get_insns (); insn; insn = NEXT_INSN (insn))
-	{
-	  if (!INSN_P (insn) || INSN_CODE (insn) <= 0)
-	    continue;
-
-	  if (JUMP_P (insn))
-	    insn_added_p |= s390_fix_long_loop_prediction (insn);
-
-	  if ((GET_CODE (PATTERN (insn)) == PARALLEL
-	       || GET_CODE (PATTERN (insn)) == SET)
-	      && s390_tune == PROCESSOR_2097_Z10)
-	    insn_added_p |= s390_z10_optimize_cmp (insn);
-	}
-
-      /* Adjust branches if we added new instructions.  */
-      if (insn_added_p)
-	shorten_branches (get_insns ());
-    }
-}
-
-/* Return true if INSN is a fp load insn writing register REGNO.  */
-static inline bool
-s390_fpload_toreg (rtx insn, unsigned int regno)
-{
-  rtx set;
-  enum attr_type flag = s390_safe_attr_type (insn);
-
-  if (flag != TYPE_FLOADSF && flag != TYPE_FLOADDF)
-    return false;
-
-  set = single_set (insn);
-
-  if (set == NULL_RTX)
-    return false;
-
-  if (!REG_P (SET_DEST (set)) || !MEM_P (SET_SRC (set)))
-    return false;
-
-  if (REGNO (SET_DEST (set)) != regno)
-    return false;
-
-  return true;
-}
-
-/* This value describes the distance to be avoided between an
-   aritmetic fp instruction and an fp load writing the same register.
-   Z10_EARLYLOAD_DISTANCE - 1 as well as Z10_EARLYLOAD_DISTANCE + 1 is
-   fine but the exact value has to be avoided. Otherwise the FP
-   pipeline will throw an exception causing a major penalty.  */
-#define Z10_EARLYLOAD_DISTANCE 7
-
-/* Rearrange the ready list in order to avoid the situation described
-   for Z10_EARLYLOAD_DISTANCE.  A problematic load instruction is
-   moved to the very end of the ready list.  */
-static void
-s390_z10_prevent_earlyload_conflicts (rtx *ready, int *nready_p)
-{
-  unsigned int regno;
-  int nready = *nready_p;
-  rtx tmp;
-  int i;
-  rtx insn;
-  rtx set;
-  enum attr_type flag;
-  int distance;
-
-  /* Skip DISTANCE - 1 active insns.  */
-  for (insn = last_scheduled_insn, distance = Z10_EARLYLOAD_DISTANCE - 1;
-       distance > 0 && insn != NULL_RTX;
-       distance--, insn = prev_active_insn (insn))
-    if (CALL_P (insn) || JUMP_P (insn))
-      return;
-
-  if (insn == NULL_RTX)
-    return;
-
-  set = single_set (insn);
-
-  if (set == NULL_RTX || !REG_P (SET_DEST (set))
-      || GET_MODE_CLASS (GET_MODE (SET_DEST (set))) != MODE_FLOAT)
-    return;
-
-  flag = s390_safe_attr_type (insn);
-
-  if (flag == TYPE_FLOADSF || flag == TYPE_FLOADDF)
-    return;
-
-  regno = REGNO (SET_DEST (set));
-  i = nready - 1;
-
-  while (!s390_fpload_toreg (ready[i], regno) && i > 0)
-    i--;
-
-  if (!i)
-    return;
-
-  tmp = ready[i];
-  memmove (&ready[1], &ready[0], sizeof (rtx) * i);
-  ready[0] = tmp;
-}
-
-/* This function is called via hook TARGET_SCHED_REORDER before
-   issueing one insn from list READY which contains *NREADYP entries.
-   For target z10 it reorders load instructions to avoid early load
-   conflicts in the floating point pipeline  */
-static int
-s390_sched_reorder (FILE *file ATTRIBUTE_UNUSED, int verbose ATTRIBUTE_UNUSED,
-		    rtx *ready, int *nreadyp, int clock ATTRIBUTE_UNUSED)
-{
-  if (s390_tune == PROCESSOR_2097_Z10)
-    if (reload_completed && *nreadyp > 1)
-      s390_z10_prevent_earlyload_conflicts (ready, nreadyp);
-
-  return s390_issue_rate ();
-}
-
-/* This function is called via hook TARGET_SCHED_VARIABLE_ISSUE after
-   the scheduler has issued INSN.  It stores the last issued insn into
-   last_scheduled_insn in order to make it available for
-   s390_sched_reorder.  */
-static int
-s390_sched_variable_issue (FILE *file ATTRIBUTE_UNUSED,
-                           int verbose ATTRIBUTE_UNUSED,
-                         rtx insn, int more)
-{
-  last_scheduled_insn = insn;
-
-  if (GET_CODE (PATTERN (insn)) != USE
-      && GET_CODE (PATTERN (insn)) != CLOBBER)
-    return more - 1;
-  else
-    return more;
-}
-
-static void
-s390_sched_init (FILE *file ATTRIBUTE_UNUSED,
-		 int verbose ATTRIBUTE_UNUSED,
-		 int max_ready ATTRIBUTE_UNUSED)
-{
-  last_scheduled_insn = NULL_RTX;
-}
-
-/* This function checks the whole of insn X for memory references. The
-   function always returns zero because the framework it is called
-   from would stop recursively analyzing the insn upon a return value
-   other than zero. The real result of this function is updating
-   counter variable MEM_COUNT.  */
-static int
-check_dpu (rtx *x, unsigned *mem_count)
-{
-  if (*x != NULL_RTX && MEM_P (*x))
-    (*mem_count)++;
-  return 0;
-}
-
-/* This target hook implementation for TARGET_LOOP_UNROLL_ADJUST calculates
    a new number struct loop *loop should be unrolled if tuned for cpus with
    a built-in stride prefetcher.
    The loop is analyzed for memory accesses by calling check_dpu for
->>>>>>> b56a5220
    each rtx of the loop. Depending on the loop_depth and the amount of
    memory accesses a new number <=nunroll is returned to improve the
    behaviour of the hardware prefetch unit.  */
@@ -10833,12 +10528,7 @@
   unsigned i;
   unsigned mem_count = 0;
 
-<<<<<<< HEAD
-  /* Only z10 needs special handling.  */
-  if (s390_tune != PROCESSOR_2097_Z10)
-=======
   if (s390_tune != PROCESSOR_2097_Z10 && s390_tune != PROCESSOR_2817_Z196)
->>>>>>> b56a5220
     return nunroll;
 
   /* Count the number of memory references within the loop body.  */
@@ -10882,11 +10572,7 @@
 #define TARGET_ASM_CLOSE_PAREN ""
 
 #undef TARGET_DEFAULT_TARGET_FLAGS
-<<<<<<< HEAD
-#define TARGET_DEFAULT_TARGET_FLAGS (TARGET_DEFAULT | MASK_FUSED_MADD)
-=======
 #define TARGET_DEFAULT_TARGET_FLAGS (TARGET_DEFAULT)
->>>>>>> b56a5220
 
 #undef TARGET_HANDLE_OPTION
 #define TARGET_HANDLE_OPTION s390_handle_option
@@ -11018,12 +10704,9 @@
 #undef TARGET_CAN_ELIMINATE
 #define TARGET_CAN_ELIMINATE s390_can_eliminate
 
-<<<<<<< HEAD
-=======
 #undef TARGET_CONDITIONAL_REGISTER_USAGE
 #define TARGET_CONDITIONAL_REGISTER_USAGE s390_conditional_register_usage
 
->>>>>>> b56a5220
 #undef TARGET_LOOP_UNROLL_ADJUST
 #define TARGET_LOOP_UNROLL_ADJUST s390_loop_unroll_adjust
 
