/* Subroutines used for code generation on IBM S/390 and zSeries
   Copyright (C) 1999, 2000, 2001, 2002, 2003, 2004, 2005, 2006,
<<<<<<< HEAD
   2007, 2008, 2009, 2010 Free Software Foundation, Inc.
=======
   2007, 2008, 2009, 2010, 2011 Free Software Foundation, Inc.
>>>>>>> 3082eeb7
   Contributed by Hartmut Penner (hpenner@de.ibm.com) and
                  Ulrich Weigand (uweigand@de.ibm.com) and
                  Andreas Krebbel (Andreas.Krebbel@de.ibm.com).

This file is part of GCC.

GCC is free software; you can redistribute it and/or modify it under
the terms of the GNU General Public License as published by the Free
Software Foundation; either version 3, or (at your option) any later
version.

GCC is distributed in the hope that it will be useful, but WITHOUT ANY
WARRANTY; without even the implied warranty of MERCHANTABILITY or
FITNESS FOR A PARTICULAR PURPOSE.  See the GNU General Public License
for more details.

You should have received a copy of the GNU General Public License
along with GCC; see the file COPYING3.  If not see
<http://www.gnu.org/licenses/>.  */

#include "config.h"
#include "system.h"
#include "coretypes.h"
#include "tm.h"
#include "rtl.h"
#include "tree.h"
#include "tm_p.h"
#include "regs.h"
#include "hard-reg-set.h"
#include "insn-config.h"
#include "conditions.h"
#include "output.h"
#include "insn-attr.h"
#include "flags.h"
#include "except.h"
#include "function.h"
#include "recog.h"
#include "expr.h"
#include "reload.h"
#include "diagnostic-core.h"
#include "basic-block.h"
#include "integrate.h"
#include "ggc.h"
#include "target.h"
#include "target-def.h"
#include "debug.h"
#include "langhooks.h"
#include "optabs.h"
#include "gimple.h"
#include "df.h"
#include "params.h"
#include "cfgloop.h"
<<<<<<< HEAD

=======
#include "opts.h"
>>>>>>> 3082eeb7

/* Define the specific costs for a given cpu.  */

struct processor_costs
{
  /* multiplication */
  const int m;        /* cost of an M instruction.  */
  const int mghi;     /* cost of an MGHI instruction.  */
  const int mh;       /* cost of an MH instruction.  */
  const int mhi;      /* cost of an MHI instruction.  */
  const int ml;       /* cost of an ML instruction.  */
  const int mr;       /* cost of an MR instruction.  */
  const int ms;       /* cost of an MS instruction.  */
  const int msg;      /* cost of an MSG instruction.  */
  const int msgf;     /* cost of an MSGF instruction.  */
  const int msgfr;    /* cost of an MSGFR instruction.  */
  const int msgr;     /* cost of an MSGR instruction.  */
  const int msr;      /* cost of an MSR instruction.  */
  const int mult_df;  /* cost of multiplication in DFmode.  */
  const int mxbr;
  /* square root */
  const int sqxbr;    /* cost of square root in TFmode.  */
  const int sqdbr;    /* cost of square root in DFmode.  */
  const int sqebr;    /* cost of square root in SFmode.  */
  /* multiply and add */
  const int madbr;    /* cost of multiply and add in DFmode.  */
  const int maebr;    /* cost of multiply and add in SFmode.  */
  /* division */
  const int dxbr;
  const int ddbr;
  const int debr;
  const int dlgr;
  const int dlr;
  const int dr;
  const int dsgfr;
  const int dsgr;
};

const struct processor_costs *s390_cost;

static const
struct processor_costs z900_cost =
{
  COSTS_N_INSNS (5),     /* M     */
  COSTS_N_INSNS (10),    /* MGHI  */
  COSTS_N_INSNS (5),     /* MH    */
  COSTS_N_INSNS (4),     /* MHI   */
  COSTS_N_INSNS (5),     /* ML    */
  COSTS_N_INSNS (5),     /* MR    */
  COSTS_N_INSNS (4),     /* MS    */
  COSTS_N_INSNS (15),    /* MSG   */
  COSTS_N_INSNS (7),     /* MSGF  */
  COSTS_N_INSNS (7),     /* MSGFR */
  COSTS_N_INSNS (10),    /* MSGR  */
  COSTS_N_INSNS (4),     /* MSR   */
  COSTS_N_INSNS (7),     /* multiplication in DFmode */
  COSTS_N_INSNS (13),    /* MXBR */
  COSTS_N_INSNS (136),   /* SQXBR */
  COSTS_N_INSNS (44),    /* SQDBR */
  COSTS_N_INSNS (35),    /* SQEBR */
  COSTS_N_INSNS (18),    /* MADBR */
  COSTS_N_INSNS (13),    /* MAEBR */
  COSTS_N_INSNS (134),   /* DXBR */
  COSTS_N_INSNS (30),    /* DDBR */
  COSTS_N_INSNS (27),    /* DEBR */
  COSTS_N_INSNS (220),   /* DLGR */
  COSTS_N_INSNS (34),    /* DLR */
  COSTS_N_INSNS (34),    /* DR */
  COSTS_N_INSNS (32),    /* DSGFR */
  COSTS_N_INSNS (32),    /* DSGR */
};

static const
struct processor_costs z990_cost =
{
  COSTS_N_INSNS (4),     /* M     */
  COSTS_N_INSNS (2),     /* MGHI  */
  COSTS_N_INSNS (2),     /* MH    */
  COSTS_N_INSNS (2),     /* MHI   */
  COSTS_N_INSNS (4),     /* ML    */
  COSTS_N_INSNS (4),     /* MR    */
  COSTS_N_INSNS (5),     /* MS    */
  COSTS_N_INSNS (6),     /* MSG   */
  COSTS_N_INSNS (4),     /* MSGF  */
  COSTS_N_INSNS (4),     /* MSGFR */
  COSTS_N_INSNS (4),     /* MSGR  */
  COSTS_N_INSNS (4),     /* MSR   */
  COSTS_N_INSNS (1),     /* multiplication in DFmode */
  COSTS_N_INSNS (28),    /* MXBR */
  COSTS_N_INSNS (130),   /* SQXBR */
  COSTS_N_INSNS (66),    /* SQDBR */
  COSTS_N_INSNS (38),    /* SQEBR */
  COSTS_N_INSNS (1),     /* MADBR */
  COSTS_N_INSNS (1),     /* MAEBR */
  COSTS_N_INSNS (60),    /* DXBR */
  COSTS_N_INSNS (40),    /* DDBR */
  COSTS_N_INSNS (26),    /* DEBR */
  COSTS_N_INSNS (176),   /* DLGR */
  COSTS_N_INSNS (31),    /* DLR */
  COSTS_N_INSNS (31),    /* DR */
  COSTS_N_INSNS (31),    /* DSGFR */
  COSTS_N_INSNS (31),    /* DSGR */
};

static const
struct processor_costs z9_109_cost =
{
  COSTS_N_INSNS (4),     /* M     */
  COSTS_N_INSNS (2),     /* MGHI  */
  COSTS_N_INSNS (2),     /* MH    */
  COSTS_N_INSNS (2),     /* MHI   */
  COSTS_N_INSNS (4),     /* ML    */
  COSTS_N_INSNS (4),     /* MR    */
  COSTS_N_INSNS (5),     /* MS    */
  COSTS_N_INSNS (6),     /* MSG   */
  COSTS_N_INSNS (4),     /* MSGF  */
  COSTS_N_INSNS (4),     /* MSGFR */
  COSTS_N_INSNS (4),     /* MSGR  */
  COSTS_N_INSNS (4),     /* MSR   */
  COSTS_N_INSNS (1),     /* multiplication in DFmode */
  COSTS_N_INSNS (28),    /* MXBR */
  COSTS_N_INSNS (130),   /* SQXBR */
  COSTS_N_INSNS (66),    /* SQDBR */
  COSTS_N_INSNS (38),    /* SQEBR */
  COSTS_N_INSNS (1),     /* MADBR */
  COSTS_N_INSNS (1),     /* MAEBR */
  COSTS_N_INSNS (60),    /* DXBR */
  COSTS_N_INSNS (40),    /* DDBR */
  COSTS_N_INSNS (26),    /* DEBR */
  COSTS_N_INSNS (30),    /* DLGR */
  COSTS_N_INSNS (23),    /* DLR */
  COSTS_N_INSNS (23),    /* DR */
  COSTS_N_INSNS (24),    /* DSGFR */
  COSTS_N_INSNS (24),    /* DSGR */
};

static const
struct processor_costs z10_cost =
{
  COSTS_N_INSNS (10),    /* M     */
  COSTS_N_INSNS (10),    /* MGHI  */
  COSTS_N_INSNS (10),    /* MH    */
  COSTS_N_INSNS (10),    /* MHI   */
  COSTS_N_INSNS (10),    /* ML    */
  COSTS_N_INSNS (10),    /* MR    */
  COSTS_N_INSNS (10),    /* MS    */
  COSTS_N_INSNS (10),    /* MSG   */
  COSTS_N_INSNS (10),    /* MSGF  */
  COSTS_N_INSNS (10),    /* MSGFR */
  COSTS_N_INSNS (10),    /* MSGR  */
  COSTS_N_INSNS (10),    /* MSR   */
  COSTS_N_INSNS (1) ,    /* multiplication in DFmode */
  COSTS_N_INSNS (50),    /* MXBR */
  COSTS_N_INSNS (120),   /* SQXBR */
  COSTS_N_INSNS (52),    /* SQDBR */
  COSTS_N_INSNS (38),    /* SQEBR */
  COSTS_N_INSNS (1),     /* MADBR */
  COSTS_N_INSNS (1),     /* MAEBR */
  COSTS_N_INSNS (111),   /* DXBR */
  COSTS_N_INSNS (39),    /* DDBR */
  COSTS_N_INSNS (32),    /* DEBR */
  COSTS_N_INSNS (160),   /* DLGR */
  COSTS_N_INSNS (71),    /* DLR */
  COSTS_N_INSNS (71),    /* DR */
  COSTS_N_INSNS (71),    /* DSGFR */
  COSTS_N_INSNS (71),    /* DSGR */
};

static const
struct processor_costs z196_cost =
{
  COSTS_N_INSNS (7),     /* M     */
  COSTS_N_INSNS (5),     /* MGHI  */
  COSTS_N_INSNS (5),     /* MH    */
  COSTS_N_INSNS (5),     /* MHI   */
  COSTS_N_INSNS (7),     /* ML    */
  COSTS_N_INSNS (7),     /* MR    */
  COSTS_N_INSNS (6),     /* MS    */
  COSTS_N_INSNS (8),     /* MSG   */
  COSTS_N_INSNS (6),     /* MSGF  */
  COSTS_N_INSNS (6),     /* MSGFR */
  COSTS_N_INSNS (8),     /* MSGR  */
  COSTS_N_INSNS (6),     /* MSR   */
  COSTS_N_INSNS (1) ,    /* multiplication in DFmode */
  COSTS_N_INSNS (40),    /* MXBR B+40 */
  COSTS_N_INSNS (100),   /* SQXBR B+100 */
  COSTS_N_INSNS (42),    /* SQDBR B+42 */
  COSTS_N_INSNS (28),    /* SQEBR B+28 */
  COSTS_N_INSNS (1),     /* MADBR B */
  COSTS_N_INSNS (1),     /* MAEBR B */
  COSTS_N_INSNS (101),   /* DXBR B+101 */
  COSTS_N_INSNS (29),    /* DDBR */
  COSTS_N_INSNS (22),    /* DEBR */
  COSTS_N_INSNS (160),   /* DLGR cracked */
  COSTS_N_INSNS (160),   /* DLR cracked */
  COSTS_N_INSNS (160),   /* DR expanded */
  COSTS_N_INSNS (160),   /* DSGFR cracked */
  COSTS_N_INSNS (160),   /* DSGR cracked */
};

<<<<<<< HEAD
=======
extern int reload_completed;

>>>>>>> 3082eeb7
/* Kept up to date using the SCHED_VARIABLE_ISSUE hook.  */
static rtx last_scheduled_insn;

/* Structure used to hold the components of a S/390 memory
   address.  A legitimate address on S/390 is of the general
   form
          base + index + displacement
   where any of the components is optional.

   base and index are registers of the class ADDR_REGS,
   displacement is an unsigned 12-bit immediate constant.  */

struct s390_address
{
  rtx base;
  rtx indx;
  rtx disp;
  bool pointer;
  bool literal_pool;
};

<<<<<<< HEAD
/* Which cpu are we tuning for.  */
enum processor_type s390_tune = PROCESSOR_max;
int s390_tune_flags;
/* Which instruction set architecture to use.  */
enum processor_type s390_arch;
int s390_arch_flags;

HOST_WIDE_INT s390_warn_framesize = 0;
HOST_WIDE_INT s390_stack_size = 0;
HOST_WIDE_INT s390_stack_guard = 0;

=======
>>>>>>> 3082eeb7
/* The following structure is embedded in the machine
   specific part of struct function.  */

struct GTY (()) s390_frame_layout
{
  /* Offset within stack frame.  */
  HOST_WIDE_INT gprs_offset;
  HOST_WIDE_INT f0_offset;
  HOST_WIDE_INT f4_offset;
  HOST_WIDE_INT f8_offset;
  HOST_WIDE_INT backchain_offset;

  /* Number of first and last gpr where slots in the register
     save area are reserved for.  */
  int first_save_gpr_slot;
  int last_save_gpr_slot;

  /* Number of first and last gpr to be saved, restored.  */
  int first_save_gpr;
  int first_restore_gpr;
  int last_save_gpr;
  int last_restore_gpr;

  /* Bits standing for floating point registers. Set, if the
     respective register has to be saved. Starting with reg 16 (f0)
     at the rightmost bit.
     Bit 15 -  8  7  6  5  4  3  2  1  0
     fpr 15 -  8  7  5  3  1  6  4  2  0
     reg 31 - 24 23 22 21 20 19 18 17 16  */
  unsigned int fpr_bitmap;

  /* Number of floating point registers f8-f15 which must be saved.  */
  int high_fprs;

  /* Set if return address needs to be saved.
     This flag is set by s390_return_addr_rtx if it could not use
     the initial value of r14 and therefore depends on r14 saved
     to the stack.  */
  bool save_return_addr_p;

  /* Size of stack frame.  */
  HOST_WIDE_INT frame_size;
};

/* Define the structure for the machine field in struct function.  */

struct GTY(()) machine_function
{
  struct s390_frame_layout frame_layout;

  /* Literal pool base register.  */
  rtx base_reg;

  /* True if we may need to perform branch splitting.  */
  bool split_branches_pending_p;

  /* Some local-dynamic TLS symbol name.  */
  const char *some_ld_name;

  bool has_landing_pad_p;
};

/* Few accessor macros for struct cfun->machine->s390_frame_layout.  */

#define cfun_frame_layout (cfun->machine->frame_layout)
#define cfun_save_high_fprs_p (!!cfun_frame_layout.high_fprs)
#define cfun_gprs_save_area_size ((cfun_frame_layout.last_save_gpr_slot -           \
  cfun_frame_layout.first_save_gpr_slot + 1) * UNITS_PER_LONG)
#define cfun_set_fpr_bit(BITNUM) (cfun->machine->frame_layout.fpr_bitmap |=    \
  (1 << (BITNUM)))
#define cfun_fpr_bit_p(BITNUM) (!!(cfun->machine->frame_layout.fpr_bitmap &    \
  (1 << (BITNUM))))

/* Number of GPRs and FPRs used for argument passing.  */
#define GP_ARG_NUM_REG 5
#define FP_ARG_NUM_REG (TARGET_64BIT? 4 : 2)

/* A couple of shortcuts.  */
#define CONST_OK_FOR_J(x) \
	CONST_OK_FOR_CONSTRAINT_P((x), 'J', "J")
#define CONST_OK_FOR_K(x) \
	CONST_OK_FOR_CONSTRAINT_P((x), 'K', "K")
#define CONST_OK_FOR_Os(x) \
        CONST_OK_FOR_CONSTRAINT_P((x), 'O', "Os")
#define CONST_OK_FOR_Op(x) \
        CONST_OK_FOR_CONSTRAINT_P((x), 'O', "Op")
#define CONST_OK_FOR_On(x) \
        CONST_OK_FOR_CONSTRAINT_P((x), 'O', "On")

#define REGNO_PAIR_OK(REGNO, MODE)                               \
  (HARD_REGNO_NREGS ((REGNO), (MODE)) == 1 || !((REGNO) & 1))

/* That's the read ahead of the dynamic branch prediction unit in
<<<<<<< HEAD
   bytes on a z10 CPU.  */
#define Z10_PREDICT_DISTANCE 384
=======
   bytes on a z10 (or higher) CPU.  */
#define PREDICT_DISTANCE (TARGET_Z10 ? 384 : 2048)

/* Return the alignment for LABEL.  We default to the -falign-labels
   value except for the literal pool base label.  */
int
s390_label_align (rtx label)
{
  rtx prev_insn = prev_active_insn (label);

  if (prev_insn == NULL_RTX)
    goto old;

  prev_insn = single_set (prev_insn);

  if (prev_insn == NULL_RTX)
    goto old;

  prev_insn = SET_SRC (prev_insn);

  /* Don't align literal pool base labels.  */
  if (GET_CODE (prev_insn) == UNSPEC
      && XINT (prev_insn, 1) == UNSPEC_MAIN_BASE)
    return 0;

 old:
  return align_labels_log;
}
>>>>>>> 3082eeb7

static enum machine_mode
s390_libgcc_cmp_return_mode (void)
{
  return TARGET_64BIT ? DImode : SImode;
}

static enum machine_mode
s390_libgcc_shift_count_mode (void)
{
  return TARGET_64BIT ? DImode : SImode;
}

static enum machine_mode
s390_unwind_word_mode (void)
{
  return TARGET_64BIT ? DImode : SImode;
}

/* Return true if the back end supports mode MODE.  */
static bool
s390_scalar_mode_supported_p (enum machine_mode mode)
{
  /* In contrast to the default implementation reject TImode constants on 31bit
     TARGET_ZARCH for ABI compliance.  */
  if (!TARGET_64BIT && TARGET_ZARCH && mode == TImode)
    return false;

  if (DECIMAL_FLOAT_MODE_P (mode))
    return default_decimal_float_supported_p ();

  return default_scalar_mode_supported_p (mode);
}

/* Set the has_landing_pad_p flag in struct machine_function to VALUE.  */

void
s390_set_has_landing_pad_p (bool value)
{
  cfun->machine->has_landing_pad_p = value;
}

/* If two condition code modes are compatible, return a condition code
   mode which is compatible with both.  Otherwise, return
   VOIDmode.  */

static enum machine_mode
s390_cc_modes_compatible (enum machine_mode m1, enum machine_mode m2)
{
  if (m1 == m2)
    return m1;

  switch (m1)
    {
    case CCZmode:
      if (m2 == CCUmode || m2 == CCTmode || m2 == CCZ1mode
	  || m2 == CCSmode || m2 == CCSRmode || m2 == CCURmode)
        return m2;
      return VOIDmode;

    case CCSmode:
    case CCUmode:
    case CCTmode:
    case CCSRmode:
    case CCURmode:
    case CCZ1mode:
      if (m2 == CCZmode)
	return m1;

      return VOIDmode;

    default:
      return VOIDmode;
    }
  return VOIDmode;
}

/* Return true if SET either doesn't set the CC register, or else
   the source and destination have matching CC modes and that
   CC mode is at least as constrained as REQ_MODE.  */

static bool
s390_match_ccmode_set (rtx set, enum machine_mode req_mode)
{
  enum machine_mode set_mode;

  gcc_assert (GET_CODE (set) == SET);

  if (GET_CODE (SET_DEST (set)) != REG || !CC_REGNO_P (REGNO (SET_DEST (set))))
    return 1;

  set_mode = GET_MODE (SET_DEST (set));
  switch (set_mode)
    {
    case CCSmode:
    case CCSRmode:
    case CCUmode:
    case CCURmode:
    case CCLmode:
    case CCL1mode:
    case CCL2mode:
    case CCL3mode:
    case CCT1mode:
    case CCT2mode:
    case CCT3mode:
      if (req_mode != set_mode)
        return 0;
      break;

    case CCZmode:
      if (req_mode != CCSmode && req_mode != CCUmode && req_mode != CCTmode
	  && req_mode != CCSRmode && req_mode != CCURmode)
        return 0;
      break;

    case CCAPmode:
    case CCANmode:
      if (req_mode != CCAmode)
        return 0;
      break;

    default:
      gcc_unreachable ();
    }

  return (GET_MODE (SET_SRC (set)) == set_mode);
}

/* Return true if every SET in INSN that sets the CC register
   has source and destination with matching CC modes and that
   CC mode is at least as constrained as REQ_MODE.
   If REQ_MODE is VOIDmode, always return false.  */

bool
s390_match_ccmode (rtx insn, enum machine_mode req_mode)
{
  int i;

  /* s390_tm_ccmode returns VOIDmode to indicate failure.  */
  if (req_mode == VOIDmode)
    return false;

  if (GET_CODE (PATTERN (insn)) == SET)
    return s390_match_ccmode_set (PATTERN (insn), req_mode);

  if (GET_CODE (PATTERN (insn)) == PARALLEL)
      for (i = 0; i < XVECLEN (PATTERN (insn), 0); i++)
        {
          rtx set = XVECEXP (PATTERN (insn), 0, i);
          if (GET_CODE (set) == SET)
            if (!s390_match_ccmode_set (set, req_mode))
              return false;
        }

  return true;
}

/* If a test-under-mask instruction can be used to implement
   (compare (and ... OP1) OP2), return the CC mode required
   to do that.  Otherwise, return VOIDmode.
   MIXED is true if the instruction can distinguish between
   CC1 and CC2 for mixed selected bits (TMxx), it is false
   if the instruction cannot (TM).  */

enum machine_mode
s390_tm_ccmode (rtx op1, rtx op2, bool mixed)
{
  int bit0, bit1;

  /* ??? Fixme: should work on CONST_DOUBLE as well.  */
  if (GET_CODE (op1) != CONST_INT || GET_CODE (op2) != CONST_INT)
    return VOIDmode;

  /* Selected bits all zero: CC0.
     e.g.: int a; if ((a & (16 + 128)) == 0) */
  if (INTVAL (op2) == 0)
    return CCTmode;

  /* Selected bits all one: CC3.
     e.g.: int a; if ((a & (16 + 128)) == 16 + 128) */
  if (INTVAL (op2) == INTVAL (op1))
    return CCT3mode;

  /* Exactly two bits selected, mixed zeroes and ones: CC1 or CC2. e.g.:
     int a;
     if ((a & (16 + 128)) == 16)         -> CCT1
     if ((a & (16 + 128)) == 128)        -> CCT2  */
  if (mixed)
    {
      bit1 = exact_log2 (INTVAL (op2));
      bit0 = exact_log2 (INTVAL (op1) ^ INTVAL (op2));
      if (bit0 != -1 && bit1 != -1)
        return bit0 > bit1 ? CCT1mode : CCT2mode;
    }

  return VOIDmode;
}

/* Given a comparison code OP (EQ, NE, etc.) and the operands
   OP0 and OP1 of a COMPARE, return the mode to be used for the
   comparison.  */

enum machine_mode
s390_select_ccmode (enum rtx_code code, rtx op0, rtx op1)
{
  switch (code)
    {
      case EQ:
      case NE:
	if ((GET_CODE (op0) == NEG || GET_CODE (op0) == ABS)
	    && GET_MODE_CLASS (GET_MODE (op0)) == MODE_INT)
	  return CCAPmode;
	if (GET_CODE (op0) == PLUS && GET_CODE (XEXP (op0, 1)) == CONST_INT
	    && CONST_OK_FOR_K (INTVAL (XEXP (op0, 1))))
	  return CCAPmode;
	if ((GET_CODE (op0) == PLUS || GET_CODE (op0) == MINUS
	     || GET_CODE (op1) == NEG)
	    && GET_MODE_CLASS (GET_MODE (op0)) == MODE_INT)
	  return CCLmode;

	if (GET_CODE (op0) == AND)
	  {
	    /* Check whether we can potentially do it via TM.  */
	    enum machine_mode ccmode;
	    ccmode = s390_tm_ccmode (XEXP (op0, 1), op1, 1);
	    if (ccmode != VOIDmode)
	      {
		/* Relax CCTmode to CCZmode to allow fall-back to AND
		   if that turns out to be beneficial.  */
	        return ccmode == CCTmode ? CCZmode : ccmode;
	      }
	  }

	if (register_operand (op0, HImode)
	    && GET_CODE (op1) == CONST_INT
	    && (INTVAL (op1) == -1 || INTVAL (op1) == 65535))
	  return CCT3mode;
	if (register_operand (op0, QImode)
	    && GET_CODE (op1) == CONST_INT
	    && (INTVAL (op1) == -1 || INTVAL (op1) == 255))
	  return CCT3mode;

	return CCZmode;

      case LE:
      case LT:
      case GE:
      case GT:
	/* The only overflow condition of NEG and ABS happens when
	   -INT_MAX is used as parameter, which stays negative. So
	   we have an overflow from a positive value to a negative.
	   Using CCAP mode the resulting cc can be used for comparisons.  */
	if ((GET_CODE (op0) == NEG || GET_CODE (op0) == ABS)
	    && GET_MODE_CLASS (GET_MODE (op0)) == MODE_INT)
	  return CCAPmode;

 	/* If constants are involved in an add instruction it is possible to use
 	   the resulting cc for comparisons with zero. Knowing the sign of the
	   constant the overflow behavior gets predictable. e.g.:
 	     int a, b; if ((b = a + c) > 0)
 	   with c as a constant value: c < 0 -> CCAN and c >= 0 -> CCAP  */
	if (GET_CODE (op0) == PLUS && GET_CODE (XEXP (op0, 1)) == CONST_INT
	    && CONST_OK_FOR_K (INTVAL (XEXP (op0, 1))))
	  {
	    if (INTVAL (XEXP((op0), 1)) < 0)
	      return CCANmode;
	    else
	      return CCAPmode;
	  }
	/* Fall through.  */
      case UNORDERED:
      case ORDERED:
      case UNEQ:
      case UNLE:
      case UNLT:
      case UNGE:
      case UNGT:
      case LTGT:
	if ((GET_CODE (op0) == SIGN_EXTEND || GET_CODE (op0) == ZERO_EXTEND)
	    && GET_CODE (op1) != CONST_INT)
	  return CCSRmode;
	return CCSmode;

      case LTU:
      case GEU:
	if (GET_CODE (op0) == PLUS
	    && GET_MODE_CLASS (GET_MODE (op0)) == MODE_INT)
	  return CCL1mode;

	if ((GET_CODE (op0) == SIGN_EXTEND || GET_CODE (op0) == ZERO_EXTEND)
	    && GET_CODE (op1) != CONST_INT)
	  return CCURmode;
	return CCUmode;

      case LEU:
      case GTU:
	if (GET_CODE (op0) == MINUS
	    && GET_MODE_CLASS (GET_MODE (op0)) == MODE_INT)
	  return CCL2mode;

	if ((GET_CODE (op0) == SIGN_EXTEND || GET_CODE (op0) == ZERO_EXTEND)
	    && GET_CODE (op1) != CONST_INT)
	  return CCURmode;
	return CCUmode;

      default:
	gcc_unreachable ();
    }
}

/* Replace the comparison OP0 CODE OP1 by a semantically equivalent one
   that we can implement more efficiently.  */

void
s390_canonicalize_comparison (enum rtx_code *code, rtx *op0, rtx *op1)
{
  /* Convert ZERO_EXTRACT back to AND to enable TM patterns.  */
  if ((*code == EQ || *code == NE)
      && *op1 == const0_rtx
      && GET_CODE (*op0) == ZERO_EXTRACT
      && GET_CODE (XEXP (*op0, 1)) == CONST_INT
      && GET_CODE (XEXP (*op0, 2)) == CONST_INT
      && SCALAR_INT_MODE_P (GET_MODE (XEXP (*op0, 0))))
    {
      rtx inner = XEXP (*op0, 0);
      HOST_WIDE_INT modesize = GET_MODE_BITSIZE (GET_MODE (inner));
      HOST_WIDE_INT len = INTVAL (XEXP (*op0, 1));
      HOST_WIDE_INT pos = INTVAL (XEXP (*op0, 2));

      if (len > 0 && len < modesize
	  && pos >= 0 && pos + len <= modesize
	  && modesize <= HOST_BITS_PER_WIDE_INT)
	{
	  unsigned HOST_WIDE_INT block;
	  block = ((unsigned HOST_WIDE_INT) 1 << len) - 1;
	  block <<= modesize - pos - len;

	  *op0 = gen_rtx_AND (GET_MODE (inner), inner,
			      gen_int_mode (block, GET_MODE (inner)));
	}
    }

  /* Narrow AND of memory against immediate to enable TM.  */
  if ((*code == EQ || *code == NE)
      && *op1 == const0_rtx
      && GET_CODE (*op0) == AND
      && GET_CODE (XEXP (*op0, 1)) == CONST_INT
      && SCALAR_INT_MODE_P (GET_MODE (XEXP (*op0, 0))))
    {
      rtx inner = XEXP (*op0, 0);
      rtx mask = XEXP (*op0, 1);

      /* Ignore paradoxical SUBREGs if all extra bits are masked out.  */
      if (GET_CODE (inner) == SUBREG
	  && SCALAR_INT_MODE_P (GET_MODE (SUBREG_REG (inner)))
	  && (GET_MODE_SIZE (GET_MODE (inner))
	      >= GET_MODE_SIZE (GET_MODE (SUBREG_REG (inner))))
	  && ((INTVAL (mask)
               & GET_MODE_MASK (GET_MODE (inner))
               & ~GET_MODE_MASK (GET_MODE (SUBREG_REG (inner))))
	      == 0))
	inner = SUBREG_REG (inner);

      /* Do not change volatile MEMs.  */
      if (MEM_P (inner) && !MEM_VOLATILE_P (inner))
	{
	  int part = s390_single_part (XEXP (*op0, 1),
				       GET_MODE (inner), QImode, 0);
	  if (part >= 0)
	    {
	      mask = gen_int_mode (s390_extract_part (mask, QImode, 0), QImode);
	      inner = adjust_address_nv (inner, QImode, part);
	      *op0 = gen_rtx_AND (QImode, inner, mask);
	    }
	}
    }

  /* Narrow comparisons against 0xffff to HImode if possible.  */
  if ((*code == EQ || *code == NE)
      && GET_CODE (*op1) == CONST_INT
      && INTVAL (*op1) == 0xffff
      && SCALAR_INT_MODE_P (GET_MODE (*op0))
      && (nonzero_bits (*op0, GET_MODE (*op0))
	  & ~(unsigned HOST_WIDE_INT) 0xffff) == 0)
    {
      *op0 = gen_lowpart (HImode, *op0);
      *op1 = constm1_rtx;
    }

  /* Remove redundant UNSPEC_CCU_TO_INT conversions if possible.  */
  if (GET_CODE (*op0) == UNSPEC
      && XINT (*op0, 1) == UNSPEC_CCU_TO_INT
      && XVECLEN (*op0, 0) == 1
      && GET_MODE (XVECEXP (*op0, 0, 0)) == CCUmode
      && GET_CODE (XVECEXP (*op0, 0, 0)) == REG
      && REGNO (XVECEXP (*op0, 0, 0)) == CC_REGNUM
      && *op1 == const0_rtx)
    {
      enum rtx_code new_code = UNKNOWN;
      switch (*code)
	{
	  case EQ: new_code = EQ;  break;
	  case NE: new_code = NE;  break;
	  case LT: new_code = GTU; break;
	  case GT: new_code = LTU; break;
	  case LE: new_code = GEU; break;
	  case GE: new_code = LEU; break;
	  default: break;
	}

      if (new_code != UNKNOWN)
	{
	  *op0 = XVECEXP (*op0, 0, 0);
	  *code = new_code;
	}
    }

  /* Remove redundant UNSPEC_CCZ_TO_INT conversions if possible.  */
  if (GET_CODE (*op0) == UNSPEC
      && XINT (*op0, 1) == UNSPEC_CCZ_TO_INT
      && XVECLEN (*op0, 0) == 1
      && GET_MODE (XVECEXP (*op0, 0, 0)) == CCZmode
      && GET_CODE (XVECEXP (*op0, 0, 0)) == REG
      && REGNO (XVECEXP (*op0, 0, 0)) == CC_REGNUM
      && *op1 == const0_rtx)
    {
      enum rtx_code new_code = UNKNOWN;
      switch (*code)
	{
	  case EQ: new_code = EQ;  break;
	  case NE: new_code = NE;  break;
	  default: break;
	}

      if (new_code != UNKNOWN)
	{
	  *op0 = XVECEXP (*op0, 0, 0);
	  *code = new_code;
	}
    }

  /* Simplify cascaded EQ, NE with const0_rtx.  */
  if ((*code == NE || *code == EQ)
      && (GET_CODE (*op0) == EQ || GET_CODE (*op0) == NE)
      && GET_MODE (*op0) == SImode
      && GET_MODE (XEXP (*op0, 0)) == CCZ1mode
      && REG_P (XEXP (*op0, 0))
      && XEXP (*op0, 1) == const0_rtx
      && *op1 == const0_rtx)
    {
      if ((*code == EQ && GET_CODE (*op0) == NE)
          || (*code == NE && GET_CODE (*op0) == EQ))
	*code = EQ;
      else
	*code = NE;
      *op0 = XEXP (*op0, 0);
    }

  /* Prefer register over memory as first operand.  */
  if (MEM_P (*op0) && REG_P (*op1))
    {
      rtx tem = *op0; *op0 = *op1; *op1 = tem;
      *code = swap_condition (*code);
    }
}

/* Emit a compare instruction suitable to implement the comparison
   OP0 CODE OP1.  Return the correct condition RTL to be placed in
   the IF_THEN_ELSE of the conditional branch testing the result.  */

rtx
s390_emit_compare (enum rtx_code code, rtx op0, rtx op1)
{
  enum machine_mode mode = s390_select_ccmode (code, op0, op1);
  rtx cc;

  /* Do not output a redundant compare instruction if a compare_and_swap
     pattern already computed the result and the machine modes are compatible.  */
  if (GET_MODE_CLASS (GET_MODE (op0)) == MODE_CC)
    {
      gcc_assert (s390_cc_modes_compatible (GET_MODE (op0), mode)
		  == GET_MODE (op0));
      cc = op0;
    }
  else
    {
      cc = gen_rtx_REG (mode, CC_REGNUM);
      emit_insn (gen_rtx_SET (VOIDmode, cc, gen_rtx_COMPARE (mode, op0, op1)));
    }

  return gen_rtx_fmt_ee (code, VOIDmode, cc, const0_rtx);
}

/* Emit a SImode compare and swap instruction setting MEM to NEW_RTX if OLD
   matches CMP.
   Return the correct condition RTL to be placed in the IF_THEN_ELSE of the
   conditional branch testing the result.  */

static rtx
s390_emit_compare_and_swap (enum rtx_code code, rtx old, rtx mem, rtx cmp, rtx new_rtx)
{
  emit_insn (gen_sync_compare_and_swapsi (old, mem, cmp, new_rtx));
  return s390_emit_compare (code, gen_rtx_REG (CCZ1mode, CC_REGNUM), const0_rtx);
}

/* Emit a jump instruction to TARGET.  If COND is NULL_RTX, emit an
   unconditional jump, else a conditional jump under condition COND.  */

void
s390_emit_jump (rtx target, rtx cond)
{
  rtx insn;

  target = gen_rtx_LABEL_REF (VOIDmode, target);
  if (cond)
    target = gen_rtx_IF_THEN_ELSE (VOIDmode, cond, target, pc_rtx);

  insn = gen_rtx_SET (VOIDmode, pc_rtx, target);
  emit_jump_insn (insn);
}

/* Return branch condition mask to implement a branch
   specified by CODE.  Return -1 for invalid comparisons.  */

int
s390_branch_condition_mask (rtx code)
{
  const int CC0 = 1 << 3;
  const int CC1 = 1 << 2;
  const int CC2 = 1 << 1;
  const int CC3 = 1 << 0;

  gcc_assert (GET_CODE (XEXP (code, 0)) == REG);
  gcc_assert (REGNO (XEXP (code, 0)) == CC_REGNUM);
  gcc_assert (XEXP (code, 1) == const0_rtx);

  switch (GET_MODE (XEXP (code, 0)))
    {
    case CCZmode:
    case CCZ1mode:
      switch (GET_CODE (code))
        {
        case EQ:	return CC0;
	case NE:	return CC1 | CC2 | CC3;
	default:	return -1;
        }
      break;

    case CCT1mode:
      switch (GET_CODE (code))
        {
        case EQ:	return CC1;
	case NE:	return CC0 | CC2 | CC3;
	default:	return -1;
        }
      break;

    case CCT2mode:
      switch (GET_CODE (code))
        {
        case EQ:	return CC2;
	case NE:	return CC0 | CC1 | CC3;
	default:	return -1;
        }
      break;

    case CCT3mode:
      switch (GET_CODE (code))
        {
        case EQ:	return CC3;
	case NE:	return CC0 | CC1 | CC2;
	default:	return -1;
        }
      break;

    case CCLmode:
      switch (GET_CODE (code))
        {
        case EQ:	return CC0 | CC2;
	case NE:	return CC1 | CC3;
	default:	return -1;
        }
      break;

    case CCL1mode:
      switch (GET_CODE (code))
        {
	case LTU:	return CC2 | CC3;  /* carry */
	case GEU:	return CC0 | CC1;  /* no carry */
	default:	return -1;
        }
      break;

    case CCL2mode:
      switch (GET_CODE (code))
        {
	case GTU:	return CC0 | CC1;  /* borrow */
	case LEU:	return CC2 | CC3;  /* no borrow */
	default:	return -1;
        }
      break;

    case CCL3mode:
      switch (GET_CODE (code))
	{
	case EQ:	return CC0 | CC2;
	case NE:	return CC1 | CC3;
	case LTU:	return CC1;
	case GTU:	return CC3;
	case LEU:	return CC1 | CC2;
	case GEU:	return CC2 | CC3;
	default:	return -1;
	}

    case CCUmode:
      switch (GET_CODE (code))
        {
        case EQ:	return CC0;
        case NE:	return CC1 | CC2 | CC3;
        case LTU:	return CC1;
        case GTU:	return CC2;
        case LEU:	return CC0 | CC1;
        case GEU:	return CC0 | CC2;
	default:	return -1;
        }
      break;

    case CCURmode:
      switch (GET_CODE (code))
        {
        case EQ:	return CC0;
        case NE:	return CC2 | CC1 | CC3;
        case LTU:	return CC2;
        case GTU:	return CC1;
        case LEU:	return CC0 | CC2;
        case GEU:	return CC0 | CC1;
	default:	return -1;
        }
      break;

    case CCAPmode:
      switch (GET_CODE (code))
        {
        case EQ:	return CC0;
        case NE:	return CC1 | CC2 | CC3;
        case LT:	return CC1 | CC3;
        case GT:	return CC2;
        case LE:	return CC0 | CC1 | CC3;
        case GE:	return CC0 | CC2;
	default:	return -1;
        }
      break;

    case CCANmode:
      switch (GET_CODE (code))
        {
        case EQ:	return CC0;
        case NE:	return CC1 | CC2 | CC3;
        case LT:	return CC1;
        case GT:	return CC2 | CC3;
        case LE:	return CC0 | CC1;
        case GE:	return CC0 | CC2 | CC3;
	default:	return -1;
        }
      break;

    case CCSmode:
      switch (GET_CODE (code))
        {
        case EQ:	return CC0;
        case NE:	return CC1 | CC2 | CC3;
        case LT:	return CC1;
        case GT:	return CC2;
        case LE:	return CC0 | CC1;
        case GE:	return CC0 | CC2;
	case UNORDERED:	return CC3;
	case ORDERED:	return CC0 | CC1 | CC2;
	case UNEQ:	return CC0 | CC3;
        case UNLT:	return CC1 | CC3;
        case UNGT:	return CC2 | CC3;
        case UNLE:	return CC0 | CC1 | CC3;
        case UNGE:	return CC0 | CC2 | CC3;
	case LTGT:	return CC1 | CC2;
	default:	return -1;
        }
      break;

    case CCSRmode:
      switch (GET_CODE (code))
        {
        case EQ:	return CC0;
        case NE:	return CC2 | CC1 | CC3;
        case LT:	return CC2;
        case GT:	return CC1;
        case LE:	return CC0 | CC2;
        case GE:	return CC0 | CC1;
	case UNORDERED:	return CC3;
	case ORDERED:	return CC0 | CC2 | CC1;
	case UNEQ:	return CC0 | CC3;
        case UNLT:	return CC2 | CC3;
        case UNGT:	return CC1 | CC3;
        case UNLE:	return CC0 | CC2 | CC3;
        case UNGE:	return CC0 | CC1 | CC3;
	case LTGT:	return CC2 | CC1;
	default:	return -1;
        }
      break;

    default:
      return -1;
    }
}


/* Return branch condition mask to implement a compare and branch
   specified by CODE.  Return -1 for invalid comparisons.  */

int
s390_compare_and_branch_condition_mask (rtx code)
{
  const int CC0 = 1 << 3;
  const int CC1 = 1 << 2;
  const int CC2 = 1 << 1;

  switch (GET_CODE (code))
    {
    case EQ:
      return CC0;
    case NE:
      return CC1 | CC2;
    case LT:
    case LTU:
      return CC1;
    case GT:
    case GTU:
      return CC2;
    case LE:
    case LEU:
      return CC0 | CC1;
    case GE:
    case GEU:
      return CC0 | CC2;
    default:
      gcc_unreachable ();
    }
  return -1;
}

/* If INV is false, return assembler mnemonic string to implement
   a branch specified by CODE.  If INV is true, return mnemonic
   for the corresponding inverted branch.  */

static const char *
s390_branch_condition_mnemonic (rtx code, int inv)
{
  int mask;

  static const char *const mnemonic[16] =
    {
      NULL, "o", "h", "nle",
      "l", "nhe", "lh", "ne",
      "e", "nlh", "he", "nl",
      "le", "nh", "no", NULL
    };

  if (GET_CODE (XEXP (code, 0)) == REG
      && REGNO (XEXP (code, 0)) == CC_REGNUM
      && XEXP (code, 1) == const0_rtx)
    mask = s390_branch_condition_mask (code);
  else
    mask = s390_compare_and_branch_condition_mask (code);

  gcc_assert (mask >= 0);

  if (inv)
    mask ^= 15;

  gcc_assert (mask >= 1 && mask <= 14);

  return mnemonic[mask];
}

/* Return the part of op which has a value different from def.
   The size of the part is determined by mode.
   Use this function only if you already know that op really
   contains such a part.  */

unsigned HOST_WIDE_INT
s390_extract_part (rtx op, enum machine_mode mode, int def)
{
  unsigned HOST_WIDE_INT value = 0;
  int max_parts = HOST_BITS_PER_WIDE_INT / GET_MODE_BITSIZE (mode);
  int part_bits = GET_MODE_BITSIZE (mode);
  unsigned HOST_WIDE_INT part_mask
    = ((unsigned HOST_WIDE_INT)1 << part_bits) - 1;
  int i;

  for (i = 0; i < max_parts; i++)
    {
      if (i == 0)
	value = (unsigned HOST_WIDE_INT) INTVAL (op);
      else
	value >>= part_bits;

      if ((value & part_mask) != (def & part_mask))
	return value & part_mask;
    }

  gcc_unreachable ();
}

/* If OP is an integer constant of mode MODE with exactly one
   part of mode PART_MODE unequal to DEF, return the number of that
   part. Otherwise, return -1.  */

int
s390_single_part (rtx op,
		  enum machine_mode mode,
		  enum machine_mode part_mode,
		  int def)
{
  unsigned HOST_WIDE_INT value = 0;
  int n_parts = GET_MODE_SIZE (mode) / GET_MODE_SIZE (part_mode);
  unsigned HOST_WIDE_INT part_mask
    = ((unsigned HOST_WIDE_INT)1 << GET_MODE_BITSIZE (part_mode)) - 1;
  int i, part = -1;

  if (GET_CODE (op) != CONST_INT)
    return -1;

  for (i = 0; i < n_parts; i++)
    {
      if (i == 0)
	value = (unsigned HOST_WIDE_INT) INTVAL (op);
      else
	value >>= GET_MODE_BITSIZE (part_mode);

      if ((value & part_mask) != (def & part_mask))
	{
	  if (part != -1)
	    return -1;
	  else
	    part = i;
	}
    }
  return part == -1 ? -1 : n_parts - 1 - part;
}

/* Return true if IN contains a contiguous bitfield in the lower SIZE
   bits and no other bits are set in IN.  POS and LENGTH can be used
   to obtain the start position and the length of the bitfield.

   POS gives the position of the first bit of the bitfield counting
   from the lowest order bit starting with zero.  In order to use this
   value for S/390 instructions this has to be converted to "bits big
   endian" style.  */

bool
s390_contiguous_bitmask_p (unsigned HOST_WIDE_INT in, int size,
			   int *pos, int *length)
{
  int tmp_pos = 0;
  int tmp_length = 0;
  int i;
  unsigned HOST_WIDE_INT mask = 1ULL;
  bool contiguous = false;

  for (i = 0; i < size; mask <<= 1, i++)
    {
      if (contiguous)
	{
	  if (mask & in)
	    tmp_length++;
	  else
	    break;
	}
      else
	{
	  if (mask & in)
	    {
	      contiguous = true;
	      tmp_length++;
	    }
	  else
	    tmp_pos++;
	}
    }

  if (!tmp_length)
    return false;

  /* Calculate a mask for all bits beyond the contiguous bits.  */
  mask = (-1LL & ~(((1ULL << (tmp_length + tmp_pos - 1)) << 1) - 1));

  if (mask & in)
    return false;

  if (tmp_length + tmp_pos - 1 > size)
    return false;

  if (length)
    *length = tmp_length;

  if (pos)
    *pos = tmp_pos;

  return true;
}

/* Check whether we can (and want to) split a double-word
   move in mode MODE from SRC to DST into two single-word
   moves, moving the subword FIRST_SUBWORD first.  */

bool
s390_split_ok_p (rtx dst, rtx src, enum machine_mode mode, int first_subword)
{
  /* Floating point registers cannot be split.  */
  if (FP_REG_P (src) || FP_REG_P (dst))
    return false;

  /* We don't need to split if operands are directly accessible.  */
  if (s_operand (src, mode) || s_operand (dst, mode))
    return false;

  /* Non-offsettable memory references cannot be split.  */
  if ((GET_CODE (src) == MEM && !offsettable_memref_p (src))
      || (GET_CODE (dst) == MEM && !offsettable_memref_p (dst)))
    return false;

  /* Moving the first subword must not clobber a register
     needed to move the second subword.  */
  if (register_operand (dst, mode))
    {
      rtx subreg = operand_subword (dst, first_subword, 0, mode);
      if (reg_overlap_mentioned_p (subreg, src))
        return false;
    }

  return true;
}

/* Return true if it can be proven that [MEM1, MEM1 + SIZE]
   and [MEM2, MEM2 + SIZE] do overlap and false
   otherwise.  */

bool
s390_overlap_p (rtx mem1, rtx mem2, HOST_WIDE_INT size)
{
  rtx addr1, addr2, addr_delta;
  HOST_WIDE_INT delta;

  if (GET_CODE (mem1) != MEM || GET_CODE (mem2) != MEM)
    return true;

  if (size == 0)
    return false;

  addr1 = XEXP (mem1, 0);
  addr2 = XEXP (mem2, 0);

  addr_delta = simplify_binary_operation (MINUS, Pmode, addr2, addr1);

  /* This overlapping check is used by peepholes merging memory block operations.
     Overlapping operations would otherwise be recognized by the S/390 hardware
     and would fall back to a slower implementation. Allowing overlapping
     operations would lead to slow code but not to wrong code. Therefore we are
     somewhat optimistic if we cannot prove that the memory blocks are
     overlapping.
     That's why we return false here although this may accept operations on
     overlapping memory areas.  */
  if (!addr_delta || GET_CODE (addr_delta) != CONST_INT)
    return false;

  delta = INTVAL (addr_delta);

  if (delta == 0
      || (delta > 0 && delta < size)
      || (delta < 0 && -delta < size))
    return true;

  return false;
}

/* Check whether the address of memory reference MEM2 equals exactly
   the address of memory reference MEM1 plus DELTA.  Return true if
   we can prove this to be the case, false otherwise.  */

bool
s390_offset_p (rtx mem1, rtx mem2, rtx delta)
{
  rtx addr1, addr2, addr_delta;

  if (GET_CODE (mem1) != MEM || GET_CODE (mem2) != MEM)
    return false;

  addr1 = XEXP (mem1, 0);
  addr2 = XEXP (mem2, 0);

  addr_delta = simplify_binary_operation (MINUS, Pmode, addr2, addr1);
  if (!addr_delta || !rtx_equal_p (addr_delta, delta))
    return false;

  return true;
}

/* Expand logical operator CODE in mode MODE with operands OPERANDS.  */

void
s390_expand_logical_operator (enum rtx_code code, enum machine_mode mode,
			      rtx *operands)
{
  enum machine_mode wmode = mode;
  rtx dst = operands[0];
  rtx src1 = operands[1];
  rtx src2 = operands[2];
  rtx op, clob, tem;

  /* If we cannot handle the operation directly, use a temp register.  */
  if (!s390_logical_operator_ok_p (operands))
    dst = gen_reg_rtx (mode);

  /* QImode and HImode patterns make sense only if we have a destination
     in memory.  Otherwise perform the operation in SImode.  */
  if ((mode == QImode || mode == HImode) && GET_CODE (dst) != MEM)
    wmode = SImode;

  /* Widen operands if required.  */
  if (mode != wmode)
    {
      if (GET_CODE (dst) == SUBREG
	  && (tem = simplify_subreg (wmode, dst, mode, 0)) != 0)
	dst = tem;
      else if (REG_P (dst))
	dst = gen_rtx_SUBREG (wmode, dst, 0);
      else
        dst = gen_reg_rtx (wmode);

      if (GET_CODE (src1) == SUBREG
	  && (tem = simplify_subreg (wmode, src1, mode, 0)) != 0)
	src1 = tem;
      else if (GET_MODE (src1) != VOIDmode)
	src1 = gen_rtx_SUBREG (wmode, force_reg (mode, src1), 0);

      if (GET_CODE (src2) == SUBREG
	  && (tem = simplify_subreg (wmode, src2, mode, 0)) != 0)
	src2 = tem;
      else if (GET_MODE (src2) != VOIDmode)
	src2 = gen_rtx_SUBREG (wmode, force_reg (mode, src2), 0);
    }

  /* Emit the instruction.  */
  op = gen_rtx_SET (VOIDmode, dst, gen_rtx_fmt_ee (code, wmode, src1, src2));
  clob = gen_rtx_CLOBBER (VOIDmode, gen_rtx_REG (CCmode, CC_REGNUM));
  emit_insn (gen_rtx_PARALLEL (VOIDmode, gen_rtvec (2, op, clob)));

  /* Fix up the destination if needed.  */
  if (dst != operands[0])
    emit_move_insn (operands[0], gen_lowpart (mode, dst));
}

/* Check whether OPERANDS are OK for a logical operation (AND, IOR, XOR).  */

bool
s390_logical_operator_ok_p (rtx *operands)
{
  /* If the destination operand is in memory, it needs to coincide
     with one of the source operands.  After reload, it has to be
     the first source operand.  */
  if (GET_CODE (operands[0]) == MEM)
    return rtx_equal_p (operands[0], operands[1])
	   || (!reload_completed && rtx_equal_p (operands[0], operands[2]));

  return true;
}

/* Narrow logical operation CODE of memory operand MEMOP with immediate
   operand IMMOP to switch from SS to SI type instructions.  */

void
s390_narrow_logical_operator (enum rtx_code code, rtx *memop, rtx *immop)
{
  int def = code == AND ? -1 : 0;
  HOST_WIDE_INT mask;
  int part;

  gcc_assert (GET_CODE (*memop) == MEM);
  gcc_assert (!MEM_VOLATILE_P (*memop));

  mask = s390_extract_part (*immop, QImode, def);
  part = s390_single_part (*immop, GET_MODE (*memop), QImode, def);
  gcc_assert (part >= 0);

  *memop = adjust_address (*memop, QImode, part);
  *immop = gen_int_mode (mask, QImode);
}


/* How to allocate a 'struct machine_function'.  */

static struct machine_function *
s390_init_machine_status (void)
{
<<<<<<< HEAD
  return GGC_CNEW (struct machine_function);
}

/* Change optimizations to be performed, depending on the
   optimization level.

   LEVEL is the optimization level specified; 2 if `-O2' is
   specified, 1 if `-O' is specified, and 0 if neither is specified.

   SIZE is nonzero if `-Os' is specified and zero otherwise.  */

void
optimization_options (int level ATTRIBUTE_UNUSED, int size ATTRIBUTE_UNUSED)
{
  /* ??? There are apparently still problems with -fcaller-saves.  */
  flag_caller_saves = 0;

  /* By default, always emit DWARF-2 unwind info.  This allows debugging
     without maintaining a stack frame back-chain.  */
  flag_asynchronous_unwind_tables = 1;

  /* Use MVCLE instructions to decrease code size if requested.  */
  if (size != 0)
    target_flags |= MASK_MVCLE;
}

/* Return true if ARG is the name of a processor.  Set *TYPE and *FLAGS
   to the associated processor_type and processor_flags if so.  */

static bool
s390_handle_arch_option (const char *arg,
			 enum processor_type *type,
			 int *flags)
{
  static struct pta
    {
      const char *const name;		/* processor name or nickname.  */
      const enum processor_type processor;
      const int flags;			/* From enum processor_flags. */
    }
  const processor_alias_table[] =
    {
      {"g5", PROCESSOR_9672_G5, PF_IEEE_FLOAT},
      {"g6", PROCESSOR_9672_G6, PF_IEEE_FLOAT},
      {"z900", PROCESSOR_2064_Z900, PF_IEEE_FLOAT | PF_ZARCH},
      {"z990", PROCESSOR_2084_Z990, PF_IEEE_FLOAT | PF_ZARCH
				    | PF_LONG_DISPLACEMENT},
      {"z9-109", PROCESSOR_2094_Z9_109, PF_IEEE_FLOAT | PF_ZARCH
                                       | PF_LONG_DISPLACEMENT | PF_EXTIMM},
      {"z9-ec", PROCESSOR_2094_Z9_109, PF_IEEE_FLOAT | PF_ZARCH
                             | PF_LONG_DISPLACEMENT | PF_EXTIMM | PF_DFP },
      {"z10", PROCESSOR_2097_Z10, PF_IEEE_FLOAT | PF_ZARCH
                             | PF_LONG_DISPLACEMENT | PF_EXTIMM | PF_DFP | PF_Z10},
    };
  size_t i;

  for (i = 0; i < ARRAY_SIZE (processor_alias_table); i++)
    if (strcmp (arg, processor_alias_table[i].name) == 0)
      {
	*type = processor_alias_table[i].processor;
	*flags = processor_alias_table[i].flags;
	return true;
      }
  return false;
}

/* Implement TARGET_HANDLE_OPTION.  */

static bool
s390_handle_option (size_t code, const char *arg, int value ATTRIBUTE_UNUSED)
{
  switch (code)
    {
    case OPT_march_:
      return s390_handle_arch_option (arg, &s390_arch, &s390_arch_flags);

    case OPT_mstack_guard_:
      if (sscanf (arg, HOST_WIDE_INT_PRINT_DEC, &s390_stack_guard) != 1)
	return false;
      if (exact_log2 (s390_stack_guard) == -1)
	error ("stack guard value must be an exact power of 2");
      return true;

    case OPT_mstack_size_:
      if (sscanf (arg, HOST_WIDE_INT_PRINT_DEC, &s390_stack_size) != 1)
	return false;
      if (exact_log2 (s390_stack_size) == -1)
	error ("stack size must be an exact power of 2");
      return true;

    case OPT_mtune_:
      return s390_handle_arch_option (arg, &s390_tune, &s390_tune_flags);

    case OPT_mwarn_framesize_:
      return sscanf (arg, HOST_WIDE_INT_PRINT_DEC, &s390_warn_framesize) == 1;

    default:
      return true;
    }
=======
  return ggc_alloc_cleared_machine_function ();
>>>>>>> 3082eeb7
}

static void
s390_option_override (void)
{
  /* Set up function hooks.  */
  init_machine_status = s390_init_machine_status;

  /* Architecture mode defaults according to ABI.  */
  if (!(target_flags_explicit & MASK_ZARCH))
    {
      if (TARGET_64BIT)
	target_flags |= MASK_ZARCH;
      else
	target_flags &= ~MASK_ZARCH;
    }

  /* Set the march default in case it hasn't been specified on
     cmdline.  */
  if (s390_arch == PROCESSOR_max)
    {
      s390_arch_string = TARGET_ZARCH? "z900" : "g5";
      s390_arch = TARGET_ZARCH ? PROCESSOR_2064_Z900 : PROCESSOR_9672_G5;
      s390_arch_flags = processor_flags_table[(int)s390_arch];
    }

  /* Determine processor to tune for.  */
  if (s390_tune == PROCESSOR_max)
    {
      s390_tune = s390_arch;
      s390_tune_flags = s390_arch_flags;
    }

  /* Sanity checks.  */
  if (TARGET_ZARCH && !TARGET_CPU_ZARCH)
    error ("z/Architecture mode not supported on %s", s390_arch_string);
  if (TARGET_64BIT && !TARGET_ZARCH)
    error ("64-bit ABI not supported in ESA/390 mode");

  if (TARGET_HARD_DFP && !TARGET_DFP)
    {
      if (target_flags_explicit & MASK_HARD_DFP)
	{
	  if (!TARGET_CPU_DFP)
	    error ("hardware decimal floating point instructions"
		   " not available on %s", s390_arch_string);
	  if (!TARGET_ZARCH)
	    error ("hardware decimal floating point instructions"
		   " not available in ESA/390 mode");
	}
      else
	target_flags &= ~MASK_HARD_DFP;
    }

  if ((target_flags_explicit & MASK_SOFT_FLOAT) && TARGET_SOFT_FLOAT)
    {
      if ((target_flags_explicit & MASK_HARD_DFP) && TARGET_HARD_DFP)
	error ("-mhard-dfp can%'t be used in conjunction with -msoft-float");

      target_flags &= ~MASK_HARD_DFP;
    }

  /* Set processor cost function.  */
  switch (s390_tune)
    {
    case PROCESSOR_2084_Z990:
      s390_cost = &z990_cost;
      break;
    case PROCESSOR_2094_Z9_109:
      s390_cost = &z9_109_cost;
      break;
    case PROCESSOR_2097_Z10:
      s390_cost = &z10_cost;
    case PROCESSOR_2817_Z196:
      s390_cost = &z196_cost;
      break;
    default:
      s390_cost = &z900_cost;
    }

  if (TARGET_BACKCHAIN && TARGET_PACKED_STACK && TARGET_HARD_FLOAT)
    error ("-mbackchain -mpacked-stack -mhard-float are not supported "
	   "in combination");

  if (s390_stack_size)
    {
      if (s390_stack_guard >= s390_stack_size)
	error ("stack size must be greater than the stack guard value");
      else if (s390_stack_size > 1 << 16)
	error ("stack size must not be greater than 64k");
    }
  else if (s390_stack_guard)
    error ("-mstack-guard implies use of -mstack-size");

#ifdef TARGET_DEFAULT_LONG_DOUBLE_128
  if (!(target_flags_explicit & MASK_LONG_DOUBLE_128))
    target_flags |= MASK_LONG_DOUBLE_128;
#endif

<<<<<<< HEAD
  if (s390_tune == PROCESSOR_2097_Z10)
    {
      if (!PARAM_SET_P (PARAM_MAX_UNROLLED_INSNS))
	set_param_value ("max-unrolled-insns", 100);
      if (!PARAM_SET_P (PARAM_MAX_UNROLL_TIMES))
	set_param_value ("max-unroll-times", 32);
      if (!PARAM_SET_P (PARAM_MAX_COMPLETELY_PEELED_INSNS))
	set_param_value ("max-completely-peeled-insns", 800);
      if (!PARAM_SET_P (PARAM_MAX_COMPLETELY_PEEL_TIMES))
	set_param_value ("max-completely-peel-times", 64);
    }

  set_param_value ("max-pending-list-length", 256);
=======
  if (s390_tune == PROCESSOR_2097_Z10
      || s390_tune == PROCESSOR_2817_Z196)
    {
      maybe_set_param_value (PARAM_MAX_UNROLLED_INSNS, 100,
			     global_options.x_param_values,
			     global_options_set.x_param_values);
      maybe_set_param_value (PARAM_MAX_UNROLL_TIMES, 32,
			     global_options.x_param_values,
			     global_options_set.x_param_values);
      maybe_set_param_value (PARAM_MAX_COMPLETELY_PEELED_INSNS, 2000,
			     global_options.x_param_values,
			     global_options_set.x_param_values);
      maybe_set_param_value (PARAM_MAX_COMPLETELY_PEEL_TIMES, 64,
			     global_options.x_param_values,
			     global_options_set.x_param_values);
    }

  maybe_set_param_value (PARAM_MAX_PENDING_LIST_LENGTH, 256,
			 global_options.x_param_values,
			 global_options_set.x_param_values);
  /* values for loop prefetching */
  maybe_set_param_value (PARAM_L1_CACHE_LINE_SIZE, 256,
			 global_options.x_param_values,
			 global_options_set.x_param_values);
  maybe_set_param_value (PARAM_L1_CACHE_SIZE, 128,
			 global_options.x_param_values,
			 global_options_set.x_param_values);
  /* s390 has more than 2 levels and the size is much larger.  Since
     we are always running virtualized assume that we only get a small
     part of the caches above l1.  */
  maybe_set_param_value (PARAM_L2_CACHE_SIZE, 1500,
			 global_options.x_param_values,
			 global_options_set.x_param_values);
  maybe_set_param_value (PARAM_PREFETCH_MIN_INSN_TO_MEM_RATIO, 2,
			 global_options.x_param_values,
			 global_options_set.x_param_values);
  maybe_set_param_value (PARAM_SIMULTANEOUS_PREFETCHES, 6,
			 global_options.x_param_values,
			 global_options_set.x_param_values);

  /* This cannot reside in s390_option_optimization_table since HAVE_prefetch
     requires the arch flags to be evaluated already.  Since prefetching
     is beneficial on s390, we enable it if available.  */
  if (flag_prefetch_loop_arrays < 0 && HAVE_prefetch && optimize >= 3)
    flag_prefetch_loop_arrays = 1;
>>>>>>> 3082eeb7
}

/* Map for smallest class containing reg regno.  */

const enum reg_class regclass_map[FIRST_PSEUDO_REGISTER] =
{ GENERAL_REGS, ADDR_REGS, ADDR_REGS, ADDR_REGS,
  ADDR_REGS,    ADDR_REGS, ADDR_REGS, ADDR_REGS,
  ADDR_REGS,    ADDR_REGS, ADDR_REGS, ADDR_REGS,
  ADDR_REGS,    ADDR_REGS, ADDR_REGS, ADDR_REGS,
  FP_REGS,      FP_REGS,   FP_REGS,   FP_REGS,
  FP_REGS,      FP_REGS,   FP_REGS,   FP_REGS,
  FP_REGS,      FP_REGS,   FP_REGS,   FP_REGS,
  FP_REGS,      FP_REGS,   FP_REGS,   FP_REGS,
  ADDR_REGS,    CC_REGS,   ADDR_REGS, ADDR_REGS,
  ACCESS_REGS,	ACCESS_REGS
};

/* Return attribute type of insn.  */

static enum attr_type
s390_safe_attr_type (rtx insn)
{
  if (recog_memoized (insn) >= 0)
    return get_attr_type (insn);
  else
    return TYPE_NONE;
}

/* Return true if DISP is a valid short displacement.  */

static bool
s390_short_displacement (rtx disp)
{
  /* No displacement is OK.  */
  if (!disp)
    return true;

  /* Without the long displacement facility we don't need to
     distingiush between long and short displacement.  */
  if (!TARGET_LONG_DISPLACEMENT)
    return true;

  /* Integer displacement in range.  */
  if (GET_CODE (disp) == CONST_INT)
    return INTVAL (disp) >= 0 && INTVAL (disp) < 4096;

  /* GOT offset is not OK, the GOT can be large.  */
  if (GET_CODE (disp) == CONST
      && GET_CODE (XEXP (disp, 0)) == UNSPEC
      && (XINT (XEXP (disp, 0), 1) == UNSPEC_GOT
          || XINT (XEXP (disp, 0), 1) == UNSPEC_GOTNTPOFF))
    return false;

  /* All other symbolic constants are literal pool references,
     which are OK as the literal pool must be small.  */
  if (GET_CODE (disp) == CONST)
    return true;

  return false;
}

/* Decompose a RTL expression ADDR for a memory address into
   its components, returned in OUT.

   Returns false if ADDR is not a valid memory address, true
   otherwise.  If OUT is NULL, don't return the components,
   but check for validity only.

   Note: Only addresses in canonical form are recognized.
   LEGITIMIZE_ADDRESS should convert non-canonical forms to the
   canonical form so that they will be recognized.  */

static int
s390_decompose_address (rtx addr, struct s390_address *out)
{
  HOST_WIDE_INT offset = 0;
  rtx base = NULL_RTX;
  rtx indx = NULL_RTX;
  rtx disp = NULL_RTX;
  rtx orig_disp;
  bool pointer = false;
  bool base_ptr = false;
  bool indx_ptr = false;
  bool literal_pool = false;

  /* We may need to substitute the literal pool base register into the address
     below.  However, at this point we do not know which register is going to
     be used as base, so we substitute the arg pointer register.  This is going
     to be treated as holding a pointer below -- it shouldn't be used for any
     other purpose.  */
  rtx fake_pool_base = gen_rtx_REG (Pmode, ARG_POINTER_REGNUM);

  /* Decompose address into base + index + displacement.  */

  if (GET_CODE (addr) == REG || GET_CODE (addr) == UNSPEC)
    base = addr;

  else if (GET_CODE (addr) == PLUS)
    {
      rtx op0 = XEXP (addr, 0);
      rtx op1 = XEXP (addr, 1);
      enum rtx_code code0 = GET_CODE (op0);
      enum rtx_code code1 = GET_CODE (op1);

      if (code0 == REG || code0 == UNSPEC)
	{
	  if (code1 == REG || code1 == UNSPEC)
	    {
	      indx = op0;	/* index + base */
	      base = op1;
	    }

	  else
	    {
	      base = op0;	/* base + displacement */
	      disp = op1;
	    }
	}

      else if (code0 == PLUS)
	{
	  indx = XEXP (op0, 0);	/* index + base + disp */
	  base = XEXP (op0, 1);
	  disp = op1;
	}

      else
	{
	  return false;
	}
    }

  else
    disp = addr;		/* displacement */

  /* Extract integer part of displacement.  */
  orig_disp = disp;
  if (disp)
    {
      if (GET_CODE (disp) == CONST_INT)
	{
	  offset = INTVAL (disp);
	  disp = NULL_RTX;
	}
      else if (GET_CODE (disp) == CONST
	       && GET_CODE (XEXP (disp, 0)) == PLUS
	       && GET_CODE (XEXP (XEXP (disp, 0), 1)) == CONST_INT)
	{
	  offset = INTVAL (XEXP (XEXP (disp, 0), 1));
	  disp = XEXP (XEXP (disp, 0), 0);
	}
    }

  /* Strip off CONST here to avoid special case tests later.  */
  if (disp && GET_CODE (disp) == CONST)
    disp = XEXP (disp, 0);

  /* We can convert literal pool addresses to
     displacements by basing them off the base register.  */
  if (disp && GET_CODE (disp) == SYMBOL_REF && CONSTANT_POOL_ADDRESS_P (disp))
    {
      /* Either base or index must be free to hold the base register.  */
      if (!base)
        base = fake_pool_base, literal_pool = true;
      else if (!indx)
        indx = fake_pool_base, literal_pool = true;
      else
        return false;

      /* Mark up the displacement.  */
      disp = gen_rtx_UNSPEC (Pmode, gen_rtvec (1, disp),
			     UNSPEC_LTREL_OFFSET);
    }

  /* Validate base register.  */
  if (base)
    {
      if (GET_CODE (base) == UNSPEC)
	switch (XINT (base, 1))
	  {
	  case UNSPEC_LTREF:
	    if (!disp)
	      disp = gen_rtx_UNSPEC (Pmode,
				     gen_rtvec (1, XVECEXP (base, 0, 0)),
				     UNSPEC_LTREL_OFFSET);
	    else
	      return false;

	    base = XVECEXP (base, 0, 1);
	    break;

	  case UNSPEC_LTREL_BASE:
	    if (XVECLEN (base, 0) == 1)
	      base = fake_pool_base, literal_pool = true;
	    else
	      base = XVECEXP (base, 0, 1);
	    break;

	  default:
	    return false;
	  }

      if (!REG_P (base)
	  || (GET_MODE (base) != SImode
	      && GET_MODE (base) != Pmode))
	return false;

      if (REGNO (base) == STACK_POINTER_REGNUM
	  || REGNO (base) == FRAME_POINTER_REGNUM
	  || ((reload_completed || reload_in_progress)
	      && frame_pointer_needed
	      && REGNO (base) == HARD_FRAME_POINTER_REGNUM)
	  || REGNO (base) == ARG_POINTER_REGNUM
          || (flag_pic
              && REGNO (base) == PIC_OFFSET_TABLE_REGNUM))
        pointer = base_ptr = true;

      if ((reload_completed || reload_in_progress)
	  && base == cfun->machine->base_reg)
        pointer = base_ptr = literal_pool = true;
    }

  /* Validate index register.  */
  if (indx)
    {
      if (GET_CODE (indx) == UNSPEC)
	switch (XINT (indx, 1))
	  {
	  case UNSPEC_LTREF:
	    if (!disp)
	      disp = gen_rtx_UNSPEC (Pmode,
				     gen_rtvec (1, XVECEXP (indx, 0, 0)),
				     UNSPEC_LTREL_OFFSET);
	    else
	      return false;

	    indx = XVECEXP (indx, 0, 1);
	    break;

	  case UNSPEC_LTREL_BASE:
	    if (XVECLEN (indx, 0) == 1)
	      indx = fake_pool_base, literal_pool = true;
	    else
	      indx = XVECEXP (indx, 0, 1);
	    break;

	  default:
	    return false;
	  }

      if (!REG_P (indx)
	  || (GET_MODE (indx) != SImode
	      && GET_MODE (indx) != Pmode))
	return false;

      if (REGNO (indx) == STACK_POINTER_REGNUM
	  || REGNO (indx) == FRAME_POINTER_REGNUM
	  || ((reload_completed || reload_in_progress)
	      && frame_pointer_needed
	      && REGNO (indx) == HARD_FRAME_POINTER_REGNUM)
	  || REGNO (indx) == ARG_POINTER_REGNUM
          || (flag_pic
              && REGNO (indx) == PIC_OFFSET_TABLE_REGNUM))
        pointer = indx_ptr = true;

      if ((reload_completed || reload_in_progress)
	  && indx == cfun->machine->base_reg)
        pointer = indx_ptr = literal_pool = true;
    }

  /* Prefer to use pointer as base, not index.  */
  if (base && indx && !base_ptr
      && (indx_ptr || (!REG_POINTER (base) && REG_POINTER (indx))))
    {
      rtx tmp = base;
      base = indx;
      indx = tmp;
    }

  /* Validate displacement.  */
  if (!disp)
    {
      /* If virtual registers are involved, the displacement will change later
	 anyway as the virtual registers get eliminated.  This could make a
	 valid displacement invalid, but it is more likely to make an invalid
	 displacement valid, because we sometimes access the register save area
	 via negative offsets to one of those registers.
	 Thus we don't check the displacement for validity here.  If after
	 elimination the displacement turns out to be invalid after all,
	 this is fixed up by reload in any case.  */
      if (base != arg_pointer_rtx
	  && indx != arg_pointer_rtx
	  && base != return_address_pointer_rtx
	  && indx != return_address_pointer_rtx
	  && base != frame_pointer_rtx
	  && indx != frame_pointer_rtx
	  && base != virtual_stack_vars_rtx
	  && indx != virtual_stack_vars_rtx)
	if (!DISP_IN_RANGE (offset))
	  return false;
    }
  else
    {
      /* All the special cases are pointers.  */
      pointer = true;

      /* In the small-PIC case, the linker converts @GOT
         and @GOTNTPOFF offsets to possible displacements.  */
      if (GET_CODE (disp) == UNSPEC
          && (XINT (disp, 1) == UNSPEC_GOT
	      || XINT (disp, 1) == UNSPEC_GOTNTPOFF)
	  && flag_pic == 1)
        {
	  ;
        }

      /* Accept pool label offsets.  */
      else if (GET_CODE (disp) == UNSPEC
	       && XINT (disp, 1) == UNSPEC_POOL_OFFSET)
	;

      /* Accept literal pool references.  */
      else if (GET_CODE (disp) == UNSPEC
	       && XINT (disp, 1) == UNSPEC_LTREL_OFFSET)
        {
	  /* In case CSE pulled a non literal pool reference out of
	     the pool we have to reject the address.  This is
	     especially important when loading the GOT pointer on non
	     zarch CPUs.  In this case the literal pool contains an lt
	     relative offset to the _GLOBAL_OFFSET_TABLE_ label which
	     will most likely exceed the displacement.  */
	  if (GET_CODE (XVECEXP (disp, 0, 0)) != SYMBOL_REF
	      || !CONSTANT_POOL_ADDRESS_P (XVECEXP (disp, 0, 0)))
	    return false;

	  orig_disp = gen_rtx_CONST (Pmode, disp);
	  if (offset)
	    {
	      /* If we have an offset, make sure it does not
		 exceed the size of the constant pool entry.  */
	      rtx sym = XVECEXP (disp, 0, 0);
	      if (offset >= GET_MODE_SIZE (get_pool_mode (sym)))
		return false;

              orig_disp = plus_constant (orig_disp, offset);
	    }
        }

      else
	return false;
    }

  if (!base && !indx)
    pointer = true;

  if (out)
    {
      out->base = base;
      out->indx = indx;
      out->disp = orig_disp;
      out->pointer = pointer;
      out->literal_pool = literal_pool;
    }

  return true;
}

/* Decompose a RTL expression OP for a shift count into its components,
   and return the base register in BASE and the offset in OFFSET.

   Return true if OP is a valid shift count, false if not.  */

bool
s390_decompose_shift_count (rtx op, rtx *base, HOST_WIDE_INT *offset)
{
  HOST_WIDE_INT off = 0;

  /* We can have an integer constant, an address register,
     or a sum of the two.  */
  if (GET_CODE (op) == CONST_INT)
    {
      off = INTVAL (op);
      op = NULL_RTX;
    }
  if (op && GET_CODE (op) == PLUS && GET_CODE (XEXP (op, 1)) == CONST_INT)
    {
      off = INTVAL (XEXP (op, 1));
      op = XEXP (op, 0);
    }
  while (op && GET_CODE (op) == SUBREG)
    op = SUBREG_REG (op);

  if (op && GET_CODE (op) != REG)
    return false;

  if (offset)
    *offset = off;
  if (base)
    *base = op;

   return true;
}


/* Return true if CODE is a valid address without index.  */

bool
s390_legitimate_address_without_index_p (rtx op)
{
  struct s390_address addr;

  if (!s390_decompose_address (XEXP (op, 0), &addr))
    return false;
  if (addr.indx)
    return false;

  return true;
}


/* Return true if ADDR is of kind symbol_ref or symbol_ref + const_int
   and return these parts in SYMREF and ADDEND.  You can pass NULL in
<<<<<<< HEAD
   SYMREF and/or ADDEND if you are not interested in these values.  */
=======
   SYMREF and/or ADDEND if you are not interested in these values.
   Literal pool references are *not* considered symbol references.  */
>>>>>>> 3082eeb7

static bool
s390_symref_operand_p (rtx addr, rtx *symref, HOST_WIDE_INT *addend)
{
  HOST_WIDE_INT tmpaddend = 0;

  if (GET_CODE (addr) == CONST)
    addr = XEXP (addr, 0);

  if (GET_CODE (addr) == PLUS)
    {
      if (GET_CODE (XEXP (addr, 0)) == SYMBOL_REF
<<<<<<< HEAD
=======
	  && !CONSTANT_POOL_ADDRESS_P (XEXP (addr, 0))
>>>>>>> 3082eeb7
	  && CONST_INT_P (XEXP (addr, 1)))
	{
	  tmpaddend = INTVAL (XEXP (addr, 1));
	  addr = XEXP (addr, 0);
	}
      else
	return false;
    }
  else
<<<<<<< HEAD
    if (GET_CODE (addr) != SYMBOL_REF)
=======
    if (GET_CODE (addr) != SYMBOL_REF || CONSTANT_POOL_ADDRESS_P (addr))
>>>>>>> 3082eeb7
	return false;

  if (symref)
    *symref = addr;
  if (addend)
    *addend = tmpaddend;
<<<<<<< HEAD

  return true;
}


/* Return true if the address in OP is valid for constraint letter C
   if wrapped in a MEM rtx.  Set LIT_POOL_OK to true if it literal
   pool MEMs should be accepted.  Only the Q, R, S, T constraint
   letters are allowed for C.  */

static int
s390_check_qrst_address (char c, rtx op, bool lit_pool_ok)
{
  struct s390_address addr;
  bool decomposed = false;

  /* This check makes sure that no symbolic address (except literal
     pool references) are accepted by the R or T constraints.  */
  if (s390_symref_operand_p (op, NULL, NULL))
    {
      if (!lit_pool_ok)
	return 0;
=======

  return true;
}


/* Return true if the address in OP is valid for constraint letter C
   if wrapped in a MEM rtx.  Set LIT_POOL_OK to true if it literal
   pool MEMs should be accepted.  Only the Q, R, S, T constraint
   letters are allowed for C.  */

static int
s390_check_qrst_address (char c, rtx op, bool lit_pool_ok)
{
  struct s390_address addr;
  bool decomposed = false;

  /* This check makes sure that no symbolic address (except literal
     pool references) are accepted by the R or T constraints.  */
  if (s390_symref_operand_p (op, NULL, NULL))
    return 0;

  /* Ensure literal pool references are only accepted if LIT_POOL_OK.  */
  if (!lit_pool_ok)
    {
>>>>>>> 3082eeb7
      if (!s390_decompose_address (op, &addr))
	return 0;
      if (!addr.literal_pool)
	return 0;
      decomposed = true;
    }

  switch (c)
    {
    case 'Q': /* no index short displacement */
      if (!decomposed && !s390_decompose_address (op, &addr))
	return 0;
      if (addr.indx)
	return 0;
      if (!s390_short_displacement (addr.disp))
	return 0;
      break;

    case 'R': /* with index short displacement */
      if (TARGET_LONG_DISPLACEMENT)
	{
	  if (!decomposed && !s390_decompose_address (op, &addr))
	    return 0;
	  if (!s390_short_displacement (addr.disp))
	    return 0;
	}
      /* Any invalid address here will be fixed up by reload,
	 so accept it for the most generic constraint.  */
      break;

    case 'S': /* no index long displacement */
      if (!TARGET_LONG_DISPLACEMENT)
	return 0;
      if (!decomposed && !s390_decompose_address (op, &addr))
	return 0;
      if (addr.indx)
	return 0;
      if (s390_short_displacement (addr.disp))
	return 0;
      break;

    case 'T': /* with index long displacement */
      if (!TARGET_LONG_DISPLACEMENT)
	return 0;
      /* Any invalid address here will be fixed up by reload,
	 so accept it for the most generic constraint.  */
      if ((decomposed || s390_decompose_address (op, &addr))
	  && s390_short_displacement (addr.disp))
	return 0;
      break;
    default:
      return 0;
    }
  return 1;
}


/* Evaluates constraint strings described by the regular expression
   ([A|B|Z](Q|R|S|T))|U|W|Y and returns 1 if OP is a valid operand for
   the constraint given in STR, or 0 else.  */

int
s390_mem_constraint (const char *str, rtx op)
{
  char c = str[0];

  switch (c)
    {
    case 'A':
      /* Check for offsettable variants of memory constraints.  */
      if (!MEM_P (op) || MEM_VOLATILE_P (op))
	return 0;
      if ((reload_completed || reload_in_progress)
	  ? !offsettable_memref_p (op) : !offsettable_nonstrict_memref_p (op))
	return 0;
      return s390_check_qrst_address (str[1], XEXP (op, 0), true);
    case 'B':
      /* Check for non-literal-pool variants of memory constraints.  */
      if (!MEM_P (op))
	return 0;
      return s390_check_qrst_address (str[1], XEXP (op, 0), false);
    case 'Q':
    case 'R':
    case 'S':
    case 'T':
      if (GET_CODE (op) != MEM)
	return 0;
      return s390_check_qrst_address (c, XEXP (op, 0), true);
    case 'U':
      return (s390_check_qrst_address ('Q', op, true)
	      || s390_check_qrst_address ('R', op, true));
    case 'W':
      return (s390_check_qrst_address ('S', op, true)
	      || s390_check_qrst_address ('T', op, true));
    case 'Y':
      /* Simply check for the basic form of a shift count.  Reload will
	 take care of making sure we have a proper base register.  */
      if (!s390_decompose_shift_count (op, NULL, NULL))
	return 0;
      break;
    case 'Z':
      return s390_check_qrst_address (str[1], op, true);
    default:
      return 0;
    }
  return 1;
}


/* Evaluates constraint strings starting with letter O.  Input
   parameter C is the second letter following the "O" in the constraint
   string. Returns 1 if VALUE meets the respective constraint and 0
   otherwise.  */

int
s390_O_constraint_str (const char c, HOST_WIDE_INT value)
{
  if (!TARGET_EXTIMM)
    return 0;

  switch (c)
    {
    case 's':
      return trunc_int_for_mode (value, SImode) == value;

    case 'p':
      return value == 0
	|| s390_single_part (GEN_INT (value), DImode, SImode, 0) == 1;

    case 'n':
      return s390_single_part (GEN_INT (value - 1), DImode, SImode, -1) == 1;

    default:
      gcc_unreachable ();
    }
}


/* Evaluates constraint strings starting with letter N.  Parameter STR
   contains the letters following letter "N" in the constraint string.
   Returns true if VALUE matches the constraint.  */

int
s390_N_constraint_str (const char *str, HOST_WIDE_INT value)
{
  enum machine_mode mode, part_mode;
  int def;
  int part, part_goal;


  if (str[0] == 'x')
    part_goal = -1;
  else
    part_goal = str[0] - '0';

  switch (str[1])
    {
    case 'Q':
      part_mode = QImode;
      break;
    case 'H':
      part_mode = HImode;
      break;
    case 'S':
      part_mode = SImode;
      break;
    default:
      return 0;
    }

  switch (str[2])
    {
    case 'H':
      mode = HImode;
      break;
    case 'S':
      mode = SImode;
      break;
    case 'D':
      mode = DImode;
      break;
    default:
      return 0;
    }

  switch (str[3])
    {
    case '0':
      def = 0;
      break;
    case 'F':
      def = -1;
      break;
    default:
      return 0;
    }

  if (GET_MODE_SIZE (mode) <= GET_MODE_SIZE (part_mode))
    return 0;

  part = s390_single_part (GEN_INT (value), mode, part_mode, def);
  if (part < 0)
    return 0;
  if (part_goal != -1 && part_goal != part)
    return 0;

  return 1;
}


/* Returns true if the input parameter VALUE is a float zero.  */

int
s390_float_const_zero_p (rtx value)
{
  return (GET_MODE_CLASS (GET_MODE (value)) == MODE_FLOAT
	  && value == CONST0_RTX (GET_MODE (value)));
}

/* Implement TARGET_REGISTER_MOVE_COST.  */

static int
s390_register_move_cost (enum machine_mode mode ATTRIBUTE_UNUSED,
                         reg_class_t from, reg_class_t to)
{
/* On s390, copy between fprs and gprs is expensive.  */
  if ((reg_classes_intersect_p (from, GENERAL_REGS)
       && reg_classes_intersect_p (to, FP_REGS))
      || (reg_classes_intersect_p (from, FP_REGS)
	  && reg_classes_intersect_p (to, GENERAL_REGS)))
    return 10;

  return 1;
}

/* Implement TARGET_MEMORY_MOVE_COST.  */

static int
s390_memory_move_cost (enum machine_mode mode ATTRIBUTE_UNUSED,
		       reg_class_t rclass ATTRIBUTE_UNUSED,
		       bool in ATTRIBUTE_UNUSED)
{
  return 1;
}

/* Compute a (partial) cost for rtx X.  Return true if the complete
   cost has been computed, and false if subexpressions should be
   scanned.  In either case, *TOTAL contains the cost result.
   CODE contains GET_CODE (x), OUTER_CODE contains the code
   of the superexpression of x.  */

static bool
s390_rtx_costs (rtx x, int code, int outer_code, int opno ATTRIBUTE_UNUSED,
		int *total, bool speed ATTRIBUTE_UNUSED)
{
  switch (code)
    {
    case CONST:
    case CONST_INT:
    case LABEL_REF:
    case SYMBOL_REF:
    case CONST_DOUBLE:
    case MEM:
      *total = 0;
      return true;

    case ASHIFT:
    case ASHIFTRT:
    case LSHIFTRT:
    case ROTATE:
    case ROTATERT:
    case AND:
    case IOR:
    case XOR:
    case NEG:
    case NOT:
      *total = COSTS_N_INSNS (1);
      return false;

    case PLUS:
    case MINUS:
<<<<<<< HEAD
      /* Check for multiply and add.  */
      if ((GET_MODE (x) == DFmode || GET_MODE (x) == SFmode)
	  && GET_CODE (XEXP (x, 0)) == MULT
	  && TARGET_HARD_FLOAT && TARGET_FUSED_MADD)
	{
	  /* This is the multiply and add case.  */
	  if (GET_MODE (x) == DFmode)
	    *total = s390_cost->madbr;
	  else
	    *total = s390_cost->maebr;
	  *total += (rtx_cost (XEXP (XEXP (x, 0), 0), MULT, speed)
		     + rtx_cost (XEXP (XEXP (x, 0), 1), MULT, speed)
		     + rtx_cost (XEXP (x, 1), (enum rtx_code) code, speed));
	  return true;  /* Do not do an additional recursive descent.  */
	}
=======
>>>>>>> 3082eeb7
      *total = COSTS_N_INSNS (1);
      return false;

    case MULT:
      switch (GET_MODE (x))
	{
	case SImode:
	  {
	    rtx left = XEXP (x, 0);
	    rtx right = XEXP (x, 1);
	    if (GET_CODE (right) == CONST_INT
		&& CONST_OK_FOR_K (INTVAL (right)))
	      *total = s390_cost->mhi;
	    else if (GET_CODE (left) == SIGN_EXTEND)
	      *total = s390_cost->mh;
	    else
	      *total = s390_cost->ms;  /* msr, ms, msy */
	    break;
	  }
	case DImode:
	  {
	    rtx left = XEXP (x, 0);
	    rtx right = XEXP (x, 1);
	    if (TARGET_ZARCH)
	      {
		if (GET_CODE (right) == CONST_INT
		    && CONST_OK_FOR_K (INTVAL (right)))
		  *total = s390_cost->mghi;
		else if (GET_CODE (left) == SIGN_EXTEND)
		  *total = s390_cost->msgf;
		else
		  *total = s390_cost->msg;  /* msgr, msg */
	      }
	    else /* TARGET_31BIT */
	      {
		if (GET_CODE (left) == SIGN_EXTEND
		    && GET_CODE (right) == SIGN_EXTEND)
		  /* mulsidi case: mr, m */
		  *total = s390_cost->m;
		else if (GET_CODE (left) == ZERO_EXTEND
			 && GET_CODE (right) == ZERO_EXTEND
			 && TARGET_CPU_ZARCH)
		  /* umulsidi case: ml, mlr */
		  *total = s390_cost->ml;
		else
		  /* Complex calculation is required.  */
		  *total = COSTS_N_INSNS (40);
	      }
	    break;
	  }
	case SFmode:
	case DFmode:
	  *total = s390_cost->mult_df;
	  break;
	case TFmode:
	  *total = s390_cost->mxbr;
	  break;
	default:
	  return false;
	}
      return false;

    case FMA:
      switch (GET_MODE (x))
	{
	case DFmode:
	  *total = s390_cost->madbr;
	  break;
	case SFmode:
	  *total = s390_cost->maebr;
	  break;
	default:
	  return false;
	}
      /* Negate in the third argument is free: FMSUB.  */
      if (GET_CODE (XEXP (x, 2)) == NEG)
	{
	  *total += (rtx_cost (XEXP (x, 0), FMA, 0, speed)
		     + rtx_cost (XEXP (x, 1), FMA, 1, speed)
		     + rtx_cost (XEXP (XEXP (x, 2), 0), FMA, 2, speed));
	  return true;
	}
      return false;

    case UDIV:
    case UMOD:
      if (GET_MODE (x) == TImode) 	       /* 128 bit division */
	*total = s390_cost->dlgr;
      else if (GET_MODE (x) == DImode)
	{
	  rtx right = XEXP (x, 1);
	  if (GET_CODE (right) == ZERO_EXTEND) /* 64 by 32 bit division */
	    *total = s390_cost->dlr;
	  else 	                               /* 64 by 64 bit division */
	    *total = s390_cost->dlgr;
	}
      else if (GET_MODE (x) == SImode)         /* 32 bit division */
	*total = s390_cost->dlr;
      return false;

    case DIV:
    case MOD:
      if (GET_MODE (x) == DImode)
	{
	  rtx right = XEXP (x, 1);
	  if (GET_CODE (right) == ZERO_EXTEND) /* 64 by 32 bit division */
	    if (TARGET_ZARCH)
	      *total = s390_cost->dsgfr;
	    else
	      *total = s390_cost->dr;
	  else 	                               /* 64 by 64 bit division */
	    *total = s390_cost->dsgr;
	}
      else if (GET_MODE (x) == SImode)         /* 32 bit division */
	*total = s390_cost->dlr;
      else if (GET_MODE (x) == SFmode)
	{
	  *total = s390_cost->debr;
	}
      else if (GET_MODE (x) == DFmode)
	{
	  *total = s390_cost->ddbr;
	}
      else if (GET_MODE (x) == TFmode)
	{
	  *total = s390_cost->dxbr;
	}
      return false;

    case SQRT:
      if (GET_MODE (x) == SFmode)
	*total = s390_cost->sqebr;
      else if (GET_MODE (x) == DFmode)
	*total = s390_cost->sqdbr;
      else /* TFmode */
	*total = s390_cost->sqxbr;
      return false;

    case SIGN_EXTEND:
    case ZERO_EXTEND:
      if (outer_code == MULT || outer_code == DIV || outer_code == MOD
	  || outer_code == PLUS || outer_code == MINUS
	  || outer_code == COMPARE)
	*total = 0;
      return false;

    case COMPARE:
      *total = COSTS_N_INSNS (1);
      if (GET_CODE (XEXP (x, 0)) == AND
	  && GET_CODE (XEXP (x, 1)) == CONST_INT
	  && GET_CODE (XEXP (XEXP (x, 0), 1)) == CONST_INT)
	{
	  rtx op0 = XEXP (XEXP (x, 0), 0);
	  rtx op1 = XEXP (XEXP (x, 0), 1);
	  rtx op2 = XEXP (x, 1);

	  if (memory_operand (op0, GET_MODE (op0))
	      && s390_tm_ccmode (op1, op2, 0) != VOIDmode)
	    return true;
	  if (register_operand (op0, GET_MODE (op0))
	      && s390_tm_ccmode (op1, op2, 1) != VOIDmode)
	    return true;
	}
      return false;

    default:
      return false;
    }
}

/* Return the cost of an address rtx ADDR.  */

static int
s390_address_cost (rtx addr, bool speed ATTRIBUTE_UNUSED)
{
  struct s390_address ad;
  if (!s390_decompose_address (addr, &ad))
    return 1000;

  return ad.indx? COSTS_N_INSNS (1) + 1 : COSTS_N_INSNS (1);
}

/* If OP is a SYMBOL_REF of a thread-local symbol, return its TLS mode,
   otherwise return 0.  */

int
tls_symbolic_operand (rtx op)
{
  if (GET_CODE (op) != SYMBOL_REF)
    return 0;
  return SYMBOL_REF_TLS_MODEL (op);
}

/* Split DImode access register reference REG (on 64-bit) into its constituent
   low and high parts, and store them into LO and HI.  Note that gen_lowpart/
   gen_highpart cannot be used as they assume all registers are word-sized,
   while our access registers have only half that size.  */

void
s390_split_access_reg (rtx reg, rtx *lo, rtx *hi)
{
  gcc_assert (TARGET_64BIT);
  gcc_assert (ACCESS_REG_P (reg));
  gcc_assert (GET_MODE (reg) == DImode);
  gcc_assert (!(REGNO (reg) & 1));

  *lo = gen_rtx_REG (SImode, REGNO (reg) + 1);
  *hi = gen_rtx_REG (SImode, REGNO (reg));
}

/* Return true if OP contains a symbol reference */

bool
symbolic_reference_mentioned_p (rtx op)
{
  const char *fmt;
  int i;

  if (GET_CODE (op) == SYMBOL_REF || GET_CODE (op) == LABEL_REF)
    return 1;

  fmt = GET_RTX_FORMAT (GET_CODE (op));
  for (i = GET_RTX_LENGTH (GET_CODE (op)) - 1; i >= 0; i--)
    {
      if (fmt[i] == 'E')
	{
	  int j;

	  for (j = XVECLEN (op, i) - 1; j >= 0; j--)
	    if (symbolic_reference_mentioned_p (XVECEXP (op, i, j)))
	      return 1;
	}

      else if (fmt[i] == 'e' && symbolic_reference_mentioned_p (XEXP (op, i)))
	return 1;
    }

  return 0;
}

/* Return true if OP contains a reference to a thread-local symbol.  */

bool
tls_symbolic_reference_mentioned_p (rtx op)
{
  const char *fmt;
  int i;

  if (GET_CODE (op) == SYMBOL_REF)
    return tls_symbolic_operand (op);

  fmt = GET_RTX_FORMAT (GET_CODE (op));
  for (i = GET_RTX_LENGTH (GET_CODE (op)) - 1; i >= 0; i--)
    {
      if (fmt[i] == 'E')
	{
	  int j;

	  for (j = XVECLEN (op, i) - 1; j >= 0; j--)
	    if (tls_symbolic_reference_mentioned_p (XVECEXP (op, i, j)))
	      return true;
	}

      else if (fmt[i] == 'e' && tls_symbolic_reference_mentioned_p (XEXP (op, i)))
	return true;
    }

  return false;
}


/* Return true if OP is a legitimate general operand when
   generating PIC code.  It is given that flag_pic is on
   and that OP satisfies CONSTANT_P or is a CONST_DOUBLE.  */

int
legitimate_pic_operand_p (rtx op)
{
  /* Accept all non-symbolic constants.  */
  if (!SYMBOLIC_CONST (op))
    return 1;

  /* Reject everything else; must be handled
     via emit_symbolic_move.  */
  return 0;
}

/* Returns true if the constant value OP is a legitimate general operand.
   It is given that OP satisfies CONSTANT_P or is a CONST_DOUBLE.  */

static bool
s390_legitimate_constant_p (enum machine_mode mode, rtx op)
{
  /* Accept all non-symbolic constants.  */
  if (!SYMBOLIC_CONST (op))
    return 1;

  /* Accept immediate LARL operands.  */
  if (TARGET_CPU_ZARCH && larl_operand (op, mode))
    return 1;

  /* Thread-local symbols are never legal constants.  This is
     so that emit_call knows that computing such addresses
     might require a function call.  */
  if (TLS_SYMBOLIC_CONST (op))
    return 0;

  /* In the PIC case, symbolic constants must *not* be
     forced into the literal pool.  We accept them here,
     so that they will be handled by emit_symbolic_move.  */
  if (flag_pic)
    return 1;

  /* All remaining non-PIC symbolic constants are
     forced into the literal pool.  */
  return 0;
}

/* Determine if it's legal to put X into the constant pool.  This
   is not possible if X contains the address of a symbol that is
   not constant (TLS) or not known at final link time (PIC).  */

static bool
s390_cannot_force_const_mem (enum machine_mode mode, rtx x)
{
  switch (GET_CODE (x))
    {
    case CONST_INT:
    case CONST_DOUBLE:
      /* Accept all non-symbolic constants.  */
      return false;

    case LABEL_REF:
      /* Labels are OK iff we are non-PIC.  */
      return flag_pic != 0;

    case SYMBOL_REF:
      /* 'Naked' TLS symbol references are never OK,
         non-TLS symbols are OK iff we are non-PIC.  */
      if (tls_symbolic_operand (x))
	return true;
      else
	return flag_pic != 0;

    case CONST:
      return s390_cannot_force_const_mem (mode, XEXP (x, 0));
    case PLUS:
    case MINUS:
      return s390_cannot_force_const_mem (mode, XEXP (x, 0))
	     || s390_cannot_force_const_mem (mode, XEXP (x, 1));

    case UNSPEC:
      switch (XINT (x, 1))
	{
	/* Only lt-relative or GOT-relative UNSPECs are OK.  */
	case UNSPEC_LTREL_OFFSET:
	case UNSPEC_GOT:
	case UNSPEC_GOTOFF:
	case UNSPEC_PLTOFF:
	case UNSPEC_TLSGD:
	case UNSPEC_TLSLDM:
	case UNSPEC_NTPOFF:
	case UNSPEC_DTPOFF:
	case UNSPEC_GOTNTPOFF:
	case UNSPEC_INDNTPOFF:
	  return false;

	/* If the literal pool shares the code section, be put
	   execute template placeholders into the pool as well.  */
	case UNSPEC_INSN:
	  return TARGET_CPU_ZARCH;

	default:
	  return true;
	}
      break;

    default:
      gcc_unreachable ();
    }
}

/* Returns true if the constant value OP is a legitimate general
   operand during and after reload.  The difference to
   legitimate_constant_p is that this function will not accept
   a constant that would need to be forced to the literal pool
   before it can be used as operand.
   This function accepts all constants which can be loaded directly
   into a GPR.  */

bool
legitimate_reload_constant_p (rtx op)
{
  /* Accept la(y) operands.  */
  if (GET_CODE (op) == CONST_INT
      && DISP_IN_RANGE (INTVAL (op)))
    return true;

  /* Accept l(g)hi/l(g)fi operands.  */
  if (GET_CODE (op) == CONST_INT
      && (CONST_OK_FOR_K (INTVAL (op)) || CONST_OK_FOR_Os (INTVAL (op))))
    return true;

  /* Accept lliXX operands.  */
  if (TARGET_ZARCH
      && GET_CODE (op) == CONST_INT
      && trunc_int_for_mode (INTVAL (op), word_mode) == INTVAL (op)
      && s390_single_part (op, word_mode, HImode, 0) >= 0)
  return true;

  if (TARGET_EXTIMM
      && GET_CODE (op) == CONST_INT
      && trunc_int_for_mode (INTVAL (op), word_mode) == INTVAL (op)
      && s390_single_part (op, word_mode, SImode, 0) >= 0)
    return true;

  /* Accept larl operands.  */
  if (TARGET_CPU_ZARCH
      && larl_operand (op, VOIDmode))
    return true;

  /* Accept floating-point zero operands that fit into a single GPR.  */
  if (GET_CODE (op) == CONST_DOUBLE
      && s390_float_const_zero_p (op)
      && GET_MODE_SIZE (GET_MODE (op)) <= UNITS_PER_WORD)
    return true;

  /* Accept double-word operands that can be split.  */
  if (GET_CODE (op) == CONST_INT
      && trunc_int_for_mode (INTVAL (op), word_mode) != INTVAL (op))
    {
      enum machine_mode dword_mode = word_mode == SImode ? DImode : TImode;
      rtx hi = operand_subword (op, 0, 0, dword_mode);
      rtx lo = operand_subword (op, 1, 0, dword_mode);
      return legitimate_reload_constant_p (hi)
	     && legitimate_reload_constant_p (lo);
    }

  /* Everything else cannot be handled without reload.  */
  return false;
}

/* Returns true if the constant value OP is a legitimate fp operand
   during and after reload.
   This function accepts all constants which can be loaded directly
   into an FPR.  */

static bool
legitimate_reload_fp_constant_p (rtx op)
{
  /* Accept floating-point zero operands if the load zero instruction
     can be used.  */
  if (TARGET_Z196
      && GET_CODE (op) == CONST_DOUBLE
      && s390_float_const_zero_p (op))
    return true;

  return false;
}

/* Given an rtx OP being reloaded into a reg required to be in class RCLASS,
   return the class of reg to actually use.  */

static reg_class_t
s390_preferred_reload_class (rtx op, reg_class_t rclass)
{
  switch (GET_CODE (op))
    {
      /* Constants we cannot reload into general registers
	 must be forced into the literal pool.  */
      case CONST_DOUBLE:
      case CONST_INT:
	if (reg_class_subset_p (GENERAL_REGS, rclass)
	    && legitimate_reload_constant_p (op))
	  return GENERAL_REGS;
	else if (reg_class_subset_p (ADDR_REGS, rclass)
		 && legitimate_reload_constant_p (op))
	  return ADDR_REGS;
	else if (reg_class_subset_p (FP_REGS, rclass)
		 && legitimate_reload_fp_constant_p (op))
	  return FP_REGS;
	return NO_REGS;

      /* If a symbolic constant or a PLUS is reloaded,
	 it is most likely being used as an address, so
	 prefer ADDR_REGS.  If 'class' is not a superset
	 of ADDR_REGS, e.g. FP_REGS, reject this reload.  */
      case LABEL_REF:
      case SYMBOL_REF:
      case CONST:
	if (!legitimate_reload_constant_p (op))
          return NO_REGS;
	/* fallthrough */
      case PLUS:
	/* load address will be used.  */
	if (reg_class_subset_p (ADDR_REGS, rclass))
	  return ADDR_REGS;
	else
	  return NO_REGS;

      default:
	break;
    }

  return rclass;
}

/* Return true if ADDR is SYMBOL_REF + addend with addend being a
   multiple of ALIGNMENT and the SYMBOL_REF being naturally
   aligned.  */

bool
s390_check_symref_alignment (rtx addr, HOST_WIDE_INT alignment)
{
  HOST_WIDE_INT addend;
  rtx symref;

  if (!s390_symref_operand_p (addr, &symref, &addend))
    return false;

  return (!SYMBOL_REF_NOT_NATURALLY_ALIGNED_P (symref)
	  && !(addend & (alignment - 1)));
}

/* ADDR is moved into REG using larl.  If ADDR isn't a valid larl
   operand SCRATCH is used to reload the even part of the address and
   adding one.  */

void
s390_reload_larl_operand (rtx reg, rtx addr, rtx scratch)
{
  HOST_WIDE_INT addend;
  rtx symref;

  if (!s390_symref_operand_p (addr, &symref, &addend))
    gcc_unreachable ();

  if (!(addend & 1))
    /* Easy case.  The addend is even so larl will do fine.  */
    emit_move_insn (reg, addr);
  else
    {
      /* We can leave the scratch register untouched if the target
	 register is a valid base register.  */
      if (REGNO (reg) < FIRST_PSEUDO_REGISTER
	  && REGNO_REG_CLASS (REGNO (reg)) == ADDR_REGS)
	scratch = reg;

      gcc_assert (REGNO (scratch) < FIRST_PSEUDO_REGISTER);
      gcc_assert (REGNO_REG_CLASS (REGNO (scratch)) == ADDR_REGS);

      if (addend != 1)
	emit_move_insn (scratch,
			gen_rtx_CONST (Pmode,
				       gen_rtx_PLUS (Pmode, symref,
						     GEN_INT (addend - 1))));
      else
	emit_move_insn (scratch, symref);

      /* Increment the address using la in order to avoid clobbering cc.  */
      emit_move_insn (reg, gen_rtx_PLUS (Pmode, scratch, const1_rtx));
    }
}

/* Generate what is necessary to move between REG and MEM using
   SCRATCH.  The direction is given by TOMEM.  */

void
s390_reload_symref_address (rtx reg, rtx mem, rtx scratch, bool tomem)
{
  /* Reload might have pulled a constant out of the literal pool.
     Force it back in.  */
  if (CONST_INT_P (mem) || GET_CODE (mem) == CONST_DOUBLE
      || GET_CODE (mem) == CONST)
    mem = force_const_mem (GET_MODE (reg), mem);

  gcc_assert (MEM_P (mem));

  /* For a load from memory we can leave the scratch register
     untouched if the target register is a valid base register.  */
  if (!tomem
      && REGNO (reg) < FIRST_PSEUDO_REGISTER
      && REGNO_REG_CLASS (REGNO (reg)) == ADDR_REGS
      && GET_MODE (reg) == GET_MODE (scratch))
    scratch = reg;

  /* Load address into scratch register.  Since we can't have a
     secondary reload for a secondary reload we have to cover the case
     where larl would need a secondary reload here as well.  */
  s390_reload_larl_operand (scratch, XEXP (mem, 0), scratch);

  /* Now we can use a standard load/store to do the move.  */
  if (tomem)
    emit_move_insn (replace_equiv_address (mem, scratch), reg);
  else
    emit_move_insn (reg, replace_equiv_address (mem, scratch));
}

/* Inform reload about cases where moving X with a mode MODE to a register in
   RCLASS requires an extra scratch or immediate register.  Return the class
   needed for the immediate register.  */

static reg_class_t
s390_secondary_reload (bool in_p, rtx x, reg_class_t rclass_i,
		       enum machine_mode mode, secondary_reload_info *sri)
{
  enum reg_class rclass = (enum reg_class) rclass_i;

  /* Intermediate register needed.  */
  if (reg_classes_intersect_p (CC_REGS, rclass))
    return GENERAL_REGS;

  if (TARGET_Z10)
    {
      HOST_WIDE_INT offset;
      rtx symref;

      /* On z10 several optimizer steps may generate larl operands with
	 an odd addend.  */
      if (in_p
	  && s390_symref_operand_p (x, &symref, &offset)
	  && mode == Pmode
	  && !SYMBOL_REF_ALIGN1_P (symref)
	  && (offset & 1) == 1)
	sri->icode = ((mode == DImode) ? CODE_FOR_reloaddi_larl_odd_addend_z10
		      : CODE_FOR_reloadsi_larl_odd_addend_z10);

      /* On z10 we need a scratch register when moving QI, TI or floating
	 point mode values from or to a memory location with a SYMBOL_REF
	 or if the symref addend of a SI or DI move is not aligned to the
	 width of the access.  */
      if (MEM_P (x)
	  && s390_symref_operand_p (XEXP (x, 0), NULL, NULL)
	  && (mode == QImode || mode == TImode || FLOAT_MODE_P (mode)
	      || (!TARGET_ZARCH && mode == DImode)
	      || ((mode == HImode || mode == SImode || mode == DImode)
		  && (!s390_check_symref_alignment (XEXP (x, 0),
						    GET_MODE_SIZE (mode))))))
	{
#define __SECONDARY_RELOAD_CASE(M,m)					\
	  case M##mode:							\
	    if (TARGET_64BIT)						\
	      sri->icode = in_p ? CODE_FOR_reload##m##di_toreg_z10 :	\
                                  CODE_FOR_reload##m##di_tomem_z10;	\
	    else							\
  	      sri->icode = in_p ? CODE_FOR_reload##m##si_toreg_z10 :	\
                                  CODE_FOR_reload##m##si_tomem_z10;	\
	  break;

	  switch (GET_MODE (x))
	    {
	      __SECONDARY_RELOAD_CASE (QI, qi);
	      __SECONDARY_RELOAD_CASE (HI, hi);
	      __SECONDARY_RELOAD_CASE (SI, si);
	      __SECONDARY_RELOAD_CASE (DI, di);
	      __SECONDARY_RELOAD_CASE (TI, ti);
	      __SECONDARY_RELOAD_CASE (SF, sf);
	      __SECONDARY_RELOAD_CASE (DF, df);
	      __SECONDARY_RELOAD_CASE (TF, tf);
	      __SECONDARY_RELOAD_CASE (SD, sd);
	      __SECONDARY_RELOAD_CASE (DD, dd);
	      __SECONDARY_RELOAD_CASE (TD, td);

	    default:
	      gcc_unreachable ();
	    }
#undef __SECONDARY_RELOAD_CASE
	}
    }

  /* We need a scratch register when loading a PLUS expression which
     is not a legitimate operand of the LOAD ADDRESS instruction.  */
  if (in_p && s390_plus_operand (x, mode))
    sri->icode = (TARGET_64BIT ?
		  CODE_FOR_reloaddi_plus : CODE_FOR_reloadsi_plus);

  /* Performing a multiword move from or to memory we have to make sure the
     second chunk in memory is addressable without causing a displacement
     overflow.  If that would be the case we calculate the address in
     a scratch register.  */
  if (MEM_P (x)
      && GET_CODE (XEXP (x, 0)) == PLUS
      && GET_CODE (XEXP (XEXP (x, 0), 1)) == CONST_INT
      && !DISP_IN_RANGE (INTVAL (XEXP (XEXP (x, 0), 1))
			 + GET_MODE_SIZE (mode) - 1))
    {
      /* For GENERAL_REGS a displacement overflow is no problem if occurring
	 in a s_operand address since we may fallback to lm/stm.  So we only
	 have to care about overflows in the b+i+d case.  */
      if ((reg_classes_intersect_p (GENERAL_REGS, rclass)
	   && s390_class_max_nregs (GENERAL_REGS, mode) > 1
	   && GET_CODE (XEXP (XEXP (x, 0), 0)) == PLUS)
	  /* For FP_REGS no lm/stm is available so this check is triggered
	     for displacement overflows in b+i+d and b+d like addresses.  */
	  || (reg_classes_intersect_p (FP_REGS, rclass)
	      && s390_class_max_nregs (FP_REGS, mode) > 1))
	{
	  if (in_p)
	    sri->icode = (TARGET_64BIT ?
			  CODE_FOR_reloaddi_nonoffmem_in :
			  CODE_FOR_reloadsi_nonoffmem_in);
	  else
	    sri->icode = (TARGET_64BIT ?
			  CODE_FOR_reloaddi_nonoffmem_out :
			  CODE_FOR_reloadsi_nonoffmem_out);
	}
    }

  /* A scratch address register is needed when a symbolic constant is
     copied to r0 compiling with -fPIC.  In other cases the target
     register might be used as temporary (see legitimize_pic_address).  */
  if (in_p && SYMBOLIC_CONST (x) && flag_pic == 2 && rclass != ADDR_REGS)
    sri->icode = (TARGET_64BIT ?
		  CODE_FOR_reloaddi_PIC_addr :
		  CODE_FOR_reloadsi_PIC_addr);

  /* Either scratch or no register needed.  */
  return NO_REGS;
}

/* Generate code to load SRC, which is PLUS that is not a
   legitimate operand for the LA instruction, into TARGET.
   SCRATCH may be used as scratch register.  */

void
s390_expand_plus_operand (rtx target, rtx src,
			  rtx scratch)
{
  rtx sum1, sum2;
  struct s390_address ad;

  /* src must be a PLUS; get its two operands.  */
  gcc_assert (GET_CODE (src) == PLUS);
  gcc_assert (GET_MODE (src) == Pmode);

  /* Check if any of the two operands is already scheduled
     for replacement by reload.  This can happen e.g. when
     float registers occur in an address.  */
  sum1 = find_replacement (&XEXP (src, 0));
  sum2 = find_replacement (&XEXP (src, 1));
  src = gen_rtx_PLUS (Pmode, sum1, sum2);

  /* If the address is already strictly valid, there's nothing to do.  */
  if (!s390_decompose_address (src, &ad)
      || (ad.base && !REGNO_OK_FOR_BASE_P (REGNO (ad.base)))
      || (ad.indx && !REGNO_OK_FOR_INDEX_P (REGNO (ad.indx))))
    {
      /* Otherwise, one of the operands cannot be an address register;
         we reload its value into the scratch register.  */
      if (true_regnum (sum1) < 1 || true_regnum (sum1) > 15)
	{
	  emit_move_insn (scratch, sum1);
	  sum1 = scratch;
	}
      if (true_regnum (sum2) < 1 || true_regnum (sum2) > 15)
	{
	  emit_move_insn (scratch, sum2);
	  sum2 = scratch;
	}

      /* According to the way these invalid addresses are generated
         in reload.c, it should never happen (at least on s390) that
         *neither* of the PLUS components, after find_replacements
         was applied, is an address register.  */
      if (sum1 == scratch && sum2 == scratch)
	{
	  debug_rtx (src);
	  gcc_unreachable ();
	}

      src = gen_rtx_PLUS (Pmode, sum1, sum2);
    }

  /* Emit the LOAD ADDRESS pattern.  Note that reload of PLUS
     is only ever performed on addresses, so we can mark the
     sum as legitimate for LA in any case.  */
  s390_load_address (target, src);
}


/* Return true if ADDR is a valid memory address.
   STRICT specifies whether strict register checking applies.  */

static bool
s390_legitimate_address_p (enum machine_mode mode, rtx addr, bool strict)
{
  struct s390_address ad;

  if (TARGET_Z10
      && larl_operand (addr, VOIDmode)
      && (mode == VOIDmode
	  || s390_check_symref_alignment (addr, GET_MODE_SIZE (mode))))
    return true;

  if (!s390_decompose_address (addr, &ad))
    return false;

  if (strict)
    {
      if (ad.base && !REGNO_OK_FOR_BASE_P (REGNO (ad.base)))
	return false;

      if (ad.indx && !REGNO_OK_FOR_INDEX_P (REGNO (ad.indx)))
	return false;
    }
  else
    {
      if (ad.base
	  && !(REGNO (ad.base) >= FIRST_PSEUDO_REGISTER
	       || REGNO_REG_CLASS (REGNO (ad.base)) == ADDR_REGS))
	return false;

      if (ad.indx
	  && !(REGNO (ad.indx) >= FIRST_PSEUDO_REGISTER
	       || REGNO_REG_CLASS (REGNO (ad.indx)) == ADDR_REGS))
	  return false;
    }
  return true;
}

/* Return true if OP is a valid operand for the LA instruction.
   In 31-bit, we need to prove that the result is used as an
   address, as LA performs only a 31-bit addition.  */

bool
legitimate_la_operand_p (rtx op)
{
  struct s390_address addr;
  if (!s390_decompose_address (op, &addr))
    return false;

  return (TARGET_64BIT || addr.pointer);
}

/* Return true if it is valid *and* preferable to use LA to
   compute the sum of OP1 and OP2.  */

bool
preferred_la_operand_p (rtx op1, rtx op2)
{
  struct s390_address addr;

  if (op2 != const0_rtx)
    op1 = gen_rtx_PLUS (Pmode, op1, op2);

  if (!s390_decompose_address (op1, &addr))
    return false;
  if (addr.base && !REGNO_OK_FOR_BASE_P (REGNO (addr.base)))
    return false;
  if (addr.indx && !REGNO_OK_FOR_INDEX_P (REGNO (addr.indx)))
    return false;

  /* Avoid LA instructions with index register on z196; it is
     preferable to use regular add instructions when possible.  */
  if (addr.indx && s390_tune == PROCESSOR_2817_Z196)
    return false;

  if (!TARGET_64BIT && !addr.pointer)
    return false;

  if (addr.pointer)
    return true;

  if ((addr.base && REG_P (addr.base) && REG_POINTER (addr.base))
      || (addr.indx && REG_P (addr.indx) && REG_POINTER (addr.indx)))
    return true;

  return false;
}

/* Emit a forced load-address operation to load SRC into DST.
   This will use the LOAD ADDRESS instruction even in situations
   where legitimate_la_operand_p (SRC) returns false.  */

void
s390_load_address (rtx dst, rtx src)
{
  if (TARGET_64BIT)
    emit_move_insn (dst, src);
  else
    emit_insn (gen_force_la_31 (dst, src));
}

/* Return a legitimate reference for ORIG (an address) using the
   register REG.  If REG is 0, a new pseudo is generated.

   There are two types of references that must be handled:

   1. Global data references must load the address from the GOT, via
      the PIC reg.  An insn is emitted to do this load, and the reg is
      returned.

   2. Static data references, constant pool addresses, and code labels
      compute the address as an offset from the GOT, whose base is in
      the PIC reg.  Static data objects have SYMBOL_FLAG_LOCAL set to
      differentiate them from global data objects.  The returned
      address is the PIC reg + an unspec constant.

   TARGET_LEGITIMIZE_ADDRESS_P rejects symbolic references unless the PIC
   reg also appears in the address.  */

rtx
legitimize_pic_address (rtx orig, rtx reg)
{
  rtx addr = orig;
  rtx new_rtx = orig;
  rtx base;

  gcc_assert (!TLS_SYMBOLIC_CONST (addr));

  if (GET_CODE (addr) == LABEL_REF
      || (GET_CODE (addr) == SYMBOL_REF && SYMBOL_REF_LOCAL_P (addr)))
    {
      /* This is a local symbol.  */
      if (TARGET_CPU_ZARCH && larl_operand (addr, VOIDmode))
        {
          /* Access local symbols PC-relative via LARL.
             This is the same as in the non-PIC case, so it is
             handled automatically ...  */
        }
      else
        {
          /* Access local symbols relative to the GOT.  */

          rtx temp = reg? reg : gen_reg_rtx (Pmode);

	  if (reload_in_progress || reload_completed)
	    df_set_regs_ever_live (PIC_OFFSET_TABLE_REGNUM, true);

          addr = gen_rtx_UNSPEC (Pmode, gen_rtvec (1, addr), UNSPEC_GOTOFF);
          addr = gen_rtx_CONST (Pmode, addr);
          addr = force_const_mem (Pmode, addr);
	  emit_move_insn (temp, addr);

          new_rtx = gen_rtx_PLUS (Pmode, pic_offset_table_rtx, temp);
          if (reg != 0)
            {
              s390_load_address (reg, new_rtx);
              new_rtx = reg;
            }
        }
    }
  else if (GET_CODE (addr) == SYMBOL_REF)
    {
      if (reg == 0)
        reg = gen_reg_rtx (Pmode);

      if (flag_pic == 1)
        {
          /* Assume GOT offset < 4k.  This is handled the same way
             in both 31- and 64-bit code (@GOT).  */

	  if (reload_in_progress || reload_completed)
	    df_set_regs_ever_live (PIC_OFFSET_TABLE_REGNUM, true);

          new_rtx = gen_rtx_UNSPEC (Pmode, gen_rtvec (1, addr), UNSPEC_GOT);
          new_rtx = gen_rtx_CONST (Pmode, new_rtx);
          new_rtx = gen_rtx_PLUS (Pmode, pic_offset_table_rtx, new_rtx);
          new_rtx = gen_const_mem (Pmode, new_rtx);
          emit_move_insn (reg, new_rtx);
          new_rtx = reg;
        }
      else if (TARGET_CPU_ZARCH)
        {
          /* If the GOT offset might be >= 4k, we determine the position
             of the GOT entry via a PC-relative LARL (@GOTENT).  */

          rtx temp = reg ? reg : gen_reg_rtx (Pmode);

	  gcc_assert (REGNO (temp) >= FIRST_PSEUDO_REGISTER
		      || REGNO_REG_CLASS (REGNO (temp)) == ADDR_REGS);

          new_rtx = gen_rtx_UNSPEC (Pmode, gen_rtvec (1, addr), UNSPEC_GOTENT);
          new_rtx = gen_rtx_CONST (Pmode, new_rtx);
          emit_move_insn (temp, new_rtx);

          new_rtx = gen_const_mem (Pmode, temp);
          emit_move_insn (reg, new_rtx);
          new_rtx = reg;
        }
      else
        {
          /* If the GOT offset might be >= 4k, we have to load it
             from the literal pool (@GOT).  */

          rtx temp = reg ? reg : gen_reg_rtx (Pmode);

	  gcc_assert (REGNO (temp) >= FIRST_PSEUDO_REGISTER
		      || REGNO_REG_CLASS (REGNO (temp)) == ADDR_REGS);

	  if (reload_in_progress || reload_completed)
	    df_set_regs_ever_live (PIC_OFFSET_TABLE_REGNUM, true);

          addr = gen_rtx_UNSPEC (Pmode, gen_rtvec (1, addr), UNSPEC_GOT);
          addr = gen_rtx_CONST (Pmode, addr);
          addr = force_const_mem (Pmode, addr);
          emit_move_insn (temp, addr);

          new_rtx = gen_rtx_PLUS (Pmode, pic_offset_table_rtx, temp);
          new_rtx = gen_const_mem (Pmode, new_rtx);
          emit_move_insn (reg, new_rtx);
          new_rtx = reg;
        }
    }
  else
    {
      if (GET_CODE (addr) == CONST)
	{
	  addr = XEXP (addr, 0);
	  if (GET_CODE (addr) == UNSPEC)
	    {
	      gcc_assert (XVECLEN (addr, 0) == 1);
              switch (XINT (addr, 1))
                {
                  /* If someone moved a GOT-relative UNSPEC
                     out of the literal pool, force them back in.  */
                  case UNSPEC_GOTOFF:
                  case UNSPEC_PLTOFF:
                    new_rtx = force_const_mem (Pmode, orig);
                    break;

                  /* @GOT is OK as is if small.  */
		  case UNSPEC_GOT:
		    if (flag_pic == 2)
		      new_rtx = force_const_mem (Pmode, orig);
		    break;

                  /* @GOTENT is OK as is.  */
                  case UNSPEC_GOTENT:
                    break;

                  /* @PLT is OK as is on 64-bit, must be converted to
                     GOT-relative @PLTOFF on 31-bit.  */
                  case UNSPEC_PLT:
                    if (!TARGET_CPU_ZARCH)
                      {
                        rtx temp = reg? reg : gen_reg_rtx (Pmode);

			if (reload_in_progress || reload_completed)
			  df_set_regs_ever_live (PIC_OFFSET_TABLE_REGNUM, true);

                        addr = XVECEXP (addr, 0, 0);
                        addr = gen_rtx_UNSPEC (Pmode, gen_rtvec (1, addr),
					       UNSPEC_PLTOFF);
                        addr = gen_rtx_CONST (Pmode, addr);
                        addr = force_const_mem (Pmode, addr);
	                emit_move_insn (temp, addr);

                        new_rtx = gen_rtx_PLUS (Pmode, pic_offset_table_rtx, temp);
                        if (reg != 0)
                          {
                            s390_load_address (reg, new_rtx);
                            new_rtx = reg;
                          }
                      }
                    break;

                  /* Everything else cannot happen.  */
                  default:
                    gcc_unreachable ();
                }
	    }
	  else
	    gcc_assert (GET_CODE (addr) == PLUS);
	}
      if (GET_CODE (addr) == PLUS)
	{
	  rtx op0 = XEXP (addr, 0), op1 = XEXP (addr, 1);

	  gcc_assert (!TLS_SYMBOLIC_CONST (op0));
	  gcc_assert (!TLS_SYMBOLIC_CONST (op1));

	  /* Check first to see if this is a constant offset
             from a local symbol reference.  */
	  if ((GET_CODE (op0) == LABEL_REF
		|| (GET_CODE (op0) == SYMBOL_REF && SYMBOL_REF_LOCAL_P (op0)))
	      && GET_CODE (op1) == CONST_INT)
	    {
              if (TARGET_CPU_ZARCH
		  && larl_operand (op0, VOIDmode)
		  && INTVAL (op1) < (HOST_WIDE_INT)1 << 31
		  && INTVAL (op1) >= -((HOST_WIDE_INT)1 << 31))
                {
                  if (INTVAL (op1) & 1)
                    {
                      /* LARL can't handle odd offsets, so emit a
                         pair of LARL and LA.  */
                      rtx temp = reg? reg : gen_reg_rtx (Pmode);

                      if (!DISP_IN_RANGE (INTVAL (op1)))
                        {
                          HOST_WIDE_INT even = INTVAL (op1) - 1;
                          op0 = gen_rtx_PLUS (Pmode, op0, GEN_INT (even));
			  op0 = gen_rtx_CONST (Pmode, op0);
                          op1 = const1_rtx;
                        }

                      emit_move_insn (temp, op0);
                      new_rtx = gen_rtx_PLUS (Pmode, temp, op1);

                      if (reg != 0)
                        {
                          s390_load_address (reg, new_rtx);
                          new_rtx = reg;
                        }
                    }
                  else
                    {
                      /* If the offset is even, we can just use LARL.
                         This will happen automatically.  */
                    }
                }
              else
                {
                  /* Access local symbols relative to the GOT.  */

                  rtx temp = reg? reg : gen_reg_rtx (Pmode);

		  if (reload_in_progress || reload_completed)
		    df_set_regs_ever_live (PIC_OFFSET_TABLE_REGNUM, true);

                  addr = gen_rtx_UNSPEC (Pmode, gen_rtvec (1, op0),
					 UNSPEC_GOTOFF);
                  addr = gen_rtx_PLUS (Pmode, addr, op1);
                  addr = gen_rtx_CONST (Pmode, addr);
                  addr = force_const_mem (Pmode, addr);
		  emit_move_insn (temp, addr);

                  new_rtx = gen_rtx_PLUS (Pmode, pic_offset_table_rtx, temp);
                  if (reg != 0)
                    {
                      s390_load_address (reg, new_rtx);
                      new_rtx = reg;
                    }
                }
	    }

          /* Now, check whether it is a GOT relative symbol plus offset
             that was pulled out of the literal pool.  Force it back in.  */

	  else if (GET_CODE (op0) == UNSPEC
	           && GET_CODE (op1) == CONST_INT
	           && XINT (op0, 1) == UNSPEC_GOTOFF)
            {
	      gcc_assert (XVECLEN (op0, 0) == 1);

              new_rtx = force_const_mem (Pmode, orig);
            }

          /* Otherwise, compute the sum.  */
	  else
	    {
	      base = legitimize_pic_address (XEXP (addr, 0), reg);
	      new_rtx  = legitimize_pic_address (XEXP (addr, 1),
					     base == reg ? NULL_RTX : reg);
	      if (GET_CODE (new_rtx) == CONST_INT)
		new_rtx = plus_constant (base, INTVAL (new_rtx));
	      else
		{
		  if (GET_CODE (new_rtx) == PLUS && CONSTANT_P (XEXP (new_rtx, 1)))
		    {
		      base = gen_rtx_PLUS (Pmode, base, XEXP (new_rtx, 0));
		      new_rtx = XEXP (new_rtx, 1);
		    }
		  new_rtx = gen_rtx_PLUS (Pmode, base, new_rtx);
		}

	      if (GET_CODE (new_rtx) == CONST)
		new_rtx = XEXP (new_rtx, 0);
              new_rtx = force_operand (new_rtx, 0);
	    }
	}
    }
  return new_rtx;
}

/* Load the thread pointer into a register.  */

rtx
s390_get_thread_pointer (void)
{
  rtx tp = gen_reg_rtx (Pmode);

  emit_move_insn (tp, gen_rtx_REG (Pmode, TP_REGNUM));
  mark_reg_pointer (tp, BITS_PER_WORD);

  return tp;
}

/* Emit a tls call insn. The call target is the SYMBOL_REF stored
   in s390_tls_symbol which always refers to __tls_get_offset.
   The returned offset is written to RESULT_REG and an USE rtx is
   generated for TLS_CALL.  */

static GTY(()) rtx s390_tls_symbol;

static void
s390_emit_tls_call_insn (rtx result_reg, rtx tls_call)
{
  rtx insn;

  gcc_assert (flag_pic);

  if (!s390_tls_symbol)
    s390_tls_symbol = gen_rtx_SYMBOL_REF (Pmode, "__tls_get_offset");

  insn = s390_emit_call (s390_tls_symbol, tls_call, result_reg,
			 gen_rtx_REG (Pmode, RETURN_REGNUM));

  use_reg (&CALL_INSN_FUNCTION_USAGE (insn), result_reg);
  RTL_CONST_CALL_P (insn) = 1;
}

/* ADDR contains a thread-local SYMBOL_REF.  Generate code to compute
   this (thread-local) address.  REG may be used as temporary.  */

static rtx
legitimize_tls_address (rtx addr, rtx reg)
{
  rtx new_rtx, tls_call, temp, base, r2, insn;

  if (GET_CODE (addr) == SYMBOL_REF)
    switch (tls_symbolic_operand (addr))
      {
      case TLS_MODEL_GLOBAL_DYNAMIC:
	start_sequence ();
	r2 = gen_rtx_REG (Pmode, 2);
	tls_call = gen_rtx_UNSPEC (Pmode, gen_rtvec (1, addr), UNSPEC_TLSGD);
	new_rtx = gen_rtx_CONST (Pmode, tls_call);
	new_rtx = force_const_mem (Pmode, new_rtx);
	emit_move_insn (r2, new_rtx);
	s390_emit_tls_call_insn (r2, tls_call);
	insn = get_insns ();
	end_sequence ();

	new_rtx = gen_rtx_UNSPEC (Pmode, gen_rtvec (1, addr), UNSPEC_NTPOFF);
	temp = gen_reg_rtx (Pmode);
	emit_libcall_block (insn, temp, r2, new_rtx);

	new_rtx = gen_rtx_PLUS (Pmode, s390_get_thread_pointer (), temp);
	if (reg != 0)
	  {
	    s390_load_address (reg, new_rtx);
	    new_rtx = reg;
	  }
	break;

      case TLS_MODEL_LOCAL_DYNAMIC:
	start_sequence ();
	r2 = gen_rtx_REG (Pmode, 2);
	tls_call = gen_rtx_UNSPEC (Pmode, gen_rtvec (1, const0_rtx), UNSPEC_TLSLDM);
	new_rtx = gen_rtx_CONST (Pmode, tls_call);
	new_rtx = force_const_mem (Pmode, new_rtx);
	emit_move_insn (r2, new_rtx);
	s390_emit_tls_call_insn (r2, tls_call);
	insn = get_insns ();
	end_sequence ();

	new_rtx = gen_rtx_UNSPEC (Pmode, gen_rtvec (1, const0_rtx), UNSPEC_TLSLDM_NTPOFF);
	temp = gen_reg_rtx (Pmode);
	emit_libcall_block (insn, temp, r2, new_rtx);

	new_rtx = gen_rtx_PLUS (Pmode, s390_get_thread_pointer (), temp);
	base = gen_reg_rtx (Pmode);
	s390_load_address (base, new_rtx);

	new_rtx = gen_rtx_UNSPEC (Pmode, gen_rtvec (1, addr), UNSPEC_DTPOFF);
	new_rtx = gen_rtx_CONST (Pmode, new_rtx);
	new_rtx = force_const_mem (Pmode, new_rtx);
	temp = gen_reg_rtx (Pmode);
	emit_move_insn (temp, new_rtx);

	new_rtx = gen_rtx_PLUS (Pmode, base, temp);
	if (reg != 0)
	  {
	    s390_load_address (reg, new_rtx);
	    new_rtx = reg;
	  }
	break;

      case TLS_MODEL_INITIAL_EXEC:
	if (flag_pic == 1)
	  {
	    /* Assume GOT offset < 4k.  This is handled the same way
	       in both 31- and 64-bit code.  */

	    if (reload_in_progress || reload_completed)
	      df_set_regs_ever_live (PIC_OFFSET_TABLE_REGNUM, true);

	    new_rtx = gen_rtx_UNSPEC (Pmode, gen_rtvec (1, addr), UNSPEC_GOTNTPOFF);
	    new_rtx = gen_rtx_CONST (Pmode, new_rtx);
	    new_rtx = gen_rtx_PLUS (Pmode, pic_offset_table_rtx, new_rtx);
	    new_rtx = gen_const_mem (Pmode, new_rtx);
	    temp = gen_reg_rtx (Pmode);
	    emit_move_insn (temp, new_rtx);
	  }
	else if (TARGET_CPU_ZARCH)
	  {
	    /* If the GOT offset might be >= 4k, we determine the position
	       of the GOT entry via a PC-relative LARL.  */

	    new_rtx = gen_rtx_UNSPEC (Pmode, gen_rtvec (1, addr), UNSPEC_INDNTPOFF);
	    new_rtx = gen_rtx_CONST (Pmode, new_rtx);
	    temp = gen_reg_rtx (Pmode);
	    emit_move_insn (temp, new_rtx);

	    new_rtx = gen_const_mem (Pmode, temp);
	    temp = gen_reg_rtx (Pmode);
	    emit_move_insn (temp, new_rtx);
	  }
	else if (flag_pic)
	  {
	    /* If the GOT offset might be >= 4k, we have to load it
	       from the literal pool.  */

	    if (reload_in_progress || reload_completed)
	      df_set_regs_ever_live (PIC_OFFSET_TABLE_REGNUM, true);

	    new_rtx = gen_rtx_UNSPEC (Pmode, gen_rtvec (1, addr), UNSPEC_GOTNTPOFF);
	    new_rtx = gen_rtx_CONST (Pmode, new_rtx);
	    new_rtx = force_const_mem (Pmode, new_rtx);
	    temp = gen_reg_rtx (Pmode);
	    emit_move_insn (temp, new_rtx);

            new_rtx = gen_rtx_PLUS (Pmode, pic_offset_table_rtx, temp);
	    new_rtx = gen_const_mem (Pmode, new_rtx);

	    new_rtx = gen_rtx_UNSPEC (Pmode, gen_rtvec (2, new_rtx, addr), UNSPEC_TLS_LOAD);
	    temp = gen_reg_rtx (Pmode);
	    emit_insn (gen_rtx_SET (Pmode, temp, new_rtx));
	  }
	else
	  {
	    /* In position-dependent code, load the absolute address of
	       the GOT entry from the literal pool.  */

	    new_rtx = gen_rtx_UNSPEC (Pmode, gen_rtvec (1, addr), UNSPEC_INDNTPOFF);
	    new_rtx = gen_rtx_CONST (Pmode, new_rtx);
	    new_rtx = force_const_mem (Pmode, new_rtx);
	    temp = gen_reg_rtx (Pmode);
	    emit_move_insn (temp, new_rtx);

	    new_rtx = temp;
	    new_rtx = gen_const_mem (Pmode, new_rtx);
	    new_rtx = gen_rtx_UNSPEC (Pmode, gen_rtvec (2, new_rtx, addr), UNSPEC_TLS_LOAD);
	    temp = gen_reg_rtx (Pmode);
	    emit_insn (gen_rtx_SET (Pmode, temp, new_rtx));
	  }

	new_rtx = gen_rtx_PLUS (Pmode, s390_get_thread_pointer (), temp);
	if (reg != 0)
	  {
	    s390_load_address (reg, new_rtx);
	    new_rtx = reg;
	  }
	break;

      case TLS_MODEL_LOCAL_EXEC:
	new_rtx = gen_rtx_UNSPEC (Pmode, gen_rtvec (1, addr), UNSPEC_NTPOFF);
	new_rtx = gen_rtx_CONST (Pmode, new_rtx);
	new_rtx = force_const_mem (Pmode, new_rtx);
        temp = gen_reg_rtx (Pmode);
	emit_move_insn (temp, new_rtx);

	new_rtx = gen_rtx_PLUS (Pmode, s390_get_thread_pointer (), temp);
	if (reg != 0)
	  {
	    s390_load_address (reg, new_rtx);
	    new_rtx = reg;
	  }
	break;

      default:
	gcc_unreachable ();
      }

  else if (GET_CODE (addr) == CONST && GET_CODE (XEXP (addr, 0)) == UNSPEC)
    {
      switch (XINT (XEXP (addr, 0), 1))
	{
	case UNSPEC_INDNTPOFF:
	  gcc_assert (TARGET_CPU_ZARCH);
	  new_rtx = addr;
	  break;

	default:
	  gcc_unreachable ();
	}
    }

  else if (GET_CODE (addr) == CONST && GET_CODE (XEXP (addr, 0)) == PLUS
	   && GET_CODE (XEXP (XEXP (addr, 0), 1)) == CONST_INT)
    {
      new_rtx = XEXP (XEXP (addr, 0), 0);
      if (GET_CODE (new_rtx) != SYMBOL_REF)
	new_rtx = gen_rtx_CONST (Pmode, new_rtx);

      new_rtx = legitimize_tls_address (new_rtx, reg);
      new_rtx = plus_constant (new_rtx, INTVAL (XEXP (XEXP (addr, 0), 1)));
      new_rtx = force_operand (new_rtx, 0);
    }

  else
    gcc_unreachable ();  /* for now ... */

  return new_rtx;
}

/* Emit insns making the address in operands[1] valid for a standard
   move to operands[0].  operands[1] is replaced by an address which
   should be used instead of the former RTX to emit the move
   pattern.  */

void
emit_symbolic_move (rtx *operands)
{
  rtx temp = !can_create_pseudo_p () ? operands[0] : gen_reg_rtx (Pmode);

  if (GET_CODE (operands[0]) == MEM)
    operands[1] = force_reg (Pmode, operands[1]);
  else if (TLS_SYMBOLIC_CONST (operands[1]))
    operands[1] = legitimize_tls_address (operands[1], temp);
  else if (flag_pic)
    operands[1] = legitimize_pic_address (operands[1], temp);
}

/* Try machine-dependent ways of modifying an illegitimate address X
   to be legitimate.  If we find one, return the new, valid address.

   OLDX is the address as it was before break_out_memory_refs was called.
   In some cases it is useful to look at this to decide what needs to be done.

   MODE is the mode of the operand pointed to by X.

   When -fpic is used, special handling is needed for symbolic references.
   See comments by legitimize_pic_address for details.  */

static rtx
s390_legitimize_address (rtx x, rtx oldx ATTRIBUTE_UNUSED,
			 enum machine_mode mode ATTRIBUTE_UNUSED)
{
  rtx constant_term = const0_rtx;

  if (TLS_SYMBOLIC_CONST (x))
    {
      x = legitimize_tls_address (x, 0);

      if (s390_legitimate_address_p (mode, x, FALSE))
	return x;
    }
  else if (GET_CODE (x) == PLUS
	   && (TLS_SYMBOLIC_CONST (XEXP (x, 0))
	       || TLS_SYMBOLIC_CONST (XEXP (x, 1))))
    {
      return x;
    }
  else if (flag_pic)
    {
      if (SYMBOLIC_CONST (x)
          || (GET_CODE (x) == PLUS
              && (SYMBOLIC_CONST (XEXP (x, 0))
                  || SYMBOLIC_CONST (XEXP (x, 1)))))
	  x = legitimize_pic_address (x, 0);

      if (s390_legitimate_address_p (mode, x, FALSE))
	return x;
    }

  x = eliminate_constant_term (x, &constant_term);

  /* Optimize loading of large displacements by splitting them
     into the multiple of 4K and the rest; this allows the
     former to be CSE'd if possible.

     Don't do this if the displacement is added to a register
     pointing into the stack frame, as the offsets will
     change later anyway.  */

  if (GET_CODE (constant_term) == CONST_INT
      && !TARGET_LONG_DISPLACEMENT
      && !DISP_IN_RANGE (INTVAL (constant_term))
      && !(REG_P (x) && REGNO_PTR_FRAME_P (REGNO (x))))
    {
      HOST_WIDE_INT lower = INTVAL (constant_term) & 0xfff;
      HOST_WIDE_INT upper = INTVAL (constant_term) ^ lower;

      rtx temp = gen_reg_rtx (Pmode);
      rtx val  = force_operand (GEN_INT (upper), temp);
      if (val != temp)
	emit_move_insn (temp, val);

      x = gen_rtx_PLUS (Pmode, x, temp);
      constant_term = GEN_INT (lower);
    }

  if (GET_CODE (x) == PLUS)
    {
      if (GET_CODE (XEXP (x, 0)) == REG)
	{
	  rtx temp = gen_reg_rtx (Pmode);
	  rtx val  = force_operand (XEXP (x, 1), temp);
	  if (val != temp)
	    emit_move_insn (temp, val);

	  x = gen_rtx_PLUS (Pmode, XEXP (x, 0), temp);
	}

      else if (GET_CODE (XEXP (x, 1)) == REG)
	{
	  rtx temp = gen_reg_rtx (Pmode);
	  rtx val  = force_operand (XEXP (x, 0), temp);
	  if (val != temp)
	    emit_move_insn (temp, val);

	  x = gen_rtx_PLUS (Pmode, temp, XEXP (x, 1));
	}
    }

  if (constant_term != const0_rtx)
    x = gen_rtx_PLUS (Pmode, x, constant_term);

  return x;
}

/* Try a machine-dependent way of reloading an illegitimate address AD
   operand.  If we find one, push the reload and return the new address.

   MODE is the mode of the enclosing MEM.  OPNUM is the operand number
   and TYPE is the reload type of the current reload.  */

rtx
legitimize_reload_address (rtx ad, enum machine_mode mode ATTRIBUTE_UNUSED,
			   int opnum, int type)
{
  if (!optimize || TARGET_LONG_DISPLACEMENT)
    return NULL_RTX;

  if (GET_CODE (ad) == PLUS)
    {
      rtx tem = simplify_binary_operation (PLUS, Pmode,
					   XEXP (ad, 0), XEXP (ad, 1));
      if (tem)
	ad = tem;
    }

  if (GET_CODE (ad) == PLUS
      && GET_CODE (XEXP (ad, 0)) == REG
      && GET_CODE (XEXP (ad, 1)) == CONST_INT
      && !DISP_IN_RANGE (INTVAL (XEXP (ad, 1))))
    {
      HOST_WIDE_INT lower = INTVAL (XEXP (ad, 1)) & 0xfff;
      HOST_WIDE_INT upper = INTVAL (XEXP (ad, 1)) ^ lower;
      rtx cst, tem, new_rtx;

      cst = GEN_INT (upper);
      if (!legitimate_reload_constant_p (cst))
	cst = force_const_mem (Pmode, cst);

      tem = gen_rtx_PLUS (Pmode, XEXP (ad, 0), cst);
      new_rtx = gen_rtx_PLUS (Pmode, tem, GEN_INT (lower));

      push_reload (XEXP (tem, 1), 0, &XEXP (tem, 1), 0,
		   BASE_REG_CLASS, Pmode, VOIDmode, 0, 0,
		   opnum, (enum reload_type) type);
      return new_rtx;
    }

  return NULL_RTX;
}

/* Emit code to move LEN bytes from DST to SRC.  */

void
s390_expand_movmem (rtx dst, rtx src, rtx len)
{
  if (GET_CODE (len) == CONST_INT && INTVAL (len) >= 0 && INTVAL (len) <= 256)
    {
      if (INTVAL (len) > 0)
        emit_insn (gen_movmem_short (dst, src, GEN_INT (INTVAL (len) - 1)));
    }

  else if (TARGET_MVCLE)
    {
      emit_insn (gen_movmem_long (dst, src, convert_to_mode (Pmode, len, 1)));
    }

  else
    {
      rtx dst_addr, src_addr, count, blocks, temp;
      rtx loop_start_label = gen_label_rtx ();
      rtx loop_end_label = gen_label_rtx ();
      rtx end_label = gen_label_rtx ();
      enum machine_mode mode;

      mode = GET_MODE (len);
      if (mode == VOIDmode)
        mode = Pmode;

      dst_addr = gen_reg_rtx (Pmode);
      src_addr = gen_reg_rtx (Pmode);
      count = gen_reg_rtx (mode);
      blocks = gen_reg_rtx (mode);

      convert_move (count, len, 1);
      emit_cmp_and_jump_insns (count, const0_rtx,
			       EQ, NULL_RTX, mode, 1, end_label);

      emit_move_insn (dst_addr, force_operand (XEXP (dst, 0), NULL_RTX));
      emit_move_insn (src_addr, force_operand (XEXP (src, 0), NULL_RTX));
      dst = change_address (dst, VOIDmode, dst_addr);
      src = change_address (src, VOIDmode, src_addr);

      temp = expand_binop (mode, add_optab, count, constm1_rtx, count, 1,
			   OPTAB_DIRECT);
      if (temp != count)
        emit_move_insn (count, temp);

      temp = expand_binop (mode, lshr_optab, count, GEN_INT (8), blocks, 1,
			   OPTAB_DIRECT);
      if (temp != blocks)
        emit_move_insn (blocks, temp);

      emit_cmp_and_jump_insns (blocks, const0_rtx,
			       EQ, NULL_RTX, mode, 1, loop_end_label);

      emit_label (loop_start_label);

      if (TARGET_Z10
	  && (GET_CODE (len) != CONST_INT || INTVAL (len) > 768))
	{
	  rtx prefetch;

	  /* Issue a read prefetch for the +3 cache line.  */
	  prefetch = gen_prefetch (gen_rtx_PLUS (Pmode, src_addr, GEN_INT (768)),
				   const0_rtx, const0_rtx);
	  PREFETCH_SCHEDULE_BARRIER_P (prefetch) = true;
	  emit_insn (prefetch);

	  /* Issue a write prefetch for the +3 cache line.  */
	  prefetch = gen_prefetch (gen_rtx_PLUS (Pmode, dst_addr, GEN_INT (768)),
				   const1_rtx, const0_rtx);
	  PREFETCH_SCHEDULE_BARRIER_P (prefetch) = true;
	  emit_insn (prefetch);
	}

      emit_insn (gen_movmem_short (dst, src, GEN_INT (255)));
      s390_load_address (dst_addr,
			 gen_rtx_PLUS (Pmode, dst_addr, GEN_INT (256)));
      s390_load_address (src_addr,
			 gen_rtx_PLUS (Pmode, src_addr, GEN_INT (256)));

      temp = expand_binop (mode, add_optab, blocks, constm1_rtx, blocks, 1,
			   OPTAB_DIRECT);
      if (temp != blocks)
        emit_move_insn (blocks, temp);

      emit_cmp_and_jump_insns (blocks, const0_rtx,
			       EQ, NULL_RTX, mode, 1, loop_end_label);

      emit_jump (loop_start_label);
      emit_label (loop_end_label);

      emit_insn (gen_movmem_short (dst, src,
				   convert_to_mode (Pmode, count, 1)));
      emit_label (end_label);
    }
}

/* Emit code to set LEN bytes at DST to VAL.
   Make use of clrmem if VAL is zero.  */

void
s390_expand_setmem (rtx dst, rtx len, rtx val)
{
  if (GET_CODE (len) == CONST_INT && INTVAL (len) == 0)
    return;

  gcc_assert (GET_CODE (val) == CONST_INT || GET_MODE (val) == QImode);

  if (GET_CODE (len) == CONST_INT && INTVAL (len) > 0 && INTVAL (len) <= 257)
    {
      if (val == const0_rtx && INTVAL (len) <= 256)
        emit_insn (gen_clrmem_short (dst, GEN_INT (INTVAL (len) - 1)));
      else
	{
	  /* Initialize memory by storing the first byte.  */
	  emit_move_insn (adjust_address (dst, QImode, 0), val);

	  if (INTVAL (len) > 1)
	    {
	      /* Initiate 1 byte overlap move.
	         The first byte of DST is propagated through DSTP1.
		 Prepare a movmem for:  DST+1 = DST (length = LEN - 1).
		 DST is set to size 1 so the rest of the memory location
		 does not count as source operand.  */
	      rtx dstp1 = adjust_address (dst, VOIDmode, 1);
	      set_mem_size (dst, 1);

	      emit_insn (gen_movmem_short (dstp1, dst,
					   GEN_INT (INTVAL (len) - 2)));
	    }
	}
    }

  else if (TARGET_MVCLE)
    {
      val = force_not_mem (convert_modes (Pmode, QImode, val, 1));
      emit_insn (gen_setmem_long (dst, convert_to_mode (Pmode, len, 1), val));
    }

  else
    {
      rtx dst_addr, count, blocks, temp, dstp1 = NULL_RTX;
      rtx loop_start_label = gen_label_rtx ();
      rtx loop_end_label = gen_label_rtx ();
      rtx end_label = gen_label_rtx ();
      enum machine_mode mode;

      mode = GET_MODE (len);
      if (mode == VOIDmode)
        mode = Pmode;

      dst_addr = gen_reg_rtx (Pmode);
      count = gen_reg_rtx (mode);
      blocks = gen_reg_rtx (mode);

      convert_move (count, len, 1);
      emit_cmp_and_jump_insns (count, const0_rtx,
			       EQ, NULL_RTX, mode, 1, end_label);

      emit_move_insn (dst_addr, force_operand (XEXP (dst, 0), NULL_RTX));
      dst = change_address (dst, VOIDmode, dst_addr);

      if (val == const0_rtx)
        temp = expand_binop (mode, add_optab, count, constm1_rtx, count, 1,
			     OPTAB_DIRECT);
      else
	{
	  dstp1 = adjust_address (dst, VOIDmode, 1);
	  set_mem_size (dst, 1);

	  /* Initialize memory by storing the first byte.  */
	  emit_move_insn (adjust_address (dst, QImode, 0), val);

	  /* If count is 1 we are done.  */
	  emit_cmp_and_jump_insns (count, const1_rtx,
				   EQ, NULL_RTX, mode, 1, end_label);

	  temp = expand_binop (mode, add_optab, count, GEN_INT (-2), count, 1,
			       OPTAB_DIRECT);
	}
      if (temp != count)
        emit_move_insn (count, temp);

      temp = expand_binop (mode, lshr_optab, count, GEN_INT (8), blocks, 1,
			   OPTAB_DIRECT);
      if (temp != blocks)
        emit_move_insn (blocks, temp);

      emit_cmp_and_jump_insns (blocks, const0_rtx,
			       EQ, NULL_RTX, mode, 1, loop_end_label);

      emit_label (loop_start_label);

      if (TARGET_Z10
	  && (GET_CODE (len) != CONST_INT || INTVAL (len) > 1024))
	{
	  /* Issue a write prefetch for the +4 cache line.  */
	  rtx prefetch = gen_prefetch (gen_rtx_PLUS (Pmode, dst_addr,
						     GEN_INT (1024)),
				       const1_rtx, const0_rtx);
	  emit_insn (prefetch);
	  PREFETCH_SCHEDULE_BARRIER_P (prefetch) = true;
	}

      if (val == const0_rtx)
	emit_insn (gen_clrmem_short (dst, GEN_INT (255)));
      else
	emit_insn (gen_movmem_short (dstp1, dst, GEN_INT (255)));
      s390_load_address (dst_addr,
			 gen_rtx_PLUS (Pmode, dst_addr, GEN_INT (256)));

      temp = expand_binop (mode, add_optab, blocks, constm1_rtx, blocks, 1,
			   OPTAB_DIRECT);
      if (temp != blocks)
        emit_move_insn (blocks, temp);

      emit_cmp_and_jump_insns (blocks, const0_rtx,
			       EQ, NULL_RTX, mode, 1, loop_end_label);

      emit_jump (loop_start_label);
      emit_label (loop_end_label);

      if (val == const0_rtx)
        emit_insn (gen_clrmem_short (dst, convert_to_mode (Pmode, count, 1)));
      else
        emit_insn (gen_movmem_short (dstp1, dst, convert_to_mode (Pmode, count, 1)));
      emit_label (end_label);
    }
}

/* Emit code to compare LEN bytes at OP0 with those at OP1,
   and return the result in TARGET.  */

void
s390_expand_cmpmem (rtx target, rtx op0, rtx op1, rtx len)
{
  rtx ccreg = gen_rtx_REG (CCUmode, CC_REGNUM);
  rtx tmp;

  /* As the result of CMPINT is inverted compared to what we need,
     we have to swap the operands.  */
  tmp = op0; op0 = op1; op1 = tmp;

  if (GET_CODE (len) == CONST_INT && INTVAL (len) >= 0 && INTVAL (len) <= 256)
    {
      if (INTVAL (len) > 0)
        {
          emit_insn (gen_cmpmem_short (op0, op1, GEN_INT (INTVAL (len) - 1)));
          emit_insn (gen_cmpint (target, ccreg));
        }
      else
        emit_move_insn (target, const0_rtx);
    }
  else if (TARGET_MVCLE)
    {
      emit_insn (gen_cmpmem_long (op0, op1, convert_to_mode (Pmode, len, 1)));
      emit_insn (gen_cmpint (target, ccreg));
    }
  else
    {
      rtx addr0, addr1, count, blocks, temp;
      rtx loop_start_label = gen_label_rtx ();
      rtx loop_end_label = gen_label_rtx ();
      rtx end_label = gen_label_rtx ();
      enum machine_mode mode;

      mode = GET_MODE (len);
      if (mode == VOIDmode)
        mode = Pmode;

      addr0 = gen_reg_rtx (Pmode);
      addr1 = gen_reg_rtx (Pmode);
      count = gen_reg_rtx (mode);
      blocks = gen_reg_rtx (mode);

      convert_move (count, len, 1);
      emit_cmp_and_jump_insns (count, const0_rtx,
			       EQ, NULL_RTX, mode, 1, end_label);

      emit_move_insn (addr0, force_operand (XEXP (op0, 0), NULL_RTX));
      emit_move_insn (addr1, force_operand (XEXP (op1, 0), NULL_RTX));
      op0 = change_address (op0, VOIDmode, addr0);
      op1 = change_address (op1, VOIDmode, addr1);

      temp = expand_binop (mode, add_optab, count, constm1_rtx, count, 1,
			   OPTAB_DIRECT);
      if (temp != count)
        emit_move_insn (count, temp);

      temp = expand_binop (mode, lshr_optab, count, GEN_INT (8), blocks, 1,
			   OPTAB_DIRECT);
      if (temp != blocks)
        emit_move_insn (blocks, temp);

      emit_cmp_and_jump_insns (blocks, const0_rtx,
			       EQ, NULL_RTX, mode, 1, loop_end_label);

      emit_label (loop_start_label);

      if (TARGET_Z10
	  && (GET_CODE (len) != CONST_INT || INTVAL (len) > 512))
	{
	  rtx prefetch;

	  /* Issue a read prefetch for the +2 cache line of operand 1.  */
	  prefetch = gen_prefetch (gen_rtx_PLUS (Pmode, addr0, GEN_INT (512)),
				   const0_rtx, const0_rtx);
	  emit_insn (prefetch);
	  PREFETCH_SCHEDULE_BARRIER_P (prefetch) = true;

	  /* Issue a read prefetch for the +2 cache line of operand 2.  */
	  prefetch = gen_prefetch (gen_rtx_PLUS (Pmode, addr1, GEN_INT (512)),
				   const0_rtx, const0_rtx);
	  emit_insn (prefetch);
	  PREFETCH_SCHEDULE_BARRIER_P (prefetch) = true;
	}

      emit_insn (gen_cmpmem_short (op0, op1, GEN_INT (255)));
      temp = gen_rtx_NE (VOIDmode, ccreg, const0_rtx);
      temp = gen_rtx_IF_THEN_ELSE (VOIDmode, temp,
			gen_rtx_LABEL_REF (VOIDmode, end_label), pc_rtx);
      temp = gen_rtx_SET (VOIDmode, pc_rtx, temp);
      emit_jump_insn (temp);

      s390_load_address (addr0,
			 gen_rtx_PLUS (Pmode, addr0, GEN_INT (256)));
      s390_load_address (addr1,
			 gen_rtx_PLUS (Pmode, addr1, GEN_INT (256)));

      temp = expand_binop (mode, add_optab, blocks, constm1_rtx, blocks, 1,
			   OPTAB_DIRECT);
      if (temp != blocks)
        emit_move_insn (blocks, temp);

      emit_cmp_and_jump_insns (blocks, const0_rtx,
			       EQ, NULL_RTX, mode, 1, loop_end_label);

      emit_jump (loop_start_label);
      emit_label (loop_end_label);

      emit_insn (gen_cmpmem_short (op0, op1,
				   convert_to_mode (Pmode, count, 1)));
      emit_label (end_label);

      emit_insn (gen_cmpint (target, ccreg));
    }
}


/* Expand conditional increment or decrement using alc/slb instructions.
   Should generate code setting DST to either SRC or SRC + INCREMENT,
   depending on the result of the comparison CMP_OP0 CMP_CODE CMP_OP1.
   Returns true if successful, false otherwise.

   That makes it possible to implement some if-constructs without jumps e.g.:
   (borrow = CC0 | CC1 and carry = CC2 | CC3)
   unsigned int a, b, c;
   if (a < b)  c++; -> CCU  b > a  -> CC2;    c += carry;
   if (a < b)  c--; -> CCL3 a - b  -> borrow; c -= borrow;
   if (a <= b) c++; -> CCL3 b - a  -> borrow; c += carry;
   if (a <= b) c--; -> CCU  a <= b -> borrow; c -= borrow;

   Checks for EQ and NE with a nonzero value need an additional xor e.g.:
   if (a == b) c++; -> CCL3 a ^= b; 0 - a  -> borrow;    c += carry;
   if (a == b) c--; -> CCU  a ^= b; a <= 0 -> CC0 | CC1; c -= borrow;
   if (a != b) c++; -> CCU  a ^= b; a > 0  -> CC2;       c += carry;
   if (a != b) c--; -> CCL3 a ^= b; 0 - a  -> borrow;    c -= borrow; */

bool
s390_expand_addcc (enum rtx_code cmp_code, rtx cmp_op0, rtx cmp_op1,
		   rtx dst, rtx src, rtx increment)
{
  enum machine_mode cmp_mode;
  enum machine_mode cc_mode;
  rtx op_res;
  rtx insn;
  rtvec p;
  int ret;

  if ((GET_MODE (cmp_op0) == SImode || GET_MODE (cmp_op0) == VOIDmode)
      && (GET_MODE (cmp_op1) == SImode || GET_MODE (cmp_op1) == VOIDmode))
    cmp_mode = SImode;
  else if ((GET_MODE (cmp_op0) == DImode || GET_MODE (cmp_op0) == VOIDmode)
	   && (GET_MODE (cmp_op1) == DImode || GET_MODE (cmp_op1) == VOIDmode))
    cmp_mode = DImode;
  else
    return false;

  /* Try ADD LOGICAL WITH CARRY.  */
  if (increment == const1_rtx)
    {
      /* Determine CC mode to use.  */
      if (cmp_code == EQ || cmp_code == NE)
	{
	  if (cmp_op1 != const0_rtx)
	    {
	      cmp_op0 = expand_simple_binop (cmp_mode, XOR, cmp_op0, cmp_op1,
					     NULL_RTX, 0, OPTAB_WIDEN);
	      cmp_op1 = const0_rtx;
	    }

	  cmp_code = cmp_code == EQ ? LEU : GTU;
	}

      if (cmp_code == LTU || cmp_code == LEU)
	{
	  rtx tem = cmp_op0;
	  cmp_op0 = cmp_op1;
	  cmp_op1 = tem;
	  cmp_code = swap_condition (cmp_code);
	}

      switch (cmp_code)
	{
	  case GTU:
	    cc_mode = CCUmode;
	    break;

	  case GEU:
	    cc_mode = CCL3mode;
	    break;

	  default:
	    return false;
	}

      /* Emit comparison instruction pattern. */
      if (!register_operand (cmp_op0, cmp_mode))
	cmp_op0 = force_reg (cmp_mode, cmp_op0);

      insn = gen_rtx_SET (VOIDmode, gen_rtx_REG (cc_mode, CC_REGNUM),
			  gen_rtx_COMPARE (cc_mode, cmp_op0, cmp_op1));
      /* We use insn_invalid_p here to add clobbers if required.  */
      ret = insn_invalid_p (emit_insn (insn));
      gcc_assert (!ret);

      /* Emit ALC instruction pattern.  */
      op_res = gen_rtx_fmt_ee (cmp_code, GET_MODE (dst),
			       gen_rtx_REG (cc_mode, CC_REGNUM),
			       const0_rtx);

      if (src != const0_rtx)
	{
	  if (!register_operand (src, GET_MODE (dst)))
	    src = force_reg (GET_MODE (dst), src);

	  op_res = gen_rtx_PLUS (GET_MODE (dst), op_res, src);
	  op_res = gen_rtx_PLUS (GET_MODE (dst), op_res, const0_rtx);
	}

      p = rtvec_alloc (2);
      RTVEC_ELT (p, 0) =
        gen_rtx_SET (VOIDmode, dst, op_res);
      RTVEC_ELT (p, 1) =
	gen_rtx_CLOBBER (VOIDmode, gen_rtx_REG (CCmode, CC_REGNUM));
      emit_insn (gen_rtx_PARALLEL (VOIDmode, p));

      return true;
    }

  /* Try SUBTRACT LOGICAL WITH BORROW.  */
  if (increment == constm1_rtx)
    {
      /* Determine CC mode to use.  */
      if (cmp_code == EQ || cmp_code == NE)
	{
	  if (cmp_op1 != const0_rtx)
	    {
	      cmp_op0 = expand_simple_binop (cmp_mode, XOR, cmp_op0, cmp_op1,
					     NULL_RTX, 0, OPTAB_WIDEN);
	      cmp_op1 = const0_rtx;
	    }

	  cmp_code = cmp_code == EQ ? LEU : GTU;
	}

      if (cmp_code == GTU || cmp_code == GEU)
	{
	  rtx tem = cmp_op0;
	  cmp_op0 = cmp_op1;
	  cmp_op1 = tem;
	  cmp_code = swap_condition (cmp_code);
	}

      switch (cmp_code)
	{
	  case LEU:
	    cc_mode = CCUmode;
	    break;

	  case LTU:
	    cc_mode = CCL3mode;
	    break;

	  default:
	    return false;
	}

      /* Emit comparison instruction pattern. */
      if (!register_operand (cmp_op0, cmp_mode))
	cmp_op0 = force_reg (cmp_mode, cmp_op0);

      insn = gen_rtx_SET (VOIDmode, gen_rtx_REG (cc_mode, CC_REGNUM),
			  gen_rtx_COMPARE (cc_mode, cmp_op0, cmp_op1));
      /* We use insn_invalid_p here to add clobbers if required.  */
      ret = insn_invalid_p (emit_insn (insn));
      gcc_assert (!ret);

      /* Emit SLB instruction pattern.  */
      if (!register_operand (src, GET_MODE (dst)))
	src = force_reg (GET_MODE (dst), src);

      op_res = gen_rtx_MINUS (GET_MODE (dst),
			      gen_rtx_MINUS (GET_MODE (dst), src, const0_rtx),
			      gen_rtx_fmt_ee (cmp_code, GET_MODE (dst),
					      gen_rtx_REG (cc_mode, CC_REGNUM),
					      const0_rtx));
      p = rtvec_alloc (2);
      RTVEC_ELT (p, 0) =
        gen_rtx_SET (VOIDmode, dst, op_res);
      RTVEC_ELT (p, 1) =
	gen_rtx_CLOBBER (VOIDmode, gen_rtx_REG (CCmode, CC_REGNUM));
      emit_insn (gen_rtx_PARALLEL (VOIDmode, p));

      return true;
    }

  return false;
}

/* Expand code for the insv template. Return true if successful.  */

bool
s390_expand_insv (rtx dest, rtx op1, rtx op2, rtx src)
{
  int bitsize = INTVAL (op1);
  int bitpos = INTVAL (op2);

  /* On z10 we can use the risbg instruction to implement insv.  */
  if (TARGET_Z10
      && ((GET_MODE (dest) == DImode && GET_MODE (src) == DImode)
	  || (GET_MODE (dest) == SImode && GET_MODE (src) == SImode)))
    {
      rtx op;
      rtx clobber;

      op = gen_rtx_SET (GET_MODE(src),
			gen_rtx_ZERO_EXTRACT (GET_MODE (dest), dest, op1, op2),
			src);
      clobber = gen_rtx_CLOBBER (VOIDmode, gen_rtx_REG (CCmode, CC_REGNUM));
      emit_insn (gen_rtx_PARALLEL (VOIDmode, gen_rtvec (2, op, clobber)));

      return true;
    }

  /* We need byte alignment.  */
  if (bitsize % BITS_PER_UNIT)
    return false;

  if (bitpos == 0
      && memory_operand (dest, VOIDmode)
      && (register_operand (src, word_mode)
	  || const_int_operand (src, VOIDmode)))
    {
      /* Emit standard pattern if possible.  */
      enum machine_mode mode = smallest_mode_for_size (bitsize, MODE_INT);
      if (GET_MODE_BITSIZE (mode) == bitsize)
	emit_move_insn (adjust_address (dest, mode, 0), gen_lowpart (mode, src));

      /* (set (ze (mem)) (const_int)).  */
      else if (const_int_operand (src, VOIDmode))
	{
	  int size = bitsize / BITS_PER_UNIT;
	  rtx src_mem = adjust_address (force_const_mem (word_mode, src), BLKmode,
					GET_MODE_SIZE (word_mode) - size);

	  dest = adjust_address (dest, BLKmode, 0);
	  set_mem_size (dest, size);
	  s390_expand_movmem (dest, src_mem, GEN_INT (size));
	}

      /* (set (ze (mem)) (reg)).  */
      else if (register_operand (src, word_mode))
	{
	  if (bitsize <= GET_MODE_BITSIZE (SImode))
	    emit_move_insn (gen_rtx_ZERO_EXTRACT (word_mode, dest, op1,
						  const0_rtx), src);
	  else
	    {
	      /* Emit st,stcmh sequence.  */
	      int stcmh_width = bitsize - GET_MODE_BITSIZE (SImode);
	      int size = stcmh_width / BITS_PER_UNIT;

	      emit_move_insn (adjust_address (dest, SImode, size),
			      gen_lowpart (SImode, src));
	      set_mem_size (dest, size);
	      emit_move_insn (gen_rtx_ZERO_EXTRACT (word_mode, dest, GEN_INT
						    (stcmh_width), const0_rtx),
			      gen_rtx_LSHIFTRT (word_mode, src, GEN_INT
						(GET_MODE_BITSIZE (SImode))));
	    }
	}
      else
	return false;

      return true;
    }

  /* (set (ze (reg)) (const_int)).  */
  if (TARGET_ZARCH
      && register_operand (dest, word_mode)
      && (bitpos % 16) == 0
      && (bitsize % 16) == 0
      && const_int_operand (src, VOIDmode))
    {
      HOST_WIDE_INT val = INTVAL (src);
      int regpos = bitpos + bitsize;

      while (regpos > bitpos)
	{
	  enum machine_mode putmode;
	  int putsize;

	  if (TARGET_EXTIMM && (regpos % 32 == 0) && (regpos >= bitpos + 32))
	    putmode = SImode;
	  else
	    putmode = HImode;

	  putsize = GET_MODE_BITSIZE (putmode);
	  regpos -= putsize;
	  emit_move_insn (gen_rtx_ZERO_EXTRACT (word_mode, dest,
						GEN_INT (putsize),
						GEN_INT (regpos)),
			  gen_int_mode (val, putmode));
	  val >>= putsize;
	}
      gcc_assert (regpos == bitpos);
      return true;
    }

  return false;
}

/* A subroutine of s390_expand_cs_hqi and s390_expand_atomic which returns a
   register that holds VAL of mode MODE shifted by COUNT bits.  */

static inline rtx
s390_expand_mask_and_shift (rtx val, enum machine_mode mode, rtx count)
{
  val = expand_simple_binop (SImode, AND, val, GEN_INT (GET_MODE_MASK (mode)),
			     NULL_RTX, 1, OPTAB_DIRECT);
  return expand_simple_binop (SImode, ASHIFT, val, count,
			      NULL_RTX, 1, OPTAB_DIRECT);
}

/* Structure to hold the initial parameters for a compare_and_swap operation
   in HImode and QImode.  */

struct alignment_context
{
  rtx memsi;	  /* SI aligned memory location.  */
  rtx shift;	  /* Bit offset with regard to lsb.  */
  rtx modemask;	  /* Mask of the HQImode shifted by SHIFT bits.  */
  rtx modemaski;  /* ~modemask */
  bool aligned;	  /* True if memory is aligned, false else.  */
};

/* A subroutine of s390_expand_cs_hqi and s390_expand_atomic to initialize
   structure AC for transparent simplifying, if the memory alignment is known
   to be at least 32bit.  MEM is the memory location for the actual operation
   and MODE its mode.  */

static void
init_alignment_context (struct alignment_context *ac, rtx mem,
			enum machine_mode mode)
{
  ac->shift = GEN_INT (GET_MODE_SIZE (SImode) - GET_MODE_SIZE (mode));
  ac->aligned = (MEM_ALIGN (mem) >= GET_MODE_BITSIZE (SImode));

  if (ac->aligned)
    ac->memsi = adjust_address (mem, SImode, 0); /* Memory is aligned.  */
  else
    {
      /* Alignment is unknown.  */
      rtx byteoffset, addr, align;

      /* Force the address into a register.  */
      addr = force_reg (Pmode, XEXP (mem, 0));

      /* Align it to SImode.  */
      align = expand_simple_binop (Pmode, AND, addr,
				   GEN_INT (-GET_MODE_SIZE (SImode)),
				   NULL_RTX, 1, OPTAB_DIRECT);
      /* Generate MEM.  */
      ac->memsi = gen_rtx_MEM (SImode, align);
      MEM_VOLATILE_P (ac->memsi) = MEM_VOLATILE_P (mem);
      set_mem_alias_set (ac->memsi, ALIAS_SET_MEMORY_BARRIER);
      set_mem_align (ac->memsi, GET_MODE_BITSIZE (SImode));

      /* Calculate shiftcount.  */
      byteoffset = expand_simple_binop (Pmode, AND, addr,
					GEN_INT (GET_MODE_SIZE (SImode) - 1),
					NULL_RTX, 1, OPTAB_DIRECT);
      /* As we already have some offset, evaluate the remaining distance.  */
      ac->shift = expand_simple_binop (SImode, MINUS, ac->shift, byteoffset,
				      NULL_RTX, 1, OPTAB_DIRECT);

    }
  /* Shift is the byte count, but we need the bitcount.  */
  ac->shift = expand_simple_binop (SImode, MULT, ac->shift, GEN_INT (BITS_PER_UNIT),
				  NULL_RTX, 1, OPTAB_DIRECT);
  /* Calculate masks.  */
  ac->modemask = expand_simple_binop (SImode, ASHIFT,
				     GEN_INT (GET_MODE_MASK (mode)), ac->shift,
				     NULL_RTX, 1, OPTAB_DIRECT);
  ac->modemaski = expand_simple_unop (SImode, NOT, ac->modemask, NULL_RTX, 1);
}

/* Expand an atomic compare and swap operation for HImode and QImode.  MEM is
   the memory location, CMP the old value to compare MEM with and NEW_RTX the value
   to set if CMP == MEM.
   CMP is never in memory for compare_and_swap_cc because
   expand_bool_compare_and_swap puts it into a register for later compare.  */

void
s390_expand_cs_hqi (enum machine_mode mode, rtx target, rtx mem, rtx cmp, rtx new_rtx)
{
  struct alignment_context ac;
  rtx cmpv, newv, val, resv, cc;
  rtx res = gen_reg_rtx (SImode);
  rtx csloop = gen_label_rtx ();
  rtx csend = gen_label_rtx ();

  gcc_assert (register_operand (target, VOIDmode));
  gcc_assert (MEM_P (mem));

  init_alignment_context (&ac, mem, mode);

  /* Shift the values to the correct bit positions.  */
  if (!(ac.aligned && MEM_P (cmp)))
    cmp = s390_expand_mask_and_shift (cmp, mode, ac.shift);
  if (!(ac.aligned && MEM_P (new_rtx)))
    new_rtx = s390_expand_mask_and_shift (new_rtx, mode, ac.shift);

  /* Load full word.  Subsequent loads are performed by CS.  */
  val = expand_simple_binop (SImode, AND, ac.memsi, ac.modemaski,
			     NULL_RTX, 1, OPTAB_DIRECT);

  /* Start CS loop.  */
  emit_label (csloop);
  /* val = "<mem>00..0<mem>"
   * cmp = "00..0<cmp>00..0"
   * new = "00..0<new>00..0"
   */

  /* Patch cmp and new with val at correct position.  */
  if (ac.aligned && MEM_P (cmp))
    {
      cmpv = force_reg (SImode, val);
      store_bit_field (cmpv, GET_MODE_BITSIZE (mode), 0,
		       0, 0, SImode, cmp);
    }
  else
    cmpv = force_reg (SImode, expand_simple_binop (SImode, IOR, cmp, val,
						   NULL_RTX, 1, OPTAB_DIRECT));
  if (ac.aligned && MEM_P (new_rtx))
    {
      newv = force_reg (SImode, val);
      store_bit_field (newv, GET_MODE_BITSIZE (mode), 0,
		       0, 0, SImode, new_rtx);
    }
  else
    newv = force_reg (SImode, expand_simple_binop (SImode, IOR, new_rtx, val,
						   NULL_RTX, 1, OPTAB_DIRECT));

  /* Jump to end if we're done (likely?).  */
  s390_emit_jump (csend, s390_emit_compare_and_swap (EQ, res, ac.memsi,
						     cmpv, newv));

  /* Check for changes outside mode.  */
  resv = expand_simple_binop (SImode, AND, res, ac.modemaski,
			      NULL_RTX, 1, OPTAB_DIRECT);
  cc = s390_emit_compare (NE, resv, val);
  emit_move_insn (val, resv);
  /* Loop internal if so.  */
  s390_emit_jump (csloop, cc);

  emit_label (csend);

  /* Return the correct part of the bitfield.  */
  convert_move (target, expand_simple_binop (SImode, LSHIFTRT, res, ac.shift,
					     NULL_RTX, 1, OPTAB_DIRECT), 1);
}

/* Expand an atomic operation CODE of mode MODE.  MEM is the memory location
   and VAL the value to play with.  If AFTER is true then store the value
   MEM holds after the operation, if AFTER is false then store the value MEM
   holds before the operation.  If TARGET is zero then discard that value, else
   store it to TARGET.  */

void
s390_expand_atomic (enum machine_mode mode, enum rtx_code code,
		    rtx target, rtx mem, rtx val, bool after)
{
  struct alignment_context ac;
  rtx cmp;
  rtx new_rtx = gen_reg_rtx (SImode);
  rtx orig = gen_reg_rtx (SImode);
  rtx csloop = gen_label_rtx ();

  gcc_assert (!target || register_operand (target, VOIDmode));
  gcc_assert (MEM_P (mem));

  init_alignment_context (&ac, mem, mode);

  /* Shift val to the correct bit positions.
     Preserve "icm", but prevent "ex icm".  */
  if (!(ac.aligned && code == SET && MEM_P (val)))
    val = s390_expand_mask_and_shift (val, mode, ac.shift);

  /* Further preparation insns.  */
  if (code == PLUS || code == MINUS)
    emit_move_insn (orig, val);
  else if (code == MULT || code == AND) /* val = "11..1<val>11..1" */
    val = expand_simple_binop (SImode, XOR, val, ac.modemaski,
			       NULL_RTX, 1, OPTAB_DIRECT);

  /* Load full word.  Subsequent loads are performed by CS.  */
  cmp = force_reg (SImode, ac.memsi);

  /* Start CS loop.  */
  emit_label (csloop);
  emit_move_insn (new_rtx, cmp);

  /* Patch new with val at correct position.  */
  switch (code)
    {
    case PLUS:
    case MINUS:
      val = expand_simple_binop (SImode, code, new_rtx, orig,
				 NULL_RTX, 1, OPTAB_DIRECT);
      val = expand_simple_binop (SImode, AND, val, ac.modemask,
				 NULL_RTX, 1, OPTAB_DIRECT);
      /* FALLTHRU */
    case SET:
      if (ac.aligned && MEM_P (val))
	store_bit_field (new_rtx, GET_MODE_BITSIZE (mode), 0,
			 0, 0, SImode, val);
      else
	{
	  new_rtx = expand_simple_binop (SImode, AND, new_rtx, ac.modemaski,
				     NULL_RTX, 1, OPTAB_DIRECT);
	  new_rtx = expand_simple_binop (SImode, IOR, new_rtx, val,
				     NULL_RTX, 1, OPTAB_DIRECT);
	}
      break;
    case AND:
    case IOR:
    case XOR:
      new_rtx = expand_simple_binop (SImode, code, new_rtx, val,
				 NULL_RTX, 1, OPTAB_DIRECT);
      break;
    case MULT: /* NAND */
      new_rtx = expand_simple_binop (SImode, AND, new_rtx, val,
				 NULL_RTX, 1, OPTAB_DIRECT);
      new_rtx = expand_simple_binop (SImode, XOR, new_rtx, ac.modemask,
				 NULL_RTX, 1, OPTAB_DIRECT);
      break;
    default:
      gcc_unreachable ();
    }

  s390_emit_jump (csloop, s390_emit_compare_and_swap (NE, cmp,
						      ac.memsi, cmp, new_rtx));

  /* Return the correct part of the bitfield.  */
  if (target)
    convert_move (target, expand_simple_binop (SImode, LSHIFTRT,
					       after ? new_rtx : cmp, ac.shift,
					       NULL_RTX, 1, OPTAB_DIRECT), 1);
}

/* This is called from dwarf2out.c via TARGET_ASM_OUTPUT_DWARF_DTPREL.
   We need to emit DTP-relative relocations.  */

static void s390_output_dwarf_dtprel (FILE *, int, rtx) ATTRIBUTE_UNUSED;

static void
s390_output_dwarf_dtprel (FILE *file, int size, rtx x)
{
  switch (size)
    {
    case 4:
      fputs ("\t.long\t", file);
      break;
    case 8:
      fputs ("\t.quad\t", file);
      break;
    default:
      gcc_unreachable ();
    }
  output_addr_const (file, x);
  fputs ("@DTPOFF", file);
}

#ifdef TARGET_ALTERNATE_LONG_DOUBLE_MANGLING
/* Implement TARGET_MANGLE_TYPE.  */

static const char *
s390_mangle_type (const_tree type)
{
  if (TYPE_MAIN_VARIANT (type) == long_double_type_node
      && TARGET_LONG_DOUBLE_128)
    return "g";

  /* For all other types, use normal C++ mangling.  */
  return NULL;
}
#endif

/* In the name of slightly smaller debug output, and to cater to
   general assembler lossage, recognize various UNSPEC sequences
   and turn them back into a direct symbol reference.  */

static rtx
s390_delegitimize_address (rtx orig_x)
{
  rtx x, y;
<<<<<<< HEAD
=======

  orig_x = delegitimize_mem_from_attrs (orig_x);
  x = orig_x;

  /* Extract the symbol ref from:
     (plus:SI (reg:SI 12 %r12)
              (const:SI (unspec:SI [(symbol_ref/f:SI ("*.LC0"))]
	                            UNSPEC_GOTOFF/PLTOFF)))
     and
     (plus:SI (reg:SI 12 %r12)
              (const:SI (plus:SI (unspec:SI [(symbol_ref:SI ("L"))]
                                             UNSPEC_GOTOFF/PLTOFF)
				 (const_int 4 [0x4]))))  */
  if (GET_CODE (x) == PLUS
      && REG_P (XEXP (x, 0))
      && REGNO (XEXP (x, 0)) == PIC_OFFSET_TABLE_REGNUM
      && GET_CODE (XEXP (x, 1)) == CONST)
    {
      HOST_WIDE_INT offset = 0;

      /* The const operand.  */
      y = XEXP (XEXP (x, 1), 0);

      if (GET_CODE (y) == PLUS
	  && GET_CODE (XEXP (y, 1)) == CONST_INT)
	{
	  offset = INTVAL (XEXP (y, 1));
	  y = XEXP (y, 0);
	}

      if (GET_CODE (y) == UNSPEC
	  && (XINT (y, 1) == UNSPEC_GOTOFF
	      || XINT (y, 1) == UNSPEC_PLTOFF))
	return plus_constant (XVECEXP (y, 0, 0), offset);
    }
>>>>>>> 3082eeb7

  orig_x = delegitimize_mem_from_attrs (orig_x);
  x = orig_x;
  if (GET_CODE (x) != MEM)
    return orig_x;

  x = XEXP (x, 0);
  if (GET_CODE (x) == PLUS
      && GET_CODE (XEXP (x, 1)) == CONST
      && GET_CODE (XEXP (x, 0)) == REG
      && REGNO (XEXP (x, 0)) == PIC_OFFSET_TABLE_REGNUM)
    {
      y = XEXP (XEXP (x, 1), 0);
      if (GET_CODE (y) == UNSPEC
	  && XINT (y, 1) == UNSPEC_GOT)
	y = XVECEXP (y, 0, 0);
      else
	return orig_x;
    }
  else if (GET_CODE (x) == CONST)
    {
      /* Extract the symbol ref from:
	 (mem:QI (const:DI (unspec:DI [(symbol_ref:DI ("foo"))]
	                               UNSPEC_PLT/GOTENT)))  */

      y = XEXP (x, 0);
      if (GET_CODE (y) == UNSPEC
	  && (XINT (y, 1) == UNSPEC_GOTENT
	      || XINT (y, 1) == UNSPEC_PLT))
	y = XVECEXP (y, 0, 0);
      else
	return orig_x;
    }
  else
    return orig_x;

  if (GET_MODE (orig_x) != Pmode)
    {
      if (GET_MODE (orig_x) == BLKmode)
	return orig_x;
      y = lowpart_subreg (GET_MODE (orig_x), y, Pmode);
      if (y == NULL_RTX)
	return orig_x;
    }
  return y;
}

/* Output operand OP to stdio stream FILE.
   OP is an address (register + offset) which is not used to address data;
   instead the rightmost bits are interpreted as the value.  */

static void
print_shift_count_operand (FILE *file, rtx op)
{
  HOST_WIDE_INT offset;
  rtx base;

  /* Extract base register and offset.  */
  if (!s390_decompose_shift_count (op, &base, &offset))
    gcc_unreachable ();

  /* Sanity check.  */
  if (base)
    {
      gcc_assert (GET_CODE (base) == REG);
      gcc_assert (REGNO (base) < FIRST_PSEUDO_REGISTER);
      gcc_assert (REGNO_REG_CLASS (REGNO (base)) == ADDR_REGS);
    }

  /* Offsets are constricted to twelve bits.  */
  fprintf (file, HOST_WIDE_INT_PRINT_DEC, offset & ((1 << 12) - 1));
  if (base)
    fprintf (file, "(%s)", reg_names[REGNO (base)]);
}

/* See 'get_some_local_dynamic_name'.  */

static int
get_some_local_dynamic_name_1 (rtx *px, void *data ATTRIBUTE_UNUSED)
{
  rtx x = *px;

  if (GET_CODE (x) == SYMBOL_REF && CONSTANT_POOL_ADDRESS_P (x))
    {
      x = get_pool_constant (x);
      return for_each_rtx (&x, get_some_local_dynamic_name_1, 0);
    }

  if (GET_CODE (x) == SYMBOL_REF
      && tls_symbolic_operand (x) == TLS_MODEL_LOCAL_DYNAMIC)
    {
      cfun->machine->some_ld_name = XSTR (x, 0);
      return 1;
    }

  return 0;
}

/* Locate some local-dynamic symbol still in use by this function
   so that we can print its name in local-dynamic base patterns.  */

static const char *
get_some_local_dynamic_name (void)
{
  rtx insn;

  if (cfun->machine->some_ld_name)
    return cfun->machine->some_ld_name;

  for (insn = get_insns (); insn ; insn = NEXT_INSN (insn))
    if (INSN_P (insn)
        && for_each_rtx (&PATTERN (insn), get_some_local_dynamic_name_1, 0))
      return cfun->machine->some_ld_name;

  gcc_unreachable ();
}

/* Output machine-dependent UNSPECs occurring in address constant X
   in assembler syntax to stdio stream FILE.  Returns true if the
   constant X could be recognized, false otherwise.  */

static bool
s390_output_addr_const_extra (FILE *file, rtx x)
{
  if (GET_CODE (x) == UNSPEC && XVECLEN (x, 0) == 1)
    switch (XINT (x, 1))
      {
      case UNSPEC_GOTENT:
	output_addr_const (file, XVECEXP (x, 0, 0));
	fprintf (file, "@GOTENT");
	return true;
      case UNSPEC_GOT:
	output_addr_const (file, XVECEXP (x, 0, 0));
	fprintf (file, "@GOT");
	return true;
      case UNSPEC_GOTOFF:
	output_addr_const (file, XVECEXP (x, 0, 0));
	fprintf (file, "@GOTOFF");
	return true;
      case UNSPEC_PLT:
	output_addr_const (file, XVECEXP (x, 0, 0));
	fprintf (file, "@PLT");
	return true;
      case UNSPEC_PLTOFF:
	output_addr_const (file, XVECEXP (x, 0, 0));
	fprintf (file, "@PLTOFF");
	return true;
      case UNSPEC_TLSGD:
	output_addr_const (file, XVECEXP (x, 0, 0));
	fprintf (file, "@TLSGD");
	return true;
      case UNSPEC_TLSLDM:
	assemble_name (file, get_some_local_dynamic_name ());
	fprintf (file, "@TLSLDM");
	return true;
      case UNSPEC_DTPOFF:
	output_addr_const (file, XVECEXP (x, 0, 0));
	fprintf (file, "@DTPOFF");
	return true;
      case UNSPEC_NTPOFF:
	output_addr_const (file, XVECEXP (x, 0, 0));
	fprintf (file, "@NTPOFF");
	return true;
      case UNSPEC_GOTNTPOFF:
	output_addr_const (file, XVECEXP (x, 0, 0));
	fprintf (file, "@GOTNTPOFF");
	return true;
      case UNSPEC_INDNTPOFF:
	output_addr_const (file, XVECEXP (x, 0, 0));
	fprintf (file, "@INDNTPOFF");
	return true;
      }

  if (GET_CODE (x) == UNSPEC && XVECLEN (x, 0) == 2)
    switch (XINT (x, 1))
      {
      case UNSPEC_POOL_OFFSET:
	x = gen_rtx_MINUS (GET_MODE (x), XVECEXP (x, 0, 0), XVECEXP (x, 0, 1));
	output_addr_const (file, x);
	return true;
      }
  return false;
}

/* Output address operand ADDR in assembler syntax to
   stdio stream FILE.  */

void
print_operand_address (FILE *file, rtx addr)
{
  struct s390_address ad;

  if (s390_symref_operand_p (addr, NULL, NULL))
    {
      if (!TARGET_Z10)
	{
	  output_operand_lossage ("symbolic memory references are "
				  "only supported on z10 or later");
	  return;
	}
      output_addr_const (file, addr);
      return;
    }

  if (!s390_decompose_address (addr, &ad)
      || (ad.base && !REGNO_OK_FOR_BASE_P (REGNO (ad.base)))
      || (ad.indx && !REGNO_OK_FOR_INDEX_P (REGNO (ad.indx))))
    output_operand_lossage ("cannot decompose address");

  if (ad.disp)
    output_addr_const (file, ad.disp);
  else
    fprintf (file, "0");

  if (ad.base && ad.indx)
    fprintf (file, "(%s,%s)", reg_names[REGNO (ad.indx)],
                              reg_names[REGNO (ad.base)]);
  else if (ad.base)
    fprintf (file, "(%s)", reg_names[REGNO (ad.base)]);
}

/* Output operand X in assembler syntax to stdio stream FILE.
   CODE specified the format flag.  The following format flags
   are recognized:

    'C': print opcode suffix for branch condition.
    'D': print opcode suffix for inverse branch condition.
    'E': print opcode suffix for branch on index instruction.
    'J': print tls_load/tls_gdcall/tls_ldcall suffix
    'G': print the size of the operand in bytes.
    'O': print only the displacement of a memory reference.
    'R': print only the base register of a memory reference.
    'S': print S-type memory reference (base+displacement).
    'N': print the second word of a DImode operand.
    'M': print the second word of a TImode operand.
    'Y': print shift count operand.

    'b': print integer X as if it's an unsigned byte.
    'c': print integer X as if it's an signed byte.
    'x': print integer X as if it's an unsigned halfword.
    'h': print integer X as if it's a signed halfword.
    'i': print the first nonzero HImode part of X.
    'j': print the first HImode part unequal to -1 of X.
    'k': print the first nonzero SImode part of X.
    'm': print the first SImode part unequal to -1 of X.
    'o': print integer X as if it's an unsigned 32bit word.  */

void
print_operand (FILE *file, rtx x, int code)
{
  switch (code)
    {
    case 'C':
      fprintf (file, s390_branch_condition_mnemonic (x, FALSE));
      return;

    case 'D':
      fprintf (file, s390_branch_condition_mnemonic (x, TRUE));
      return;

    case 'E':
      if (GET_CODE (x) == LE)
	fprintf (file, "l");
      else if (GET_CODE (x) == GT)
	fprintf (file, "h");
      else
<<<<<<< HEAD
	gcc_unreachable ();
=======
	output_operand_lossage ("invalid comparison operator "
				"for 'E' output modifier");
>>>>>>> 3082eeb7
      return;

    case 'J':
      if (GET_CODE (x) == SYMBOL_REF)
	{
	  fprintf (file, "%s", ":tls_load:");
	  output_addr_const (file, x);
	}
      else if (GET_CODE (x) == UNSPEC && XINT (x, 1) == UNSPEC_TLSGD)
	{
	  fprintf (file, "%s", ":tls_gdcall:");
	  output_addr_const (file, XVECEXP (x, 0, 0));
	}
      else if (GET_CODE (x) == UNSPEC && XINT (x, 1) == UNSPEC_TLSLDM)
	{
	  fprintf (file, "%s", ":tls_ldcall:");
	  assemble_name (file, get_some_local_dynamic_name ());
	}
      else
	output_operand_lossage ("invalid reference for 'J' output modifier");
      return;

    case 'G':
      fprintf (file, "%u", GET_MODE_SIZE (GET_MODE (x)));
      return;

    case 'O':
      {
        struct s390_address ad;
	int ret;

	if (!MEM_P (x))
	  {
	    output_operand_lossage ("memory reference expected for "
				    "'O' output modifier");
	    return;
	  }

	ret = s390_decompose_address (XEXP (x, 0), &ad);

	if (!ret
	    || (ad.base && !REGNO_OK_FOR_BASE_P (REGNO (ad.base)))
	    || ad.indx)
	  {
	    output_operand_lossage ("invalid address for 'O' output modifier");
	    return;
	  }

        if (ad.disp)
          output_addr_const (file, ad.disp);
        else
          fprintf (file, "0");
      }
      return;

    case 'R':
      {
        struct s390_address ad;
	int ret;

	if (!MEM_P (x))
	  {
	    output_operand_lossage ("memory reference expected for "
				    "'R' output modifier");
	    return;
	  }

	ret = s390_decompose_address (XEXP (x, 0), &ad);

	if (!ret
	    || (ad.base && !REGNO_OK_FOR_BASE_P (REGNO (ad.base)))
	    || ad.indx)
	  {
	    output_operand_lossage ("invalid address for 'R' output modifier");
	    return;
	  }

        if (ad.base)
          fprintf (file, "%s", reg_names[REGNO (ad.base)]);
        else
          fprintf (file, "0");
      }
      return;

    case 'S':
      {
	struct s390_address ad;
	int ret;

	if (!MEM_P (x))
	  {
	    output_operand_lossage ("memory reference expected for "
				    "'S' output modifier");
	    return;
	  }
	ret = s390_decompose_address (XEXP (x, 0), &ad);

	if (!ret
	    || (ad.base && !REGNO_OK_FOR_BASE_P (REGNO (ad.base)))
	    || ad.indx)
	  {
	    output_operand_lossage ("invalid address for 'S' output modifier");
	    return;
	  }

	if (ad.disp)
	  output_addr_const (file, ad.disp);
	else
	  fprintf (file, "0");

	if (ad.base)
	  fprintf (file, "(%s)", reg_names[REGNO (ad.base)]);
      }
      return;

    case 'N':
      if (GET_CODE (x) == REG)
	x = gen_rtx_REG (GET_MODE (x), REGNO (x) + 1);
      else if (GET_CODE (x) == MEM)
	x = change_address (x, VOIDmode, plus_constant (XEXP (x, 0), 4));
      else
	output_operand_lossage ("register or memory expression expected "
				"for 'N' output modifier");
      break;

    case 'M':
      if (GET_CODE (x) == REG)
	x = gen_rtx_REG (GET_MODE (x), REGNO (x) + 1);
      else if (GET_CODE (x) == MEM)
	x = change_address (x, VOIDmode, plus_constant (XEXP (x, 0), 8));
      else
	output_operand_lossage ("register or memory expression expected "
				"for 'M' output modifier");
      break;

    case 'Y':
      print_shift_count_operand (file, x);
      return;
    }

  switch (GET_CODE (x))
    {
    case REG:
      fprintf (file, "%s", reg_names[REGNO (x)]);
      break;

    case MEM:
      output_address (XEXP (x, 0));
      break;

    case CONST:
    case CODE_LABEL:
    case LABEL_REF:
    case SYMBOL_REF:
      output_addr_const (file, x);
      break;

    case CONST_INT:
      if (code == 'b')
        fprintf (file, HOST_WIDE_INT_PRINT_DEC, INTVAL (x) & 0xff);
      else if (code == 'c')
        fprintf (file, HOST_WIDE_INT_PRINT_DEC, ((INTVAL (x) & 0xff) ^ 0x80) - 0x80);
      else if (code == 'x')
        fprintf (file, HOST_WIDE_INT_PRINT_DEC, INTVAL (x) & 0xffff);
      else if (code == 'h')
        fprintf (file, HOST_WIDE_INT_PRINT_DEC, ((INTVAL (x) & 0xffff) ^ 0x8000) - 0x8000);
      else if (code == 'i')
	fprintf (file, HOST_WIDE_INT_PRINT_DEC,
		 s390_extract_part (x, HImode, 0));
      else if (code == 'j')
	fprintf (file, HOST_WIDE_INT_PRINT_DEC,
		 s390_extract_part (x, HImode, -1));
      else if (code == 'k')
 	fprintf (file, HOST_WIDE_INT_PRINT_DEC,
 		 s390_extract_part (x, SImode, 0));
      else if (code == 'm')
 	fprintf (file, HOST_WIDE_INT_PRINT_DEC,
 		 s390_extract_part (x, SImode, -1));
      else if (code == 'o')
	fprintf (file, HOST_WIDE_INT_PRINT_DEC, INTVAL (x) & 0xffffffff);
      else
        fprintf (file, HOST_WIDE_INT_PRINT_DEC, INTVAL (x));
      break;

    case CONST_DOUBLE:
      gcc_assert (GET_MODE (x) == VOIDmode);
      if (code == 'b')
        fprintf (file, HOST_WIDE_INT_PRINT_DEC, CONST_DOUBLE_LOW (x) & 0xff);
      else if (code == 'x')
        fprintf (file, HOST_WIDE_INT_PRINT_DEC, CONST_DOUBLE_LOW (x) & 0xffff);
      else if (code == 'h')
        fprintf (file, HOST_WIDE_INT_PRINT_DEC,
		 ((CONST_DOUBLE_LOW (x) & 0xffff) ^ 0x8000) - 0x8000);
      else
	{
	  if (code == 0)
	    output_operand_lossage ("invalid constant - try using "
				    "an output modifier");
	  else
	    output_operand_lossage ("invalid constant for output modifier '%c'",
				    code);
	}
      break;

    default:
      if (code == 0)
	output_operand_lossage ("invalid expression - try using "
				"an output modifier");
      else
	output_operand_lossage ("invalid expression for output "
				"modifier '%c'", code);
      break;
    }
}

/* Target hook for assembling integer objects.  We need to define it
   here to work a round a bug in some versions of GAS, which couldn't
   handle values smaller than INT_MIN when printed in decimal.  */

static bool
s390_assemble_integer (rtx x, unsigned int size, int aligned_p)
{
  if (size == 8 && aligned_p
      && GET_CODE (x) == CONST_INT && INTVAL (x) < INT_MIN)
    {
      fprintf (asm_out_file, "\t.quad\t" HOST_WIDE_INT_PRINT_HEX "\n",
	       INTVAL (x));
      return true;
    }
  return default_assemble_integer (x, size, aligned_p);
}

/* Returns true if register REGNO is used  for forming
   a memory address in expression X.  */

static bool
reg_used_in_mem_p (int regno, rtx x)
{
  enum rtx_code code = GET_CODE (x);
  int i, j;
  const char *fmt;

  if (code == MEM)
    {
      if (refers_to_regno_p (regno, regno+1,
			     XEXP (x, 0), 0))
	return true;
    }
  else if (code == SET
	   && GET_CODE (SET_DEST (x)) == PC)
    {
      if (refers_to_regno_p (regno, regno+1,
			     SET_SRC (x), 0))
	return true;
    }

  fmt = GET_RTX_FORMAT (code);
  for (i = GET_RTX_LENGTH (code) - 1; i >= 0; i--)
    {
      if (fmt[i] == 'e'
	  && reg_used_in_mem_p (regno, XEXP (x, i)))
	return true;

      else if (fmt[i] == 'E')
	for (j = 0; j < XVECLEN (x, i); j++)
	  if (reg_used_in_mem_p (regno, XVECEXP (x, i, j)))
	    return true;
    }
  return false;
}

/* Returns true if expression DEP_RTX sets an address register
   used by instruction INSN to address memory.  */

static bool
addr_generation_dependency_p (rtx dep_rtx, rtx insn)
{
  rtx target, pat;

  if (GET_CODE (dep_rtx) == INSN)
      dep_rtx = PATTERN (dep_rtx);

  if (GET_CODE (dep_rtx) == SET)
    {
      target = SET_DEST (dep_rtx);
      if (GET_CODE (target) == STRICT_LOW_PART)
	target = XEXP (target, 0);
      while (GET_CODE (target) == SUBREG)
	target = SUBREG_REG (target);

      if (GET_CODE (target) == REG)
	{
	  int regno = REGNO (target);

	  if (s390_safe_attr_type (insn) == TYPE_LA)
	    {
	      pat = PATTERN (insn);
	      if (GET_CODE (pat) == PARALLEL)
		{
		  gcc_assert (XVECLEN (pat, 0) == 2);
		  pat = XVECEXP (pat, 0, 0);
		}
	      gcc_assert (GET_CODE (pat) == SET);
	      return refers_to_regno_p (regno, regno+1, SET_SRC (pat), 0);
	    }
	  else if (get_attr_atype (insn) == ATYPE_AGEN)
	    return reg_used_in_mem_p (regno, PATTERN (insn));
	}
    }
  return false;
}

/* Return 1, if dep_insn sets register used in insn in the agen unit.  */

int
s390_agen_dep_p (rtx dep_insn, rtx insn)
{
  rtx dep_rtx = PATTERN (dep_insn);
  int i;

  if (GET_CODE (dep_rtx) == SET
      && addr_generation_dependency_p (dep_rtx, insn))
    return 1;
  else if (GET_CODE (dep_rtx) == PARALLEL)
    {
      for (i = 0; i < XVECLEN (dep_rtx, 0); i++)
	{
	  if (addr_generation_dependency_p (XVECEXP (dep_rtx, 0, i), insn))
	    return 1;
	}
    }
  return 0;
}


/* A C statement (sans semicolon) to update the integer scheduling priority
   INSN_PRIORITY (INSN).  Increase the priority to execute the INSN earlier,
   reduce the priority to execute INSN later.  Do not define this macro if
   you do not need to adjust the scheduling priorities of insns.

   A STD instruction should be scheduled earlier,
   in order to use the bypass.  */
<<<<<<< HEAD


=======
>>>>>>> 3082eeb7
static int
s390_adjust_priority (rtx insn ATTRIBUTE_UNUSED, int priority)
{
  if (! INSN_P (insn))
    return priority;

  if (s390_tune != PROCESSOR_2084_Z990
      && s390_tune != PROCESSOR_2094_Z9_109
<<<<<<< HEAD
      && s390_tune != PROCESSOR_2097_Z10)
=======
      && s390_tune != PROCESSOR_2097_Z10
      && s390_tune != PROCESSOR_2817_Z196)
>>>>>>> 3082eeb7
    return priority;

  switch (s390_safe_attr_type (insn))
    {
      case TYPE_FSTOREDF:
      case TYPE_FSTORESF:
	priority = priority << 3;
	break;
      case TYPE_STORE:
      case TYPE_STM:
	priority = priority << 1;
	break;
      default:
        break;
    }
  return priority;
}


/* The number of instructions that can be issued per cycle.  */

static int
s390_issue_rate (void)
{
  switch (s390_tune)
    {
    case PROCESSOR_2084_Z990:
    case PROCESSOR_2094_Z9_109:
    case PROCESSOR_2817_Z196:
      return 3;
    case PROCESSOR_2097_Z10:
      return 2;
    default:
      return 1;
    }
}

static int
s390_first_cycle_multipass_dfa_lookahead (void)
{
  return 4;
}

/* Annotate every literal pool reference in X by an UNSPEC_LTREF expression.
   Fix up MEMs as required.  */

static void
annotate_constant_pool_refs (rtx *x)
{
  int i, j;
  const char *fmt;

  gcc_assert (GET_CODE (*x) != SYMBOL_REF
	      || !CONSTANT_POOL_ADDRESS_P (*x));

  /* Literal pool references can only occur inside a MEM ...  */
  if (GET_CODE (*x) == MEM)
    {
      rtx memref = XEXP (*x, 0);

      if (GET_CODE (memref) == SYMBOL_REF
	  && CONSTANT_POOL_ADDRESS_P (memref))
	{
	  rtx base = cfun->machine->base_reg;
	  rtx addr = gen_rtx_UNSPEC (Pmode, gen_rtvec (2, memref, base),
				     UNSPEC_LTREF);

	  *x = replace_equiv_address (*x, addr);
	  return;
	}

      if (GET_CODE (memref) == CONST
	  && GET_CODE (XEXP (memref, 0)) == PLUS
	  && GET_CODE (XEXP (XEXP (memref, 0), 1)) == CONST_INT
	  && GET_CODE (XEXP (XEXP (memref, 0), 0)) == SYMBOL_REF
	  && CONSTANT_POOL_ADDRESS_P (XEXP (XEXP (memref, 0), 0)))
	{
	  HOST_WIDE_INT off = INTVAL (XEXP (XEXP (memref, 0), 1));
	  rtx sym = XEXP (XEXP (memref, 0), 0);
	  rtx base = cfun->machine->base_reg;
	  rtx addr = gen_rtx_UNSPEC (Pmode, gen_rtvec (2, sym, base),
				     UNSPEC_LTREF);

	  *x = replace_equiv_address (*x, plus_constant (addr, off));
	  return;
	}
    }

  /* ... or a load-address type pattern.  */
  if (GET_CODE (*x) == SET)
    {
      rtx addrref = SET_SRC (*x);

      if (GET_CODE (addrref) == SYMBOL_REF
	  && CONSTANT_POOL_ADDRESS_P (addrref))
	{
	  rtx base = cfun->machine->base_reg;
	  rtx addr = gen_rtx_UNSPEC (Pmode, gen_rtvec (2, addrref, base),
				     UNSPEC_LTREF);

	  SET_SRC (*x) = addr;
	  return;
	}

      if (GET_CODE (addrref) == CONST
	  && GET_CODE (XEXP (addrref, 0)) == PLUS
	  && GET_CODE (XEXP (XEXP (addrref, 0), 1)) == CONST_INT
	  && GET_CODE (XEXP (XEXP (addrref, 0), 0)) == SYMBOL_REF
	  && CONSTANT_POOL_ADDRESS_P (XEXP (XEXP (addrref, 0), 0)))
	{
	  HOST_WIDE_INT off = INTVAL (XEXP (XEXP (addrref, 0), 1));
	  rtx sym = XEXP (XEXP (addrref, 0), 0);
	  rtx base = cfun->machine->base_reg;
	  rtx addr = gen_rtx_UNSPEC (Pmode, gen_rtvec (2, sym, base),
				     UNSPEC_LTREF);

	  SET_SRC (*x) = plus_constant (addr, off);
	  return;
	}
    }

  /* Annotate LTREL_BASE as well.  */
  if (GET_CODE (*x) == UNSPEC
      && XINT (*x, 1) == UNSPEC_LTREL_BASE)
    {
      rtx base = cfun->machine->base_reg;
      *x = gen_rtx_UNSPEC (Pmode, gen_rtvec (2, XVECEXP (*x, 0, 0), base),
				  UNSPEC_LTREL_BASE);
      return;
    }

  fmt = GET_RTX_FORMAT (GET_CODE (*x));
  for (i = GET_RTX_LENGTH (GET_CODE (*x)) - 1; i >= 0; i--)
    {
      if (fmt[i] == 'e')
        {
          annotate_constant_pool_refs (&XEXP (*x, i));
        }
      else if (fmt[i] == 'E')
        {
          for (j = 0; j < XVECLEN (*x, i); j++)
            annotate_constant_pool_refs (&XVECEXP (*x, i, j));
        }
    }
}

/* Split all branches that exceed the maximum distance.
   Returns true if this created a new literal pool entry.  */

static int
s390_split_branches (void)
{
  rtx temp_reg = gen_rtx_REG (Pmode, RETURN_REGNUM);
  int new_literal = 0, ret;
  rtx insn, pat, tmp, target;
  rtx *label;

  /* We need correct insn addresses.  */

  shorten_branches (get_insns ());

  /* Find all branches that exceed 64KB, and split them.  */

  for (insn = get_insns (); insn; insn = NEXT_INSN (insn))
    {
      if (GET_CODE (insn) != JUMP_INSN)
	continue;

      pat = PATTERN (insn);
      if (GET_CODE (pat) == PARALLEL && XVECLEN (pat, 0) > 2)
	pat = XVECEXP (pat, 0, 0);
      if (GET_CODE (pat) != SET || SET_DEST (pat) != pc_rtx)
	continue;

      if (GET_CODE (SET_SRC (pat)) == LABEL_REF)
	{
	  label = &SET_SRC (pat);
	}
      else if (GET_CODE (SET_SRC (pat)) == IF_THEN_ELSE)
	{
	  if (GET_CODE (XEXP (SET_SRC (pat), 1)) == LABEL_REF)
	    label = &XEXP (SET_SRC (pat), 1);
          else if (GET_CODE (XEXP (SET_SRC (pat), 2)) == LABEL_REF)
            label = &XEXP (SET_SRC (pat), 2);
	  else
	    continue;
        }
      else
	continue;

      if (get_attr_length (insn) <= 4)
	continue;

      /* We are going to use the return register as scratch register,
	 make sure it will be saved/restored by the prologue/epilogue.  */
      cfun_frame_layout.save_return_addr_p = 1;

      if (!flag_pic)
	{
	  new_literal = 1;
	  tmp = force_const_mem (Pmode, *label);
	  tmp = emit_insn_before (gen_rtx_SET (Pmode, temp_reg, tmp), insn);
	  INSN_ADDRESSES_NEW (tmp, -1);
	  annotate_constant_pool_refs (&PATTERN (tmp));

	  target = temp_reg;
	}
      else
	{
	  new_literal = 1;
	  target = gen_rtx_UNSPEC (Pmode, gen_rtvec (1, *label),
				   UNSPEC_LTREL_OFFSET);
	  target = gen_rtx_CONST (Pmode, target);
	  target = force_const_mem (Pmode, target);
	  tmp = emit_insn_before (gen_rtx_SET (Pmode, temp_reg, target), insn);
	  INSN_ADDRESSES_NEW (tmp, -1);
	  annotate_constant_pool_refs (&PATTERN (tmp));

          target = gen_rtx_UNSPEC (Pmode, gen_rtvec (2, XEXP (target, 0),
							cfun->machine->base_reg),
				   UNSPEC_LTREL_BASE);
	  target = gen_rtx_PLUS (Pmode, temp_reg, target);
	}

      ret = validate_change (insn, label, target, 0);
      gcc_assert (ret);
    }

  return new_literal;
}


/* Find an annotated literal pool symbol referenced in RTX X,
   and store it at REF.  Will abort if X contains references to
   more than one such pool symbol; multiple references to the same
   symbol are allowed, however.

   The rtx pointed to by REF must be initialized to NULL_RTX
   by the caller before calling this routine.  */

static void
find_constant_pool_ref (rtx x, rtx *ref)
{
  int i, j;
  const char *fmt;

  /* Ignore LTREL_BASE references.  */
  if (GET_CODE (x) == UNSPEC
      && XINT (x, 1) == UNSPEC_LTREL_BASE)
    return;
  /* Likewise POOL_ENTRY insns.  */
  if (GET_CODE (x) == UNSPEC_VOLATILE
      && XINT (x, 1) == UNSPECV_POOL_ENTRY)
    return;

  gcc_assert (GET_CODE (x) != SYMBOL_REF
              || !CONSTANT_POOL_ADDRESS_P (x));

  if (GET_CODE (x) == UNSPEC && XINT (x, 1) == UNSPEC_LTREF)
    {
      rtx sym = XVECEXP (x, 0, 0);
      gcc_assert (GET_CODE (sym) == SYMBOL_REF
	          && CONSTANT_POOL_ADDRESS_P (sym));

      if (*ref == NULL_RTX)
	*ref = sym;
      else
	gcc_assert (*ref == sym);

      return;
    }

  fmt = GET_RTX_FORMAT (GET_CODE (x));
  for (i = GET_RTX_LENGTH (GET_CODE (x)) - 1; i >= 0; i--)
    {
      if (fmt[i] == 'e')
        {
          find_constant_pool_ref (XEXP (x, i), ref);
        }
      else if (fmt[i] == 'E')
        {
          for (j = 0; j < XVECLEN (x, i); j++)
            find_constant_pool_ref (XVECEXP (x, i, j), ref);
        }
    }
}

/* Replace every reference to the annotated literal pool
   symbol REF in X by its base plus OFFSET.  */

static void
replace_constant_pool_ref (rtx *x, rtx ref, rtx offset)
{
  int i, j;
  const char *fmt;

  gcc_assert (*x != ref);

  if (GET_CODE (*x) == UNSPEC
      && XINT (*x, 1) == UNSPEC_LTREF
      && XVECEXP (*x, 0, 0) == ref)
    {
      *x = gen_rtx_PLUS (Pmode, XVECEXP (*x, 0, 1), offset);
      return;
    }

  if (GET_CODE (*x) == PLUS
      && GET_CODE (XEXP (*x, 1)) == CONST_INT
      && GET_CODE (XEXP (*x, 0)) == UNSPEC
      && XINT (XEXP (*x, 0), 1) == UNSPEC_LTREF
      && XVECEXP (XEXP (*x, 0), 0, 0) == ref)
    {
      rtx addr = gen_rtx_PLUS (Pmode, XVECEXP (XEXP (*x, 0), 0, 1), offset);
      *x = plus_constant (addr, INTVAL (XEXP (*x, 1)));
      return;
    }

  fmt = GET_RTX_FORMAT (GET_CODE (*x));
  for (i = GET_RTX_LENGTH (GET_CODE (*x)) - 1; i >= 0; i--)
    {
      if (fmt[i] == 'e')
        {
          replace_constant_pool_ref (&XEXP (*x, i), ref, offset);
        }
      else if (fmt[i] == 'E')
        {
          for (j = 0; j < XVECLEN (*x, i); j++)
            replace_constant_pool_ref (&XVECEXP (*x, i, j), ref, offset);
        }
    }
}

/* Check whether X contains an UNSPEC_LTREL_BASE.
   Return its constant pool symbol if found, NULL_RTX otherwise.  */

static rtx
find_ltrel_base (rtx x)
{
  int i, j;
  const char *fmt;

  if (GET_CODE (x) == UNSPEC
      && XINT (x, 1) == UNSPEC_LTREL_BASE)
    return XVECEXP (x, 0, 0);

  fmt = GET_RTX_FORMAT (GET_CODE (x));
  for (i = GET_RTX_LENGTH (GET_CODE (x)) - 1; i >= 0; i--)
    {
      if (fmt[i] == 'e')
        {
          rtx fnd = find_ltrel_base (XEXP (x, i));
	  if (fnd)
	    return fnd;
        }
      else if (fmt[i] == 'E')
        {
          for (j = 0; j < XVECLEN (x, i); j++)
	    {
              rtx fnd = find_ltrel_base (XVECEXP (x, i, j));
	      if (fnd)
		return fnd;
	    }
        }
    }

  return NULL_RTX;
}

/* Replace any occurrence of UNSPEC_LTREL_BASE in X with its base.  */

static void
replace_ltrel_base (rtx *x)
{
  int i, j;
  const char *fmt;

  if (GET_CODE (*x) == UNSPEC
      && XINT (*x, 1) == UNSPEC_LTREL_BASE)
    {
      *x = XVECEXP (*x, 0, 1);
      return;
    }

  fmt = GET_RTX_FORMAT (GET_CODE (*x));
  for (i = GET_RTX_LENGTH (GET_CODE (*x)) - 1; i >= 0; i--)
    {
      if (fmt[i] == 'e')
        {
          replace_ltrel_base (&XEXP (*x, i));
        }
      else if (fmt[i] == 'E')
        {
          for (j = 0; j < XVECLEN (*x, i); j++)
            replace_ltrel_base (&XVECEXP (*x, i, j));
        }
    }
}


/* We keep a list of constants which we have to add to internal
   constant tables in the middle of large functions.  */

#define NR_C_MODES 11
enum machine_mode constant_modes[NR_C_MODES] =
{
  TFmode, TImode, TDmode,
  DFmode, DImode, DDmode,
  SFmode, SImode, SDmode,
  HImode,
  QImode
};

struct constant
{
  struct constant *next;
  rtx value;
  rtx label;
};

struct constant_pool
{
  struct constant_pool *next;
  rtx first_insn;
  rtx pool_insn;
  bitmap insns;
  rtx emit_pool_after;

  struct constant *constants[NR_C_MODES];
  struct constant *execute;
  rtx label;
  int size;
};

/* Allocate new constant_pool structure.  */

static struct constant_pool *
s390_alloc_pool (void)
{
  struct constant_pool *pool;
  int i;

  pool = (struct constant_pool *) xmalloc (sizeof *pool);
  pool->next = NULL;
  for (i = 0; i < NR_C_MODES; i++)
    pool->constants[i] = NULL;

  pool->execute = NULL;
  pool->label = gen_label_rtx ();
  pool->first_insn = NULL_RTX;
  pool->pool_insn = NULL_RTX;
  pool->insns = BITMAP_ALLOC (NULL);
  pool->size = 0;
  pool->emit_pool_after = NULL_RTX;

  return pool;
}

/* Create new constant pool covering instructions starting at INSN
   and chain it to the end of POOL_LIST.  */

static struct constant_pool *
s390_start_pool (struct constant_pool **pool_list, rtx insn)
{
  struct constant_pool *pool, **prev;

  pool = s390_alloc_pool ();
  pool->first_insn = insn;

  for (prev = pool_list; *prev; prev = &(*prev)->next)
    ;
  *prev = pool;

  return pool;
}

/* End range of instructions covered by POOL at INSN and emit
   placeholder insn representing the pool.  */

static void
s390_end_pool (struct constant_pool *pool, rtx insn)
{
  rtx pool_size = GEN_INT (pool->size + 8 /* alignment slop */);

  if (!insn)
    insn = get_last_insn ();

  pool->pool_insn = emit_insn_after (gen_pool (pool_size), insn);
  INSN_ADDRESSES_NEW (pool->pool_insn, -1);
}

/* Add INSN to the list of insns covered by POOL.  */

static void
s390_add_pool_insn (struct constant_pool *pool, rtx insn)
{
  bitmap_set_bit (pool->insns, INSN_UID (insn));
}

/* Return pool out of POOL_LIST that covers INSN.  */

static struct constant_pool *
s390_find_pool (struct constant_pool *pool_list, rtx insn)
{
  struct constant_pool *pool;

  for (pool = pool_list; pool; pool = pool->next)
    if (bitmap_bit_p (pool->insns, INSN_UID (insn)))
      break;

  return pool;
}

/* Add constant VAL of mode MODE to the constant pool POOL.  */

static void
s390_add_constant (struct constant_pool *pool, rtx val, enum machine_mode mode)
{
  struct constant *c;
  int i;

  for (i = 0; i < NR_C_MODES; i++)
    if (constant_modes[i] == mode)
      break;
  gcc_assert (i != NR_C_MODES);

  for (c = pool->constants[i]; c != NULL; c = c->next)
    if (rtx_equal_p (val, c->value))
      break;

  if (c == NULL)
    {
      c = (struct constant *) xmalloc (sizeof *c);
      c->value = val;
      c->label = gen_label_rtx ();
      c->next = pool->constants[i];
      pool->constants[i] = c;
      pool->size += GET_MODE_SIZE (mode);
    }
}

/* Return an rtx that represents the offset of X from the start of
   pool POOL.  */

static rtx
s390_pool_offset (struct constant_pool *pool, rtx x)
{
  rtx label;

  label = gen_rtx_LABEL_REF (GET_MODE (x), pool->label);
  x = gen_rtx_UNSPEC (GET_MODE (x), gen_rtvec (2, x, label),
		      UNSPEC_POOL_OFFSET);
  return gen_rtx_CONST (GET_MODE (x), x);
}

/* Find constant VAL of mode MODE in the constant pool POOL.
   Return an RTX describing the distance from the start of
   the pool to the location of the new constant.  */

static rtx
s390_find_constant (struct constant_pool *pool, rtx val,
		    enum machine_mode mode)
{
  struct constant *c;
  int i;

  for (i = 0; i < NR_C_MODES; i++)
    if (constant_modes[i] == mode)
      break;
  gcc_assert (i != NR_C_MODES);

  for (c = pool->constants[i]; c != NULL; c = c->next)
    if (rtx_equal_p (val, c->value))
      break;

  gcc_assert (c);

  return s390_pool_offset (pool, gen_rtx_LABEL_REF (Pmode, c->label));
}

/* Check whether INSN is an execute.  Return the label_ref to its
   execute target template if so, NULL_RTX otherwise.  */

static rtx
s390_execute_label (rtx insn)
{
  if (GET_CODE (insn) == INSN
      && GET_CODE (PATTERN (insn)) == PARALLEL
      && GET_CODE (XVECEXP (PATTERN (insn), 0, 0)) == UNSPEC
      && XINT (XVECEXP (PATTERN (insn), 0, 0), 1) == UNSPEC_EXECUTE)
    return XVECEXP (XVECEXP (PATTERN (insn), 0, 0), 0, 2);

  return NULL_RTX;
}

/* Add execute target for INSN to the constant pool POOL.  */

static void
s390_add_execute (struct constant_pool *pool, rtx insn)
{
  struct constant *c;

  for (c = pool->execute; c != NULL; c = c->next)
    if (INSN_UID (insn) == INSN_UID (c->value))
      break;

  if (c == NULL)
    {
      c = (struct constant *) xmalloc (sizeof *c);
      c->value = insn;
      c->label = gen_label_rtx ();
      c->next = pool->execute;
      pool->execute = c;
      pool->size += 6;
    }
}

/* Find execute target for INSN in the constant pool POOL.
   Return an RTX describing the distance from the start of
   the pool to the location of the execute target.  */

static rtx
s390_find_execute (struct constant_pool *pool, rtx insn)
{
  struct constant *c;

  for (c = pool->execute; c != NULL; c = c->next)
    if (INSN_UID (insn) == INSN_UID (c->value))
      break;

  gcc_assert (c);

  return s390_pool_offset (pool, gen_rtx_LABEL_REF (Pmode, c->label));
}

/* For an execute INSN, extract the execute target template.  */

static rtx
s390_execute_target (rtx insn)
{
  rtx pattern = PATTERN (insn);
  gcc_assert (s390_execute_label (insn));

  if (XVECLEN (pattern, 0) == 2)
    {
      pattern = copy_rtx (XVECEXP (pattern, 0, 1));
    }
  else
    {
      rtvec vec = rtvec_alloc (XVECLEN (pattern, 0) - 1);
      int i;

      for (i = 0; i < XVECLEN (pattern, 0) - 1; i++)
	RTVEC_ELT (vec, i) = copy_rtx (XVECEXP (pattern, 0, i + 1));

      pattern = gen_rtx_PARALLEL (VOIDmode, vec);
    }

  return pattern;
}

/* Indicate that INSN cannot be duplicated.  This is the case for
   execute insns that carry a unique label.  */

static bool
s390_cannot_copy_insn_p (rtx insn)
{
  rtx label = s390_execute_label (insn);
  return label && label != const0_rtx;
}

/* Dump out the constants in POOL.  If REMOTE_LABEL is true,
   do not emit the pool base label.  */

static void
s390_dump_pool (struct constant_pool *pool, bool remote_label)
{
  struct constant *c;
  rtx insn = pool->pool_insn;
  int i;

  /* Switch to rodata section.  */
  if (TARGET_CPU_ZARCH)
    {
      insn = emit_insn_after (gen_pool_section_start (), insn);
      INSN_ADDRESSES_NEW (insn, -1);
    }

  /* Ensure minimum pool alignment.  */
  if (TARGET_CPU_ZARCH)
    insn = emit_insn_after (gen_pool_align (GEN_INT (8)), insn);
  else
    insn = emit_insn_after (gen_pool_align (GEN_INT (4)), insn);
  INSN_ADDRESSES_NEW (insn, -1);

  /* Emit pool base label.  */
  if (!remote_label)
    {
      insn = emit_label_after (pool->label, insn);
      INSN_ADDRESSES_NEW (insn, -1);
    }

  /* Dump constants in descending alignment requirement order,
     ensuring proper alignment for every constant.  */
  for (i = 0; i < NR_C_MODES; i++)
    for (c = pool->constants[i]; c; c = c->next)
      {
	/* Convert UNSPEC_LTREL_OFFSET unspecs to pool-relative references.  */
	rtx value = copy_rtx (c->value);
	if (GET_CODE (value) == CONST
	    && GET_CODE (XEXP (value, 0)) == UNSPEC
	    && XINT (XEXP (value, 0), 1) == UNSPEC_LTREL_OFFSET
	    && XVECLEN (XEXP (value, 0), 0) == 1)
	  value = s390_pool_offset (pool, XVECEXP (XEXP (value, 0), 0, 0));

	insn = emit_label_after (c->label, insn);
	INSN_ADDRESSES_NEW (insn, -1);

	value = gen_rtx_UNSPEC_VOLATILE (constant_modes[i],
					 gen_rtvec (1, value),
					 UNSPECV_POOL_ENTRY);
	insn = emit_insn_after (value, insn);
	INSN_ADDRESSES_NEW (insn, -1);
      }

  /* Ensure minimum alignment for instructions.  */
  insn = emit_insn_after (gen_pool_align (GEN_INT (2)), insn);
  INSN_ADDRESSES_NEW (insn, -1);

  /* Output in-pool execute template insns.  */
  for (c = pool->execute; c; c = c->next)
    {
      insn = emit_label_after (c->label, insn);
      INSN_ADDRESSES_NEW (insn, -1);

      insn = emit_insn_after (s390_execute_target (c->value), insn);
      INSN_ADDRESSES_NEW (insn, -1);
    }

  /* Switch back to previous section.  */
  if (TARGET_CPU_ZARCH)
    {
      insn = emit_insn_after (gen_pool_section_end (), insn);
      INSN_ADDRESSES_NEW (insn, -1);
    }

  insn = emit_barrier_after (insn);
  INSN_ADDRESSES_NEW (insn, -1);

  /* Remove placeholder insn.  */
  remove_insn (pool->pool_insn);
}

/* Free all memory used by POOL.  */

static void
s390_free_pool (struct constant_pool *pool)
{
  struct constant *c, *next;
  int i;

  for (i = 0; i < NR_C_MODES; i++)
    for (c = pool->constants[i]; c; c = next)
      {
	next = c->next;
	free (c);
      }

  for (c = pool->execute; c; c = next)
    {
      next = c->next;
      free (c);
    }

  BITMAP_FREE (pool->insns);
  free (pool);
}


/* Collect main literal pool.  Return NULL on overflow.  */

static struct constant_pool *
s390_mainpool_start (void)
{
  struct constant_pool *pool;
  rtx insn;

  pool = s390_alloc_pool ();

  for (insn = get_insns (); insn; insn = NEXT_INSN (insn))
    {
      if (GET_CODE (insn) == INSN
	  && GET_CODE (PATTERN (insn)) == SET
	  && GET_CODE (SET_SRC (PATTERN (insn))) == UNSPEC_VOLATILE
	  && XINT (SET_SRC (PATTERN (insn)), 1) == UNSPECV_MAIN_POOL)
	{
	  gcc_assert (!pool->pool_insn);
	  pool->pool_insn = insn;
	}

      if (!TARGET_CPU_ZARCH && s390_execute_label (insn))
	{
	  s390_add_execute (pool, insn);
	}
      else if (GET_CODE (insn) == INSN || GET_CODE (insn) == CALL_INSN)
	{
	  rtx pool_ref = NULL_RTX;
	  find_constant_pool_ref (PATTERN (insn), &pool_ref);
	  if (pool_ref)
	    {
	      rtx constant = get_pool_constant (pool_ref);
	      enum machine_mode mode = get_pool_mode (pool_ref);
	      s390_add_constant (pool, constant, mode);
	    }
	}

      /* If hot/cold partitioning is enabled we have to make sure that
	 the literal pool is emitted in the same section where the
	 initialization of the literal pool base pointer takes place.
	 emit_pool_after is only used in the non-overflow case on non
	 Z cpus where we can emit the literal pool at the end of the
	 function body within the text section.  */
      if (NOTE_P (insn)
	  && NOTE_KIND (insn) == NOTE_INSN_SWITCH_TEXT_SECTIONS
	  && !pool->emit_pool_after)
	pool->emit_pool_after = PREV_INSN (insn);
    }

  gcc_assert (pool->pool_insn || pool->size == 0);

  if (pool->size >= 4096)
    {
      /* We're going to chunkify the pool, so remove the main
	 pool placeholder insn.  */
      remove_insn (pool->pool_insn);

      s390_free_pool (pool);
      pool = NULL;
    }

  /* If the functions ends with the section where the literal pool
     should be emitted set the marker to its end.  */
  if (pool && !pool->emit_pool_after)
    pool->emit_pool_after = get_last_insn ();

  return pool;
}

/* POOL holds the main literal pool as collected by s390_mainpool_start.
   Modify the current function to output the pool constants as well as
   the pool register setup instruction.  */

static void
s390_mainpool_finish (struct constant_pool *pool)
{
  rtx base_reg = cfun->machine->base_reg;
  rtx insn;

  /* If the pool is empty, we're done.  */
  if (pool->size == 0)
    {
      /* We don't actually need a base register after all.  */
      cfun->machine->base_reg = NULL_RTX;

      if (pool->pool_insn)
	remove_insn (pool->pool_insn);
      s390_free_pool (pool);
      return;
    }

  /* We need correct insn addresses.  */
  shorten_branches (get_insns ());

  /* On zSeries, we use a LARL to load the pool register.  The pool is
     located in the .rodata section, so we emit it after the function.  */
  if (TARGET_CPU_ZARCH)
    {
      insn = gen_main_base_64 (base_reg, pool->label);
      insn = emit_insn_after (insn, pool->pool_insn);
      INSN_ADDRESSES_NEW (insn, -1);
      remove_insn (pool->pool_insn);

      insn = get_last_insn ();
      pool->pool_insn = emit_insn_after (gen_pool (const0_rtx), insn);
      INSN_ADDRESSES_NEW (pool->pool_insn, -1);

      s390_dump_pool (pool, 0);
    }

  /* On S/390, if the total size of the function's code plus literal pool
     does not exceed 4096 bytes, we use BASR to set up a function base
     pointer, and emit the literal pool at the end of the function.  */
  else if (INSN_ADDRESSES (INSN_UID (pool->emit_pool_after))
	   + pool->size + 8 /* alignment slop */ < 4096)
    {
      insn = gen_main_base_31_small (base_reg, pool->label);
      insn = emit_insn_after (insn, pool->pool_insn);
      INSN_ADDRESSES_NEW (insn, -1);
      remove_insn (pool->pool_insn);

      insn = emit_label_after (pool->label, insn);
      INSN_ADDRESSES_NEW (insn, -1);

      /* emit_pool_after will be set by s390_mainpool_start to the
	 last insn of the section where the literal pool should be
	 emitted.  */
      insn = pool->emit_pool_after;

      pool->pool_insn = emit_insn_after (gen_pool (const0_rtx), insn);
      INSN_ADDRESSES_NEW (pool->pool_insn, -1);

      s390_dump_pool (pool, 1);
    }

  /* Otherwise, we emit an inline literal pool and use BASR to branch
     over it, setting up the pool register at the same time.  */
  else
    {
      rtx pool_end = gen_label_rtx ();

      insn = gen_main_base_31_large (base_reg, pool->label, pool_end);
      insn = emit_insn_after (insn, pool->pool_insn);
      INSN_ADDRESSES_NEW (insn, -1);
      remove_insn (pool->pool_insn);

      insn = emit_label_after (pool->label, insn);
      INSN_ADDRESSES_NEW (insn, -1);

      pool->pool_insn = emit_insn_after (gen_pool (const0_rtx), insn);
      INSN_ADDRESSES_NEW (pool->pool_insn, -1);

      insn = emit_label_after (pool_end, pool->pool_insn);
      INSN_ADDRESSES_NEW (insn, -1);

      s390_dump_pool (pool, 1);
    }


  /* Replace all literal pool references.  */

  for (insn = get_insns (); insn; insn = NEXT_INSN (insn))
    {
      if (INSN_P (insn))
	replace_ltrel_base (&PATTERN (insn));

      if (GET_CODE (insn) == INSN || GET_CODE (insn) == CALL_INSN)
        {
          rtx addr, pool_ref = NULL_RTX;
          find_constant_pool_ref (PATTERN (insn), &pool_ref);
          if (pool_ref)
            {
	      if (s390_execute_label (insn))
		addr = s390_find_execute (pool, insn);
	      else
		addr = s390_find_constant (pool, get_pool_constant (pool_ref),
						 get_pool_mode (pool_ref));

              replace_constant_pool_ref (&PATTERN (insn), pool_ref, addr);
              INSN_CODE (insn) = -1;
            }
        }
    }


  /* Free the pool.  */
  s390_free_pool (pool);
}

/* POOL holds the main literal pool as collected by s390_mainpool_start.
   We have decided we cannot use this pool, so revert all changes
   to the current function that were done by s390_mainpool_start.  */
static void
s390_mainpool_cancel (struct constant_pool *pool)
{
  /* We didn't actually change the instruction stream, so simply
     free the pool memory.  */
  s390_free_pool (pool);
}


/* Chunkify the literal pool.  */

#define S390_POOL_CHUNK_MIN	0xc00
#define S390_POOL_CHUNK_MAX	0xe00

static struct constant_pool *
s390_chunkify_start (void)
{
  struct constant_pool *curr_pool = NULL, *pool_list = NULL;
  int extra_size = 0;
  bitmap far_labels;
  rtx pending_ltrel = NULL_RTX;
  rtx insn;

  rtx (*gen_reload_base) (rtx, rtx) =
    TARGET_CPU_ZARCH? gen_reload_base_64 : gen_reload_base_31;


  /* We need correct insn addresses.  */

  shorten_branches (get_insns ());

  /* Scan all insns and move literals to pool chunks.  */

  for (insn = get_insns (); insn; insn = NEXT_INSN (insn))
    {
      bool section_switch_p = false;

      /* Check for pending LTREL_BASE.  */
      if (INSN_P (insn))
	{
	  rtx ltrel_base = find_ltrel_base (PATTERN (insn));
	  if (ltrel_base)
	    {
	      gcc_assert (ltrel_base == pending_ltrel);
	      pending_ltrel = NULL_RTX;
	    }
	}

      if (!TARGET_CPU_ZARCH && s390_execute_label (insn))
	{
	  if (!curr_pool)
	    curr_pool = s390_start_pool (&pool_list, insn);

	  s390_add_execute (curr_pool, insn);
	  s390_add_pool_insn (curr_pool, insn);
	}
      else if (GET_CODE (insn) == INSN || CALL_P (insn))
	{
	  rtx pool_ref = NULL_RTX;
	  find_constant_pool_ref (PATTERN (insn), &pool_ref);
	  if (pool_ref)
	    {
	      rtx constant = get_pool_constant (pool_ref);
	      enum machine_mode mode = get_pool_mode (pool_ref);

	      if (!curr_pool)
		curr_pool = s390_start_pool (&pool_list, insn);

	      s390_add_constant (curr_pool, constant, mode);
	      s390_add_pool_insn (curr_pool, insn);

	      /* Don't split the pool chunk between a LTREL_OFFSET load
		 and the corresponding LTREL_BASE.  */
	      if (GET_CODE (constant) == CONST
		  && GET_CODE (XEXP (constant, 0)) == UNSPEC
		  && XINT (XEXP (constant, 0), 1) == UNSPEC_LTREL_OFFSET)
		{
		  gcc_assert (!pending_ltrel);
		  pending_ltrel = pool_ref;
		}
	    }
	  /* Make sure we do not split between a call and its
	     corresponding CALL_ARG_LOCATION note.  */
	  if (CALL_P (insn))
	    {
	      rtx next = NEXT_INSN (insn);
	      if (next && NOTE_P (next)
		  && NOTE_KIND (next) == NOTE_INSN_CALL_ARG_LOCATION)
		continue;
	    }
	}

      if (GET_CODE (insn) == JUMP_INSN || GET_CODE (insn) == CODE_LABEL)
	{
	  if (curr_pool)
	    s390_add_pool_insn (curr_pool, insn);
	  /* An LTREL_BASE must follow within the same basic block.  */
	  gcc_assert (!pending_ltrel);
	}

      if (NOTE_P (insn) && NOTE_KIND (insn) == NOTE_INSN_SWITCH_TEXT_SECTIONS)
	section_switch_p = true;

      if (!curr_pool
	  || INSN_ADDRESSES_SIZE () <= (size_t) INSN_UID (insn)
          || INSN_ADDRESSES (INSN_UID (insn)) == -1)
	continue;

      if (TARGET_CPU_ZARCH)
	{
	  if (curr_pool->size < S390_POOL_CHUNK_MAX)
	    continue;

	  s390_end_pool (curr_pool, NULL_RTX);
	  curr_pool = NULL;
	}
      else
	{
          int chunk_size = INSN_ADDRESSES (INSN_UID (insn))
			   - INSN_ADDRESSES (INSN_UID (curr_pool->first_insn))
			 + extra_size;

	  /* We will later have to insert base register reload insns.
	     Those will have an effect on code size, which we need to
	     consider here.  This calculation makes rather pessimistic
	     worst-case assumptions.  */
	  if (GET_CODE (insn) == CODE_LABEL)
	    extra_size += 6;

	  if (chunk_size < S390_POOL_CHUNK_MIN
	      && curr_pool->size < S390_POOL_CHUNK_MIN
	      && !section_switch_p)
	    continue;

	  /* Pool chunks can only be inserted after BARRIERs ...  */
	  if (GET_CODE (insn) == BARRIER)
	    {
	      s390_end_pool (curr_pool, insn);
	      curr_pool = NULL;
	      extra_size = 0;
	    }

	  /* ... so if we don't find one in time, create one.  */
          else if (chunk_size > S390_POOL_CHUNK_MAX
	           || curr_pool->size > S390_POOL_CHUNK_MAX
		   || section_switch_p)
	    {
              rtx label, jump, barrier;

	      if (!section_switch_p)
		{
		  /* We can insert the barrier only after a 'real' insn.  */
		  if (GET_CODE (insn) != INSN && GET_CODE (insn) != CALL_INSN)
		    continue;
		  if (get_attr_length (insn) == 0)
		    continue;
		  /* Don't separate LTREL_BASE from the corresponding
		 LTREL_OFFSET load.  */
		  if (pending_ltrel)
		    continue;
		}
	      else
		{
		  gcc_assert (!pending_ltrel);

		  /* The old pool has to end before the section switch
		     note in order to make it part of the current
		     section.  */
		  insn = PREV_INSN (insn);
		}

	      label = gen_label_rtx ();
	      jump = emit_jump_insn_after (gen_jump (label), insn);
	      barrier = emit_barrier_after (jump);
	      insn = emit_label_after (label, barrier);
	      JUMP_LABEL (jump) = label;
	      LABEL_NUSES (label) = 1;

	      INSN_ADDRESSES_NEW (jump, -1);
	      INSN_ADDRESSES_NEW (barrier, -1);
	      INSN_ADDRESSES_NEW (insn, -1);

	      s390_end_pool (curr_pool, barrier);
	      curr_pool = NULL;
	      extra_size = 0;
	    }
	}
    }

  if (curr_pool)
    s390_end_pool (curr_pool, NULL_RTX);
  gcc_assert (!pending_ltrel);

  /* Find all labels that are branched into
     from an insn belonging to a different chunk.  */

  far_labels = BITMAP_ALLOC (NULL);

  for (insn = get_insns (); insn; insn = NEXT_INSN (insn))
    {
      /* Labels marked with LABEL_PRESERVE_P can be target
	 of non-local jumps, so we have to mark them.
	 The same holds for named labels.

	 Don't do that, however, if it is the label before
	 a jump table.  */

      if (GET_CODE (insn) == CODE_LABEL
	  && (LABEL_PRESERVE_P (insn) || LABEL_NAME (insn)))
	{
	  rtx vec_insn = next_real_insn (insn);
	  rtx vec_pat = vec_insn && GET_CODE (vec_insn) == JUMP_INSN ?
			PATTERN (vec_insn) : NULL_RTX;
	  if (!vec_pat
	      || !(GET_CODE (vec_pat) == ADDR_VEC
		   || GET_CODE (vec_pat) == ADDR_DIFF_VEC))
	    bitmap_set_bit (far_labels, CODE_LABEL_NUMBER (insn));
	}

      /* If we have a direct jump (conditional or unconditional)
	 or a casesi jump, check all potential targets.  */
      else if (GET_CODE (insn) == JUMP_INSN)
	{
          rtx pat = PATTERN (insn);
	  if (GET_CODE (pat) == PARALLEL && XVECLEN (pat, 0) > 2)
	    pat = XVECEXP (pat, 0, 0);

          if (GET_CODE (pat) == SET)
            {
	      rtx label = JUMP_LABEL (insn);
	      if (label)
		{
	          if (s390_find_pool (pool_list, label)
		      != s390_find_pool (pool_list, insn))
		    bitmap_set_bit (far_labels, CODE_LABEL_NUMBER (label));
		}
            }
	  else if (GET_CODE (pat) == PARALLEL
		   && XVECLEN (pat, 0) == 2
		   && GET_CODE (XVECEXP (pat, 0, 0)) == SET
		   && GET_CODE (XVECEXP (pat, 0, 1)) == USE
		   && GET_CODE (XEXP (XVECEXP (pat, 0, 1), 0)) == LABEL_REF)
	    {
	      /* Find the jump table used by this casesi jump.  */
	      rtx vec_label = XEXP (XEXP (XVECEXP (pat, 0, 1), 0), 0);
	      rtx vec_insn = next_real_insn (vec_label);
	      rtx vec_pat = vec_insn && GET_CODE (vec_insn) == JUMP_INSN ?
			    PATTERN (vec_insn) : NULL_RTX;
	      if (vec_pat
		  && (GET_CODE (vec_pat) == ADDR_VEC
		      || GET_CODE (vec_pat) == ADDR_DIFF_VEC))
		{
		  int i, diff_p = GET_CODE (vec_pat) == ADDR_DIFF_VEC;

		  for (i = 0; i < XVECLEN (vec_pat, diff_p); i++)
		    {
		      rtx label = XEXP (XVECEXP (vec_pat, diff_p, i), 0);

		      if (s390_find_pool (pool_list, label)
			  != s390_find_pool (pool_list, insn))
			bitmap_set_bit (far_labels, CODE_LABEL_NUMBER (label));
		    }
		}
	    }
        }
    }

  /* Insert base register reload insns before every pool.  */

  for (curr_pool = pool_list; curr_pool; curr_pool = curr_pool->next)
    {
      rtx new_insn = gen_reload_base (cfun->machine->base_reg,
				      curr_pool->label);
      rtx insn = curr_pool->first_insn;
      INSN_ADDRESSES_NEW (emit_insn_before (new_insn, insn), -1);
    }

  /* Insert base register reload insns at every far label.  */

  for (insn = get_insns (); insn; insn = NEXT_INSN (insn))
    if (GET_CODE (insn) == CODE_LABEL
        && bitmap_bit_p (far_labels, CODE_LABEL_NUMBER (insn)))
      {
	struct constant_pool *pool = s390_find_pool (pool_list, insn);
	if (pool)
	  {
	    rtx new_insn = gen_reload_base (cfun->machine->base_reg,
					    pool->label);
	    INSN_ADDRESSES_NEW (emit_insn_after (new_insn, insn), -1);
	  }
      }


  BITMAP_FREE (far_labels);


  /* Recompute insn addresses.  */

  init_insn_lengths ();
  shorten_branches (get_insns ());

  return pool_list;
}

/* POOL_LIST is a chunk list as prepared by s390_chunkify_start.
   After we have decided to use this list, finish implementing
   all changes to the current function as required.  */

static void
s390_chunkify_finish (struct constant_pool *pool_list)
{
  struct constant_pool *curr_pool = NULL;
  rtx insn;


  /* Replace all literal pool references.  */

  for (insn = get_insns (); insn; insn = NEXT_INSN (insn))
    {
      if (INSN_P (insn))
	replace_ltrel_base (&PATTERN (insn));

      curr_pool = s390_find_pool (pool_list, insn);
      if (!curr_pool)
	continue;

      if (GET_CODE (insn) == INSN || GET_CODE (insn) == CALL_INSN)
        {
          rtx addr, pool_ref = NULL_RTX;
          find_constant_pool_ref (PATTERN (insn), &pool_ref);
          if (pool_ref)
            {
	      if (s390_execute_label (insn))
		addr = s390_find_execute (curr_pool, insn);
	      else
		addr = s390_find_constant (curr_pool,
					   get_pool_constant (pool_ref),
					   get_pool_mode (pool_ref));

              replace_constant_pool_ref (&PATTERN (insn), pool_ref, addr);
              INSN_CODE (insn) = -1;
            }
        }
    }

  /* Dump out all literal pools.  */

  for (curr_pool = pool_list; curr_pool; curr_pool = curr_pool->next)
    s390_dump_pool (curr_pool, 0);

  /* Free pool list.  */

  while (pool_list)
    {
      struct constant_pool *next = pool_list->next;
      s390_free_pool (pool_list);
      pool_list = next;
    }
}

/* POOL_LIST is a chunk list as prepared by s390_chunkify_start.
   We have decided we cannot use this list, so revert all changes
   to the current function that were done by s390_chunkify_start.  */

static void
s390_chunkify_cancel (struct constant_pool *pool_list)
{
  struct constant_pool *curr_pool = NULL;
  rtx insn;

  /* Remove all pool placeholder insns.  */

  for (curr_pool = pool_list; curr_pool; curr_pool = curr_pool->next)
    {
      /* Did we insert an extra barrier?  Remove it.  */
      rtx barrier = PREV_INSN (curr_pool->pool_insn);
      rtx jump = barrier? PREV_INSN (barrier) : NULL_RTX;
      rtx label = NEXT_INSN (curr_pool->pool_insn);

      if (jump && GET_CODE (jump) == JUMP_INSN
	  && barrier && GET_CODE (barrier) == BARRIER
	  && label && GET_CODE (label) == CODE_LABEL
	  && GET_CODE (PATTERN (jump)) == SET
	  && SET_DEST (PATTERN (jump)) == pc_rtx
	  && GET_CODE (SET_SRC (PATTERN (jump))) == LABEL_REF
	  && XEXP (SET_SRC (PATTERN (jump)), 0) == label)
	{
	  remove_insn (jump);
	  remove_insn (barrier);
	  remove_insn (label);
	}

      remove_insn (curr_pool->pool_insn);
    }

  /* Remove all base register reload insns.  */

  for (insn = get_insns (); insn; )
    {
      rtx next_insn = NEXT_INSN (insn);

      if (GET_CODE (insn) == INSN
	  && GET_CODE (PATTERN (insn)) == SET
	  && GET_CODE (SET_SRC (PATTERN (insn))) == UNSPEC
	  && XINT (SET_SRC (PATTERN (insn)), 1) == UNSPEC_RELOAD_BASE)
	remove_insn (insn);

      insn = next_insn;
    }

  /* Free pool list.  */

  while (pool_list)
    {
      struct constant_pool *next = pool_list->next;
      s390_free_pool (pool_list);
      pool_list = next;
    }
}

/* Output the constant pool entry EXP in mode MODE with alignment ALIGN.  */

void
s390_output_pool_entry (rtx exp, enum machine_mode mode, unsigned int align)
{
  REAL_VALUE_TYPE r;

  switch (GET_MODE_CLASS (mode))
    {
    case MODE_FLOAT:
    case MODE_DECIMAL_FLOAT:
      gcc_assert (GET_CODE (exp) == CONST_DOUBLE);

      REAL_VALUE_FROM_CONST_DOUBLE (r, exp);
      assemble_real (r, mode, align);
      break;

    case MODE_INT:
      assemble_integer (exp, GET_MODE_SIZE (mode), align, 1);
      mark_symbol_refs_as_used (exp);
      break;

    default:
      gcc_unreachable ();
    }
}


/* Return an RTL expression representing the value of the return address
   for the frame COUNT steps up from the current frame.  FRAME is the
   frame pointer of that frame.  */

rtx
s390_return_addr_rtx (int count, rtx frame ATTRIBUTE_UNUSED)
{
  int offset;
  rtx addr;

  /* Without backchain, we fail for all but the current frame.  */

  if (!TARGET_BACKCHAIN && count > 0)
    return NULL_RTX;

  /* For the current frame, we need to make sure the initial
     value of RETURN_REGNUM is actually saved.  */

  if (count == 0)
    {
      /* On non-z architectures branch splitting could overwrite r14.  */
      if (TARGET_CPU_ZARCH)
	return get_hard_reg_initial_val (Pmode, RETURN_REGNUM);
      else
	{
	  cfun_frame_layout.save_return_addr_p = true;
	  return gen_rtx_MEM (Pmode, return_address_pointer_rtx);
	}
    }

  if (TARGET_PACKED_STACK)
    offset = -2 * UNITS_PER_LONG;
  else
    offset = RETURN_REGNUM * UNITS_PER_LONG;

  addr = plus_constant (frame, offset);
  addr = memory_address (Pmode, addr);
  return gen_rtx_MEM (Pmode, addr);
}

/* Return an RTL expression representing the back chain stored in
   the current stack frame.  */

rtx
s390_back_chain_rtx (void)
{
  rtx chain;

  gcc_assert (TARGET_BACKCHAIN);

  if (TARGET_PACKED_STACK)
    chain = plus_constant (stack_pointer_rtx,
			   STACK_POINTER_OFFSET - UNITS_PER_LONG);
  else
    chain = stack_pointer_rtx;

  chain = gen_rtx_MEM (Pmode, chain);
  return chain;
}

/* Find first call clobbered register unused in a function.
   This could be used as base register in a leaf function
   or for holding the return address before epilogue.  */

static int
find_unused_clobbered_reg (void)
{
  int i;
  for (i = 0; i < 6; i++)
    if (!df_regs_ever_live_p (i))
      return i;
  return 0;
}


/* Helper function for s390_regs_ever_clobbered.  Sets the fields in DATA for all
   clobbered hard regs in SETREG.  */

static void
s390_reg_clobbered_rtx (rtx setreg, const_rtx set_insn ATTRIBUTE_UNUSED, void *data)
{
  int *regs_ever_clobbered = (int *)data;
  unsigned int i, regno;
  enum machine_mode mode = GET_MODE (setreg);

  if (GET_CODE (setreg) == SUBREG)
    {
      rtx inner = SUBREG_REG (setreg);
      if (!GENERAL_REG_P (inner))
	return;
      regno = subreg_regno (setreg);
    }
  else if (GENERAL_REG_P (setreg))
    regno = REGNO (setreg);
  else
    return;

  for (i = regno;
       i < regno + HARD_REGNO_NREGS (regno, mode);
       i++)
    regs_ever_clobbered[i] = 1;
}

/* Walks through all basic blocks of the current function looking
   for clobbered hard regs using s390_reg_clobbered_rtx.  The fields
   of the passed integer array REGS_EVER_CLOBBERED are set to one for
   each of those regs.  */

static void
s390_regs_ever_clobbered (int *regs_ever_clobbered)
{
  basic_block cur_bb;
  rtx cur_insn;
  unsigned int i;

  memset (regs_ever_clobbered, 0, 16 * sizeof (int));

  /* For non-leaf functions we have to consider all call clobbered regs to be
     clobbered.  */
  if (!current_function_is_leaf)
    {
      for (i = 0; i < 16; i++)
	regs_ever_clobbered[i] = call_really_used_regs[i];
    }

  /* Make the "magic" eh_return registers live if necessary.  For regs_ever_live
     this work is done by liveness analysis (mark_regs_live_at_end).
     Special care is needed for functions containing landing pads.  Landing pads
     may use the eh registers, but the code which sets these registers is not
     contained in that function.  Hence s390_regs_ever_clobbered is not able to
     deal with this automatically.  */
  if (crtl->calls_eh_return || cfun->machine->has_landing_pad_p)
    for (i = 0; EH_RETURN_DATA_REGNO (i) != INVALID_REGNUM ; i++)
      if (crtl->calls_eh_return
	  || (cfun->machine->has_landing_pad_p
	      && df_regs_ever_live_p (EH_RETURN_DATA_REGNO (i))))
	regs_ever_clobbered[EH_RETURN_DATA_REGNO (i)] = 1;

  /* For nonlocal gotos all call-saved registers have to be saved.
     This flag is also set for the unwinding code in libgcc.
     See expand_builtin_unwind_init.  For regs_ever_live this is done by
     reload.  */
  if (cfun->has_nonlocal_label)
    for (i = 0; i < 16; i++)
      if (!call_really_used_regs[i])
	regs_ever_clobbered[i] = 1;

  FOR_EACH_BB (cur_bb)
    {
      FOR_BB_INSNS (cur_bb, cur_insn)
	{
	  if (INSN_P (cur_insn))
	    note_stores (PATTERN (cur_insn),
			 s390_reg_clobbered_rtx,
			 regs_ever_clobbered);
	}
    }
}

/* Determine the frame area which actually has to be accessed
   in the function epilogue. The values are stored at the
   given pointers AREA_BOTTOM (address of the lowest used stack
   address) and AREA_TOP (address of the first item which does
   not belong to the stack frame).  */

static void
s390_frame_area (int *area_bottom, int *area_top)
{
  int b, t;
  int i;

  b = INT_MAX;
  t = INT_MIN;

  if (cfun_frame_layout.first_restore_gpr != -1)
    {
      b = (cfun_frame_layout.gprs_offset
	   + cfun_frame_layout.first_restore_gpr * UNITS_PER_LONG);
      t = b + (cfun_frame_layout.last_restore_gpr
	       - cfun_frame_layout.first_restore_gpr + 1) * UNITS_PER_LONG;
    }

  if (TARGET_64BIT && cfun_save_high_fprs_p)
    {
      b = MIN (b, cfun_frame_layout.f8_offset);
      t = MAX (t, (cfun_frame_layout.f8_offset
		   + cfun_frame_layout.high_fprs * 8));
    }

  if (!TARGET_64BIT)
    for (i = 2; i < 4; i++)
      if (cfun_fpr_bit_p (i))
	{
	  b = MIN (b, cfun_frame_layout.f4_offset + (i - 2) * 8);
	  t = MAX (t, cfun_frame_layout.f4_offset + (i - 1) * 8);
	}

  *area_bottom = b;
  *area_top = t;
}

/* Fill cfun->machine with info about register usage of current function.
   Return in CLOBBERED_REGS which GPRs are currently considered set.  */

static void
s390_register_info (int clobbered_regs[])
{
  int i, j;

  /* fprs 8 - 15 are call saved for 64 Bit ABI.  */
  cfun_frame_layout.fpr_bitmap = 0;
  cfun_frame_layout.high_fprs = 0;
  if (TARGET_64BIT)
    for (i = 24; i < 32; i++)
      if (df_regs_ever_live_p (i) && !global_regs[i])
	{
	  cfun_set_fpr_bit (i - 16);
	  cfun_frame_layout.high_fprs++;
	}

  /* Find first and last gpr to be saved.  We trust regs_ever_live
     data, except that we don't save and restore global registers.

     Also, all registers with special meaning to the compiler need
     to be handled extra.  */

  s390_regs_ever_clobbered (clobbered_regs);

  for (i = 0; i < 16; i++)
    clobbered_regs[i] = clobbered_regs[i] && !global_regs[i] && !fixed_regs[i];

  if (frame_pointer_needed)
    clobbered_regs[HARD_FRAME_POINTER_REGNUM] = 1;

  if (flag_pic)
    clobbered_regs[PIC_OFFSET_TABLE_REGNUM]
      |= df_regs_ever_live_p (PIC_OFFSET_TABLE_REGNUM);

  clobbered_regs[BASE_REGNUM]
    |= (cfun->machine->base_reg
        && REGNO (cfun->machine->base_reg) == BASE_REGNUM);

  clobbered_regs[RETURN_REGNUM]
    |= (!current_function_is_leaf
	|| TARGET_TPF_PROFILING
	|| cfun->machine->split_branches_pending_p
	|| cfun_frame_layout.save_return_addr_p
	|| crtl->calls_eh_return
	|| cfun->stdarg);

  clobbered_regs[STACK_POINTER_REGNUM]
    |= (!current_function_is_leaf
	|| TARGET_TPF_PROFILING
	|| cfun_save_high_fprs_p
	|| get_frame_size () > 0
	|| cfun->calls_alloca
	|| cfun->stdarg);

  for (i = 6; i < 16; i++)
    if (df_regs_ever_live_p (i) || clobbered_regs[i])
      break;
  for (j = 15; j > i; j--)
    if (df_regs_ever_live_p (j) || clobbered_regs[j])
      break;

  if (i == 16)
    {
      /* Nothing to save/restore.  */
      cfun_frame_layout.first_save_gpr_slot = -1;
      cfun_frame_layout.last_save_gpr_slot = -1;
      cfun_frame_layout.first_save_gpr = -1;
      cfun_frame_layout.first_restore_gpr = -1;
      cfun_frame_layout.last_save_gpr = -1;
      cfun_frame_layout.last_restore_gpr = -1;
    }
  else
    {
      /* Save slots for gprs from i to j.  */
      cfun_frame_layout.first_save_gpr_slot = i;
      cfun_frame_layout.last_save_gpr_slot = j;

      for (i = cfun_frame_layout.first_save_gpr_slot;
	   i < cfun_frame_layout.last_save_gpr_slot + 1;
	   i++)
	if (clobbered_regs[i])
	  break;

      for (j = cfun_frame_layout.last_save_gpr_slot; j > i; j--)
	if (clobbered_regs[j])
	  break;

      if (i == cfun_frame_layout.last_save_gpr_slot + 1)
	{
	  /* Nothing to save/restore.  */
	  cfun_frame_layout.first_save_gpr = -1;
	  cfun_frame_layout.first_restore_gpr = -1;
	  cfun_frame_layout.last_save_gpr = -1;
	  cfun_frame_layout.last_restore_gpr = -1;
	}
      else
	{
	  /* Save / Restore from gpr i to j.  */
	  cfun_frame_layout.first_save_gpr = i;
	  cfun_frame_layout.first_restore_gpr = i;
	  cfun_frame_layout.last_save_gpr = j;
	  cfun_frame_layout.last_restore_gpr = j;
	}
    }

  if (cfun->stdarg)
    {
      /* Varargs functions need to save gprs 2 to 6.  */
      if (cfun->va_list_gpr_size
	  && crtl->args.info.gprs < GP_ARG_NUM_REG)
	{
	  int min_gpr = crtl->args.info.gprs;
	  int max_gpr = min_gpr + cfun->va_list_gpr_size;
	  if (max_gpr > GP_ARG_NUM_REG)
	    max_gpr = GP_ARG_NUM_REG;

	  if (cfun_frame_layout.first_save_gpr == -1
	      || cfun_frame_layout.first_save_gpr > 2 + min_gpr)
	    {
	      cfun_frame_layout.first_save_gpr = 2 + min_gpr;
	      cfun_frame_layout.first_save_gpr_slot = 2 + min_gpr;
	    }

	  if (cfun_frame_layout.last_save_gpr == -1
	      || cfun_frame_layout.last_save_gpr < 2 + max_gpr - 1)
	    {
	      cfun_frame_layout.last_save_gpr = 2 + max_gpr - 1;
	      cfun_frame_layout.last_save_gpr_slot = 2 + max_gpr - 1;
	    }
	}

      /* Mark f0, f2 for 31 bit and f0-f4 for 64 bit to be saved.  */
      if (TARGET_HARD_FLOAT && cfun->va_list_fpr_size
	  && crtl->args.info.fprs < FP_ARG_NUM_REG)
	{
	  int min_fpr = crtl->args.info.fprs;
	  int max_fpr = min_fpr + cfun->va_list_fpr_size;
	  if (max_fpr > FP_ARG_NUM_REG)
	    max_fpr = FP_ARG_NUM_REG;

	  /* ??? This is currently required to ensure proper location
	     of the fpr save slots within the va_list save area.  */
	  if (TARGET_PACKED_STACK)
	    min_fpr = 0;

	  for (i = min_fpr; i < max_fpr; i++)
	    cfun_set_fpr_bit (i);
	}
    }

  if (!TARGET_64BIT)
    for (i = 2; i < 4; i++)
      if (df_regs_ever_live_p (i + 16) && !global_regs[i + 16])
	cfun_set_fpr_bit (i);
}

/* Fill cfun->machine with info about frame of current function.  */

static void
s390_frame_info (void)
{
  int i;

  cfun_frame_layout.frame_size = get_frame_size ();
  if (!TARGET_64BIT && cfun_frame_layout.frame_size > 0x7fff0000)
    fatal_error ("total size of local variables exceeds architecture limit");

  if (!TARGET_PACKED_STACK)
    {
      cfun_frame_layout.backchain_offset = 0;
      cfun_frame_layout.f0_offset = 16 * UNITS_PER_LONG;
      cfun_frame_layout.f4_offset = cfun_frame_layout.f0_offset + 2 * 8;
      cfun_frame_layout.f8_offset = -cfun_frame_layout.high_fprs * 8;
      cfun_frame_layout.gprs_offset = (cfun_frame_layout.first_save_gpr_slot
				       * UNITS_PER_LONG);
    }
  else if (TARGET_BACKCHAIN) /* kernel stack layout */
    {
      cfun_frame_layout.backchain_offset = (STACK_POINTER_OFFSET
					    - UNITS_PER_LONG);
      cfun_frame_layout.gprs_offset
	= (cfun_frame_layout.backchain_offset
	   - (STACK_POINTER_REGNUM - cfun_frame_layout.first_save_gpr_slot + 1)
	   * UNITS_PER_LONG);

      if (TARGET_64BIT)
	{
	  cfun_frame_layout.f4_offset
	    = (cfun_frame_layout.gprs_offset
	       - 8 * (cfun_fpr_bit_p (2) + cfun_fpr_bit_p (3)));

	  cfun_frame_layout.f0_offset
	    = (cfun_frame_layout.f4_offset
	       - 8 * (cfun_fpr_bit_p (0) + cfun_fpr_bit_p (1)));
	}
      else
	{
	  /* On 31 bit we have to care about alignment of the
	     floating point regs to provide fastest access.  */
	  cfun_frame_layout.f0_offset
	    = ((cfun_frame_layout.gprs_offset
		& ~(STACK_BOUNDARY / BITS_PER_UNIT - 1))
	       - 8 * (cfun_fpr_bit_p (0) + cfun_fpr_bit_p (1)));

	  cfun_frame_layout.f4_offset
	    = (cfun_frame_layout.f0_offset
	       - 8 * (cfun_fpr_bit_p (2) + cfun_fpr_bit_p (3)));
	}
    }
  else /* no backchain */
    {
      cfun_frame_layout.f4_offset
	= (STACK_POINTER_OFFSET
	   - 8 * (cfun_fpr_bit_p (2) + cfun_fpr_bit_p (3)));

      cfun_frame_layout.f0_offset
	= (cfun_frame_layout.f4_offset
	   - 8 * (cfun_fpr_bit_p (0) + cfun_fpr_bit_p (1)));

      cfun_frame_layout.gprs_offset
	= cfun_frame_layout.f0_offset - cfun_gprs_save_area_size;
    }

  if (current_function_is_leaf
      && !TARGET_TPF_PROFILING
      && cfun_frame_layout.frame_size == 0
      && !cfun_save_high_fprs_p
      && !cfun->calls_alloca
      && !cfun->stdarg)
    return;

  if (!TARGET_PACKED_STACK)
    cfun_frame_layout.frame_size += (STACK_POINTER_OFFSET
				     + crtl->outgoing_args_size
				     + cfun_frame_layout.high_fprs * 8);
  else
    {
      if (TARGET_BACKCHAIN)
	cfun_frame_layout.frame_size += UNITS_PER_LONG;

      /* No alignment trouble here because f8-f15 are only saved under
	 64 bit.  */
      cfun_frame_layout.f8_offset = (MIN (MIN (cfun_frame_layout.f0_offset,
					       cfun_frame_layout.f4_offset),
					  cfun_frame_layout.gprs_offset)
				     - cfun_frame_layout.high_fprs * 8);

      cfun_frame_layout.frame_size += cfun_frame_layout.high_fprs * 8;

      for (i = 0; i < 8; i++)
	if (cfun_fpr_bit_p (i))
	  cfun_frame_layout.frame_size += 8;

      cfun_frame_layout.frame_size += cfun_gprs_save_area_size;

      /* If under 31 bit an odd number of gprs has to be saved we have to adjust
	 the frame size to sustain 8 byte alignment of stack frames.  */
      cfun_frame_layout.frame_size = ((cfun_frame_layout.frame_size +
				       STACK_BOUNDARY / BITS_PER_UNIT - 1)
				      & ~(STACK_BOUNDARY / BITS_PER_UNIT - 1));

      cfun_frame_layout.frame_size += crtl->outgoing_args_size;
    }
}

/* Generate frame layout.  Fills in register and frame data for the current
   function in cfun->machine.  This routine can be called multiple times;
   it will re-do the complete frame layout every time.  */

static void
s390_init_frame_layout (void)
{
  HOST_WIDE_INT frame_size;
  int base_used;
  int clobbered_regs[16];

  /* On S/390 machines, we may need to perform branch splitting, which
     will require both base and return address register.  We have no
     choice but to assume we're going to need them until right at the
     end of the machine dependent reorg phase.  */
  if (!TARGET_CPU_ZARCH)
    cfun->machine->split_branches_pending_p = true;

  do
    {
      frame_size = cfun_frame_layout.frame_size;

      /* Try to predict whether we'll need the base register.  */
      base_used = cfun->machine->split_branches_pending_p
		  || crtl->uses_const_pool
		  || (!DISP_IN_RANGE (frame_size)
		      && !CONST_OK_FOR_K (frame_size));

      /* Decide which register to use as literal pool base.  In small
	 leaf functions, try to use an unused call-clobbered register
	 as base register to avoid save/restore overhead.  */
      if (!base_used)
	cfun->machine->base_reg = NULL_RTX;
      else if (current_function_is_leaf && !df_regs_ever_live_p (5))
	cfun->machine->base_reg = gen_rtx_REG (Pmode, 5);
      else
	cfun->machine->base_reg = gen_rtx_REG (Pmode, BASE_REGNUM);

      s390_register_info (clobbered_regs);
      s390_frame_info ();
    }
  while (frame_size != cfun_frame_layout.frame_size);
}

/* Update frame layout.  Recompute actual register save data based on
   current info and update regs_ever_live for the special registers.
   May be called multiple times, but may never cause *more* registers
   to be saved than s390_init_frame_layout allocated room for.  */

static void
s390_update_frame_layout (void)
{
  int clobbered_regs[16];

  s390_register_info (clobbered_regs);

  df_set_regs_ever_live (BASE_REGNUM,
			 clobbered_regs[BASE_REGNUM] ? true : false);
  df_set_regs_ever_live (RETURN_REGNUM,
			 clobbered_regs[RETURN_REGNUM] ? true : false);
  df_set_regs_ever_live (STACK_POINTER_REGNUM,
			 clobbered_regs[STACK_POINTER_REGNUM] ? true : false);

  if (cfun->machine->base_reg)
    df_set_regs_ever_live (REGNO (cfun->machine->base_reg), true);
}

/* Return true if it is legal to put a value with MODE into REGNO.  */

bool
s390_hard_regno_mode_ok (unsigned int regno, enum machine_mode mode)
{
  switch (REGNO_REG_CLASS (regno))
    {
    case FP_REGS:
      if (REGNO_PAIR_OK (regno, mode))
	{
	  if (mode == SImode || mode == DImode)
	    return true;

	  if (FLOAT_MODE_P (mode) && GET_MODE_CLASS (mode) != MODE_VECTOR_FLOAT)
	    return true;
	}
      break;
    case ADDR_REGS:
      if (FRAME_REGNO_P (regno) && mode == Pmode)
	return true;

      /* fallthrough */
    case GENERAL_REGS:
      if (REGNO_PAIR_OK (regno, mode))
	{
	  if (TARGET_ZARCH
	      || (mode != TFmode && mode != TCmode && mode != TDmode))
	    return true;
	}
      break;
    case CC_REGS:
      if (GET_MODE_CLASS (mode) == MODE_CC)
	return true;
      break;
    case ACCESS_REGS:
      if (REGNO_PAIR_OK (regno, mode))
	{
	  if (mode == SImode || mode == Pmode)
	    return true;
	}
      break;
    default:
      return false;
    }

  return false;
}

/* Return nonzero if register OLD_REG can be renamed to register NEW_REG.  */

bool
s390_hard_regno_rename_ok (unsigned int old_reg, unsigned int new_reg)
{
   /* Once we've decided upon a register to use as base register, it must
      no longer be used for any other purpose.  */
  if (cfun->machine->base_reg)
    if (REGNO (cfun->machine->base_reg) == old_reg
	|| REGNO (cfun->machine->base_reg) == new_reg)
      return false;

  return true;
}

/* Maximum number of registers to represent a value of mode MODE
   in a register of class RCLASS.  */

int
s390_class_max_nregs (enum reg_class rclass, enum machine_mode mode)
{
  switch (rclass)
    {
    case FP_REGS:
      if (GET_MODE_CLASS (mode) == MODE_COMPLEX_FLOAT)
	return 2 * ((GET_MODE_SIZE (mode) / 2 + 8 - 1) / 8);
      else
	return (GET_MODE_SIZE (mode) + 8 - 1) / 8;
    case ACCESS_REGS:
      return (GET_MODE_SIZE (mode) + 4 - 1) / 4;
    default:
      break;
    }
  return (GET_MODE_SIZE (mode) + UNITS_PER_WORD - 1) / UNITS_PER_WORD;
}

/* Return true if register FROM can be eliminated via register TO.  */

static bool
s390_can_eliminate (const int from, const int to)
{
  /* On zSeries machines, we have not marked the base register as fixed.
     Instead, we have an elimination rule BASE_REGNUM -> BASE_REGNUM.
     If a function requires the base register, we say here that this
     elimination cannot be performed.  This will cause reload to free
     up the base register (as if it were fixed).  On the other hand,
     if the current function does *not* require the base register, we
     say here the elimination succeeds, which in turn allows reload
     to allocate the base register for any other purpose.  */
  if (from == BASE_REGNUM && to == BASE_REGNUM)
    {
      if (TARGET_CPU_ZARCH)
	{
	  s390_init_frame_layout ();
	  return cfun->machine->base_reg == NULL_RTX;
	}

      return false;
    }

  /* Everything else must point into the stack frame.  */
  gcc_assert (to == STACK_POINTER_REGNUM
	      || to == HARD_FRAME_POINTER_REGNUM);

  gcc_assert (from == FRAME_POINTER_REGNUM
	      || from == ARG_POINTER_REGNUM
	      || from == RETURN_ADDRESS_POINTER_REGNUM);

  /* Make sure we actually saved the return address.  */
  if (from == RETURN_ADDRESS_POINTER_REGNUM)
    if (!crtl->calls_eh_return
	&& !cfun->stdarg
	&& !cfun_frame_layout.save_return_addr_p)
      return false;

  return true;
}

/* Return offset between register FROM and TO initially after prolog.  */

HOST_WIDE_INT
s390_initial_elimination_offset (int from, int to)
{
  HOST_WIDE_INT offset;
  int index;

  /* ??? Why are we called for non-eliminable pairs?  */
  if (!s390_can_eliminate (from, to))
    return 0;

  switch (from)
    {
    case FRAME_POINTER_REGNUM:
      offset = (get_frame_size()
		+ STACK_POINTER_OFFSET
		+ crtl->outgoing_args_size);
      break;

    case ARG_POINTER_REGNUM:
      s390_init_frame_layout ();
      offset = cfun_frame_layout.frame_size + STACK_POINTER_OFFSET;
      break;

    case RETURN_ADDRESS_POINTER_REGNUM:
      s390_init_frame_layout ();
      index = RETURN_REGNUM - cfun_frame_layout.first_save_gpr_slot;
      gcc_assert (index >= 0);
      offset = cfun_frame_layout.frame_size + cfun_frame_layout.gprs_offset;
      offset += index * UNITS_PER_LONG;
      break;

    case BASE_REGNUM:
      offset = 0;
      break;

    default:
      gcc_unreachable ();
    }

  return offset;
}

/* Emit insn to save fpr REGNUM at offset OFFSET relative
   to register BASE.  Return generated insn.  */

static rtx
save_fpr (rtx base, int offset, int regnum)
{
  rtx addr;
  addr = gen_rtx_MEM (DFmode, plus_constant (base, offset));

  if (regnum >= 16 && regnum <= (16 + FP_ARG_NUM_REG))
    set_mem_alias_set (addr, get_varargs_alias_set ());
  else
    set_mem_alias_set (addr, get_frame_alias_set ());

  return emit_move_insn (addr, gen_rtx_REG (DFmode, regnum));
}

/* Emit insn to restore fpr REGNUM from offset OFFSET relative
   to register BASE.  Return generated insn.  */

static rtx
restore_fpr (rtx base, int offset, int regnum)
{
  rtx addr;
  addr = gen_rtx_MEM (DFmode, plus_constant (base, offset));
  set_mem_alias_set (addr, get_frame_alias_set ());

  return emit_move_insn (gen_rtx_REG (DFmode, regnum), addr);
}

/* Return true if REGNO is a global register, but not one
   of the special ones that need to be saved/restored in anyway.  */

static inline bool
global_not_special_regno_p (int regno)
{
  return (global_regs[regno]
	  /* These registers are special and need to be
	     restored in any case.  */
	  && !(regno == STACK_POINTER_REGNUM
	       || regno == RETURN_REGNUM
	       || regno == BASE_REGNUM
	       || (flag_pic && regno == (int)PIC_OFFSET_TABLE_REGNUM)));
}

/* Generate insn to save registers FIRST to LAST into
   the register save area located at offset OFFSET
   relative to register BASE.  */

static rtx
save_gprs (rtx base, int offset, int first, int last)
{
  rtx addr, insn, note;
  int i;

  addr = plus_constant (base, offset);
  addr = gen_rtx_MEM (Pmode, addr);

  set_mem_alias_set (addr, get_frame_alias_set ());

  /* Special-case single register.  */
  if (first == last)
    {
      if (TARGET_64BIT)
        insn = gen_movdi (addr, gen_rtx_REG (Pmode, first));
      else
        insn = gen_movsi (addr, gen_rtx_REG (Pmode, first));

      if (!global_not_special_regno_p (first))
	RTX_FRAME_RELATED_P (insn) = 1;
      return insn;
    }


  insn = gen_store_multiple (addr,
			     gen_rtx_REG (Pmode, first),
			     GEN_INT (last - first + 1));

  if (first <= 6 && cfun->stdarg)
    for (i = 0; i < XVECLEN (PATTERN (insn), 0); i++)
      {
	rtx mem = XEXP (XVECEXP (PATTERN (insn), 0, i), 0);

	if (first + i <= 6)
	  set_mem_alias_set (mem, get_varargs_alias_set ());
      }

  /* We need to set the FRAME_RELATED flag on all SETs
     inside the store-multiple pattern.

     However, we must not emit DWARF records for registers 2..5
     if they are stored for use by variable arguments ...

     ??? Unfortunately, it is not enough to simply not the
     FRAME_RELATED flags for those SETs, because the first SET
     of the PARALLEL is always treated as if it had the flag
     set, even if it does not.  Therefore we emit a new pattern
     without those registers as REG_FRAME_RELATED_EXPR note.  */

  if (first >= 6 && !global_not_special_regno_p (first))
    {
      rtx pat = PATTERN (insn);

      for (i = 0; i < XVECLEN (pat, 0); i++)
	if (GET_CODE (XVECEXP (pat, 0, i)) == SET
	    && !global_not_special_regno_p (REGNO (SET_SRC (XVECEXP (pat,
								     0, i)))))
	  RTX_FRAME_RELATED_P (XVECEXP (pat, 0, i)) = 1;

      RTX_FRAME_RELATED_P (insn) = 1;
    }
  else if (last >= 6)
    {
      int start;

      for (start = first >= 6 ? first : 6; start <= last; start++)
	if (!global_not_special_regno_p (start))
	  break;

      if (start > last)
	return insn;

      addr = plus_constant (base, offset + (start - first) * UNITS_PER_LONG);
      note = gen_store_multiple (gen_rtx_MEM (Pmode, addr),
				 gen_rtx_REG (Pmode, start),
				 GEN_INT (last - start + 1));
      note = PATTERN (note);

      add_reg_note (insn, REG_FRAME_RELATED_EXPR, note);

      for (i = 0; i < XVECLEN (note, 0); i++)
	if (GET_CODE (XVECEXP (note, 0, i)) == SET
	    && !global_not_special_regno_p (REGNO (SET_SRC (XVECEXP (note,
								     0, i)))))
	  RTX_FRAME_RELATED_P (XVECEXP (note, 0, i)) = 1;

      RTX_FRAME_RELATED_P (insn) = 1;
    }

  return insn;
}

/* Generate insn to restore registers FIRST to LAST from
   the register save area located at offset OFFSET
   relative to register BASE.  */

static rtx
restore_gprs (rtx base, int offset, int first, int last)
{
  rtx addr, insn;

  addr = plus_constant (base, offset);
  addr = gen_rtx_MEM (Pmode, addr);
  set_mem_alias_set (addr, get_frame_alias_set ());

  /* Special-case single register.  */
  if (first == last)
    {
      if (TARGET_64BIT)
        insn = gen_movdi (gen_rtx_REG (Pmode, first), addr);
      else
        insn = gen_movsi (gen_rtx_REG (Pmode, first), addr);

      return insn;
    }

  insn = gen_load_multiple (gen_rtx_REG (Pmode, first),
			    addr,
			    GEN_INT (last - first + 1));
  return insn;
}

/* Return insn sequence to load the GOT register.  */

static GTY(()) rtx got_symbol;
rtx
s390_load_got (void)
{
  rtx insns;

  if (!got_symbol)
    {
      got_symbol = gen_rtx_SYMBOL_REF (Pmode, "_GLOBAL_OFFSET_TABLE_");
      SYMBOL_REF_FLAGS (got_symbol) = SYMBOL_FLAG_LOCAL;
    }

  start_sequence ();

  if (TARGET_CPU_ZARCH)
    {
      emit_move_insn (pic_offset_table_rtx, got_symbol);
    }
  else
    {
      rtx offset;

      offset = gen_rtx_UNSPEC (Pmode, gen_rtvec (1, got_symbol),
			       UNSPEC_LTREL_OFFSET);
      offset = gen_rtx_CONST (Pmode, offset);
      offset = force_const_mem (Pmode, offset);

      emit_move_insn (pic_offset_table_rtx, offset);

      offset = gen_rtx_UNSPEC (Pmode, gen_rtvec (1, XEXP (offset, 0)),
			       UNSPEC_LTREL_BASE);
      offset = gen_rtx_PLUS (Pmode, pic_offset_table_rtx, offset);

      emit_move_insn (pic_offset_table_rtx, offset);
    }

  insns = get_insns ();
  end_sequence ();
  return insns;
}

/* This ties together stack memory (MEM with an alias set of frame_alias_set)
   and the change to the stack pointer.  */

static void
s390_emit_stack_tie (void)
{
  rtx mem = gen_frame_mem (BLKmode,
			   gen_rtx_REG (Pmode, STACK_POINTER_REGNUM));

  emit_insn (gen_stack_tie (mem));
}

/* Expand the prologue into a bunch of separate insns.  */

void
s390_emit_prologue (void)
{
  rtx insn, addr;
  rtx temp_reg;
  int i;
  int offset;
  int next_fpr = 0;

  /* Complete frame layout.  */

  s390_update_frame_layout ();

  /* Annotate all constant pool references to let the scheduler know
     they implicitly use the base register.  */

  push_topmost_sequence ();

  for (insn = get_insns (); insn; insn = NEXT_INSN (insn))
    if (INSN_P (insn))
      {
	annotate_constant_pool_refs (&PATTERN (insn));
	df_insn_rescan (insn);
      }

  pop_topmost_sequence ();

  /* Choose best register to use for temp use within prologue.
     See below for why TPF must use the register 1.  */

  if (!has_hard_reg_initial_val (Pmode, RETURN_REGNUM)
      && !current_function_is_leaf
      && !TARGET_TPF_PROFILING)
    temp_reg = gen_rtx_REG (Pmode, RETURN_REGNUM);
  else
    temp_reg = gen_rtx_REG (Pmode, 1);

  /* Save call saved gprs.  */
  if (cfun_frame_layout.first_save_gpr != -1)
    {
      insn = save_gprs (stack_pointer_rtx,
			cfun_frame_layout.gprs_offset +
			UNITS_PER_LONG * (cfun_frame_layout.first_save_gpr
					  - cfun_frame_layout.first_save_gpr_slot),
			cfun_frame_layout.first_save_gpr,
			cfun_frame_layout.last_save_gpr);
      emit_insn (insn);
    }

  /* Dummy insn to mark literal pool slot.  */

  if (cfun->machine->base_reg)
    emit_insn (gen_main_pool (cfun->machine->base_reg));

  offset = cfun_frame_layout.f0_offset;

  /* Save f0 and f2.  */
  for (i = 0; i < 2; i++)
    {
      if (cfun_fpr_bit_p (i))
	{
	  save_fpr (stack_pointer_rtx, offset, i + 16);
	  offset += 8;
	}
      else if (!TARGET_PACKED_STACK)
	  offset += 8;
    }

  /* Save f4 and f6.  */
  offset = cfun_frame_layout.f4_offset;
  for (i = 2; i < 4; i++)
    {
      if (cfun_fpr_bit_p (i))
	{
	  insn = save_fpr (stack_pointer_rtx, offset, i + 16);
	  offset += 8;

	  /* If f4 and f6 are call clobbered they are saved due to stdargs and
	     therefore are not frame related.  */
	  if (!call_really_used_regs[i + 16])
	    RTX_FRAME_RELATED_P (insn) = 1;
	}
      else if (!TARGET_PACKED_STACK)
	offset += 8;
    }

  if (TARGET_PACKED_STACK
      && cfun_save_high_fprs_p
      && cfun_frame_layout.f8_offset + cfun_frame_layout.high_fprs * 8 > 0)
    {
      offset = (cfun_frame_layout.f8_offset
		+ (cfun_frame_layout.high_fprs - 1) * 8);

      for (i = 15; i > 7 && offset >= 0; i--)
	if (cfun_fpr_bit_p (i))
	  {
	    insn = save_fpr (stack_pointer_rtx, offset, i + 16);

	    RTX_FRAME_RELATED_P (insn) = 1;
	    offset -= 8;
	  }
      if (offset >= cfun_frame_layout.f8_offset)
	next_fpr = i + 16;
    }

  if (!TARGET_PACKED_STACK)
    next_fpr = cfun_save_high_fprs_p ? 31 : 0;

  if (flag_stack_usage_info)
    current_function_static_stack_size = cfun_frame_layout.frame_size;

  /* Decrement stack pointer.  */

  if (cfun_frame_layout.frame_size > 0)
    {
      rtx frame_off = GEN_INT (-cfun_frame_layout.frame_size);
      rtx real_frame_off;

      if (s390_stack_size)
  	{
	  HOST_WIDE_INT stack_guard;

	  if (s390_stack_guard)
	    stack_guard = s390_stack_guard;
	  else
	    {
	      /* If no value for stack guard is provided the smallest power of 2
		 larger than the current frame size is chosen.  */
	      stack_guard = 1;
	      while (stack_guard < cfun_frame_layout.frame_size)
		stack_guard <<= 1;
	    }

	  if (cfun_frame_layout.frame_size >= s390_stack_size)
	    {
	      warning (0, "frame size of function %qs is %wd"
		       " bytes exceeding user provided stack limit of "
		       "%d bytes.  "
		       "An unconditional trap is added.",
		       current_function_name(), cfun_frame_layout.frame_size,
		       s390_stack_size);
	      emit_insn (gen_trap ());
	    }
	  else
	    {
	      /* stack_guard has to be smaller than s390_stack_size.
		 Otherwise we would emit an AND with zero which would
		 not match the test under mask pattern.  */
	      if (stack_guard >= s390_stack_size)
		{
<<<<<<< HEAD
		  warning (0, "frame size of function %qs is "
			   HOST_WIDE_INT_PRINT_DEC
=======
		  warning (0, "frame size of function %qs is %wd"
>>>>>>> 3082eeb7
			   " bytes which is more than half the stack size. "
			   "The dynamic check would not be reliable. "
			   "No check emitted for this function.",
			   current_function_name(),
			   cfun_frame_layout.frame_size);
		}
	      else
		{
		  HOST_WIDE_INT stack_check_mask = ((s390_stack_size - 1)
						    & ~(stack_guard - 1));

		  rtx t = gen_rtx_AND (Pmode, stack_pointer_rtx,
				       GEN_INT (stack_check_mask));
		  if (TARGET_64BIT)
		    emit_insn (gen_ctrapdi4 (gen_rtx_EQ (VOIDmode,
							 t, const0_rtx),
					     t, const0_rtx, const0_rtx));
		  else
		    emit_insn (gen_ctrapsi4 (gen_rtx_EQ (VOIDmode,
							 t, const0_rtx),
					     t, const0_rtx, const0_rtx));
		}
	    }
  	}

      if (s390_warn_framesize > 0
	  && cfun_frame_layout.frame_size >= s390_warn_framesize)
<<<<<<< HEAD
	warning (0, "frame size of %qs is " HOST_WIDE_INT_PRINT_DEC " bytes",
=======
	warning (0, "frame size of %qs is %wd bytes",
>>>>>>> 3082eeb7
		 current_function_name (), cfun_frame_layout.frame_size);

      if (s390_warn_dynamicstack_p && cfun->calls_alloca)
	warning (0, "%qs uses dynamic stack allocation", current_function_name ());

      /* Save incoming stack pointer into temp reg.  */
      if (TARGET_BACKCHAIN || next_fpr)
	insn = emit_insn (gen_move_insn (temp_reg, stack_pointer_rtx));

      /* Subtract frame size from stack pointer.  */

      if (DISP_IN_RANGE (INTVAL (frame_off)))
	{
	  insn = gen_rtx_SET (VOIDmode, stack_pointer_rtx,
			      gen_rtx_PLUS (Pmode, stack_pointer_rtx,
					    frame_off));
	  insn = emit_insn (insn);
	}
      else
	{
	  if (!CONST_OK_FOR_K (INTVAL (frame_off)))
	    frame_off = force_const_mem (Pmode, frame_off);

          insn = emit_insn (gen_add2_insn (stack_pointer_rtx, frame_off));
	  annotate_constant_pool_refs (&PATTERN (insn));
	}

      RTX_FRAME_RELATED_P (insn) = 1;
      real_frame_off = GEN_INT (-cfun_frame_layout.frame_size);
      add_reg_note (insn, REG_FRAME_RELATED_EXPR,
		    gen_rtx_SET (VOIDmode, stack_pointer_rtx,
				 gen_rtx_PLUS (Pmode, stack_pointer_rtx,
					       real_frame_off)));

      /* Set backchain.  */

      if (TARGET_BACKCHAIN)
	{
	  if (cfun_frame_layout.backchain_offset)
	    addr = gen_rtx_MEM (Pmode,
				plus_constant (stack_pointer_rtx,
				  cfun_frame_layout.backchain_offset));
	  else
	    addr = gen_rtx_MEM (Pmode, stack_pointer_rtx);
	  set_mem_alias_set (addr, get_frame_alias_set ());
	  insn = emit_insn (gen_move_insn (addr, temp_reg));
	}

      /* If we support non-call exceptions (e.g. for Java),
	 we need to make sure the backchain pointer is set up
	 before any possibly trapping memory access.  */
      if (TARGET_BACKCHAIN && cfun->can_throw_non_call_exceptions)
	{
	  addr = gen_rtx_MEM (BLKmode, gen_rtx_SCRATCH (VOIDmode));
	  emit_clobber (addr);
	}
    }

  /* Save fprs 8 - 15 (64 bit ABI).  */

  if (cfun_save_high_fprs_p && next_fpr)
    {
      /* If the stack might be accessed through a different register
	 we have to make sure that the stack pointer decrement is not
	 moved below the use of the stack slots.  */
      s390_emit_stack_tie ();

      insn = emit_insn (gen_add2_insn (temp_reg,
				       GEN_INT (cfun_frame_layout.f8_offset)));

      offset = 0;

      for (i = 24; i <= next_fpr; i++)
	if (cfun_fpr_bit_p (i - 16))
	  {
	    rtx addr = plus_constant (stack_pointer_rtx,
				      cfun_frame_layout.frame_size
				      + cfun_frame_layout.f8_offset
				      + offset);

	    insn = save_fpr (temp_reg, offset, i);
	    offset += 8;
	    RTX_FRAME_RELATED_P (insn) = 1;
	    add_reg_note (insn, REG_FRAME_RELATED_EXPR,
			  gen_rtx_SET (VOIDmode,
				       gen_rtx_MEM (DFmode, addr),
				       gen_rtx_REG (DFmode, i)));
	  }
    }

  /* Set frame pointer, if needed.  */

  if (frame_pointer_needed)
    {
      insn = emit_move_insn (hard_frame_pointer_rtx, stack_pointer_rtx);
      RTX_FRAME_RELATED_P (insn) = 1;
    }

  /* Set up got pointer, if needed.  */

  if (flag_pic && df_regs_ever_live_p (PIC_OFFSET_TABLE_REGNUM))
    {
      rtx insns = s390_load_got ();

      for (insn = insns; insn; insn = NEXT_INSN (insn))
	annotate_constant_pool_refs (&PATTERN (insn));

      emit_insn (insns);
    }

  if (TARGET_TPF_PROFILING)
    {
      /* Generate a BAS instruction to serve as a function
	 entry intercept to facilitate the use of tracing
	 algorithms located at the branch target.  */
      emit_insn (gen_prologue_tpf ());

      /* Emit a blockage here so that all code
	 lies between the profiling mechanisms.  */
      emit_insn (gen_blockage ());
    }
}

/* Expand the epilogue into a bunch of separate insns.  */

void
s390_emit_epilogue (bool sibcall)
{
  rtx frame_pointer, return_reg, cfa_restores = NULL_RTX;
  int area_bottom, area_top, offset = 0;
  int next_offset;
  rtvec p;
  int i;

  if (TARGET_TPF_PROFILING)
    {

      /* Generate a BAS instruction to serve as a function
	 entry intercept to facilitate the use of tracing
	 algorithms located at the branch target.  */

      /* Emit a blockage here so that all code
         lies between the profiling mechanisms.  */
      emit_insn (gen_blockage ());

      emit_insn (gen_epilogue_tpf ());
    }

  /* Check whether to use frame or stack pointer for restore.  */

  frame_pointer = (frame_pointer_needed
		   ? hard_frame_pointer_rtx : stack_pointer_rtx);

  s390_frame_area (&area_bottom, &area_top);

  /* Check whether we can access the register save area.
     If not, increment the frame pointer as required.  */

  if (area_top <= area_bottom)
    {
      /* Nothing to restore.  */
    }
  else if (DISP_IN_RANGE (cfun_frame_layout.frame_size + area_bottom)
           && DISP_IN_RANGE (cfun_frame_layout.frame_size + area_top - 1))
    {
      /* Area is in range.  */
      offset = cfun_frame_layout.frame_size;
    }
  else
    {
      rtx insn, frame_off, cfa;

      offset = area_bottom < 0 ? -area_bottom : 0;
      frame_off = GEN_INT (cfun_frame_layout.frame_size - offset);

      cfa = gen_rtx_SET (VOIDmode, frame_pointer,
			 gen_rtx_PLUS (Pmode, frame_pointer, frame_off));
      if (DISP_IN_RANGE (INTVAL (frame_off)))
	{
	  insn = gen_rtx_SET (VOIDmode, frame_pointer,
			      gen_rtx_PLUS (Pmode, frame_pointer, frame_off));
	  insn = emit_insn (insn);
	}
      else
	{
	  if (!CONST_OK_FOR_K (INTVAL (frame_off)))
	    frame_off = force_const_mem (Pmode, frame_off);

	  insn = emit_insn (gen_add2_insn (frame_pointer, frame_off));
	  annotate_constant_pool_refs (&PATTERN (insn));
	}
      add_reg_note (insn, REG_CFA_ADJUST_CFA, cfa);
      RTX_FRAME_RELATED_P (insn) = 1;
    }

  /* Restore call saved fprs.  */

  if (TARGET_64BIT)
    {
      if (cfun_save_high_fprs_p)
	{
	  next_offset = cfun_frame_layout.f8_offset;
	  for (i = 24; i < 32; i++)
	    {
	      if (cfun_fpr_bit_p (i - 16))
		{
		  restore_fpr (frame_pointer,
			       offset + next_offset, i);
		  cfa_restores
		    = alloc_reg_note (REG_CFA_RESTORE,
				      gen_rtx_REG (DFmode, i), cfa_restores);
		  next_offset += 8;
		}
	    }
	}

    }
  else
    {
      next_offset = cfun_frame_layout.f4_offset;
      for (i = 18; i < 20; i++)
	{
	  if (cfun_fpr_bit_p (i - 16))
	    {
	      restore_fpr (frame_pointer,
			   offset + next_offset, i);
	      cfa_restores
		= alloc_reg_note (REG_CFA_RESTORE,
				  gen_rtx_REG (DFmode, i), cfa_restores);
	      next_offset += 8;
	    }
	  else if (!TARGET_PACKED_STACK)
	    next_offset += 8;
	}

    }

  /* Return register.  */

  return_reg = gen_rtx_REG (Pmode, RETURN_REGNUM);

  /* Restore call saved gprs.  */

  if (cfun_frame_layout.first_restore_gpr != -1)
    {
      rtx insn, addr;
      int i;

      /* Check for global register and save them
	 to stack location from where they get restored.  */

      for (i = cfun_frame_layout.first_restore_gpr;
	   i <= cfun_frame_layout.last_restore_gpr;
	   i++)
	{
	  if (global_not_special_regno_p (i))
	    {
	      addr = plus_constant (frame_pointer,
				    offset + cfun_frame_layout.gprs_offset
				    + (i - cfun_frame_layout.first_save_gpr_slot)
				    * UNITS_PER_LONG);
	      addr = gen_rtx_MEM (Pmode, addr);
	      set_mem_alias_set (addr, get_frame_alias_set ());
	      emit_move_insn (addr, gen_rtx_REG (Pmode, i));
	    }
	  else
	    cfa_restores
	      = alloc_reg_note (REG_CFA_RESTORE,
				gen_rtx_REG (Pmode, i), cfa_restores);
	}

      if (! sibcall)
	{
	  /* Fetch return address from stack before load multiple,
	     this will do good for scheduling.  */

	  if (cfun_frame_layout.save_return_addr_p
	      || (cfun_frame_layout.first_restore_gpr < BASE_REGNUM
		  && cfun_frame_layout.last_restore_gpr > RETURN_REGNUM))
	    {
	      int return_regnum = find_unused_clobbered_reg();
	      if (!return_regnum)
		return_regnum = 4;
	      return_reg = gen_rtx_REG (Pmode, return_regnum);

	      addr = plus_constant (frame_pointer,
				    offset + cfun_frame_layout.gprs_offset
				    + (RETURN_REGNUM
				       - cfun_frame_layout.first_save_gpr_slot)
				    * UNITS_PER_LONG);
	      addr = gen_rtx_MEM (Pmode, addr);
	      set_mem_alias_set (addr, get_frame_alias_set ());
	      emit_move_insn (return_reg, addr);
	    }
	}

      insn = restore_gprs (frame_pointer,
			   offset + cfun_frame_layout.gprs_offset
			   + (cfun_frame_layout.first_restore_gpr
			      - cfun_frame_layout.first_save_gpr_slot)
			   * UNITS_PER_LONG,
			   cfun_frame_layout.first_restore_gpr,
			   cfun_frame_layout.last_restore_gpr);
      insn = emit_insn (insn);
      REG_NOTES (insn) = cfa_restores;
      add_reg_note (insn, REG_CFA_DEF_CFA,
		    plus_constant (stack_pointer_rtx, STACK_POINTER_OFFSET));
      RTX_FRAME_RELATED_P (insn) = 1;
    }

  if (! sibcall)
    {

      /* Return to caller.  */

      p = rtvec_alloc (2);

      RTVEC_ELT (p, 0) = ret_rtx;
      RTVEC_ELT (p, 1) = gen_rtx_USE (VOIDmode, return_reg);
      emit_jump_insn (gen_rtx_PARALLEL (VOIDmode, p));
    }
}


/* Return the size in bytes of a function argument of
   type TYPE and/or mode MODE.  At least one of TYPE or
   MODE must be specified.  */

static int
s390_function_arg_size (enum machine_mode mode, const_tree type)
{
  if (type)
    return int_size_in_bytes (type);

  /* No type info available for some library calls ...  */
  if (mode != BLKmode)
    return GET_MODE_SIZE (mode);

  /* If we have neither type nor mode, abort */
  gcc_unreachable ();
}

/* Return true if a function argument of type TYPE and mode MODE
   is to be passed in a floating-point register, if available.  */

static bool
s390_function_arg_float (enum machine_mode mode, const_tree type)
{
  int size = s390_function_arg_size (mode, type);
  if (size > 8)
    return false;

  /* Soft-float changes the ABI: no floating-point registers are used.  */
  if (TARGET_SOFT_FLOAT)
    return false;

  /* No type info available for some library calls ...  */
  if (!type)
    return mode == SFmode || mode == DFmode || mode == SDmode || mode == DDmode;

  /* The ABI says that record types with a single member are treated
     just like that member would be.  */
  while (TREE_CODE (type) == RECORD_TYPE)
    {
      tree field, single = NULL_TREE;

      for (field = TYPE_FIELDS (type); field; field = DECL_CHAIN (field))
	{
	  if (TREE_CODE (field) != FIELD_DECL)
	    continue;

	  if (single == NULL_TREE)
	    single = TREE_TYPE (field);
	  else
	    return false;
	}

      if (single == NULL_TREE)
	return false;
      else
	type = single;
    }

  return TREE_CODE (type) == REAL_TYPE;
}

/* Return true if a function argument of type TYPE and mode MODE
   is to be passed in an integer register, or a pair of integer
   registers, if available.  */

static bool
s390_function_arg_integer (enum machine_mode mode, const_tree type)
{
  int size = s390_function_arg_size (mode, type);
  if (size > 8)
    return false;

  /* No type info available for some library calls ...  */
  if (!type)
    return GET_MODE_CLASS (mode) == MODE_INT
	   || (TARGET_SOFT_FLOAT &&  SCALAR_FLOAT_MODE_P (mode));

  /* We accept small integral (and similar) types.  */
  if (INTEGRAL_TYPE_P (type)
      || POINTER_TYPE_P (type)
      || TREE_CODE (type) == NULLPTR_TYPE
      || TREE_CODE (type) == OFFSET_TYPE
      || (TARGET_SOFT_FLOAT && TREE_CODE (type) == REAL_TYPE))
    return true;

  /* We also accept structs of size 1, 2, 4, 8 that are not
     passed in floating-point registers.  */
  if (AGGREGATE_TYPE_P (type)
      && exact_log2 (size) >= 0
      && !s390_function_arg_float (mode, type))
    return true;

  return false;
}

/* Return 1 if a function argument of type TYPE and mode MODE
   is to be passed by reference.  The ABI specifies that only
   structures of size 1, 2, 4, or 8 bytes are passed by value,
   all other structures (and complex numbers) are passed by
   reference.  */

static bool
s390_pass_by_reference (cumulative_args_t ca ATTRIBUTE_UNUSED,
			enum machine_mode mode, const_tree type,
			bool named ATTRIBUTE_UNUSED)
{
  int size = s390_function_arg_size (mode, type);
  if (size > 8)
    return true;

  if (type)
    {
      if (AGGREGATE_TYPE_P (type) && exact_log2 (size) < 0)
        return 1;

      if (TREE_CODE (type) == COMPLEX_TYPE
	  || TREE_CODE (type) == VECTOR_TYPE)
        return 1;
    }

  return 0;
}

/* Update the data in CUM to advance over an argument of mode MODE and
   data type TYPE.  (TYPE is null for libcalls where that information
   may not be available.).  The boolean NAMED specifies whether the
   argument is a named argument (as opposed to an unnamed argument
   matching an ellipsis).  */

static void
s390_function_arg_advance (cumulative_args_t cum_v, enum machine_mode mode,
			   const_tree type, bool named ATTRIBUTE_UNUSED)
{
  CUMULATIVE_ARGS *cum = get_cumulative_args (cum_v);

  if (s390_function_arg_float (mode, type))
    {
      cum->fprs += 1;
    }
  else if (s390_function_arg_integer (mode, type))
    {
      int size = s390_function_arg_size (mode, type);
      cum->gprs += ((size + UNITS_PER_LONG - 1) / UNITS_PER_LONG);
    }
  else
    gcc_unreachable ();
}

/* Define where to put the arguments to a function.
   Value is zero to push the argument on the stack,
   or a hard register in which to store the argument.

   MODE is the argument's machine mode.
   TYPE is the data type of the argument (as a tree).
    This is null for libcalls where that information may
    not be available.
   CUM is a variable of type CUMULATIVE_ARGS which gives info about
    the preceding args and about the function being called.
   NAMED is nonzero if this argument is a named parameter
    (otherwise it is an extra parameter matching an ellipsis).

   On S/390, we use general purpose registers 2 through 6 to
   pass integer, pointer, and certain structure arguments, and
   floating point registers 0 and 2 (0, 2, 4, and 6 on 64-bit)
   to pass floating point arguments.  All remaining arguments
   are pushed to the stack.  */

static rtx
s390_function_arg (cumulative_args_t cum_v, enum machine_mode mode,
		   const_tree type, bool named ATTRIBUTE_UNUSED)
{
  CUMULATIVE_ARGS *cum = get_cumulative_args (cum_v);

  if (s390_function_arg_float (mode, type))
    {
      if (cum->fprs + 1 > FP_ARG_NUM_REG)
	return 0;
      else
	return gen_rtx_REG (mode, cum->fprs + 16);
    }
  else if (s390_function_arg_integer (mode, type))
    {
      int size = s390_function_arg_size (mode, type);
      int n_gprs = (size + UNITS_PER_LONG - 1) / UNITS_PER_LONG;

      if (cum->gprs + n_gprs > GP_ARG_NUM_REG)
	return 0;
      else if (n_gprs == 1 || UNITS_PER_WORD == UNITS_PER_LONG)
	return gen_rtx_REG (mode, cum->gprs + 2);
      else if (n_gprs == 2)
	{
	  rtvec p = rtvec_alloc (2);

	  RTVEC_ELT (p, 0)
	    = gen_rtx_EXPR_LIST (SImode, gen_rtx_REG (SImode, cum->gprs + 2),
					 const0_rtx);
	  RTVEC_ELT (p, 1)
	    = gen_rtx_EXPR_LIST (SImode, gen_rtx_REG (SImode, cum->gprs + 3),
					 GEN_INT (4));

	  return gen_rtx_PARALLEL (mode, p);
	}
    }

  /* After the real arguments, expand_call calls us once again
     with a void_type_node type.  Whatever we return here is
     passed as operand 2 to the call expanders.

     We don't need this feature ...  */
  else if (type == void_type_node)
    return const0_rtx;

  gcc_unreachable ();
}

/* Return true if return values of type TYPE should be returned
   in a memory buffer whose address is passed by the caller as
   hidden first argument.  */

static bool
s390_return_in_memory (const_tree type, const_tree fundecl ATTRIBUTE_UNUSED)
{
  /* We accept small integral (and similar) types.  */
  if (INTEGRAL_TYPE_P (type)
      || POINTER_TYPE_P (type)
      || TREE_CODE (type) == OFFSET_TYPE
      || TREE_CODE (type) == REAL_TYPE)
    return int_size_in_bytes (type) > 8;

  /* Aggregates and similar constructs are always returned
     in memory.  */
  if (AGGREGATE_TYPE_P (type)
      || TREE_CODE (type) == COMPLEX_TYPE
      || TREE_CODE (type) == VECTOR_TYPE)
    return true;

  /* ??? We get called on all sorts of random stuff from
     aggregate_value_p.  We can't abort, but it's not clear
     what's safe to return.  Pretend it's a struct I guess.  */
  return true;
}

/* Function arguments and return values are promoted to word size.  */

static enum machine_mode
s390_promote_function_mode (const_tree type, enum machine_mode mode,
                            int *punsignedp,
                            const_tree fntype ATTRIBUTE_UNUSED,
                            int for_return ATTRIBUTE_UNUSED)
{
  if (INTEGRAL_MODE_P (mode)
      && GET_MODE_SIZE (mode) < UNITS_PER_LONG)
    {
<<<<<<< HEAD
      if (POINTER_TYPE_P (type))
=======
      if (type != NULL_TREE && POINTER_TYPE_P (type))
>>>>>>> 3082eeb7
	*punsignedp = POINTERS_EXTEND_UNSIGNED;
      return Pmode;
    }

  return mode;
}

<<<<<<< HEAD
/* Define where to return a (scalar) value of type TYPE.
   If TYPE is null, define where to return a (scalar)
   value of mode MODE from a libcall.  */

rtx
s390_function_value (const_tree type, const_tree fn, enum machine_mode mode)
=======
/* Define where to return a (scalar) value of type RET_TYPE.
   If RET_TYPE is null, define where to return a (scalar)
   value of mode MODE from a libcall.  */

static rtx
s390_function_and_libcall_value (enum machine_mode mode,
				 const_tree ret_type,
				 const_tree fntype_or_decl,
				 bool outgoing ATTRIBUTE_UNUSED)
>>>>>>> 3082eeb7
{
  /* For normal functions perform the promotion as
     promote_function_mode would do.  */
  if (ret_type)
    {
<<<<<<< HEAD
      int unsignedp = TYPE_UNSIGNED (type);
      mode = promote_function_mode (type, TYPE_MODE (type), &unsignedp, fn, 1);
=======
      int unsignedp = TYPE_UNSIGNED (ret_type);
      mode = promote_function_mode (ret_type, mode, &unsignedp,
				    fntype_or_decl, 1);
>>>>>>> 3082eeb7
    }

  gcc_assert (GET_MODE_CLASS (mode) == MODE_INT || SCALAR_FLOAT_MODE_P (mode));
  gcc_assert (GET_MODE_SIZE (mode) <= 8);

  if (TARGET_HARD_FLOAT && SCALAR_FLOAT_MODE_P (mode))
    return gen_rtx_REG (mode, 16);
  else if (GET_MODE_SIZE (mode) <= UNITS_PER_LONG
	   || UNITS_PER_LONG == UNITS_PER_WORD)
    return gen_rtx_REG (mode, 2);
  else if (GET_MODE_SIZE (mode) == 2 * UNITS_PER_LONG)
    {
<<<<<<< HEAD
=======
      /* This case is triggered when returning a 64 bit value with
	 -m31 -mzarch.  Although the value would fit into a single
	 register it has to be forced into a 32 bit register pair in
	 order to match the ABI.  */
>>>>>>> 3082eeb7
      rtvec p = rtvec_alloc (2);

      RTVEC_ELT (p, 0)
	= gen_rtx_EXPR_LIST (SImode, gen_rtx_REG (SImode, 2), const0_rtx);
      RTVEC_ELT (p, 1)
	= gen_rtx_EXPR_LIST (SImode, gen_rtx_REG (SImode, 3), GEN_INT (4));

      return gen_rtx_PARALLEL (mode, p);
    }

  gcc_unreachable ();
<<<<<<< HEAD
=======
}

/* Define where to return a scalar return value of type RET_TYPE.  */

static rtx
s390_function_value (const_tree ret_type, const_tree fn_decl_or_type,
		     bool outgoing)
{
  return s390_function_and_libcall_value (TYPE_MODE (ret_type), ret_type,
					  fn_decl_or_type, outgoing);
}

/* Define where to return a scalar libcall return value of mode
   MODE.  */

static rtx
s390_libcall_value (enum machine_mode mode, const_rtx fun ATTRIBUTE_UNUSED)
{
  return s390_function_and_libcall_value (mode, NULL_TREE,
					  NULL_TREE, true);
>>>>>>> 3082eeb7
}


/* Create and return the va_list datatype.

   On S/390, va_list is an array type equivalent to

      typedef struct __va_list_tag
        {
            long __gpr;
            long __fpr;
            void *__overflow_arg_area;
            void *__reg_save_area;
        } va_list[1];

   where __gpr and __fpr hold the number of general purpose
   or floating point arguments used up to now, respectively,
   __overflow_arg_area points to the stack location of the
   next argument passed on the stack, and __reg_save_area
   always points to the start of the register area in the
   call frame of the current function.  The function prologue
   saves all registers used for argument passing into this
   area if the function uses variable arguments.  */

static tree
s390_build_builtin_va_list (void)
{
  tree f_gpr, f_fpr, f_ovf, f_sav, record, type_decl;

  record = lang_hooks.types.make_type (RECORD_TYPE);

  type_decl =
    build_decl (BUILTINS_LOCATION,
		TYPE_DECL, get_identifier ("__va_list_tag"), record);

  f_gpr = build_decl (BUILTINS_LOCATION,
		      FIELD_DECL, get_identifier ("__gpr"),
		      long_integer_type_node);
  f_fpr = build_decl (BUILTINS_LOCATION,
		      FIELD_DECL, get_identifier ("__fpr"),
		      long_integer_type_node);
  f_ovf = build_decl (BUILTINS_LOCATION,
		      FIELD_DECL, get_identifier ("__overflow_arg_area"),
		      ptr_type_node);
  f_sav = build_decl (BUILTINS_LOCATION,
		      FIELD_DECL, get_identifier ("__reg_save_area"),
		      ptr_type_node);

  va_list_gpr_counter_field = f_gpr;
  va_list_fpr_counter_field = f_fpr;

  DECL_FIELD_CONTEXT (f_gpr) = record;
  DECL_FIELD_CONTEXT (f_fpr) = record;
  DECL_FIELD_CONTEXT (f_ovf) = record;
  DECL_FIELD_CONTEXT (f_sav) = record;

  TYPE_STUB_DECL (record) = type_decl;
  TYPE_NAME (record) = type_decl;
  TYPE_FIELDS (record) = f_gpr;
  DECL_CHAIN (f_gpr) = f_fpr;
  DECL_CHAIN (f_fpr) = f_ovf;
  DECL_CHAIN (f_ovf) = f_sav;

  layout_type (record);

  /* The correct type is an array type of one element.  */
  return build_array_type (record, build_index_type (size_zero_node));
}

/* Implement va_start by filling the va_list structure VALIST.
   STDARG_P is always true, and ignored.
   NEXTARG points to the first anonymous stack argument.

   The following global variables are used to initialize
   the va_list structure:

     crtl->args.info:
       holds number of gprs and fprs used for named arguments.
     crtl->args.arg_offset_rtx:
       holds the offset of the first anonymous stack argument
       (relative to the virtual arg pointer).  */

static void
s390_va_start (tree valist, rtx nextarg ATTRIBUTE_UNUSED)
{
  HOST_WIDE_INT n_gpr, n_fpr;
  int off;
  tree f_gpr, f_fpr, f_ovf, f_sav;
  tree gpr, fpr, ovf, sav, t;

  f_gpr = TYPE_FIELDS (TREE_TYPE (va_list_type_node));
  f_fpr = DECL_CHAIN (f_gpr);
  f_ovf = DECL_CHAIN (f_fpr);
  f_sav = DECL_CHAIN (f_ovf);

  valist = build_simple_mem_ref (valist);
  gpr = build3 (COMPONENT_REF, TREE_TYPE (f_gpr), valist, f_gpr, NULL_TREE);
  fpr = build3 (COMPONENT_REF, TREE_TYPE (f_fpr), valist, f_fpr, NULL_TREE);
  ovf = build3 (COMPONENT_REF, TREE_TYPE (f_ovf), valist, f_ovf, NULL_TREE);
  sav = build3 (COMPONENT_REF, TREE_TYPE (f_sav), valist, f_sav, NULL_TREE);

  /* Count number of gp and fp argument registers used.  */

  n_gpr = crtl->args.info.gprs;
  n_fpr = crtl->args.info.fprs;

  if (cfun->va_list_gpr_size)
    {
      t = build2 (MODIFY_EXPR, TREE_TYPE (gpr), gpr,
		  build_int_cst (NULL_TREE, n_gpr));
      TREE_SIDE_EFFECTS (t) = 1;
      expand_expr (t, const0_rtx, VOIDmode, EXPAND_NORMAL);
    }

  if (cfun->va_list_fpr_size)
    {
      t = build2 (MODIFY_EXPR, TREE_TYPE (fpr), fpr,
	          build_int_cst (NULL_TREE, n_fpr));
      TREE_SIDE_EFFECTS (t) = 1;
      expand_expr (t, const0_rtx, VOIDmode, EXPAND_NORMAL);
    }

  /* Find the overflow area.  */
  if (n_gpr + cfun->va_list_gpr_size > GP_ARG_NUM_REG
      || n_fpr + cfun->va_list_fpr_size > FP_ARG_NUM_REG)
    {
      t = make_tree (TREE_TYPE (ovf), virtual_incoming_args_rtx);

      off = INTVAL (crtl->args.arg_offset_rtx);
      off = off < 0 ? 0 : off;
      if (TARGET_DEBUG_ARG)
	fprintf (stderr, "va_start: n_gpr = %d, n_fpr = %d off %d\n",
		 (int)n_gpr, (int)n_fpr, off);

      t = fold_build_pointer_plus_hwi (t, off);

      t = build2 (MODIFY_EXPR, TREE_TYPE (ovf), ovf, t);
      TREE_SIDE_EFFECTS (t) = 1;
      expand_expr (t, const0_rtx, VOIDmode, EXPAND_NORMAL);
    }

  /* Find the register save area.  */
  if ((cfun->va_list_gpr_size && n_gpr < GP_ARG_NUM_REG)
      || (cfun->va_list_fpr_size && n_fpr < FP_ARG_NUM_REG))
    {
      t = make_tree (TREE_TYPE (sav), return_address_pointer_rtx);
<<<<<<< HEAD
      t = build2 (POINTER_PLUS_EXPR, TREE_TYPE (sav), t,
	          size_int (-RETURN_REGNUM * UNITS_PER_LONG));
=======
      t = fold_build_pointer_plus_hwi (t, -RETURN_REGNUM * UNITS_PER_LONG);
>>>>>>> 3082eeb7

      t = build2 (MODIFY_EXPR, TREE_TYPE (sav), sav, t);
      TREE_SIDE_EFFECTS (t) = 1;
      expand_expr (t, const0_rtx, VOIDmode, EXPAND_NORMAL);
    }
}

/* Implement va_arg by updating the va_list structure
   VALIST as required to retrieve an argument of type
   TYPE, and returning that argument.

   Generates code equivalent to:

   if (integral value) {
     if (size  <= 4 && args.gpr < 5 ||
         size  > 4 && args.gpr < 4 )
       ret = args.reg_save_area[args.gpr+8]
     else
       ret = *args.overflow_arg_area++;
   } else if (float value) {
     if (args.fgpr < 2)
       ret = args.reg_save_area[args.fpr+64]
     else
       ret = *args.overflow_arg_area++;
   } else if (aggregate value) {
     if (args.gpr < 5)
       ret = *args.reg_save_area[args.gpr]
     else
       ret = **args.overflow_arg_area++;
   } */

static tree
s390_gimplify_va_arg (tree valist, tree type, gimple_seq *pre_p,
		      gimple_seq *post_p ATTRIBUTE_UNUSED)
{
  tree f_gpr, f_fpr, f_ovf, f_sav;
  tree gpr, fpr, ovf, sav, reg, t, u;
  int indirect_p, size, n_reg, sav_ofs, sav_scale, max_reg;
  tree lab_false, lab_over, addr;

  f_gpr = TYPE_FIELDS (TREE_TYPE (va_list_type_node));
  f_fpr = DECL_CHAIN (f_gpr);
  f_ovf = DECL_CHAIN (f_fpr);
  f_sav = DECL_CHAIN (f_ovf);

  valist = build_va_arg_indirect_ref (valist);
  gpr = build3 (COMPONENT_REF, TREE_TYPE (f_gpr), valist, f_gpr, NULL_TREE);
  fpr = build3 (COMPONENT_REF, TREE_TYPE (f_fpr), valist, f_fpr, NULL_TREE);
  sav = build3 (COMPONENT_REF, TREE_TYPE (f_sav), valist, f_sav, NULL_TREE);

  /* The tree for args* cannot be shared between gpr/fpr and ovf since
     both appear on a lhs.  */
  valist = unshare_expr (valist);
  ovf = build3 (COMPONENT_REF, TREE_TYPE (f_ovf), valist, f_ovf, NULL_TREE);

  size = int_size_in_bytes (type);

  if (pass_by_reference (NULL, TYPE_MODE (type), type, false))
    {
      if (TARGET_DEBUG_ARG)
	{
	  fprintf (stderr, "va_arg: aggregate type");
	  debug_tree (type);
	}

      /* Aggregates are passed by reference.  */
      indirect_p = 1;
      reg = gpr;
      n_reg = 1;

      /* kernel stack layout on 31 bit: It is assumed here that no padding
	 will be added by s390_frame_info because for va_args always an even
	 number of gprs has to be saved r15-r2 = 14 regs.  */
      sav_ofs = 2 * UNITS_PER_LONG;
      sav_scale = UNITS_PER_LONG;
      size = UNITS_PER_LONG;
      max_reg = GP_ARG_NUM_REG - n_reg;
    }
  else if (s390_function_arg_float (TYPE_MODE (type), type))
    {
      if (TARGET_DEBUG_ARG)
	{
	  fprintf (stderr, "va_arg: float type");
	  debug_tree (type);
	}

      /* FP args go in FP registers, if present.  */
      indirect_p = 0;
      reg = fpr;
      n_reg = 1;
      sav_ofs = 16 * UNITS_PER_LONG;
      sav_scale = 8;
      max_reg = FP_ARG_NUM_REG - n_reg;
    }
  else
    {
      if (TARGET_DEBUG_ARG)
	{
	  fprintf (stderr, "va_arg: other type");
	  debug_tree (type);
	}

      /* Otherwise into GP registers.  */
      indirect_p = 0;
      reg = gpr;
      n_reg = (size + UNITS_PER_LONG - 1) / UNITS_PER_LONG;

      /* kernel stack layout on 31 bit: It is assumed here that no padding
	 will be added by s390_frame_info because for va_args always an even
	 number of gprs has to be saved r15-r2 = 14 regs.  */
      sav_ofs = 2 * UNITS_PER_LONG;

      if (size < UNITS_PER_LONG)
	sav_ofs += UNITS_PER_LONG - size;

      sav_scale = UNITS_PER_LONG;
      max_reg = GP_ARG_NUM_REG - n_reg;
    }

  /* Pull the value out of the saved registers ...  */

  lab_false = create_artificial_label (UNKNOWN_LOCATION);
  lab_over = create_artificial_label (UNKNOWN_LOCATION);
  addr = create_tmp_var (ptr_type_node, "addr");

  t = fold_convert (TREE_TYPE (reg), size_int (max_reg));
  t = build2 (GT_EXPR, boolean_type_node, reg, t);
  u = build1 (GOTO_EXPR, void_type_node, lab_false);
  t = build3 (COND_EXPR, void_type_node, t, u, NULL_TREE);
  gimplify_and_add (t, pre_p);

<<<<<<< HEAD
  t = build2 (POINTER_PLUS_EXPR, ptr_type_node, sav,
	      size_int (sav_ofs));
=======
  t = fold_build_pointer_plus_hwi (sav, sav_ofs);
>>>>>>> 3082eeb7
  u = build2 (MULT_EXPR, TREE_TYPE (reg), reg,
	      fold_convert (TREE_TYPE (reg), size_int (sav_scale)));
  t = fold_build_pointer_plus (t, u);

  gimplify_assign (addr, t, pre_p);

  gimple_seq_add_stmt (pre_p, gimple_build_goto (lab_over));

  gimple_seq_add_stmt (pre_p, gimple_build_label (lab_false));


  /* ... Otherwise out of the overflow area.  */

  t = ovf;
  if (size < UNITS_PER_LONG)
<<<<<<< HEAD
    t = build2 (POINTER_PLUS_EXPR, ptr_type_node, t,
		size_int (UNITS_PER_LONG - size));
=======
    t = fold_build_pointer_plus_hwi (t, UNITS_PER_LONG - size);
>>>>>>> 3082eeb7

  gimplify_expr (&t, pre_p, NULL, is_gimple_val, fb_rvalue);

  gimplify_assign (addr, t, pre_p);

<<<<<<< HEAD
  t = build2 (POINTER_PLUS_EXPR, ptr_type_node, t,
	      size_int (size));
=======
  t = fold_build_pointer_plus_hwi (t, size);
>>>>>>> 3082eeb7
  gimplify_assign (ovf, t, pre_p);

  gimple_seq_add_stmt (pre_p, gimple_build_label (lab_over));


  /* Increment register save count.  */

  u = build2 (PREINCREMENT_EXPR, TREE_TYPE (reg), reg,
	      fold_convert (TREE_TYPE (reg), size_int (n_reg)));
  gimplify_and_add (u, pre_p);

  if (indirect_p)
    {
      t = build_pointer_type_for_mode (build_pointer_type (type),
				       ptr_mode, true);
      addr = fold_convert (t, addr);
      addr = build_va_arg_indirect_ref (addr);
    }
  else
    {
      t = build_pointer_type_for_mode (type, ptr_mode, true);
      addr = fold_convert (t, addr);
    }

  return build_va_arg_indirect_ref (addr);
}


/* Builtins.  */

enum s390_builtin
{
  S390_BUILTIN_THREAD_POINTER,
  S390_BUILTIN_SET_THREAD_POINTER,

  S390_BUILTIN_max
};

static enum insn_code const code_for_builtin_64[S390_BUILTIN_max] = {
  CODE_FOR_get_tp_64,
  CODE_FOR_set_tp_64
};

static enum insn_code const code_for_builtin_31[S390_BUILTIN_max] = {
  CODE_FOR_get_tp_31,
  CODE_FOR_set_tp_31
};

static void
s390_init_builtins (void)
{
  tree ftype;

  ftype = build_function_type_list (ptr_type_node, NULL_TREE);
  add_builtin_function ("__builtin_thread_pointer", ftype,
			S390_BUILTIN_THREAD_POINTER, BUILT_IN_MD,
			NULL, NULL_TREE);

  ftype = build_function_type_list (void_type_node, ptr_type_node, NULL_TREE);
  add_builtin_function ("__builtin_set_thread_pointer", ftype,
			S390_BUILTIN_SET_THREAD_POINTER, BUILT_IN_MD,
			NULL, NULL_TREE);
}

/* Expand an expression EXP that calls a built-in function,
   with result going to TARGET if that's convenient
   (and in mode MODE if that's convenient).
   SUBTARGET may be used as the target for computing one of EXP's operands.
   IGNORE is nonzero if the value is to be ignored.  */

static rtx
s390_expand_builtin (tree exp, rtx target, rtx subtarget ATTRIBUTE_UNUSED,
		     enum machine_mode mode ATTRIBUTE_UNUSED,
		     int ignore ATTRIBUTE_UNUSED)
{
#define MAX_ARGS 2

  enum insn_code const *code_for_builtin =
    TARGET_64BIT ? code_for_builtin_64 : code_for_builtin_31;

  tree fndecl = TREE_OPERAND (CALL_EXPR_FN (exp), 0);
  unsigned int fcode = DECL_FUNCTION_CODE (fndecl);
  enum insn_code icode;
  rtx op[MAX_ARGS], pat;
  int arity;
  bool nonvoid;
  tree arg;
  call_expr_arg_iterator iter;

  if (fcode >= S390_BUILTIN_max)
    internal_error ("bad builtin fcode");
  icode = code_for_builtin[fcode];
  if (icode == 0)
    internal_error ("bad builtin fcode");

  nonvoid = TREE_TYPE (TREE_TYPE (fndecl)) != void_type_node;

  arity = 0;
  FOR_EACH_CALL_EXPR_ARG (arg, iter, exp)
    {
      const struct insn_operand_data *insn_op;

      if (arg == error_mark_node)
	return NULL_RTX;
      if (arity > MAX_ARGS)
	return NULL_RTX;

      insn_op = &insn_data[icode].operand[arity + nonvoid];

      op[arity] = expand_expr (arg, NULL_RTX, insn_op->mode, EXPAND_NORMAL);

      if (!(*insn_op->predicate) (op[arity], insn_op->mode))
	op[arity] = copy_to_mode_reg (insn_op->mode, op[arity]);
      arity++;
    }

  if (nonvoid)
    {
      enum machine_mode tmode = insn_data[icode].operand[0].mode;
      if (!target
	  || GET_MODE (target) != tmode
	  || !(*insn_data[icode].operand[0].predicate) (target, tmode))
	target = gen_reg_rtx (tmode);
    }

  switch (arity)
    {
    case 0:
      pat = GEN_FCN (icode) (target);
      break;
    case 1:
      if (nonvoid)
        pat = GEN_FCN (icode) (target, op[0]);
      else
	pat = GEN_FCN (icode) (op[0]);
      break;
    case 2:
      pat = GEN_FCN (icode) (target, op[0], op[1]);
      break;
    default:
      gcc_unreachable ();
    }
  if (!pat)
    return NULL_RTX;
  emit_insn (pat);

  if (nonvoid)
    return target;
  else
    return const0_rtx;
}


/* Output assembly code for the trampoline template to
   stdio stream FILE.

   On S/390, we use gpr 1 internally in the trampoline code;
   gpr 0 is used to hold the static chain.  */

static void
s390_asm_trampoline_template (FILE *file)
{
  rtx op[2];
  op[0] = gen_rtx_REG (Pmode, 0);
  op[1] = gen_rtx_REG (Pmode, 1);

  if (TARGET_64BIT)
    {
      output_asm_insn ("basr\t%1,0", op);         /* 2 byte */
      output_asm_insn ("lmg\t%0,%1,14(%1)", op);  /* 6 byte */
      output_asm_insn ("br\t%1", op);             /* 2 byte */
      ASM_OUTPUT_SKIP (file, (HOST_WIDE_INT)(TRAMPOLINE_SIZE - 10));
    }
  else
    {
      output_asm_insn ("basr\t%1,0", op);         /* 2 byte */
      output_asm_insn ("lm\t%0,%1,6(%1)", op);    /* 4 byte */
      output_asm_insn ("br\t%1", op);             /* 2 byte */
      ASM_OUTPUT_SKIP (file, (HOST_WIDE_INT)(TRAMPOLINE_SIZE - 8));
    }
}

/* Emit RTL insns to initialize the variable parts of a trampoline.
   FNADDR is an RTX for the address of the function's pure code.
   CXT is an RTX for the static chain value for the function.  */

static void
s390_trampoline_init (rtx m_tramp, tree fndecl, rtx cxt)
{
  rtx fnaddr = XEXP (DECL_RTL (fndecl), 0);
  rtx mem;

  emit_block_move (m_tramp, assemble_trampoline_template (),
<<<<<<< HEAD
		   GEN_INT (2*UNITS_PER_WORD), BLOCK_OP_NORMAL);

  mem = adjust_address (m_tramp, Pmode, 2*UNITS_PER_WORD);
  emit_move_insn (mem, cxt);
  mem = adjust_address (m_tramp, Pmode, 3*UNITS_PER_WORD);
=======
		   GEN_INT (2 * UNITS_PER_LONG), BLOCK_OP_NORMAL);

  mem = adjust_address (m_tramp, Pmode, 2 * UNITS_PER_LONG);
  emit_move_insn (mem, cxt);
  mem = adjust_address (m_tramp, Pmode, 3 * UNITS_PER_LONG);
>>>>>>> 3082eeb7
  emit_move_insn (mem, fnaddr);
}

/* Output assembler code to FILE to increment profiler label # LABELNO
   for profiling a function entry.  */

void
s390_function_profiler (FILE *file, int labelno)
{
  rtx op[7];

  char label[128];
  ASM_GENERATE_INTERNAL_LABEL (label, "LP", labelno);

  fprintf (file, "# function profiler \n");

  op[0] = gen_rtx_REG (Pmode, RETURN_REGNUM);
  op[1] = gen_rtx_REG (Pmode, STACK_POINTER_REGNUM);
  op[1] = gen_rtx_MEM (Pmode, plus_constant (op[1], UNITS_PER_LONG));

  op[2] = gen_rtx_REG (Pmode, 1);
  op[3] = gen_rtx_SYMBOL_REF (Pmode, label);
  SYMBOL_REF_FLAGS (op[3]) = SYMBOL_FLAG_LOCAL;

  op[4] = gen_rtx_SYMBOL_REF (Pmode, "_mcount");
  if (flag_pic)
    {
      op[4] = gen_rtx_UNSPEC (Pmode, gen_rtvec (1, op[4]), UNSPEC_PLT);
      op[4] = gen_rtx_CONST (Pmode, op[4]);
    }

  if (TARGET_64BIT)
    {
      output_asm_insn ("stg\t%0,%1", op);
      output_asm_insn ("larl\t%2,%3", op);
      output_asm_insn ("brasl\t%0,%4", op);
      output_asm_insn ("lg\t%0,%1", op);
    }
  else if (!flag_pic)
    {
      op[6] = gen_label_rtx ();

      output_asm_insn ("st\t%0,%1", op);
      output_asm_insn ("bras\t%2,%l6", op);
      output_asm_insn (".long\t%4", op);
      output_asm_insn (".long\t%3", op);
      targetm.asm_out.internal_label (file, "L", CODE_LABEL_NUMBER (op[6]));
      output_asm_insn ("l\t%0,0(%2)", op);
      output_asm_insn ("l\t%2,4(%2)", op);
      output_asm_insn ("basr\t%0,%0", op);
      output_asm_insn ("l\t%0,%1", op);
    }
  else
    {
      op[5] = gen_label_rtx ();
      op[6] = gen_label_rtx ();

      output_asm_insn ("st\t%0,%1", op);
      output_asm_insn ("bras\t%2,%l6", op);
      targetm.asm_out.internal_label (file, "L", CODE_LABEL_NUMBER (op[5]));
      output_asm_insn (".long\t%4-%l5", op);
      output_asm_insn (".long\t%3-%l5", op);
      targetm.asm_out.internal_label (file, "L", CODE_LABEL_NUMBER (op[6]));
      output_asm_insn ("lr\t%0,%2", op);
      output_asm_insn ("a\t%0,0(%2)", op);
      output_asm_insn ("a\t%2,4(%2)", op);
      output_asm_insn ("basr\t%0,%0", op);
      output_asm_insn ("l\t%0,%1", op);
    }
}

/* Encode symbol attributes (local vs. global, tls model) of a SYMBOL_REF
   into its SYMBOL_REF_FLAGS.  */

static void
s390_encode_section_info (tree decl, rtx rtl, int first)
{
  default_encode_section_info (decl, rtl, first);

  if (TREE_CODE (decl) == VAR_DECL)
    {
      /* If a variable has a forced alignment to < 2 bytes, mark it
	 with SYMBOL_FLAG_ALIGN1 to prevent it from being used as LARL
	 operand.  */
      if (DECL_USER_ALIGN (decl) && DECL_ALIGN (decl) < 16)
	SYMBOL_REF_FLAGS (XEXP (rtl, 0)) |= SYMBOL_FLAG_ALIGN1;
      if (!DECL_SIZE (decl)
	  || !DECL_ALIGN (decl)
	  || !host_integerp (DECL_SIZE (decl), 0)
	  || (DECL_ALIGN (decl) <= 64
	      && DECL_ALIGN (decl) != tree_low_cst (DECL_SIZE (decl), 0)))
	SYMBOL_REF_FLAGS (XEXP (rtl, 0)) |= SYMBOL_FLAG_NOT_NATURALLY_ALIGNED;
    }

  /* Literal pool references don't have a decl so they are handled
     differently here.  We rely on the information in the MEM_ALIGN
     entry to decide upon natural alignment.  */
  if (MEM_P (rtl)
      && GET_CODE (XEXP (rtl, 0)) == SYMBOL_REF
      && TREE_CONSTANT_POOL_ADDRESS_P (XEXP (rtl, 0))
      && (MEM_ALIGN (rtl) == 0
	  || GET_MODE_BITSIZE (GET_MODE (rtl)) == 0
	  || MEM_ALIGN (rtl) < GET_MODE_BITSIZE (GET_MODE (rtl))))
    SYMBOL_REF_FLAGS (XEXP (rtl, 0)) |= SYMBOL_FLAG_NOT_NATURALLY_ALIGNED;
}

/* Output thunk to FILE that implements a C++ virtual function call (with
   multiple inheritance) to FUNCTION.  The thunk adjusts the this pointer
   by DELTA, and unless VCALL_OFFSET is zero, applies an additional adjustment
   stored at VCALL_OFFSET in the vtable whose address is located at offset 0
   relative to the resulting this pointer.  */

static void
s390_output_mi_thunk (FILE *file, tree thunk ATTRIBUTE_UNUSED,
		      HOST_WIDE_INT delta, HOST_WIDE_INT vcall_offset,
		      tree function)
{
  rtx op[10];
  int nonlocal = 0;

  /* Make sure unwind info is emitted for the thunk if needed.  */
  final_start_function (emit_barrier (), file, 1);

  /* Operand 0 is the target function.  */
  op[0] = XEXP (DECL_RTL (function), 0);
  if (flag_pic && !SYMBOL_REF_LOCAL_P (op[0]))
    {
      nonlocal = 1;
      op[0] = gen_rtx_UNSPEC (Pmode, gen_rtvec (1, op[0]),
			      TARGET_64BIT ? UNSPEC_PLT : UNSPEC_GOT);
      op[0] = gen_rtx_CONST (Pmode, op[0]);
    }

  /* Operand 1 is the 'this' pointer.  */
  if (aggregate_value_p (TREE_TYPE (TREE_TYPE (function)), function))
    op[1] = gen_rtx_REG (Pmode, 3);
  else
    op[1] = gen_rtx_REG (Pmode, 2);

  /* Operand 2 is the delta.  */
  op[2] = GEN_INT (delta);

  /* Operand 3 is the vcall_offset.  */
  op[3] = GEN_INT (vcall_offset);

  /* Operand 4 is the temporary register.  */
  op[4] = gen_rtx_REG (Pmode, 1);

  /* Operands 5 to 8 can be used as labels.  */
  op[5] = NULL_RTX;
  op[6] = NULL_RTX;
  op[7] = NULL_RTX;
  op[8] = NULL_RTX;

  /* Operand 9 can be used for temporary register.  */
  op[9] = NULL_RTX;

  /* Generate code.  */
  if (TARGET_64BIT)
    {
      /* Setup literal pool pointer if required.  */
      if ((!DISP_IN_RANGE (delta)
	   && !CONST_OK_FOR_K (delta)
	   && !CONST_OK_FOR_Os (delta))
	  || (!DISP_IN_RANGE (vcall_offset)
	      && !CONST_OK_FOR_K (vcall_offset)
	      && !CONST_OK_FOR_Os (vcall_offset)))
	{
	  op[5] = gen_label_rtx ();
	  output_asm_insn ("larl\t%4,%5", op);
	}

      /* Add DELTA to this pointer.  */
      if (delta)
	{
	  if (CONST_OK_FOR_J (delta))
	    output_asm_insn ("la\t%1,%2(%1)", op);
	  else if (DISP_IN_RANGE (delta))
	    output_asm_insn ("lay\t%1,%2(%1)", op);
	  else if (CONST_OK_FOR_K (delta))
	    output_asm_insn ("aghi\t%1,%2", op);
 	  else if (CONST_OK_FOR_Os (delta))
 	    output_asm_insn ("agfi\t%1,%2", op);
	  else
	    {
	      op[6] = gen_label_rtx ();
	      output_asm_insn ("agf\t%1,%6-%5(%4)", op);
	    }
	}

      /* Perform vcall adjustment.  */
      if (vcall_offset)
	{
	  if (DISP_IN_RANGE (vcall_offset))
	    {
	      output_asm_insn ("lg\t%4,0(%1)", op);
	      output_asm_insn ("ag\t%1,%3(%4)", op);
	    }
	  else if (CONST_OK_FOR_K (vcall_offset))
	    {
	      output_asm_insn ("lghi\t%4,%3", op);
	      output_asm_insn ("ag\t%4,0(%1)", op);
	      output_asm_insn ("ag\t%1,0(%4)", op);
	    }
 	  else if (CONST_OK_FOR_Os (vcall_offset))
 	    {
 	      output_asm_insn ("lgfi\t%4,%3", op);
 	      output_asm_insn ("ag\t%4,0(%1)", op);
 	      output_asm_insn ("ag\t%1,0(%4)", op);
 	    }
	  else
	    {
	      op[7] = gen_label_rtx ();
	      output_asm_insn ("llgf\t%4,%7-%5(%4)", op);
	      output_asm_insn ("ag\t%4,0(%1)", op);
	      output_asm_insn ("ag\t%1,0(%4)", op);
	    }
	}

      /* Jump to target.  */
      output_asm_insn ("jg\t%0", op);

      /* Output literal pool if required.  */
      if (op[5])
	{
	  output_asm_insn (".align\t4", op);
	  targetm.asm_out.internal_label (file, "L",
					  CODE_LABEL_NUMBER (op[5]));
	}
      if (op[6])
	{
	  targetm.asm_out.internal_label (file, "L",
					  CODE_LABEL_NUMBER (op[6]));
	  output_asm_insn (".long\t%2", op);
	}
      if (op[7])
	{
	  targetm.asm_out.internal_label (file, "L",
					  CODE_LABEL_NUMBER (op[7]));
	  output_asm_insn (".long\t%3", op);
	}
    }
  else
    {
      /* Setup base pointer if required.  */
      if (!vcall_offset
	  || (!DISP_IN_RANGE (delta)
              && !CONST_OK_FOR_K (delta)
	      && !CONST_OK_FOR_Os (delta))
	  || (!DISP_IN_RANGE (delta)
              && !CONST_OK_FOR_K (vcall_offset)
	      && !CONST_OK_FOR_Os (vcall_offset)))
	{
	  op[5] = gen_label_rtx ();
	  output_asm_insn ("basr\t%4,0", op);
	  targetm.asm_out.internal_label (file, "L",
					  CODE_LABEL_NUMBER (op[5]));
	}

      /* Add DELTA to this pointer.  */
      if (delta)
	{
	  if (CONST_OK_FOR_J (delta))
	    output_asm_insn ("la\t%1,%2(%1)", op);
	  else if (DISP_IN_RANGE (delta))
	    output_asm_insn ("lay\t%1,%2(%1)", op);
	  else if (CONST_OK_FOR_K (delta))
	    output_asm_insn ("ahi\t%1,%2", op);
	  else if (CONST_OK_FOR_Os (delta))
 	    output_asm_insn ("afi\t%1,%2", op);
	  else
	    {
	      op[6] = gen_label_rtx ();
	      output_asm_insn ("a\t%1,%6-%5(%4)", op);
	    }
	}

      /* Perform vcall adjustment.  */
      if (vcall_offset)
        {
	  if (CONST_OK_FOR_J (vcall_offset))
	    {
	      output_asm_insn ("l\t%4,0(%1)", op);
	      output_asm_insn ("a\t%1,%3(%4)", op);
	    }
	  else if (DISP_IN_RANGE (vcall_offset))
	    {
	      output_asm_insn ("l\t%4,0(%1)", op);
	      output_asm_insn ("ay\t%1,%3(%4)", op);
	    }
	  else if (CONST_OK_FOR_K (vcall_offset))
	    {
	      output_asm_insn ("lhi\t%4,%3", op);
	      output_asm_insn ("a\t%4,0(%1)", op);
	      output_asm_insn ("a\t%1,0(%4)", op);
	    }
	  else if (CONST_OK_FOR_Os (vcall_offset))
 	    {
 	      output_asm_insn ("iilf\t%4,%3", op);
 	      output_asm_insn ("a\t%4,0(%1)", op);
 	      output_asm_insn ("a\t%1,0(%4)", op);
 	    }
	  else
	    {
	      op[7] = gen_label_rtx ();
	      output_asm_insn ("l\t%4,%7-%5(%4)", op);
	      output_asm_insn ("a\t%4,0(%1)", op);
	      output_asm_insn ("a\t%1,0(%4)", op);
	    }

	  /* We had to clobber the base pointer register.
	     Re-setup the base pointer (with a different base).  */
	  op[5] = gen_label_rtx ();
	  output_asm_insn ("basr\t%4,0", op);
	  targetm.asm_out.internal_label (file, "L",
					  CODE_LABEL_NUMBER (op[5]));
	}

      /* Jump to target.  */
      op[8] = gen_label_rtx ();

      if (!flag_pic)
	output_asm_insn ("l\t%4,%8-%5(%4)", op);
      else if (!nonlocal)
	output_asm_insn ("a\t%4,%8-%5(%4)", op);
      /* We cannot call through .plt, since .plt requires %r12 loaded.  */
      else if (flag_pic == 1)
	{
	  output_asm_insn ("a\t%4,%8-%5(%4)", op);
	  output_asm_insn ("l\t%4,%0(%4)", op);
	}
      else if (flag_pic == 2)
	{
	  op[9] = gen_rtx_REG (Pmode, 0);
	  output_asm_insn ("l\t%9,%8-4-%5(%4)", op);
	  output_asm_insn ("a\t%4,%8-%5(%4)", op);
	  output_asm_insn ("ar\t%4,%9", op);
	  output_asm_insn ("l\t%4,0(%4)", op);
	}

      output_asm_insn ("br\t%4", op);

      /* Output literal pool.  */
      output_asm_insn (".align\t4", op);

      if (nonlocal && flag_pic == 2)
	output_asm_insn (".long\t%0", op);
      if (nonlocal)
	{
	  op[0] = gen_rtx_SYMBOL_REF (Pmode, "_GLOBAL_OFFSET_TABLE_");
	  SYMBOL_REF_FLAGS (op[0]) = SYMBOL_FLAG_LOCAL;
	}

      targetm.asm_out.internal_label (file, "L", CODE_LABEL_NUMBER (op[8]));
      if (!flag_pic)
	output_asm_insn (".long\t%0", op);
      else
	output_asm_insn (".long\t%0-%5", op);

      if (op[6])
	{
	  targetm.asm_out.internal_label (file, "L",
					  CODE_LABEL_NUMBER (op[6]));
	  output_asm_insn (".long\t%2", op);
	}
      if (op[7])
	{
	  targetm.asm_out.internal_label (file, "L",
					  CODE_LABEL_NUMBER (op[7]));
	  output_asm_insn (".long\t%3", op);
	}
    }
  final_end_function ();
}

static bool
s390_valid_pointer_mode (enum machine_mode mode)
{
  return (mode == SImode || (TARGET_64BIT && mode == DImode));
}

/* Checks whether the given CALL_EXPR would use a caller
   saved register.  This is used to decide whether sibling call
   optimization could be performed on the respective function
   call.  */

static bool
s390_call_saved_register_used (tree call_expr)
{
  CUMULATIVE_ARGS cum_v;
  cumulative_args_t cum;
  tree parameter;
  enum machine_mode mode;
  tree type;
  rtx parm_rtx;
  int reg, i;

  INIT_CUMULATIVE_ARGS (cum_v, NULL, NULL, 0, 0);
  cum = pack_cumulative_args (&cum_v);

  for (i = 0; i < call_expr_nargs (call_expr); i++)
    {
      parameter = CALL_EXPR_ARG (call_expr, i);
      gcc_assert (parameter);

      /* For an undeclared variable passed as parameter we will get
	 an ERROR_MARK node here.  */
      if (TREE_CODE (parameter) == ERROR_MARK)
	return true;

      type = TREE_TYPE (parameter);
      gcc_assert (type);

      mode = TYPE_MODE (type);
      gcc_assert (mode);

      if (pass_by_reference (&cum_v, mode, type, true))
 	{
 	  mode = Pmode;
 	  type = build_pointer_type (type);
 	}

       parm_rtx = s390_function_arg (cum, mode, type, 0);

       s390_function_arg_advance (cum, mode, type, 0);

       if (!parm_rtx)
	 continue;

       if (REG_P (parm_rtx))
  	 {
<<<<<<< HEAD
	   int n_regs;

	   /* Only integer registers (r6) are call saved and used for
	      parameter passing.  */
	   if (REGNO_REG_CLASS (REGNO (parm_rtx)) == FP_REGS)
	     continue;

	   n_regs = ((GET_MODE_SIZE (GET_MODE (parm_rtx)) + UNITS_PER_LONG - 1)
		     / UNITS_PER_LONG);

	   for (reg = 0; reg < n_regs; reg++)
=======
	   for (reg = 0;
		reg < HARD_REGNO_NREGS (REGNO (parm_rtx), GET_MODE (parm_rtx));
		reg++)
>>>>>>> 3082eeb7
	     if (!call_used_regs[reg + REGNO (parm_rtx)])
 	       return true;
	 }

       if (GET_CODE (parm_rtx) == PARALLEL)
	 {
	   int i;
<<<<<<< HEAD
	   for (i = 0; i < XVECLEN (parm_rtx, 0); i++)
	     {
	       rtx r = XEXP (XVECEXP (parm_rtx, 0, i), 0);
	       int n_regs;

	       gcc_assert (REG_P (r));

	       /* Only integer registers (r6) are call saved and used
		  for parameter passing.  */
	       if (REGNO_REG_CLASS (REGNO (r)) == FP_REGS)
		 continue;

	       n_regs = ((GET_MODE_SIZE (GET_MODE (r)) + UNITS_PER_LONG - 1)
			 / UNITS_PER_LONG);

	       for (reg = 0; reg < n_regs; reg++)
=======

	   for (i = 0; i < XVECLEN (parm_rtx, 0); i++)
	     {
	       rtx r = XEXP (XVECEXP (parm_rtx, 0, i), 0);

	       gcc_assert (REG_P (r));

	       for (reg = 0;
		    reg < HARD_REGNO_NREGS (REGNO (r), GET_MODE (r));
		    reg++)
>>>>>>> 3082eeb7
		 if (!call_used_regs[reg + REGNO (r)])
		   return true;
	     }
	 }

    }
  return false;
}

/* Return true if the given call expression can be
   turned into a sibling call.
   DECL holds the declaration of the function to be called whereas
   EXP is the call expression itself.  */

static bool
s390_function_ok_for_sibcall (tree decl, tree exp)
{
  /* The TPF epilogue uses register 1.  */
  if (TARGET_TPF_PROFILING)
    return false;

  /* The 31 bit PLT code uses register 12 (GOT pointer - caller saved)
     which would have to be restored before the sibcall.  */
  if (!TARGET_64BIT && flag_pic && decl && !targetm.binds_local_p (decl))
    return false;

  /* Register 6 on s390 is available as an argument register but unfortunately
     "caller saved". This makes functions needing this register for arguments
     not suitable for sibcalls.  */
  return !s390_call_saved_register_used (exp);
}

/* Return the fixed registers used for condition codes.  */

static bool
s390_fixed_condition_code_regs (unsigned int *p1, unsigned int *p2)
{
  *p1 = CC_REGNUM;
  *p2 = INVALID_REGNUM;

  return true;
}

/* This function is used by the call expanders of the machine description.
   It emits the call insn itself together with the necessary operations
   to adjust the target address and returns the emitted insn.
   ADDR_LOCATION is the target address rtx
   TLS_CALL the location of the thread-local symbol
   RESULT_REG the register where the result of the call should be stored
   RETADDR_REG the register where the return address should be stored
               If this parameter is NULL_RTX the call is considered
               to be a sibling call.  */

rtx
s390_emit_call (rtx addr_location, rtx tls_call, rtx result_reg,
		rtx retaddr_reg)
{
  bool plt_call = false;
  rtx insn;
  rtx call;
  rtx clobber;
  rtvec vec;

  /* Direct function calls need special treatment.  */
  if (GET_CODE (addr_location) == SYMBOL_REF)
    {
      /* When calling a global routine in PIC mode, we must
         replace the symbol itself with the PLT stub.  */
      if (flag_pic && !SYMBOL_REF_LOCAL_P (addr_location))
        {
	  if (retaddr_reg != NULL_RTX)
	    {
	      addr_location = gen_rtx_UNSPEC (Pmode,
					      gen_rtvec (1, addr_location),
					      UNSPEC_PLT);
	      addr_location = gen_rtx_CONST (Pmode, addr_location);
	      plt_call = true;
	    }
	  else
	    /* For -fpic code the PLT entries might use r12 which is
	       call-saved.  Therefore we cannot do a sibcall when
	       calling directly using a symbol ref.  When reaching
	       this point we decided (in s390_function_ok_for_sibcall)
	       to do a sibcall for a function pointer but one of the
	       optimizers was able to get rid of the function pointer
	       by propagating the symbol ref into the call.  This
	       optimization is illegal for S/390 so we turn the direct
	       call into a indirect call again.  */
	    addr_location = force_reg (Pmode, addr_location);
        }

      /* Unless we can use the bras(l) insn, force the
         routine address into a register.  */
      if (!TARGET_SMALL_EXEC && !TARGET_CPU_ZARCH)
        {
	  if (flag_pic)
	    addr_location = legitimize_pic_address (addr_location, 0);
	  else
	    addr_location = force_reg (Pmode, addr_location);
	}
    }

  /* If it is already an indirect call or the code above moved the
     SYMBOL_REF to somewhere else make sure the address can be found in
     register 1.  */
  if (retaddr_reg == NULL_RTX
      && GET_CODE (addr_location) != SYMBOL_REF
      && !plt_call)
    {
      emit_move_insn (gen_rtx_REG (Pmode, SIBCALL_REGNUM), addr_location);
      addr_location = gen_rtx_REG (Pmode, SIBCALL_REGNUM);
    }

  addr_location = gen_rtx_MEM (QImode, addr_location);
  call = gen_rtx_CALL (VOIDmode, addr_location, const0_rtx);

  if (result_reg != NULL_RTX)
    call = gen_rtx_SET (VOIDmode, result_reg, call);

  if (retaddr_reg != NULL_RTX)
    {
      clobber = gen_rtx_CLOBBER (VOIDmode, retaddr_reg);

      if (tls_call != NULL_RTX)
	vec = gen_rtvec (3, call, clobber,
			 gen_rtx_USE (VOIDmode, tls_call));
      else
	vec = gen_rtvec (2, call, clobber);

      call = gen_rtx_PARALLEL (VOIDmode, vec);
    }

  insn = emit_call_insn (call);

  /* 31-bit PLT stubs and tls calls use the GOT register implicitly.  */
  if ((!TARGET_64BIT && plt_call) || tls_call != NULL_RTX)
    {
      /* s390_function_ok_for_sibcall should
	 have denied sibcalls in this case.  */
      gcc_assert (retaddr_reg != NULL_RTX);

      use_reg (&CALL_INSN_FUNCTION_USAGE (insn), pic_offset_table_rtx);
    }
  return insn;
}

/* Implement TARGET_CONDITIONAL_REGISTER_USAGE.  */

static void
s390_conditional_register_usage (void)
{
  int i;

  if (flag_pic)
    {
      fixed_regs[PIC_OFFSET_TABLE_REGNUM] = 1;
      call_used_regs[PIC_OFFSET_TABLE_REGNUM] = 1;
    }
  if (TARGET_CPU_ZARCH)
    {
      fixed_regs[BASE_REGNUM] = 0;
      call_used_regs[BASE_REGNUM] = 0;
      fixed_regs[RETURN_REGNUM] = 0;
      call_used_regs[RETURN_REGNUM] = 0;
    }
  if (TARGET_64BIT)
    {
      for (i = 24; i < 32; i++)
	call_used_regs[i] = call_really_used_regs[i] = 0;
    }
  else
    {
      for (i = 18; i < 20; i++)
	call_used_regs[i] = call_really_used_regs[i] = 0;
    }

  if (TARGET_SOFT_FLOAT)
    {
      for (i = 16; i < 32; i++)
	call_used_regs[i] = fixed_regs[i] = 1;
    }
}

/* Corresponding function to eh_return expander.  */

static GTY(()) rtx s390_tpf_eh_return_symbol;
void
s390_emit_tpf_eh_return (rtx target)
{
  rtx insn, reg;

  if (!s390_tpf_eh_return_symbol)
    s390_tpf_eh_return_symbol = gen_rtx_SYMBOL_REF (Pmode, "__tpf_eh_return");

  reg = gen_rtx_REG (Pmode, 2);

  emit_move_insn (reg, target);
  insn = s390_emit_call (s390_tpf_eh_return_symbol, NULL_RTX, reg,
                                     gen_rtx_REG (Pmode, RETURN_REGNUM));
  use_reg (&CALL_INSN_FUNCTION_USAGE (insn), reg);

  emit_move_insn (EH_RETURN_HANDLER_RTX, reg);
}

/* Rework the prologue/epilogue to avoid saving/restoring
   registers unnecessarily.  */

static void
s390_optimize_prologue (void)
{
  rtx insn, new_insn, next_insn;

  /* Do a final recompute of the frame-related data.  */

  s390_update_frame_layout ();

  /* If all special registers are in fact used, there's nothing we
     can do, so no point in walking the insn list.  */

  if (cfun_frame_layout.first_save_gpr <= BASE_REGNUM
      && cfun_frame_layout.last_save_gpr >= BASE_REGNUM
      && (TARGET_CPU_ZARCH
          || (cfun_frame_layout.first_save_gpr <= RETURN_REGNUM
              && cfun_frame_layout.last_save_gpr >= RETURN_REGNUM)))
    return;

  /* Search for prologue/epilogue insns and replace them.  */

  for (insn = get_insns (); insn; insn = next_insn)
    {
      int first, last, off;
      rtx set, base, offset;

      next_insn = NEXT_INSN (insn);

      if (GET_CODE (insn) != INSN)
	continue;

      if (GET_CODE (PATTERN (insn)) == PARALLEL
	  && store_multiple_operation (PATTERN (insn), VOIDmode))
	{
	  set = XVECEXP (PATTERN (insn), 0, 0);
	  first = REGNO (SET_SRC (set));
	  last = first + XVECLEN (PATTERN (insn), 0) - 1;
	  offset = const0_rtx;
	  base = eliminate_constant_term (XEXP (SET_DEST (set), 0), &offset);
	  off = INTVAL (offset);

	  if (GET_CODE (base) != REG || off < 0)
	    continue;
	  if (cfun_frame_layout.first_save_gpr != -1
	      && (cfun_frame_layout.first_save_gpr < first
		  || cfun_frame_layout.last_save_gpr > last))
	    continue;
	  if (REGNO (base) != STACK_POINTER_REGNUM
	      && REGNO (base) != HARD_FRAME_POINTER_REGNUM)
	    continue;
	  if (first > BASE_REGNUM || last < BASE_REGNUM)
	    continue;

	  if (cfun_frame_layout.first_save_gpr != -1)
	    {
	      new_insn 	= save_gprs (base,
				     off + (cfun_frame_layout.first_save_gpr
					    - first) * UNITS_PER_LONG,
				     cfun_frame_layout.first_save_gpr,
				     cfun_frame_layout.last_save_gpr);
	      new_insn = emit_insn_before (new_insn, insn);
	      INSN_ADDRESSES_NEW (new_insn, -1);
	    }

	  remove_insn (insn);
	  continue;
	}

      if (cfun_frame_layout.first_save_gpr == -1
	  && GET_CODE (PATTERN (insn)) == SET
	  && GET_CODE (SET_SRC (PATTERN (insn))) == REG
	  && (REGNO (SET_SRC (PATTERN (insn))) == BASE_REGNUM
	      || (!TARGET_CPU_ZARCH
		  && REGNO (SET_SRC (PATTERN (insn))) == RETURN_REGNUM))
	  && GET_CODE (SET_DEST (PATTERN (insn))) == MEM)
	{
	  set = PATTERN (insn);
	  first = REGNO (SET_SRC (set));
	  offset = const0_rtx;
	  base = eliminate_constant_term (XEXP (SET_DEST (set), 0), &offset);
	  off = INTVAL (offset);

	  if (GET_CODE (base) != REG || off < 0)
	    continue;
	  if (REGNO (base) != STACK_POINTER_REGNUM
	      && REGNO (base) != HARD_FRAME_POINTER_REGNUM)
	    continue;

	  remove_insn (insn);
	  continue;
	}

      if (GET_CODE (PATTERN (insn)) == PARALLEL
	  && load_multiple_operation (PATTERN (insn), VOIDmode))
	{
	  set = XVECEXP (PATTERN (insn), 0, 0);
	  first = REGNO (SET_DEST (set));
	  last = first + XVECLEN (PATTERN (insn), 0) - 1;
	  offset = const0_rtx;
	  base = eliminate_constant_term (XEXP (SET_SRC (set), 0), &offset);
	  off = INTVAL (offset);

	  if (GET_CODE (base) != REG || off < 0)
	    continue;
	  if (cfun_frame_layout.first_restore_gpr != -1
	      && (cfun_frame_layout.first_restore_gpr < first
		  || cfun_frame_layout.last_restore_gpr > last))
	    continue;
	  if (REGNO (base) != STACK_POINTER_REGNUM
	      && REGNO (base) != HARD_FRAME_POINTER_REGNUM)
	    continue;
	  if (first > BASE_REGNUM || last < BASE_REGNUM)
	    continue;

	  if (cfun_frame_layout.first_restore_gpr != -1)
	    {
	      new_insn = restore_gprs (base,
				       off + (cfun_frame_layout.first_restore_gpr
					      - first) * UNITS_PER_LONG,
				       cfun_frame_layout.first_restore_gpr,
				       cfun_frame_layout.last_restore_gpr);
	      new_insn = emit_insn_before (new_insn, insn);
	      INSN_ADDRESSES_NEW (new_insn, -1);
	    }

	  remove_insn (insn);
	  continue;
	}

      if (cfun_frame_layout.first_restore_gpr == -1
	  && GET_CODE (PATTERN (insn)) == SET
	  && GET_CODE (SET_DEST (PATTERN (insn))) == REG
	  && (REGNO (SET_DEST (PATTERN (insn))) == BASE_REGNUM
	      || (!TARGET_CPU_ZARCH
		  && REGNO (SET_DEST (PATTERN (insn))) == RETURN_REGNUM))
	  && GET_CODE (SET_SRC (PATTERN (insn))) == MEM)
	{
	  set = PATTERN (insn);
	  first = REGNO (SET_DEST (set));
	  offset = const0_rtx;
	  base = eliminate_constant_term (XEXP (SET_SRC (set), 0), &offset);
	  off = INTVAL (offset);

	  if (GET_CODE (base) != REG || off < 0)
	    continue;
	  if (REGNO (base) != STACK_POINTER_REGNUM
	      && REGNO (base) != HARD_FRAME_POINTER_REGNUM)
	    continue;

	  remove_insn (insn);
	  continue;
	}
    }
}

<<<<<<< HEAD
/* On z10 the dynamic branch prediction must see the backward jump in
   a window of 384 bytes. If not it falls back to the static
   prediction.  This function rearranges the loop backward branch in a
   way which makes the static prediction always correct.  The function
   returns true if it added an instruction.  */
static bool
s390_z10_fix_long_loop_prediction (rtx insn)
=======
/* On z10 and later the dynamic branch prediction must see the
   backward jump within a certain windows.  If not it falls back to
   the static prediction.  This function rearranges the loop backward
   branch in a way which makes the static prediction always correct.
   The function returns true if it added an instruction.  */
static bool
s390_fix_long_loop_prediction (rtx insn)
>>>>>>> 3082eeb7
{
  rtx set = single_set (insn);
  rtx code_label, label_ref, new_label;
  rtx uncond_jump;
  rtx cur_insn;
  rtx tmp;
  int distance;

  /* This will exclude branch on count and branch on index patterns
     since these are correctly statically predicted.  */
  if (!set
      || SET_DEST (set) != pc_rtx
      || GET_CODE (SET_SRC(set)) != IF_THEN_ELSE)
    return false;

  label_ref = (GET_CODE (XEXP (SET_SRC (set), 1)) == LABEL_REF ?
	       XEXP (SET_SRC (set), 1) : XEXP (SET_SRC (set), 2));

  gcc_assert (GET_CODE (label_ref) == LABEL_REF);

  code_label = XEXP (label_ref, 0);

  if (INSN_ADDRESSES (INSN_UID (code_label)) == -1
      || INSN_ADDRESSES (INSN_UID (insn)) == -1
      || (INSN_ADDRESSES (INSN_UID (insn))
<<<<<<< HEAD
	  - INSN_ADDRESSES (INSN_UID (code_label)) < Z10_PREDICT_DISTANCE))
    return false;

  for (distance = 0, cur_insn = PREV_INSN (insn);
       distance < Z10_PREDICT_DISTANCE - 6;
=======
	  - INSN_ADDRESSES (INSN_UID (code_label)) < PREDICT_DISTANCE))
    return false;

  for (distance = 0, cur_insn = PREV_INSN (insn);
       distance < PREDICT_DISTANCE - 6;
>>>>>>> 3082eeb7
       distance += get_attr_length (cur_insn), cur_insn = PREV_INSN (cur_insn))
    if (!cur_insn || JUMP_P (cur_insn) || LABEL_P (cur_insn))
      return false;

  new_label = gen_label_rtx ();
  uncond_jump = emit_jump_insn_after (
		  gen_rtx_SET (VOIDmode, pc_rtx,
			       gen_rtx_LABEL_REF (VOIDmode, code_label)),
		  insn);
  emit_label_after (new_label, uncond_jump);

  tmp = XEXP (SET_SRC (set), 1);
  XEXP (SET_SRC (set), 1) = XEXP (SET_SRC (set), 2);
  XEXP (SET_SRC (set), 2) = tmp;
  INSN_CODE (insn) = -1;

  XEXP (label_ref, 0) = new_label;
  JUMP_LABEL (insn) = new_label;
  JUMP_LABEL (uncond_jump) = code_label;

  return true;
}

/* Returns 1 if INSN reads the value of REG for purposes not related
   to addressing of memory, and 0 otherwise.  */
static int
s390_non_addr_reg_read_p (rtx reg, rtx insn)
{
  return reg_referenced_p (reg, PATTERN (insn))
    && !reg_used_in_mem_p (REGNO (reg), PATTERN (insn));
}

/* Starting from INSN find_cond_jump looks downwards in the insn
   stream for a single jump insn which is the last user of the
   condition code set in INSN.  */
static rtx
find_cond_jump (rtx insn)
{
  for (; insn; insn = NEXT_INSN (insn))
    {
      rtx ite, cc;

      if (LABEL_P (insn))
	break;

      if (!JUMP_P (insn))
	{
	  if (reg_mentioned_p (gen_rtx_REG (CCmode, CC_REGNUM), insn))
	    break;
	  continue;
	}

      /* This will be triggered by a return.  */
      if (GET_CODE (PATTERN (insn)) != SET)
	break;

      gcc_assert (SET_DEST (PATTERN (insn)) == pc_rtx);
      ite = SET_SRC (PATTERN (insn));

      if (GET_CODE (ite) != IF_THEN_ELSE)
	break;

      cc = XEXP (XEXP (ite, 0), 0);
      if (!REG_P (cc) || !CC_REGNO_P (REGNO (cc)))
	break;

      if (find_reg_note (insn, REG_DEAD, cc))
	return insn;
      break;
    }

  return NULL_RTX;
}

/* Swap the condition in COND and the operands in OP0 and OP1 so that
   the semantics does not change.  If NULL_RTX is passed as COND the
   function tries to find the conditional jump starting with INSN.  */
static void
s390_swap_cmp (rtx cond, rtx *op0, rtx *op1, rtx insn)
{
  rtx tmp = *op0;

  if (cond == NULL_RTX)
    {
      rtx jump = find_cond_jump (NEXT_INSN (insn));
      jump = jump ? single_set (jump) : NULL_RTX;

      if (jump == NULL_RTX)
	return;

      cond = XEXP (XEXP (jump, 1), 0);
    }

  *op0 = *op1;
  *op1 = tmp;
  PUT_CODE (cond, swap_condition (GET_CODE (cond)));
}

/* On z10, instructions of the compare-and-branch family have the
   property to access the register occurring as second operand with
   its bits complemented.  If such a compare is grouped with a second
   instruction that accesses the same register non-complemented, and
   if that register's value is delivered via a bypass, then the
   pipeline recycles, thereby causing significant performance decline.
   This function locates such situations and exchanges the two
   operands of the compare.  The function return true whenever it
   added an insn.  */
static bool
s390_z10_optimize_cmp (rtx insn)
{
  rtx prev_insn, next_insn;
  bool insn_added_p = false;
  rtx cond, *op0, *op1;

  if (GET_CODE (PATTERN (insn)) == PARALLEL)
    {
      /* Handle compare and branch and branch on count
	 instructions.  */
      rtx pattern = single_set (insn);

      if (!pattern
	  || SET_DEST (pattern) != pc_rtx
	  || GET_CODE (SET_SRC (pattern)) != IF_THEN_ELSE)
	return false;

      cond = XEXP (SET_SRC (pattern), 0);
      op0 = &XEXP (cond, 0);
      op1 = &XEXP (cond, 1);
    }
  else if (GET_CODE (PATTERN (insn)) == SET)
    {
      rtx src, dest;

      /* Handle normal compare instructions.  */
      src = SET_SRC (PATTERN (insn));
      dest = SET_DEST (PATTERN (insn));

      if (!REG_P (dest)
	  || !CC_REGNO_P (REGNO (dest))
	  || GET_CODE (src) != COMPARE)
	return false;

      /* s390_swap_cmp will try to find the conditional
	 jump when passing NULL_RTX as condition.  */
      cond = NULL_RTX;
      op0 = &XEXP (src, 0);
      op1 = &XEXP (src, 1);
    }
  else
    return false;

  if (!REG_P (*op0) || !REG_P (*op1))
    return false;

  if (GET_MODE_CLASS (GET_MODE (*op0)) != MODE_INT)
    return false;

  /* Swap the COMPARE arguments and its mask if there is a
     conflicting access in the previous insn.  */
  prev_insn = prev_active_insn (insn);
  if (prev_insn != NULL_RTX && INSN_P (prev_insn)
      && reg_referenced_p (*op1, PATTERN (prev_insn)))
    s390_swap_cmp (cond, op0, op1, insn);

  /* Check if there is a conflict with the next insn. If there
     was no conflict with the previous insn, then swap the
     COMPARE arguments and its mask.  If we already swapped
     the operands, or if swapping them would cause a conflict
     with the previous insn, issue a NOP after the COMPARE in
     order to separate the two instuctions.  */
  next_insn = next_active_insn (insn);
  if (next_insn != NULL_RTX && INSN_P (next_insn)
      && s390_non_addr_reg_read_p (*op1, next_insn))
    {
      if (prev_insn != NULL_RTX && INSN_P (prev_insn)
	  && s390_non_addr_reg_read_p (*op0, prev_insn))
	{
	  if (REGNO (*op1) == 0)
	    emit_insn_after (gen_nop1 (), insn);
	  else
	    emit_insn_after (gen_nop (), insn);
	  insn_added_p = true;
	}
      else
	s390_swap_cmp (cond, op0, op1, insn);
    }
  return insn_added_p;
}

/* Perform machine-dependent processing.  */

static void
s390_reorg (void)
{
  bool pool_overflow = false;

  /* Make sure all splits have been performed; splits after
     machine_dependent_reorg might confuse insn length counts.  */
  split_all_insns_noflow ();

  /* Install the main literal pool and the associated base
     register load insns.

     In addition, there are two problematic situations we need
     to correct:

     - the literal pool might be > 4096 bytes in size, so that
       some of its elements cannot be directly accessed

     - a branch target might be > 64K away from the branch, so that
       it is not possible to use a PC-relative instruction.

     To fix those, we split the single literal pool into multiple
     pool chunks, reloading the pool base register at various
     points throughout the function to ensure it always points to
     the pool chunk the following code expects, and / or replace
     PC-relative branches by absolute branches.

     However, the two problems are interdependent: splitting the
     literal pool can move a branch further away from its target,
     causing the 64K limit to overflow, and on the other hand,
     replacing a PC-relative branch by an absolute branch means
     we need to put the branch target address into the literal
     pool, possibly causing it to overflow.

     So, we loop trying to fix up both problems until we manage
     to satisfy both conditions at the same time.  Note that the
     loop is guaranteed to terminate as every pass of the loop
     strictly decreases the total number of PC-relative branches
     in the function.  (This is not completely true as there
     might be branch-over-pool insns introduced by chunkify_start.
     Those never need to be split however.)  */

  for (;;)
    {
      struct constant_pool *pool = NULL;

      /* Collect the literal pool.  */
      if (!pool_overflow)
	{
	  pool = s390_mainpool_start ();
	  if (!pool)
	    pool_overflow = true;
	}

      /* If literal pool overflowed, start to chunkify it.  */
      if (pool_overflow)
        pool = s390_chunkify_start ();

      /* Split out-of-range branches.  If this has created new
	 literal pool entries, cancel current chunk list and
	 recompute it.  zSeries machines have large branch
	 instructions, so we never need to split a branch.  */
      if (!TARGET_CPU_ZARCH && s390_split_branches ())
        {
          if (pool_overflow)
            s390_chunkify_cancel (pool);
	  else
            s390_mainpool_cancel (pool);

          continue;
        }

      /* If we made it up to here, both conditions are satisfied.
	 Finish up literal pool related changes.  */
      if (pool_overflow)
	s390_chunkify_finish (pool);
      else
	s390_mainpool_finish (pool);

      /* We're done splitting branches.  */
      cfun->machine->split_branches_pending_p = false;
      break;
    }

  /* Generate out-of-pool execute target insns.  */
  if (TARGET_CPU_ZARCH)
    {
      rtx insn, label, target;

      for (insn = get_insns (); insn; insn = NEXT_INSN (insn))
	{
	  label = s390_execute_label (insn);
	  if (!label)
	    continue;

	  gcc_assert (label != const0_rtx);

	  target = emit_label (XEXP (label, 0));
	  INSN_ADDRESSES_NEW (target, -1);

	  target = emit_insn (s390_execute_target (insn));
	  INSN_ADDRESSES_NEW (target, -1);
	}
    }

  /* Try to optimize prologue and epilogue further.  */
  s390_optimize_prologue ();

<<<<<<< HEAD
  /* Walk over the insns and do some z10 specific changes.  */
  if (s390_tune == PROCESSOR_2097_Z10)
=======
  /* Walk over the insns and do some >=z10 specific changes.  */
  if (s390_tune == PROCESSOR_2097_Z10
      || s390_tune == PROCESSOR_2817_Z196)
>>>>>>> 3082eeb7
    {
      rtx insn;
      bool insn_added_p = false;

      /* The insn lengths and addresses have to be up to date for the
	 following manipulations.  */
      shorten_branches (get_insns ());

      for (insn = get_insns (); insn; insn = NEXT_INSN (insn))
	{
	  if (!INSN_P (insn) || INSN_CODE (insn) <= 0)
	    continue;

	  if (JUMP_P (insn))
<<<<<<< HEAD
	    insn_added_p |= s390_z10_fix_long_loop_prediction (insn);

	  if (GET_CODE (PATTERN (insn)) == PARALLEL
	      || GET_CODE (PATTERN (insn)) == SET)
=======
	    insn_added_p |= s390_fix_long_loop_prediction (insn);

	  if ((GET_CODE (PATTERN (insn)) == PARALLEL
	       || GET_CODE (PATTERN (insn)) == SET)
	      && s390_tune == PROCESSOR_2097_Z10)
>>>>>>> 3082eeb7
	    insn_added_p |= s390_z10_optimize_cmp (insn);
	}

      /* Adjust branches if we added new instructions.  */
      if (insn_added_p)
	shorten_branches (get_insns ());
    }
}

/* Return true if INSN is a fp load insn writing register REGNO.  */
static inline bool
s390_fpload_toreg (rtx insn, unsigned int regno)
{
  rtx set;
  enum attr_type flag = s390_safe_attr_type (insn);

  if (flag != TYPE_FLOADSF && flag != TYPE_FLOADDF)
    return false;

  set = single_set (insn);

  if (set == NULL_RTX)
    return false;

  if (!REG_P (SET_DEST (set)) || !MEM_P (SET_SRC (set)))
    return false;

  if (REGNO (SET_DEST (set)) != regno)
    return false;

  return true;
}

/* This value describes the distance to be avoided between an
   aritmetic fp instruction and an fp load writing the same register.
   Z10_EARLYLOAD_DISTANCE - 1 as well as Z10_EARLYLOAD_DISTANCE + 1 is
   fine but the exact value has to be avoided. Otherwise the FP
   pipeline will throw an exception causing a major penalty.  */
#define Z10_EARLYLOAD_DISTANCE 7

/* Rearrange the ready list in order to avoid the situation described
   for Z10_EARLYLOAD_DISTANCE.  A problematic load instruction is
   moved to the very end of the ready list.  */
static void
s390_z10_prevent_earlyload_conflicts (rtx *ready, int *nready_p)
{
  unsigned int regno;
  int nready = *nready_p;
  rtx tmp;
  int i;
  rtx insn;
  rtx set;
  enum attr_type flag;
  int distance;

  /* Skip DISTANCE - 1 active insns.  */
  for (insn = last_scheduled_insn, distance = Z10_EARLYLOAD_DISTANCE - 1;
       distance > 0 && insn != NULL_RTX;
       distance--, insn = prev_active_insn (insn))
    if (CALL_P (insn) || JUMP_P (insn))
      return;

  if (insn == NULL_RTX)
    return;

  set = single_set (insn);

  if (set == NULL_RTX || !REG_P (SET_DEST (set))
      || GET_MODE_CLASS (GET_MODE (SET_DEST (set))) != MODE_FLOAT)
    return;

  flag = s390_safe_attr_type (insn);

  if (flag == TYPE_FLOADSF || flag == TYPE_FLOADDF)
    return;

  regno = REGNO (SET_DEST (set));
  i = nready - 1;

  while (!s390_fpload_toreg (ready[i], regno) && i > 0)
    i--;

  if (!i)
    return;

  tmp = ready[i];
  memmove (&ready[1], &ready[0], sizeof (rtx) * i);
  ready[0] = tmp;
}

/* This function is called via hook TARGET_SCHED_REORDER before
   issueing one insn from list READY which contains *NREADYP entries.
   For target z10 it reorders load instructions to avoid early load
   conflicts in the floating point pipeline  */
static int
s390_sched_reorder (FILE *file ATTRIBUTE_UNUSED, int verbose ATTRIBUTE_UNUSED,
		    rtx *ready, int *nreadyp, int clock ATTRIBUTE_UNUSED)
{
  if (s390_tune == PROCESSOR_2097_Z10)
    if (reload_completed && *nreadyp > 1)
      s390_z10_prevent_earlyload_conflicts (ready, nreadyp);

  return s390_issue_rate ();
}

/* This function is called via hook TARGET_SCHED_VARIABLE_ISSUE after
   the scheduler has issued INSN.  It stores the last issued insn into
   last_scheduled_insn in order to make it available for
   s390_sched_reorder.  */
static int
s390_sched_variable_issue (FILE *file ATTRIBUTE_UNUSED,
                           int verbose ATTRIBUTE_UNUSED,
                         rtx insn, int more)
{
  last_scheduled_insn = insn;

  if (GET_CODE (PATTERN (insn)) != USE
      && GET_CODE (PATTERN (insn)) != CLOBBER)
    return more - 1;
  else
    return more;
}

static void
s390_sched_init (FILE *file ATTRIBUTE_UNUSED,
		 int verbose ATTRIBUTE_UNUSED,
		 int max_ready ATTRIBUTE_UNUSED)
{
  last_scheduled_insn = NULL_RTX;
}

/* This function checks the whole of insn X for memory references. The
   function always returns zero because the framework it is called
   from would stop recursively analyzing the insn upon a return value
   other than zero. The real result of this function is updating
   counter variable MEM_COUNT.  */
static int
check_dpu (rtx *x, unsigned *mem_count)
{
  if (*x != NULL_RTX && MEM_P (*x))
    (*mem_count)++;
  return 0;
}

/* This target hook implementation for TARGET_LOOP_UNROLL_ADJUST calculates
<<<<<<< HEAD
   a new number struct loop *loop should be unrolled if tuned for the z10
   cpu. The loop is analyzed for memory accesses by calling check_dpu for
=======
   a new number struct loop *loop should be unrolled if tuned for cpus with
   a built-in stride prefetcher.
   The loop is analyzed for memory accesses by calling check_dpu for
>>>>>>> 3082eeb7
   each rtx of the loop. Depending on the loop_depth and the amount of
   memory accesses a new number <=nunroll is returned to improve the
   behaviour of the hardware prefetch unit.  */
static unsigned
s390_loop_unroll_adjust (unsigned nunroll, struct loop *loop)
{
  basic_block *bbs;
  rtx insn;
  unsigned i;
  unsigned mem_count = 0;

<<<<<<< HEAD
  /* Only z10 needs special handling.  */
  if (s390_tune != PROCESSOR_2097_Z10)
=======
  if (s390_tune != PROCESSOR_2097_Z10 && s390_tune != PROCESSOR_2817_Z196)
>>>>>>> 3082eeb7
    return nunroll;

  /* Count the number of memory references within the loop body.  */
  bbs = get_loop_body (loop);
  for (i = 0; i < loop->num_nodes; i++)
    {
      for (insn = BB_HEAD (bbs[i]); insn != BB_END (bbs[i]); insn = NEXT_INSN (insn))
	if (INSN_P (insn) && INSN_CODE (insn) != -1)
            for_each_rtx (&insn, (rtx_function) check_dpu, &mem_count);
    }
  free (bbs);

  /* Prevent division by zero, and we do not need to adjust nunroll in this case.  */
  if (mem_count == 0)
    return nunroll;

  switch (loop_depth(loop))
    {
    case 1:
      return MIN (nunroll, 28 / mem_count);
    case 2:
      return MIN (nunroll, 22 / mem_count);
    default:
      return MIN (nunroll, 16 / mem_count);
    }
}

/* Initialize GCC target structure.  */

#undef  TARGET_ASM_ALIGNED_HI_OP
#define TARGET_ASM_ALIGNED_HI_OP "\t.word\t"
#undef  TARGET_ASM_ALIGNED_DI_OP
#define TARGET_ASM_ALIGNED_DI_OP "\t.quad\t"
#undef  TARGET_ASM_INTEGER
#define TARGET_ASM_INTEGER s390_assemble_integer

#undef  TARGET_ASM_OPEN_PAREN
#define TARGET_ASM_OPEN_PAREN ""

#undef  TARGET_ASM_CLOSE_PAREN
#define TARGET_ASM_CLOSE_PAREN ""

<<<<<<< HEAD
#undef TARGET_DEFAULT_TARGET_FLAGS
#define TARGET_DEFAULT_TARGET_FLAGS (TARGET_DEFAULT | MASK_FUSED_MADD)

#undef TARGET_HANDLE_OPTION
#define TARGET_HANDLE_OPTION s390_handle_option
=======
#undef TARGET_OPTION_OVERRIDE
#define TARGET_OPTION_OVERRIDE s390_option_override
>>>>>>> 3082eeb7

#undef	TARGET_ENCODE_SECTION_INFO
#define TARGET_ENCODE_SECTION_INFO s390_encode_section_info

#undef TARGET_SCALAR_MODE_SUPPORTED_P
#define TARGET_SCALAR_MODE_SUPPORTED_P s390_scalar_mode_supported_p

#ifdef HAVE_AS_TLS
#undef TARGET_HAVE_TLS
#define TARGET_HAVE_TLS true
#endif
#undef TARGET_CANNOT_FORCE_CONST_MEM
#define TARGET_CANNOT_FORCE_CONST_MEM s390_cannot_force_const_mem

#undef TARGET_DELEGITIMIZE_ADDRESS
#define TARGET_DELEGITIMIZE_ADDRESS s390_delegitimize_address

#undef TARGET_LEGITIMIZE_ADDRESS
#define TARGET_LEGITIMIZE_ADDRESS s390_legitimize_address

#undef TARGET_RETURN_IN_MEMORY
#define TARGET_RETURN_IN_MEMORY s390_return_in_memory

#undef  TARGET_INIT_BUILTINS
#define TARGET_INIT_BUILTINS s390_init_builtins
#undef  TARGET_EXPAND_BUILTIN
#define TARGET_EXPAND_BUILTIN s390_expand_builtin

#undef TARGET_ASM_OUTPUT_ADDR_CONST_EXTRA
#define TARGET_ASM_OUTPUT_ADDR_CONST_EXTRA s390_output_addr_const_extra

#undef TARGET_ASM_OUTPUT_MI_THUNK
#define TARGET_ASM_OUTPUT_MI_THUNK s390_output_mi_thunk
#undef TARGET_ASM_CAN_OUTPUT_MI_THUNK
#define TARGET_ASM_CAN_OUTPUT_MI_THUNK hook_bool_const_tree_hwi_hwi_const_tree_true

#undef  TARGET_SCHED_ADJUST_PRIORITY
#define TARGET_SCHED_ADJUST_PRIORITY s390_adjust_priority
#undef TARGET_SCHED_ISSUE_RATE
#define TARGET_SCHED_ISSUE_RATE s390_issue_rate
#undef TARGET_SCHED_FIRST_CYCLE_MULTIPASS_DFA_LOOKAHEAD
#define TARGET_SCHED_FIRST_CYCLE_MULTIPASS_DFA_LOOKAHEAD s390_first_cycle_multipass_dfa_lookahead

#undef TARGET_SCHED_VARIABLE_ISSUE
#define TARGET_SCHED_VARIABLE_ISSUE s390_sched_variable_issue
#undef TARGET_SCHED_REORDER
#define TARGET_SCHED_REORDER s390_sched_reorder
#undef TARGET_SCHED_INIT
#define TARGET_SCHED_INIT s390_sched_init

#undef TARGET_CANNOT_COPY_INSN_P
#define TARGET_CANNOT_COPY_INSN_P s390_cannot_copy_insn_p
#undef TARGET_RTX_COSTS
#define TARGET_RTX_COSTS s390_rtx_costs
#undef TARGET_ADDRESS_COST
#define TARGET_ADDRESS_COST s390_address_cost
#undef TARGET_REGISTER_MOVE_COST
#define TARGET_REGISTER_MOVE_COST s390_register_move_cost
#undef TARGET_MEMORY_MOVE_COST
#define TARGET_MEMORY_MOVE_COST s390_memory_move_cost

#undef TARGET_MACHINE_DEPENDENT_REORG
#define TARGET_MACHINE_DEPENDENT_REORG s390_reorg

#undef TARGET_VALID_POINTER_MODE
#define TARGET_VALID_POINTER_MODE s390_valid_pointer_mode

#undef TARGET_BUILD_BUILTIN_VA_LIST
#define TARGET_BUILD_BUILTIN_VA_LIST s390_build_builtin_va_list
#undef TARGET_EXPAND_BUILTIN_VA_START
#define TARGET_EXPAND_BUILTIN_VA_START s390_va_start
#undef TARGET_GIMPLIFY_VA_ARG_EXPR
#define TARGET_GIMPLIFY_VA_ARG_EXPR s390_gimplify_va_arg

#undef TARGET_PROMOTE_FUNCTION_MODE
#define TARGET_PROMOTE_FUNCTION_MODE s390_promote_function_mode
#undef TARGET_PASS_BY_REFERENCE
#define TARGET_PASS_BY_REFERENCE s390_pass_by_reference

#undef TARGET_FUNCTION_OK_FOR_SIBCALL
#define TARGET_FUNCTION_OK_FOR_SIBCALL s390_function_ok_for_sibcall
#undef TARGET_FUNCTION_ARG
#define TARGET_FUNCTION_ARG s390_function_arg
#undef TARGET_FUNCTION_ARG_ADVANCE
#define TARGET_FUNCTION_ARG_ADVANCE s390_function_arg_advance
#undef TARGET_FUNCTION_VALUE
#define TARGET_FUNCTION_VALUE s390_function_value
#undef TARGET_LIBCALL_VALUE
#define TARGET_LIBCALL_VALUE s390_libcall_value

#undef TARGET_FIXED_CONDITION_CODE_REGS
#define TARGET_FIXED_CONDITION_CODE_REGS s390_fixed_condition_code_regs

#undef TARGET_CC_MODES_COMPATIBLE
#define TARGET_CC_MODES_COMPATIBLE s390_cc_modes_compatible

#undef TARGET_INVALID_WITHIN_DOLOOP
#define TARGET_INVALID_WITHIN_DOLOOP hook_constcharptr_const_rtx_null

#ifdef HAVE_AS_TLS
#undef TARGET_ASM_OUTPUT_DWARF_DTPREL
#define TARGET_ASM_OUTPUT_DWARF_DTPREL s390_output_dwarf_dtprel
#endif

#ifdef TARGET_ALTERNATE_LONG_DOUBLE_MANGLING
#undef TARGET_MANGLE_TYPE
#define TARGET_MANGLE_TYPE s390_mangle_type
#endif

#undef TARGET_SCALAR_MODE_SUPPORTED_P
#define TARGET_SCALAR_MODE_SUPPORTED_P s390_scalar_mode_supported_p

#undef  TARGET_PREFERRED_RELOAD_CLASS
#define TARGET_PREFERRED_RELOAD_CLASS s390_preferred_reload_class

#undef TARGET_SECONDARY_RELOAD
#define TARGET_SECONDARY_RELOAD s390_secondary_reload

#undef TARGET_LIBGCC_CMP_RETURN_MODE
#define TARGET_LIBGCC_CMP_RETURN_MODE s390_libgcc_cmp_return_mode

#undef TARGET_LIBGCC_SHIFT_COUNT_MODE
#define TARGET_LIBGCC_SHIFT_COUNT_MODE s390_libgcc_shift_count_mode

#undef TARGET_LEGITIMATE_ADDRESS_P
#define TARGET_LEGITIMATE_ADDRESS_P s390_legitimate_address_p

<<<<<<< HEAD
#undef TARGET_CAN_ELIMINATE
#define TARGET_CAN_ELIMINATE s390_can_eliminate

=======
#undef TARGET_LEGITIMATE_CONSTANT_P
#define TARGET_LEGITIMATE_CONSTANT_P s390_legitimate_constant_p

#undef TARGET_CAN_ELIMINATE
#define TARGET_CAN_ELIMINATE s390_can_eliminate

#undef TARGET_CONDITIONAL_REGISTER_USAGE
#define TARGET_CONDITIONAL_REGISTER_USAGE s390_conditional_register_usage

>>>>>>> 3082eeb7
#undef TARGET_LOOP_UNROLL_ADJUST
#define TARGET_LOOP_UNROLL_ADJUST s390_loop_unroll_adjust

#undef TARGET_ASM_TRAMPOLINE_TEMPLATE
#define TARGET_ASM_TRAMPOLINE_TEMPLATE s390_asm_trampoline_template
#undef TARGET_TRAMPOLINE_INIT
#define TARGET_TRAMPOLINE_INIT s390_trampoline_init

#undef TARGET_UNWIND_WORD_MODE
#define TARGET_UNWIND_WORD_MODE s390_unwind_word_mode

struct gcc_target targetm = TARGET_INITIALIZER;

#include "gt-s390.h"<|MERGE_RESOLUTION|>--- conflicted
+++ resolved
@@ -1,10 +1,6 @@
 /* Subroutines used for code generation on IBM S/390 and zSeries
    Copyright (C) 1999, 2000, 2001, 2002, 2003, 2004, 2005, 2006,
-<<<<<<< HEAD
-   2007, 2008, 2009, 2010 Free Software Foundation, Inc.
-=======
    2007, 2008, 2009, 2010, 2011 Free Software Foundation, Inc.
->>>>>>> 3082eeb7
    Contributed by Hartmut Penner (hpenner@de.ibm.com) and
                   Ulrich Weigand (uweigand@de.ibm.com) and
                   Andreas Krebbel (Andreas.Krebbel@de.ibm.com).
@@ -57,11 +53,7 @@
 #include "df.h"
 #include "params.h"
 #include "cfgloop.h"
-<<<<<<< HEAD
-
-=======
 #include "opts.h"
->>>>>>> 3082eeb7
 
 /* Define the specific costs for a given cpu.  */
 
@@ -262,11 +254,8 @@
   COSTS_N_INSNS (160),   /* DSGR cracked */
 };
 
-<<<<<<< HEAD
-=======
 extern int reload_completed;
 
->>>>>>> 3082eeb7
 /* Kept up to date using the SCHED_VARIABLE_ISSUE hook.  */
 static rtx last_scheduled_insn;
 
@@ -288,20 +277,6 @@
   bool literal_pool;
 };
 
-<<<<<<< HEAD
-/* Which cpu are we tuning for.  */
-enum processor_type s390_tune = PROCESSOR_max;
-int s390_tune_flags;
-/* Which instruction set architecture to use.  */
-enum processor_type s390_arch;
-int s390_arch_flags;
-
-HOST_WIDE_INT s390_warn_framesize = 0;
-HOST_WIDE_INT s390_stack_size = 0;
-HOST_WIDE_INT s390_stack_guard = 0;
-
-=======
->>>>>>> 3082eeb7
 /* The following structure is embedded in the machine
    specific part of struct function.  */
 
@@ -395,10 +370,6 @@
   (HARD_REGNO_NREGS ((REGNO), (MODE)) == 1 || !((REGNO) & 1))
 
 /* That's the read ahead of the dynamic branch prediction unit in
-<<<<<<< HEAD
-   bytes on a z10 CPU.  */
-#define Z10_PREDICT_DISTANCE 384
-=======
    bytes on a z10 (or higher) CPU.  */
 #define PREDICT_DISTANCE (TARGET_Z10 ? 384 : 2048)
 
@@ -427,7 +398,6 @@
  old:
   return align_labels_log;
 }
->>>>>>> 3082eeb7
 
 static enum machine_mode
 s390_libgcc_cmp_return_mode (void)
@@ -1530,109 +1500,7 @@
 static struct machine_function *
 s390_init_machine_status (void)
 {
-<<<<<<< HEAD
-  return GGC_CNEW (struct machine_function);
-}
-
-/* Change optimizations to be performed, depending on the
-   optimization level.
-
-   LEVEL is the optimization level specified; 2 if `-O2' is
-   specified, 1 if `-O' is specified, and 0 if neither is specified.
-
-   SIZE is nonzero if `-Os' is specified and zero otherwise.  */
-
-void
-optimization_options (int level ATTRIBUTE_UNUSED, int size ATTRIBUTE_UNUSED)
-{
-  /* ??? There are apparently still problems with -fcaller-saves.  */
-  flag_caller_saves = 0;
-
-  /* By default, always emit DWARF-2 unwind info.  This allows debugging
-     without maintaining a stack frame back-chain.  */
-  flag_asynchronous_unwind_tables = 1;
-
-  /* Use MVCLE instructions to decrease code size if requested.  */
-  if (size != 0)
-    target_flags |= MASK_MVCLE;
-}
-
-/* Return true if ARG is the name of a processor.  Set *TYPE and *FLAGS
-   to the associated processor_type and processor_flags if so.  */
-
-static bool
-s390_handle_arch_option (const char *arg,
-			 enum processor_type *type,
-			 int *flags)
-{
-  static struct pta
-    {
-      const char *const name;		/* processor name or nickname.  */
-      const enum processor_type processor;
-      const int flags;			/* From enum processor_flags. */
-    }
-  const processor_alias_table[] =
-    {
-      {"g5", PROCESSOR_9672_G5, PF_IEEE_FLOAT},
-      {"g6", PROCESSOR_9672_G6, PF_IEEE_FLOAT},
-      {"z900", PROCESSOR_2064_Z900, PF_IEEE_FLOAT | PF_ZARCH},
-      {"z990", PROCESSOR_2084_Z990, PF_IEEE_FLOAT | PF_ZARCH
-				    | PF_LONG_DISPLACEMENT},
-      {"z9-109", PROCESSOR_2094_Z9_109, PF_IEEE_FLOAT | PF_ZARCH
-                                       | PF_LONG_DISPLACEMENT | PF_EXTIMM},
-      {"z9-ec", PROCESSOR_2094_Z9_109, PF_IEEE_FLOAT | PF_ZARCH
-                             | PF_LONG_DISPLACEMENT | PF_EXTIMM | PF_DFP },
-      {"z10", PROCESSOR_2097_Z10, PF_IEEE_FLOAT | PF_ZARCH
-                             | PF_LONG_DISPLACEMENT | PF_EXTIMM | PF_DFP | PF_Z10},
-    };
-  size_t i;
-
-  for (i = 0; i < ARRAY_SIZE (processor_alias_table); i++)
-    if (strcmp (arg, processor_alias_table[i].name) == 0)
-      {
-	*type = processor_alias_table[i].processor;
-	*flags = processor_alias_table[i].flags;
-	return true;
-      }
-  return false;
-}
-
-/* Implement TARGET_HANDLE_OPTION.  */
-
-static bool
-s390_handle_option (size_t code, const char *arg, int value ATTRIBUTE_UNUSED)
-{
-  switch (code)
-    {
-    case OPT_march_:
-      return s390_handle_arch_option (arg, &s390_arch, &s390_arch_flags);
-
-    case OPT_mstack_guard_:
-      if (sscanf (arg, HOST_WIDE_INT_PRINT_DEC, &s390_stack_guard) != 1)
-	return false;
-      if (exact_log2 (s390_stack_guard) == -1)
-	error ("stack guard value must be an exact power of 2");
-      return true;
-
-    case OPT_mstack_size_:
-      if (sscanf (arg, HOST_WIDE_INT_PRINT_DEC, &s390_stack_size) != 1)
-	return false;
-      if (exact_log2 (s390_stack_size) == -1)
-	error ("stack size must be an exact power of 2");
-      return true;
-
-    case OPT_mtune_:
-      return s390_handle_arch_option (arg, &s390_tune, &s390_tune_flags);
-
-    case OPT_mwarn_framesize_:
-      return sscanf (arg, HOST_WIDE_INT_PRINT_DEC, &s390_warn_framesize) == 1;
-
-    default:
-      return true;
-    }
-=======
   return ggc_alloc_cleared_machine_function ();
->>>>>>> 3082eeb7
 }
 
 static void
@@ -1732,21 +1600,6 @@
     target_flags |= MASK_LONG_DOUBLE_128;
 #endif
 
-<<<<<<< HEAD
-  if (s390_tune == PROCESSOR_2097_Z10)
-    {
-      if (!PARAM_SET_P (PARAM_MAX_UNROLLED_INSNS))
-	set_param_value ("max-unrolled-insns", 100);
-      if (!PARAM_SET_P (PARAM_MAX_UNROLL_TIMES))
-	set_param_value ("max-unroll-times", 32);
-      if (!PARAM_SET_P (PARAM_MAX_COMPLETELY_PEELED_INSNS))
-	set_param_value ("max-completely-peeled-insns", 800);
-      if (!PARAM_SET_P (PARAM_MAX_COMPLETELY_PEEL_TIMES))
-	set_param_value ("max-completely-peel-times", 64);
-    }
-
-  set_param_value ("max-pending-list-length", 256);
-=======
   if (s390_tune == PROCESSOR_2097_Z10
       || s390_tune == PROCESSOR_2817_Z196)
     {
@@ -1792,7 +1645,6 @@
      is beneficial on s390, we enable it if available.  */
   if (flag_prefetch_loop_arrays < 0 && HAVE_prefetch && optimize >= 3)
     flag_prefetch_loop_arrays = 1;
->>>>>>> 3082eeb7
 }
 
 /* Map for smallest class containing reg regno.  */
@@ -2215,12 +2067,8 @@
 
 /* Return true if ADDR is of kind symbol_ref or symbol_ref + const_int
    and return these parts in SYMREF and ADDEND.  You can pass NULL in
-<<<<<<< HEAD
-   SYMREF and/or ADDEND if you are not interested in these values.  */
-=======
    SYMREF and/or ADDEND if you are not interested in these values.
    Literal pool references are *not* considered symbol references.  */
->>>>>>> 3082eeb7
 
 static bool
 s390_symref_operand_p (rtx addr, rtx *symref, HOST_WIDE_INT *addend)
@@ -2233,10 +2081,7 @@
   if (GET_CODE (addr) == PLUS)
     {
       if (GET_CODE (XEXP (addr, 0)) == SYMBOL_REF
-<<<<<<< HEAD
-=======
 	  && !CONSTANT_POOL_ADDRESS_P (XEXP (addr, 0))
->>>>>>> 3082eeb7
 	  && CONST_INT_P (XEXP (addr, 1)))
 	{
 	  tmpaddend = INTVAL (XEXP (addr, 1));
@@ -2246,18 +2091,13 @@
 	return false;
     }
   else
-<<<<<<< HEAD
-    if (GET_CODE (addr) != SYMBOL_REF)
-=======
     if (GET_CODE (addr) != SYMBOL_REF || CONSTANT_POOL_ADDRESS_P (addr))
->>>>>>> 3082eeb7
 	return false;
 
   if (symref)
     *symref = addr;
   if (addend)
     *addend = tmpaddend;
-<<<<<<< HEAD
 
   return true;
 }
@@ -2277,38 +2117,14 @@
   /* This check makes sure that no symbolic address (except literal
      pool references) are accepted by the R or T constraints.  */
   if (s390_symref_operand_p (op, NULL, NULL))
-    {
-      if (!lit_pool_ok)
-	return 0;
-=======
-
-  return true;
-}
-
-
-/* Return true if the address in OP is valid for constraint letter C
-   if wrapped in a MEM rtx.  Set LIT_POOL_OK to true if it literal
-   pool MEMs should be accepted.  Only the Q, R, S, T constraint
-   letters are allowed for C.  */
-
-static int
-s390_check_qrst_address (char c, rtx op, bool lit_pool_ok)
-{
-  struct s390_address addr;
-  bool decomposed = false;
-
-  /* This check makes sure that no symbolic address (except literal
-     pool references) are accepted by the R or T constraints.  */
-  if (s390_symref_operand_p (op, NULL, NULL))
     return 0;
 
   /* Ensure literal pool references are only accepted if LIT_POOL_OK.  */
   if (!lit_pool_ok)
     {
->>>>>>> 3082eeb7
       if (!s390_decompose_address (op, &addr))
 	return 0;
-      if (!addr.literal_pool)
+      if (addr.literal_pool)
 	return 0;
       decomposed = true;
     }
@@ -2587,24 +2403,6 @@
 
     case PLUS:
     case MINUS:
-<<<<<<< HEAD
-      /* Check for multiply and add.  */
-      if ((GET_MODE (x) == DFmode || GET_MODE (x) == SFmode)
-	  && GET_CODE (XEXP (x, 0)) == MULT
-	  && TARGET_HARD_FLOAT && TARGET_FUSED_MADD)
-	{
-	  /* This is the multiply and add case.  */
-	  if (GET_MODE (x) == DFmode)
-	    *total = s390_cost->madbr;
-	  else
-	    *total = s390_cost->maebr;
-	  *total += (rtx_cost (XEXP (XEXP (x, 0), 0), MULT, speed)
-		     + rtx_cost (XEXP (XEXP (x, 0), 1), MULT, speed)
-		     + rtx_cost (XEXP (x, 1), (enum rtx_code) code, speed));
-	  return true;  /* Do not do an additional recursive descent.  */
-	}
-=======
->>>>>>> 3082eeb7
       *total = COSTS_N_INSNS (1);
       return false;
 
@@ -5105,8 +4903,6 @@
 s390_delegitimize_address (rtx orig_x)
 {
   rtx x, y;
-<<<<<<< HEAD
-=======
 
   orig_x = delegitimize_mem_from_attrs (orig_x);
   x = orig_x;
@@ -5142,10 +4938,7 @@
 	      || XINT (y, 1) == UNSPEC_PLTOFF))
 	return plus_constant (XVECEXP (y, 0, 0), offset);
     }
->>>>>>> 3082eeb7
-
-  orig_x = delegitimize_mem_from_attrs (orig_x);
-  x = orig_x;
+
   if (GET_CODE (x) != MEM)
     return orig_x;
 
@@ -5409,12 +5202,8 @@
       else if (GET_CODE (x) == GT)
 	fprintf (file, "h");
       else
-<<<<<<< HEAD
-	gcc_unreachable ();
-=======
 	output_operand_lossage ("invalid comparison operator "
 				"for 'E' output modifier");
->>>>>>> 3082eeb7
       return;
 
     case 'J':
@@ -5757,11 +5546,6 @@
 
    A STD instruction should be scheduled earlier,
    in order to use the bypass.  */
-<<<<<<< HEAD
-
-
-=======
->>>>>>> 3082eeb7
 static int
 s390_adjust_priority (rtx insn ATTRIBUTE_UNUSED, int priority)
 {
@@ -5770,12 +5554,8 @@
 
   if (s390_tune != PROCESSOR_2084_Z990
       && s390_tune != PROCESSOR_2094_Z9_109
-<<<<<<< HEAD
-      && s390_tune != PROCESSOR_2097_Z10)
-=======
       && s390_tune != PROCESSOR_2097_Z10
       && s390_tune != PROCESSOR_2817_Z196)
->>>>>>> 3082eeb7
     return priority;
 
   switch (s390_safe_attr_type (insn))
@@ -8279,12 +8059,7 @@
 		 not match the test under mask pattern.  */
 	      if (stack_guard >= s390_stack_size)
 		{
-<<<<<<< HEAD
-		  warning (0, "frame size of function %qs is "
-			   HOST_WIDE_INT_PRINT_DEC
-=======
 		  warning (0, "frame size of function %qs is %wd"
->>>>>>> 3082eeb7
 			   " bytes which is more than half the stack size. "
 			   "The dynamic check would not be reliable. "
 			   "No check emitted for this function.",
@@ -8312,11 +8087,7 @@
 
       if (s390_warn_framesize > 0
 	  && cfun_frame_layout.frame_size >= s390_warn_framesize)
-<<<<<<< HEAD
-	warning (0, "frame size of %qs is " HOST_WIDE_INT_PRINT_DEC " bytes",
-=======
 	warning (0, "frame size of %qs is %wd bytes",
->>>>>>> 3082eeb7
 		 current_function_name (), cfun_frame_layout.frame_size);
 
       if (s390_warn_dynamicstack_p && cfun->calls_alloca)
@@ -8895,11 +8666,7 @@
   if (INTEGRAL_MODE_P (mode)
       && GET_MODE_SIZE (mode) < UNITS_PER_LONG)
     {
-<<<<<<< HEAD
-      if (POINTER_TYPE_P (type))
-=======
       if (type != NULL_TREE && POINTER_TYPE_P (type))
->>>>>>> 3082eeb7
 	*punsignedp = POINTERS_EXTEND_UNSIGNED;
       return Pmode;
     }
@@ -8907,14 +8674,6 @@
   return mode;
 }
 
-<<<<<<< HEAD
-/* Define where to return a (scalar) value of type TYPE.
-   If TYPE is null, define where to return a (scalar)
-   value of mode MODE from a libcall.  */
-
-rtx
-s390_function_value (const_tree type, const_tree fn, enum machine_mode mode)
-=======
 /* Define where to return a (scalar) value of type RET_TYPE.
    If RET_TYPE is null, define where to return a (scalar)
    value of mode MODE from a libcall.  */
@@ -8924,20 +8683,14 @@
 				 const_tree ret_type,
 				 const_tree fntype_or_decl,
 				 bool outgoing ATTRIBUTE_UNUSED)
->>>>>>> 3082eeb7
 {
   /* For normal functions perform the promotion as
      promote_function_mode would do.  */
   if (ret_type)
     {
-<<<<<<< HEAD
-      int unsignedp = TYPE_UNSIGNED (type);
-      mode = promote_function_mode (type, TYPE_MODE (type), &unsignedp, fn, 1);
-=======
       int unsignedp = TYPE_UNSIGNED (ret_type);
       mode = promote_function_mode (ret_type, mode, &unsignedp,
 				    fntype_or_decl, 1);
->>>>>>> 3082eeb7
     }
 
   gcc_assert (GET_MODE_CLASS (mode) == MODE_INT || SCALAR_FLOAT_MODE_P (mode));
@@ -8950,13 +8703,10 @@
     return gen_rtx_REG (mode, 2);
   else if (GET_MODE_SIZE (mode) == 2 * UNITS_PER_LONG)
     {
-<<<<<<< HEAD
-=======
       /* This case is triggered when returning a 64 bit value with
 	 -m31 -mzarch.  Although the value would fit into a single
 	 register it has to be forced into a 32 bit register pair in
 	 order to match the ABI.  */
->>>>>>> 3082eeb7
       rtvec p = rtvec_alloc (2);
 
       RTVEC_ELT (p, 0)
@@ -8968,8 +8718,6 @@
     }
 
   gcc_unreachable ();
-<<<<<<< HEAD
-=======
 }
 
 /* Define where to return a scalar return value of type RET_TYPE.  */
@@ -8990,7 +8738,6 @@
 {
   return s390_function_and_libcall_value (mode, NULL_TREE,
 					  NULL_TREE, true);
->>>>>>> 3082eeb7
 }
 
 
@@ -9137,12 +8884,7 @@
       || (cfun->va_list_fpr_size && n_fpr < FP_ARG_NUM_REG))
     {
       t = make_tree (TREE_TYPE (sav), return_address_pointer_rtx);
-<<<<<<< HEAD
-      t = build2 (POINTER_PLUS_EXPR, TREE_TYPE (sav), t,
-	          size_int (-RETURN_REGNUM * UNITS_PER_LONG));
-=======
       t = fold_build_pointer_plus_hwi (t, -RETURN_REGNUM * UNITS_PER_LONG);
->>>>>>> 3082eeb7
 
       t = build2 (MODIFY_EXPR, TREE_TYPE (sav), sav, t);
       TREE_SIDE_EFFECTS (t) = 1;
@@ -9274,12 +9016,7 @@
   t = build3 (COND_EXPR, void_type_node, t, u, NULL_TREE);
   gimplify_and_add (t, pre_p);
 
-<<<<<<< HEAD
-  t = build2 (POINTER_PLUS_EXPR, ptr_type_node, sav,
-	      size_int (sav_ofs));
-=======
   t = fold_build_pointer_plus_hwi (sav, sav_ofs);
->>>>>>> 3082eeb7
   u = build2 (MULT_EXPR, TREE_TYPE (reg), reg,
 	      fold_convert (TREE_TYPE (reg), size_int (sav_scale)));
   t = fold_build_pointer_plus (t, u);
@@ -9295,23 +9032,13 @@
 
   t = ovf;
   if (size < UNITS_PER_LONG)
-<<<<<<< HEAD
-    t = build2 (POINTER_PLUS_EXPR, ptr_type_node, t,
-		size_int (UNITS_PER_LONG - size));
-=======
     t = fold_build_pointer_plus_hwi (t, UNITS_PER_LONG - size);
->>>>>>> 3082eeb7
 
   gimplify_expr (&t, pre_p, NULL, is_gimple_val, fb_rvalue);
 
   gimplify_assign (addr, t, pre_p);
 
-<<<<<<< HEAD
-  t = build2 (POINTER_PLUS_EXPR, ptr_type_node, t,
-	      size_int (size));
-=======
   t = fold_build_pointer_plus_hwi (t, size);
->>>>>>> 3082eeb7
   gimplify_assign (ovf, t, pre_p);
 
   gimple_seq_add_stmt (pre_p, gimple_build_label (lab_over));
@@ -9505,19 +9232,11 @@
   rtx mem;
 
   emit_block_move (m_tramp, assemble_trampoline_template (),
-<<<<<<< HEAD
-		   GEN_INT (2*UNITS_PER_WORD), BLOCK_OP_NORMAL);
-
-  mem = adjust_address (m_tramp, Pmode, 2*UNITS_PER_WORD);
-  emit_move_insn (mem, cxt);
-  mem = adjust_address (m_tramp, Pmode, 3*UNITS_PER_WORD);
-=======
 		   GEN_INT (2 * UNITS_PER_LONG), BLOCK_OP_NORMAL);
 
   mem = adjust_address (m_tramp, Pmode, 2 * UNITS_PER_LONG);
   emit_move_insn (mem, cxt);
   mem = adjust_address (m_tramp, Pmode, 3 * UNITS_PER_LONG);
->>>>>>> 3082eeb7
   emit_move_insn (mem, fnaddr);
 }
 
@@ -9949,23 +9668,9 @@
 
        if (REG_P (parm_rtx))
   	 {
-<<<<<<< HEAD
-	   int n_regs;
-
-	   /* Only integer registers (r6) are call saved and used for
-	      parameter passing.  */
-	   if (REGNO_REG_CLASS (REGNO (parm_rtx)) == FP_REGS)
-	     continue;
-
-	   n_regs = ((GET_MODE_SIZE (GET_MODE (parm_rtx)) + UNITS_PER_LONG - 1)
-		     / UNITS_PER_LONG);
-
-	   for (reg = 0; reg < n_regs; reg++)
-=======
 	   for (reg = 0;
 		reg < HARD_REGNO_NREGS (REGNO (parm_rtx), GET_MODE (parm_rtx));
 		reg++)
->>>>>>> 3082eeb7
 	     if (!call_used_regs[reg + REGNO (parm_rtx)])
  	       return true;
 	 }
@@ -9973,35 +9678,16 @@
        if (GET_CODE (parm_rtx) == PARALLEL)
 	 {
 	   int i;
-<<<<<<< HEAD
+
 	   for (i = 0; i < XVECLEN (parm_rtx, 0); i++)
 	     {
 	       rtx r = XEXP (XVECEXP (parm_rtx, 0, i), 0);
-	       int n_regs;
-
-	       gcc_assert (REG_P (r));
-
-	       /* Only integer registers (r6) are call saved and used
-		  for parameter passing.  */
-	       if (REGNO_REG_CLASS (REGNO (r)) == FP_REGS)
-		 continue;
-
-	       n_regs = ((GET_MODE_SIZE (GET_MODE (r)) + UNITS_PER_LONG - 1)
-			 / UNITS_PER_LONG);
-
-	       for (reg = 0; reg < n_regs; reg++)
-=======
-
-	   for (i = 0; i < XVECLEN (parm_rtx, 0); i++)
-	     {
-	       rtx r = XEXP (XVECEXP (parm_rtx, 0, i), 0);
 
 	       gcc_assert (REG_P (r));
 
 	       for (reg = 0;
 		    reg < HARD_REGNO_NREGS (REGNO (r), GET_MODE (r));
 		    reg++)
->>>>>>> 3082eeb7
 		 if (!call_used_regs[reg + REGNO (r)])
 		   return true;
 	     }
@@ -10364,15 +10050,6 @@
     }
 }
 
-<<<<<<< HEAD
-/* On z10 the dynamic branch prediction must see the backward jump in
-   a window of 384 bytes. If not it falls back to the static
-   prediction.  This function rearranges the loop backward branch in a
-   way which makes the static prediction always correct.  The function
-   returns true if it added an instruction.  */
-static bool
-s390_z10_fix_long_loop_prediction (rtx insn)
-=======
 /* On z10 and later the dynamic branch prediction must see the
    backward jump within a certain windows.  If not it falls back to
    the static prediction.  This function rearranges the loop backward
@@ -10380,7 +10057,6 @@
    The function returns true if it added an instruction.  */
 static bool
 s390_fix_long_loop_prediction (rtx insn)
->>>>>>> 3082eeb7
 {
   rtx set = single_set (insn);
   rtx code_label, label_ref, new_label;
@@ -10406,19 +10082,11 @@
   if (INSN_ADDRESSES (INSN_UID (code_label)) == -1
       || INSN_ADDRESSES (INSN_UID (insn)) == -1
       || (INSN_ADDRESSES (INSN_UID (insn))
-<<<<<<< HEAD
-	  - INSN_ADDRESSES (INSN_UID (code_label)) < Z10_PREDICT_DISTANCE))
-    return false;
-
-  for (distance = 0, cur_insn = PREV_INSN (insn);
-       distance < Z10_PREDICT_DISTANCE - 6;
-=======
 	  - INSN_ADDRESSES (INSN_UID (code_label)) < PREDICT_DISTANCE))
     return false;
 
   for (distance = 0, cur_insn = PREV_INSN (insn);
        distance < PREDICT_DISTANCE - 6;
->>>>>>> 3082eeb7
        distance += get_attr_length (cur_insn), cur_insn = PREV_INSN (cur_insn))
     if (!cur_insn || JUMP_P (cur_insn) || LABEL_P (cur_insn))
       return false;
@@ -10718,14 +10386,9 @@
   /* Try to optimize prologue and epilogue further.  */
   s390_optimize_prologue ();
 
-<<<<<<< HEAD
-  /* Walk over the insns and do some z10 specific changes.  */
-  if (s390_tune == PROCESSOR_2097_Z10)
-=======
   /* Walk over the insns and do some >=z10 specific changes.  */
   if (s390_tune == PROCESSOR_2097_Z10
       || s390_tune == PROCESSOR_2817_Z196)
->>>>>>> 3082eeb7
     {
       rtx insn;
       bool insn_added_p = false;
@@ -10740,18 +10403,11 @@
 	    continue;
 
 	  if (JUMP_P (insn))
-<<<<<<< HEAD
-	    insn_added_p |= s390_z10_fix_long_loop_prediction (insn);
-
-	  if (GET_CODE (PATTERN (insn)) == PARALLEL
-	      || GET_CODE (PATTERN (insn)) == SET)
-=======
 	    insn_added_p |= s390_fix_long_loop_prediction (insn);
 
 	  if ((GET_CODE (PATTERN (insn)) == PARALLEL
 	       || GET_CODE (PATTERN (insn)) == SET)
 	      && s390_tune == PROCESSOR_2097_Z10)
->>>>>>> 3082eeb7
 	    insn_added_p |= s390_z10_optimize_cmp (insn);
 	}
 
@@ -10897,14 +10553,9 @@
 }
 
 /* This target hook implementation for TARGET_LOOP_UNROLL_ADJUST calculates
-<<<<<<< HEAD
-   a new number struct loop *loop should be unrolled if tuned for the z10
-   cpu. The loop is analyzed for memory accesses by calling check_dpu for
-=======
    a new number struct loop *loop should be unrolled if tuned for cpus with
    a built-in stride prefetcher.
    The loop is analyzed for memory accesses by calling check_dpu for
->>>>>>> 3082eeb7
    each rtx of the loop. Depending on the loop_depth and the amount of
    memory accesses a new number <=nunroll is returned to improve the
    behaviour of the hardware prefetch unit.  */
@@ -10916,12 +10567,7 @@
   unsigned i;
   unsigned mem_count = 0;
 
-<<<<<<< HEAD
-  /* Only z10 needs special handling.  */
-  if (s390_tune != PROCESSOR_2097_Z10)
-=======
   if (s390_tune != PROCESSOR_2097_Z10 && s390_tune != PROCESSOR_2817_Z196)
->>>>>>> 3082eeb7
     return nunroll;
 
   /* Count the number of memory references within the loop body.  */
@@ -10964,16 +10610,8 @@
 #undef  TARGET_ASM_CLOSE_PAREN
 #define TARGET_ASM_CLOSE_PAREN ""
 
-<<<<<<< HEAD
-#undef TARGET_DEFAULT_TARGET_FLAGS
-#define TARGET_DEFAULT_TARGET_FLAGS (TARGET_DEFAULT | MASK_FUSED_MADD)
-
-#undef TARGET_HANDLE_OPTION
-#define TARGET_HANDLE_OPTION s390_handle_option
-=======
 #undef TARGET_OPTION_OVERRIDE
 #define TARGET_OPTION_OVERRIDE s390_option_override
->>>>>>> 3082eeb7
 
 #undef	TARGET_ENCODE_SECTION_INFO
 #define TARGET_ENCODE_SECTION_INFO s390_encode_section_info
@@ -11101,21 +10739,15 @@
 #undef TARGET_LEGITIMATE_ADDRESS_P
 #define TARGET_LEGITIMATE_ADDRESS_P s390_legitimate_address_p
 
-<<<<<<< HEAD
+#undef TARGET_LEGITIMATE_CONSTANT_P
+#define TARGET_LEGITIMATE_CONSTANT_P s390_legitimate_constant_p
+
 #undef TARGET_CAN_ELIMINATE
 #define TARGET_CAN_ELIMINATE s390_can_eliminate
 
-=======
-#undef TARGET_LEGITIMATE_CONSTANT_P
-#define TARGET_LEGITIMATE_CONSTANT_P s390_legitimate_constant_p
-
-#undef TARGET_CAN_ELIMINATE
-#define TARGET_CAN_ELIMINATE s390_can_eliminate
-
 #undef TARGET_CONDITIONAL_REGISTER_USAGE
 #define TARGET_CONDITIONAL_REGISTER_USAGE s390_conditional_register_usage
 
->>>>>>> 3082eeb7
 #undef TARGET_LOOP_UNROLL_ADJUST
 #define TARGET_LOOP_UNROLL_ADJUST s390_loop_unroll_adjust
 
