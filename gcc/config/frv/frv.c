--- conflicted
+++ resolved
@@ -1,9 +1,5 @@
 /* Copyright (C) 1997, 1998, 1999, 2000, 2001, 2003, 2004, 2005, 2006, 2007,
-<<<<<<< HEAD
    2008, 2009, 2010  Free Software Foundation, Inc.
-=======
-   2008, 2009  Free Software Foundation, Inc.
->>>>>>> e33a1692
    Contributed by Red Hat, Inc.
 
 This file is part of GCC.
@@ -43,6 +39,7 @@
 #include "except.h"
 #include "function.h"
 #include "optabs.h"
+#include "diagnostic-core.h"
 #include "toplev.h"
 #include "basic-block.h"
 #include "tm_p.h"
@@ -388,11 +385,7 @@
 				  tree, bool);
 static void frv_output_dwarf_dtprel		(FILE *, int, rtx)
   ATTRIBUTE_UNUSED;
-<<<<<<< HEAD
 static reg_class_t frv_secondary_reload		(bool, rtx, reg_class_t,
-=======
-static bool frv_secondary_reload                (bool, rtx, enum reg_class,
->>>>>>> e33a1692
 						 enum machine_mode,
 						 secondary_reload_info *);
 static bool frv_frame_pointer_required		(void);
@@ -505,14 +498,11 @@
 #undef TARGET_TRAMPOLINE_INIT
 #define TARGET_TRAMPOLINE_INIT frv_trampoline_init
 
-<<<<<<< HEAD
 #undef TARGET_FUNCTION_VALUE
 #define TARGET_FUNCTION_VALUE frv_function_value
 #undef TARGET_LIBCALL_VALUE
 #define TARGET_LIBCALL_VALUE frv_libcall_value
 
-=======
->>>>>>> e33a1692
 struct gcc_target targetm = TARGET_INITIALIZER;
 
 #define FRV_SYMBOL_REF_TLS_P(RTX) \
@@ -603,10 +593,15 @@
 /* Implement TARGET_HANDLE_OPTION.  */
 
 static bool
-frv_handle_option (size_t code, const char *arg, int value ATTRIBUTE_UNUSED)
+frv_handle_option (size_t code, const char *arg, int value)
 {
   switch (code)
     {
+    case OPT_G:
+      g_switch_value = value;
+      g_switch_set = true;
+      return true;
+
     case OPT_mcpu_:
       if (strcmp (arg, "simple") == 0)
 	frv_cpu_type = FRV_CPU_SIMPLE;
@@ -1200,7 +1195,7 @@
       /* Find the last argument, and see if it is __builtin_va_alist.  */
       for (cur_arg = DECL_ARGUMENTS (fndecl); cur_arg != (tree)0; cur_arg = next_arg)
 	{
-	  next_arg = TREE_CHAIN (cur_arg);
+	  next_arg = DECL_CHAIN (cur_arg);
 	  if (next_arg == (tree)0)
 	    {
 	      if (DECL_NAME (cur_arg)
@@ -3439,19 +3434,11 @@
    legitimate addresses.  Normally you would simply recognize any `const' as
    legitimate.
 
-<<<<<<< HEAD
    Usually `TARGET_PRINT_OPERAND_ADDRESS' is not prepared to handle
    constant sums that are not marked with `const'.  It assumes that a
    naked `plus' indicates indexing.  If so, then you *must* reject such
    naked constant sums as illegitimate addresses, so that none of them
    will be given to `TARGET_PRINT_OPERAND_ADDRESS'.  */
-=======
-   Usually `PRINT_OPERAND_ADDRESS' is not prepared to handle constant sums that
-   are not marked with `const'.  It assumes that a naked `plus' indicates
-   indexing.  If so, then you *must* reject such naked constant sums as
-   illegitimate addresses, so that none of them will be given to
-   `PRINT_OPERAND_ADDRESS'.  */
->>>>>>> e33a1692
 
 int
 frv_legitimate_address_p_1 (enum machine_mode mode,
@@ -6578,21 +6565,13 @@
    called from init_reg_autoinc() in regclass.c - before the reload optabs
    have been initialised.  */
    
-<<<<<<< HEAD
 static reg_class_t
 frv_secondary_reload (bool in_p, rtx x, reg_class_t reload_class_i,
-=======
-static bool
-frv_secondary_reload (bool in_p, rtx x, enum reg_class reload_class,
->>>>>>> e33a1692
 		      enum machine_mode reload_mode,
 		      secondary_reload_info * sri)
 {
   enum reg_class rclass = NO_REGS;
-<<<<<<< HEAD
   enum reg_class reload_class = (enum reg_class) reload_class_i;
-=======
->>>>>>> e33a1692
 
   if (sri->prev_sri && sri->prev_sri->t_icode != CODE_FOR_nothing)
     {
@@ -6604,8 +6583,9 @@
 
   if (rclass != NO_REGS)
     {
-      enum insn_code icode = (in_p ? reload_in_optab[(int) reload_mode]
-			      : reload_out_optab[(int) reload_mode]);
+      enum insn_code icode
+	= direct_optab_handler (in_p ? reload_in_optab : reload_out_optab,
+				reload_mode);
       if (icode == 0)
 	{
 	  /* This happens when then the reload_[in|out]_optabs have
@@ -6728,7 +6708,7 @@
       tree prev = NULL_TREE;
       tree cur;
 
-      for (cur = TYPE_FIELDS (parent); cur && cur != field; cur = TREE_CHAIN (cur))
+      for (cur = TYPE_FIELDS (parent); cur && cur != field; cur = DECL_CHAIN (cur))
 	{
 	  if (TREE_CODE (cur) != FIELD_DECL)
 	    continue;
@@ -7174,11 +7154,7 @@
 static struct machine_function *
 frv_init_machine_status (void)
 {
-<<<<<<< HEAD
   return ggc_alloc_cleared_machine_function ();
-=======
-  return GGC_CNEW (struct machine_function);
->>>>>>> e33a1692
 }
  
