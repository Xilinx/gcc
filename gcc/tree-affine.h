--- conflicted
+++ resolved
@@ -76,11 +76,7 @@
 void aff_combination_expand (aff_tree *, struct pointer_map_t **);
 void tree_to_aff_combination_expand (tree, tree, aff_tree *,
 				     struct pointer_map_t **);
-<<<<<<< HEAD
-void get_inner_reference_aff (tree, aff_tree *, widest_int *);
-=======
-tree get_inner_reference_aff (tree, aff_tree *, double_int *);
->>>>>>> 5f35dd0e
+tree get_inner_reference_aff (tree, aff_tree *, widest_int *);
 void free_affine_expand_cache (struct pointer_map_t **);
 bool aff_comb_cannot_overlap_p (aff_tree *, const widest_int &,
 				const widest_int &);
