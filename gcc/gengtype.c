/* Process source files and output type information.
   Copyright (C) 2002, 2003, 2004, 2005, 2006, 2007, 2008, 2009, 2010, 2011,
   2012
   Free Software Foundation, Inc.

   This file is part of GCC.

   GCC is free software; you can redistribute it and/or modify it under
   the terms of the GNU General Public License as published by the Free
   Software Foundation; either version 3, or (at your option) any later
   version.

   GCC is distributed in the hope that it will be useful, but WITHOUT ANY
   WARRANTY; without even the implied warranty of MERCHANTABILITY or
   FITNESS FOR A PARTICULAR PURPOSE.  See the GNU General Public License
   for more details.

   You should have received a copy of the GNU General Public License
   along with GCC; see the file COPYING3.  If not see
   <http://www.gnu.org/licenses/>.  */

#ifdef GENERATOR_FILE
#include "bconfig.h"
#else
#include "config.h"
#endif
#include "system.h"
#include "errors.h"		/* for fatal */
#include "getopt.h"
#include "double-int.h"
#include "version.h"		/* for version_string & pkgversion_string.  */
#include "hashtab.h"
#include "xregex.h"
#include "obstack.h"
#include "gengtype.h"
#include "filenames.h"

/* Data types, macros, etc. used only in this file.  */


/* The list of output files.  */
outf_p output_files;

/* The output header file that is included into pretty much every
   source file.  */
outf_p header_file;


/* The name of the file containing the list of input files.  */
static char *inputlist;

/* The plugin input files and their number; in that case only
   a single file is produced.  */
static input_file **plugin_files;
static size_t nb_plugin_files;

/* The generated plugin output file and name.  */
static outf_p plugin_output;
static char *plugin_output_filename;

/* Our source directory and its length.  */
const char *srcdir;
size_t srcdir_len;

/* Variables used for reading and writing the state.  */
const char *read_state_filename;
const char *write_state_filename;

/* Variables to help debugging.  */
int do_dump;
int do_debug;

/* Level for verbose messages.  */
int verbosity_level;

/* We have a type count and use it to set the state_number of newly
   allocated types to some unique negative number.  */
static int type_count;

/* The backup directory should be in the same file system as the
   generated files, otherwise the rename(2) system call would fail.
   If NULL, no backup is made when overwriting a generated file.  */
static const char* backup_dir;	/* (-B) program option.  */


static outf_p create_file (const char *, const char *);

static const char *get_file_basename (const input_file *);
static const char *get_file_realbasename (const input_file *);

static int get_prefix_langdir_index (const char *);
static const char *get_file_langdir (const input_file *);

static void dump_pair (int indent, pair_p p);
static void dump_type (int indent, type_p p);
static void dump_type_list (int indent, type_p p);


/* Nonzero iff an error has occurred.  */
bool hit_error = false;

static void gen_rtx_next (void);
static void write_rtx_next (void);
static void open_base_files (void);
static void close_output_files (void);

/* Report an error at POS, printing MSG.  */

void
error_at_line (const struct fileloc *pos, const char *msg, ...)
{
  va_list ap;

  gcc_assert (pos != NULL && pos->file != NULL);
  va_start (ap, msg);

  fprintf (stderr, "%s:%d: ", get_input_file_name (pos->file), pos->line);
  vfprintf (stderr, msg, ap);
  fputc ('\n', stderr);
  hit_error = true;

  va_end (ap);
}

/* asprintf, but produces fatal message on out-of-memory.  */
char *
xasprintf (const char *format, ...)
{
  int n;
  char *result;
  va_list ap;

  va_start (ap, format);
  n = vasprintf (&result, format, ap);
  if (result == NULL || n < 0)
    fatal ("out of memory");
  va_end (ap);

  return result;
}

/* Input file handling. */

/* Table of all input files.  */
const input_file **gt_files;
size_t num_gt_files;

/* A number of places use the name of this "gengtype.c" file for a
   location for things that we can't rely on the source to define.
   Make sure we can still use pointer comparison on filenames.  */
input_file* this_file;
/* The "system.h" file is likewise specially useful.  */
input_file* system_h_file;

/* Vector of per-language directories.  */
const char **lang_dir_names;
size_t num_lang_dirs;

/* An array of output files suitable for definitions.  There is one
   BASE_FILES entry for each language.  */
static outf_p *base_files;



#if ENABLE_CHECKING
/* Utility debugging function, printing the various type counts within
   a list of types.  Called through the DBGPRINT_COUNT_TYPE macro.  */
void
dbgprint_count_type_at (const char *fil, int lin, const char *msg, type_p t)
{
  int nb_types = 0, nb_scalar = 0, nb_string = 0;
  int nb_struct = 0, nb_union = 0, nb_array = 0, nb_pointer = 0;
  int nb_lang_struct = 0, nb_param_struct = 0;
  int nb_user_struct = 0;
  type_p p = NULL;
  for (p = t; p; p = p->next)
    {
      nb_types++;
      switch (p->kind)
	{
	case TYPE_SCALAR:
	  nb_scalar++;
	  break;
	case TYPE_STRING:
	  nb_string++;
	  break;
	case TYPE_STRUCT:
	  nb_struct++;
	  break;
	case TYPE_USER_STRUCT:
	  nb_user_struct++;
	  break;
	case TYPE_UNION:
	  nb_union++;
	  break;
	case TYPE_POINTER:
	  nb_pointer++;
	  break;
	case TYPE_ARRAY:
	  nb_array++;
	  break;
	case TYPE_LANG_STRUCT:
	  nb_lang_struct++;
	  break;
	case TYPE_PARAM_STRUCT:
	  nb_param_struct++;
	  break;
	default:
	  gcc_unreachable ();
	}
    }
  fprintf (stderr, "\n" "%s:%d: %s: @@%%@@ %d types ::\n",
	   lbasename (fil), lin, msg, nb_types);
  if (nb_scalar > 0 || nb_string > 0)
    fprintf (stderr, "@@%%@@ %d scalars, %d strings\n", nb_scalar, nb_string);
  if (nb_struct > 0 || nb_union > 0)
    fprintf (stderr, "@@%%@@ %d structs, %d unions\n", nb_struct, nb_union);
  if (nb_pointer > 0 || nb_array > 0)
    fprintf (stderr, "@@%%@@ %d pointers, %d arrays\n", nb_pointer, nb_array);
  if (nb_lang_struct > 0 || nb_param_struct > 0)
    fprintf (stderr, "@@%%@@ %d lang_structs, %d param_structs\n",
	     nb_lang_struct, nb_param_struct);
  if (nb_user_struct > 0)
    fprintf (stderr, "@@%%@@ %d user_structs\n", nb_user_struct);
  fprintf (stderr, "\n");
}
#endif /* ENABLE_CHECKING */

/* Scan the input file, LIST, and determine how much space we need to
   store strings in.  Also, count the number of language directories
   and files.  The numbers returned are overestimates as they does not
   consider repeated files.  */
static size_t
measure_input_list (FILE *list)
{
  size_t n = 0;
  int c;
  bool atbol = true;
  num_lang_dirs = 0;
  num_gt_files = plugin_files ? nb_plugin_files : 0;
  while ((c = getc (list)) != EOF)
    {
      n++;
      if (atbol)
	{
	  if (c == '[')
	    num_lang_dirs++;
	  else
	    {
	      /* Add space for a lang_bitmap before the input file name.  */
	      n += sizeof (lang_bitmap);
	      num_gt_files++;
	    }
	  atbol = false;
	}

      if (c == '\n')
	atbol = true;
    }

  rewind (list);
  return n;
}

/* Read one input line from LIST to HEREP (which is updated).  A
   pointer to the string is returned via LINEP.  If it was a language
   subdirectory in square brackets, strip off the square brackets and
   return true.  Otherwise, leave space before the string for a
   lang_bitmap, and return false.  At EOF, returns false, does not
   touch *HEREP, and sets *LINEP to NULL.  POS is used for
   diagnostics.  */
static bool
read_input_line (FILE *list, char **herep, char **linep, struct fileloc *pos)
{
  char *here = *herep;
  char *line;
  int c = getc (list);

  /* Read over whitespace.  */
  while (c == '\n' || c == ' ')
    c = getc (list);

  if (c == EOF)
    {
      *linep = 0;
      return false;
    }
  else if (c == '[')
    {
      /* No space for a lang_bitmap is necessary.  Discard the '['. */
      c = getc (list);
      line = here;
      while (c != ']' && c != '\n' && c != EOF)
	{
	  *here++ = c;
	  c = getc (list);
	}
      *here++ = '\0';

      if (c == ']')
	{
	  c = getc (list);	/* eat what should be a newline */
	  if (c != '\n' && c != EOF)
	    error_at_line (pos, "junk on line after language tag [%s]", line);
	}
      else
	error_at_line (pos, "missing close bracket for language tag [%s",
		       line);

      *herep = here;
      *linep = line;
      return true;
    }
  else
    {
      /* Leave space for a lang_bitmap.  */
      memset (here, 0, sizeof (lang_bitmap));
      here += sizeof (lang_bitmap);
      line = here;
      do
	{
	  *here++ = c;
	  c = getc (list);
	}
      while (c != EOF && c != '\n');
      *here++ = '\0';
      *herep = here;
      *linep = line;
      return false;
    }
}

/* Read the list of input files from LIST and compute all of the
   relevant tables.  There is one file per line of the list.  At
   first, all the files on the list are language-generic, but
   eventually a line will appear which is the name of a language
   subdirectory in square brackets, like this: [cp].  All subsequent
   files are specific to that language, until another language
   subdirectory tag appears.  Files can appear more than once, if
   they apply to more than one language.  */
static void
read_input_list (const char *listname)
{
  FILE *list = fopen (listname, "r");
  if (!list)
    fatal ("cannot open %s: %s", listname, xstrerror (errno));
  else
    {
      struct fileloc epos;
      size_t bufsz = measure_input_list (list);
      char *buf = XNEWVEC (char, bufsz);
      char *here = buf;
      char *committed = buf;
      char *limit = buf + bufsz;
      char *line;
      bool is_language;
      size_t langno = 0;
      size_t nfiles = 0;
      lang_bitmap curlangs = (1 << num_lang_dirs) - 1;

      epos.file = input_file_by_name (listname);
      epos.line = 0;

      lang_dir_names = XNEWVEC (const char *, num_lang_dirs);
      gt_files = XNEWVEC (const input_file *, num_gt_files);

      for (;;)
	{
	next_line:
	  epos.line++;
	  committed = here;
	  is_language = read_input_line (list, &here, &line, &epos);
	  gcc_assert (here <= limit);
	  if (line == 0)
	    break;
	  else if (is_language)
	    {
	      size_t i;
	      gcc_assert (langno <= num_lang_dirs);
	      for (i = 0; i < langno; i++)
		if (strcmp (lang_dir_names[i], line) == 0)
		  {
		    error_at_line (&epos, "duplicate language tag [%s]",
				   line);
		    curlangs = 1 << i;
		    here = committed;
		    goto next_line;
		  }

	      curlangs = 1 << langno;
	      lang_dir_names[langno++] = line;
	    }
	  else
	    {
	      size_t i;
	      input_file *inpf = input_file_by_name (line);
	      gcc_assert (nfiles <= num_gt_files);
	      for (i = 0; i < nfiles; i++)
		/* Since the input_file-s are uniquely hash-consed, we
		   can just compare pointers! */
		if (gt_files[i] == inpf)
		  {
		    /* Throw away the string we just read, and add the
		       current language to the existing string's bitmap.  */
		    lang_bitmap bmap = get_lang_bitmap (inpf);
		    if (bmap & curlangs)
		      error_at_line (&epos,
				     "file %s specified more than once "
				     "for language %s", line,
				     langno ==
				     0 ? "(all)" : lang_dir_names[langno -
								  1]);

		    bmap |= curlangs;
		    set_lang_bitmap (inpf, bmap);
		    here = committed;
		    goto next_line;
		  }

	      set_lang_bitmap (inpf, curlangs);
	      gt_files[nfiles++] = inpf;
	    }
	}
      /* Update the global counts now that we know accurately how many
         things there are.  (We do not bother resizing the arrays down.)  */
      num_lang_dirs = langno;
      /* Add the plugin files if provided.  */
      if (plugin_files)
	{
	  size_t i;
	  for (i = 0; i < nb_plugin_files; i++)
	    gt_files[nfiles++] = plugin_files[i];
	}
      num_gt_files = nfiles;
    }

  /* Sanity check: any file that resides in a language subdirectory
     (e.g. 'cp') ought to belong to the corresponding language.
     ??? Still true if for instance ObjC++ is enabled and C++ isn't?
     (Can you even do that?  Should you be allowed to?)  */
  {
    size_t f;
    for (f = 0; f < num_gt_files; f++)
      {
	lang_bitmap bitmap = get_lang_bitmap (gt_files[f]);
	const char *basename = get_file_basename (gt_files[f]);
	const char *slashpos = strchr (basename, '/');
#ifdef HAVE_DOS_BASED_FILE_SYSTEM
	const char *slashpos2 = strchr (basename, '\\');

	if (!slashpos || (slashpos2 && slashpos2 < slashpos))
	  slashpos = slashpos2;
#endif

	if (slashpos)
	  {
	    size_t l;
	    for (l = 0; l < num_lang_dirs; l++)
	      if ((size_t) (slashpos - basename) == strlen (lang_dir_names[l])
		  && memcmp (basename, lang_dir_names[l],
			     strlen (lang_dir_names[l])) == 0)
		{
		  if (!(bitmap & (1 << l)))
		    error ("%s is in language directory '%s' but is not "
			   "tagged for that language",
			   basename, lang_dir_names[l]);
		  break;
		}
	  }
      }
  }

  if (ferror (list))
    fatal ("error reading %s: %s", listname, xstrerror (errno));

  fclose (list);
}



/* The one and only TYPE_STRING.  */

struct type string_type = {
  TYPE_STRING, 0, 0, 0, GC_USED, {0}
};

/* The two and only TYPE_SCALARs.  Their u.scalar_is_char flags are
   set early in main.  */

struct type scalar_nonchar = {
  TYPE_SCALAR, 0, 0, 0, GC_USED, {0}
};

struct type scalar_char = {
  TYPE_SCALAR, 0, 0, 0, GC_USED, {0}
};

/* Lists of various things.  */

pair_p typedefs;
type_p structures;
type_p param_structs;
pair_p variables;

static type_p find_param_structure (type_p t, type_p param[NUM_PARAM]);
static type_p adjust_field_tree_exp (type_p t, options_p opt);
static type_p adjust_field_rtx_def (type_p t, options_p opt);

/* Define S as a typedef to T at POS.  */

void
do_typedef (const char *s, type_p t, struct fileloc *pos)
{
  pair_p p;

  /* temporary kludge - gengtype doesn't handle conditionals or
     macros.  Ignore any attempt to typedef CUMULATIVE_ARGS, unless it
     is coming from this file (main() sets them up with safe dummy
     definitions).  */
  if (!strcmp (s, "CUMULATIVE_ARGS") && pos->file != this_file)
    return;

  for (p = typedefs; p != NULL; p = p->next)
    if (strcmp (p->name, s) == 0)
      {
	if (p->type != t)
	  {
	    error_at_line (pos, "type `%s' previously defined", s);
	    error_at_line (&p->line, "previously defined here");
	  }
	return;
      }

  p = XNEW (struct pair);
  p->next = typedefs;
  p->name = s;
  p->type = t;
  p->line = *pos;
  p->opt = NULL;
  typedefs = p;
}

/* Define S as a typename of a scalar.  Cannot be used to define
   typedefs of 'char'.  Note: is also used for pointer-to-function
   typedefs (which are therefore not treated as pointers).  */

void
do_scalar_typedef (const char *s, struct fileloc *pos)
{
  do_typedef (s, &scalar_nonchar, pos);
}


/* Define TYPE_NAME to be a user defined type at location POS.  */

static type_p
create_user_defined_type (const char *type_name, struct fileloc *pos)
{
  type_p ty = find_structure (type_name, TYPE_USER_STRUCT);
  ty->u.s.line = *pos;
  ty->u.s.bitmap = get_lang_bitmap (pos->file);
  do_typedef (type_name, ty, pos);

  /* If TYPE_NAME specifies a template, create references to the types in the
     template by preteding that each type is a field of TY.  This is needed to
     make sure that the types referenced by the template are marked as used.  */
  char *str = xstrdup (type_name);
  char *open_bracket = strchr (str, '<');
  if (open_bracket)
    {
      /* We only accept simple template declarations (see
	 require_template_declaration), so we only need to parse a
	 comma-separated list of strings, implicitly assumed to
	 be type names.  */
      char *arg = open_bracket + 1;
      char *type_id = strtok (arg, ",>");
      pair_p fields = 0;
      while (type_id)
	{
	  /* Create a new field for every type found inside the template
	     parameter list.  */
	  const char *field_name = xstrdup (type_id);
	  type_p arg_type = resolve_typedef (field_name, pos);
	  fields = create_field_at (fields, arg_type, field_name, 0, pos);
	  type_id = strtok (0, ",>");
	}

      /* Associate the field list to TY.  */
      ty->u.s.fields = fields;
    }
  free (str);

  return ty;
}


/* Return the type previously defined for S.  Use POS to report errors.  */

type_p
resolve_typedef (const char *s, struct fileloc *pos)
{
  pair_p p;
  for (p = typedefs; p != NULL; p = p->next)
    if (strcmp (p->name, s) == 0)
      return p->type;

  /* If we did not find a typedef registered, assume this is a name
     for a user-defined type which will need to provide its own
     marking functions.

     FIXME cxx-conversion. Emit an error once explicit annotations
     for marking user types are implemented.  */
  return create_user_defined_type (s, pos);
}

/* Create and return a new structure with tag NAME at POS with fields
   FIELDS and options O.  The KIND of structure must be one of
   TYPE_STRUCT, TYPE_UNION or TYPE_USER_STRUCT.  */

type_p
new_structure (const char *name, enum typekind kind, struct fileloc *pos,
	       pair_p fields, options_p o)
{
  type_p si;
  type_p s = NULL;
  lang_bitmap bitmap = get_lang_bitmap (pos->file);
  bool isunion = (kind == TYPE_UNION);

  gcc_assert (union_or_struct_p (kind));

  for (si = structures; si != NULL; si = si->next)
    if (strcmp (name, si->u.s.tag) == 0 && UNION_P (si) == isunion)
      {
	type_p ls = NULL;
	if (si->kind == TYPE_LANG_STRUCT)
	  {
	    ls = si;

	    for (si = ls->u.s.lang_struct; si != NULL; si = si->next)
	      if (si->u.s.bitmap == bitmap)
		s = si;
	  }
	else if (si->u.s.line.file != NULL && si->u.s.bitmap != bitmap)
	  {
	    ls = si;
	    type_count++;
	    si = XCNEW (struct type);
	    memcpy (si, ls, sizeof (struct type));
	    ls->kind = TYPE_LANG_STRUCT;
	    ls->u.s.lang_struct = si;
	    ls->u.s.fields = NULL;
	    si->next = NULL;
	    si->state_number = -type_count;
	    si->pointer_to = NULL;
	    si->u.s.lang_struct = ls;
	  }
	else
	  s = si;

	if (ls != NULL && s == NULL)
	  {
	    type_count++;
	    s = XCNEW (struct type);
	    s->state_number = -type_count;
	    s->next = ls->u.s.lang_struct;
	    ls->u.s.lang_struct = s;
	    s->u.s.lang_struct = ls;
	  }
	break;
      }

  if (s == NULL)
    {
      type_count++;
      s = XCNEW (struct type);
      s->state_number = -type_count;
      s->next = structures;
      structures = s;
    }

  if (s->u.s.line.file != NULL
      || (s->u.s.lang_struct && (s->u.s.lang_struct->u.s.bitmap & bitmap)))
    {
      error_at_line (pos, "duplicate definition of '%s %s'",
		     isunion ? "union" : "struct", s->u.s.tag);
      error_at_line (&s->u.s.line, "previous definition here");
    }

  s->kind = kind;
  s->u.s.tag = name;
  s->u.s.line = *pos;
  s->u.s.fields = fields;
  s->u.s.opt = o;
  s->u.s.bitmap = bitmap;
  if (s->u.s.lang_struct)
    s->u.s.lang_struct->u.s.bitmap |= bitmap;

  return s;
}

/* Return the previously-defined structure or union with tag NAME,
   or a new empty structure or union if none was defined previously.
   The KIND of structure must be one of TYPE_STRUCT, TYPE_UNION or
   TYPE_USER_STRUCT.  */

type_p
find_structure (const char *name, enum typekind kind)
{
  type_p s;
  bool isunion = (kind == TYPE_UNION);

  gcc_assert (union_or_struct_p (kind));

  for (s = structures; s != NULL; s = s->next)
    if (strcmp (name, s->u.s.tag) == 0 && UNION_P (s) == isunion)
      return s;

  type_count++;
  s = XCNEW (struct type);
  s->next = structures;
  s->state_number = -type_count;
  structures = s;
  s->kind = kind;
  s->u.s.tag = name;
  structures = s;
  return s;
}

/* Return the previously-defined parameterized structure for structure
   T and parameters PARAM, or a new parameterized empty structure or
   union if none was defined previously.  */

static type_p
find_param_structure (type_p t, type_p param[NUM_PARAM])
{
  type_p res;

  for (res = param_structs; res; res = res->next)
    if (res->u.param_struct.stru == t
	&& memcmp (res->u.param_struct.param, param,
		   sizeof (type_p) * NUM_PARAM) == 0)
      break;
  if (res == NULL)
    {
      type_count++;
      res = XCNEW (struct type);
      res->kind = TYPE_PARAM_STRUCT;
      res->next = param_structs;
      res->state_number = -type_count;
      param_structs = res;
      res->u.param_struct.stru = t;
      memcpy (res->u.param_struct.param, param, sizeof (type_p) * NUM_PARAM);
    }
  return res;
}

/* Return a scalar type with name NAME.  */

type_p
create_scalar_type (const char *name)
{
  if (!strcmp (name, "char") || !strcmp (name, "unsigned char"))
    return &scalar_char;
  else
    return &scalar_nonchar;
}

/* Return a pointer to T.  */

type_p
create_pointer (type_p t)
{
  if (!t->pointer_to)
    {
      type_p r = XCNEW (struct type);
      type_count++;
      r->state_number = -type_count;
      r->kind = TYPE_POINTER;
      r->u.p = t;
      t->pointer_to = r;
    }
  return t->pointer_to;
}

/* Return an array of length LEN.  */

type_p
create_array (type_p t, const char *len)
{
  type_p v;

  type_count++;
  v = XCNEW (struct type);
  v->kind = TYPE_ARRAY;
  v->state_number = -type_count;
  v->u.a.p = t;
  v->u.a.len = len;
  return v;
}

/* Return a string options structure with name NAME and info INFO.
   NEXT is the next option in the chain.  */
options_p
create_string_option (options_p next, const char *name, const char *info)
{
  options_p o = XNEW (struct options);
  o->kind = OPTION_STRING;
  o->next = next;
  o->name = name;
  o->info.string = info;
  return o;
}

/* Create a type options structure with name NAME and info INFO.  NEXT
   is the next option in the chain.  */
options_p
create_type_option (options_p next, const char* name, type_p info)
{
  options_p o = XNEW (struct options);
  o->next = next;
  o->name = name;
  o->kind = OPTION_TYPE;
  o->info.type = info;
  return o;
}

/* Create a nested pointer options structure with name NAME and info
   INFO.  NEXT is the next option in the chain.  */
options_p
create_nested_option (options_p next, const char* name,
                      struct nested_ptr_data* info)
{
  options_p o;
  o = XNEW (struct options);
  o->next = next;
  o->name = name;
  o->kind = OPTION_NESTED;
  o->info.nested = info;
  return o;
}

/* Return an options structure for a "nested_ptr" option.  */
options_p
create_nested_ptr_option (options_p next, type_p t,
			  const char *to, const char *from)
{
  struct nested_ptr_data *d = XNEW (struct nested_ptr_data);

  d->type = adjust_field_type (t, 0);
  d->convert_to = to;
  d->convert_from = from;
  return create_nested_option (next, "nested_ptr", d);
}

/* Add a variable named S of type T with options O defined at POS,
   to `variables'.  */
void
note_variable (const char *s, type_p t, options_p o, struct fileloc *pos)
{
  pair_p n;
  n = XNEW (struct pair);
  n->name = s;
  n->type = t;
  n->line = *pos;
  n->opt = o;
  n->next = variables;
  variables = n;
}

/* Most-general structure field creator.  */
static pair_p
create_field_all (pair_p next, type_p type, const char *name, options_p opt,
		  const input_file *inpf, int line)
{
  pair_p field;

  field = XNEW (struct pair);
  field->next = next;
  field->type = type;
  field->name = name;
  field->opt = opt;
  field->line.file = inpf;
  field->line.line = line;
  return field;
}

/* Create a field that came from the source code we are scanning,
   i.e. we have a 'struct fileloc', and possibly options; also,
   adjust_field_type should be called.  */
pair_p
create_field_at (pair_p next, type_p type, const char *name, options_p opt,
		 struct fileloc *pos)
{
  return create_field_all (next, adjust_field_type (type, opt),
			   name, opt, pos->file, pos->line);
}

/* Create a fake field with the given type and name.  NEXT is the next
   field in the chain.  */
#define create_field(next,type,name) \
    create_field_all(next,type,name, 0, this_file, __LINE__)

/* Like create_field, but the field is only valid when condition COND
   is true.  */

static pair_p
create_optional_field_ (pair_p next, type_p type, const char *name,
			const char *cond, int line)
{
  static int id = 1;
  pair_p union_fields;
  type_p union_type;

  /* Create a fake union type with a single nameless field of type TYPE.
     The field has a tag of "1".  This allows us to make the presence
     of a field of type TYPE depend on some boolean "desc" being true.  */
  union_fields = create_field (NULL, type, "");
  union_fields->opt = 
    create_string_option (union_fields->opt, "dot", "");
  union_fields->opt = 
    create_string_option (union_fields->opt, "tag", "1");
  union_type = 
    new_structure (xasprintf ("%s_%d", "fake_union", id++), TYPE_UNION,
                   &lexer_line, union_fields, NULL);

  /* Create the field and give it the new fake union type.  Add a "desc"
     tag that specifies the condition under which the field is valid.  */
  return create_field_all (next, union_type, name,
			   create_string_option (0, "desc", cond), 
			   this_file, line);
}

#define create_optional_field(next,type,name,cond)	\
       create_optional_field_(next,type,name,cond,__LINE__)

/* Reverse a linked list of 'struct pair's in place.  */
pair_p
nreverse_pairs (pair_p list)
{
  pair_p prev = 0, p, next;
  for (p = list; p; p = next)
    {
      next = p->next;
      p->next = prev;
      prev = p;
    }
  return prev;
}


/* We don't care how long a CONST_DOUBLE is.  */
#define CONST_DOUBLE_FORMAT "ww"
/* We don't want to see codes that are only for generator files.  */
#undef GENERATOR_FILE

enum rtx_code
{
#define DEF_RTL_EXPR(ENUM, NAME, FORMAT, CLASS) ENUM ,
#include "rtl.def"
#undef DEF_RTL_EXPR
  NUM_RTX_CODE
};

static const char *const rtx_name[NUM_RTX_CODE] = {
#define DEF_RTL_EXPR(ENUM, NAME, FORMAT, CLASS)   NAME ,
#include "rtl.def"
#undef DEF_RTL_EXPR
};

static const char *const rtx_format[NUM_RTX_CODE] = {
#define DEF_RTL_EXPR(ENUM, NAME, FORMAT, CLASS)   FORMAT ,
#include "rtl.def"
#undef DEF_RTL_EXPR
};

static int rtx_next_new[NUM_RTX_CODE];

/* We also need codes and names for insn notes (not register notes).
   Note that we do *not* bias the note values here.  */
enum insn_note
{
#define DEF_INSN_NOTE(NAME) NAME,
#include "insn-notes.def"
#undef DEF_INSN_NOTE

  NOTE_INSN_MAX
};

/* We must allocate one more entry here, as we use NOTE_INSN_MAX as the
   default field for line number notes.  */
static const char *const note_insn_name[NOTE_INSN_MAX + 1] = {
#define DEF_INSN_NOTE(NAME) #NAME,
#include "insn-notes.def"
#undef DEF_INSN_NOTE
};

#undef CONST_DOUBLE_FORMAT
#define GENERATOR_FILE

/* Generate the contents of the rtx_next array.  This really doesn't belong
   in gengtype at all, but it's needed for adjust_field_rtx_def.  */

static void
gen_rtx_next (void)
{
  int i;
  for (i = 0; i < NUM_RTX_CODE; i++)
    {
      int k;

      rtx_next_new[i] = -1;
      if (strncmp (rtx_format[i], "iuu", 3) == 0)
	rtx_next_new[i] = 2;
      else if (i == COND_EXEC || i == SET || i == EXPR_LIST || i == INSN_LIST)
	rtx_next_new[i] = 1;
      else
	for (k = strlen (rtx_format[i]) - 1; k >= 0; k--)
	  if (rtx_format[i][k] == 'e' || rtx_format[i][k] == 'u')
	    rtx_next_new[i] = k;
    }
}

/* Write out the contents of the rtx_next array.  */
static void
write_rtx_next (void)
{
  outf_p f = get_output_file_with_visibility (NULL);
  int i;
  if (!f)
    return;

  oprintf (f, "\n/* Used to implement the RTX_NEXT macro.  */\n");
  oprintf (f, "EXPORTED_CONST unsigned char rtx_next[NUM_RTX_CODE] = {\n");
  for (i = 0; i < NUM_RTX_CODE; i++)
    if (rtx_next_new[i] == -1)
      oprintf (f, "  0,\n");
    else
      oprintf (f,
	       "  RTX_HDR_SIZE + %d * sizeof (rtunion),\n", rtx_next_new[i]);
  oprintf (f, "};\n");
}

/* Handle `special("rtx_def")'.  This is a special case for field
   `fld' of struct rtx_def, which is an array of unions whose values
   are based in a complex way on the type of RTL.  */

static type_p
adjust_field_rtx_def (type_p t, options_p ARG_UNUSED (opt))
{
  pair_p flds = NULL;
  options_p nodot;
  int i;
  type_p rtx_tp, rtvec_tp, tree_tp, mem_attrs_tp, note_union_tp, scalar_tp;
  type_p basic_block_tp, reg_attrs_tp, constant_tp, symbol_union_tp;

  if (t->kind != TYPE_UNION)
    {
      error_at_line (&lexer_line,
		     "special `rtx_def' must be applied to a union");
      return &string_type;
    }

  nodot = create_string_option (NULL, "dot", "");

  rtx_tp = create_pointer (find_structure ("rtx_def", TYPE_STRUCT));
  rtvec_tp = create_pointer (find_structure ("rtvec_def", TYPE_STRUCT));
  tree_tp = create_pointer (find_structure ("tree_node", TYPE_UNION));
  mem_attrs_tp = create_pointer (find_structure ("mem_attrs", TYPE_STRUCT));
  reg_attrs_tp = 
    create_pointer (find_structure ("reg_attrs", TYPE_STRUCT));
  basic_block_tp = 
    create_pointer (find_structure ("basic_block_def", TYPE_STRUCT));
  constant_tp =
    create_pointer (find_structure ("constant_descriptor_rtx", TYPE_STRUCT));
  scalar_tp = &scalar_nonchar;	/* rtunion int */

  {
    pair_p note_flds = NULL;
    int c;

    for (c = 0; c <= NOTE_INSN_MAX; c++)
      {
	switch (c)
	  {
	  case NOTE_INSN_MAX:
	  case NOTE_INSN_DELETED_LABEL:
	  case NOTE_INSN_DELETED_DEBUG_LABEL:
	    note_flds = create_field (note_flds, &string_type, "rt_str");
	    break;

	  case NOTE_INSN_BLOCK_BEG:
	  case NOTE_INSN_BLOCK_END:
	    note_flds = create_field (note_flds, tree_tp, "rt_tree");
	    break;

	  case NOTE_INSN_VAR_LOCATION:
	  case NOTE_INSN_CALL_ARG_LOCATION:
	    note_flds = create_field (note_flds, rtx_tp, "rt_rtx");
	    break;

	  default:
	    note_flds = create_field (note_flds, scalar_tp, "rt_int");
	    break;
	  }
	/* NOTE_INSN_MAX is used as the default field for line
	   number notes.  */
	if (c == NOTE_INSN_MAX)
	  note_flds->opt = 
	    create_string_option (nodot, "default", "");
	else
	  note_flds->opt = 
	    create_string_option (nodot, "tag", note_insn_name[c]);
      }
    note_union_tp = new_structure ("rtx_def_note_subunion", TYPE_UNION,
				   &lexer_line, note_flds, NULL);
  }
  /* Create a type to represent the various forms of SYMBOL_REF_DATA.  */
  {
    pair_p sym_flds;
    sym_flds = create_field (NULL, tree_tp, "rt_tree");
    sym_flds->opt = create_string_option (nodot, "default", "");
    sym_flds = create_field (sym_flds, constant_tp, "rt_constant");
    sym_flds->opt = create_string_option (nodot, "tag", "1");
    symbol_union_tp = new_structure ("rtx_def_symbol_subunion", TYPE_UNION,
				     &lexer_line, sym_flds, NULL);
  }
  for (i = 0; i < NUM_RTX_CODE; i++)
    {
      pair_p subfields = NULL;
      size_t aindex, nmindex;
      const char *sname;
      type_p substruct;
      char *ftag;

      for (aindex = 0; aindex < strlen (rtx_format[i]); aindex++)
	{
	  type_p t;
	  const char *subname;

	  switch (rtx_format[i][aindex])
	    {
	    case '*':
	    case 'i':
	    case 'n':
	    case 'w':
	      t = scalar_tp;
	      subname = "rt_int";
	      break;

	    case '0':
	      if (i == MEM && aindex == 1)
		t = mem_attrs_tp, subname = "rt_mem";
	      else if (i == JUMP_INSN && aindex == 8)
		t = rtx_tp, subname = "rt_rtx";
	      else if (i == CODE_LABEL && aindex == 5)
		t = scalar_tp, subname = "rt_int";
	      else if (i == CODE_LABEL && aindex == 4)
		t = rtx_tp, subname = "rt_rtx";
	      else if (i == LABEL_REF && (aindex == 1 || aindex == 2))
		t = rtx_tp, subname = "rt_rtx";
	      else if (i == NOTE && aindex == 4)
		t = note_union_tp, subname = "";
	      else if (i == NOTE && aindex == 5)
		t = scalar_tp, subname = "rt_int";
	      else if (i == NOTE && aindex >= 7)
		t = scalar_tp, subname = "rt_int";
	      else if (i == ADDR_DIFF_VEC && aindex == 4)
		t = scalar_tp, subname = "rt_int";
	      else if (i == VALUE && aindex == 0)
		t = scalar_tp, subname = "rt_int";
	      else if (i == DEBUG_EXPR && aindex == 0)
		t = tree_tp, subname = "rt_tree";
	      else if (i == REG && aindex == 1)
		t = scalar_tp, subname = "rt_int";
	      else if (i == REG && aindex == 2)
		t = reg_attrs_tp, subname = "rt_reg";
	      else if (i == SCRATCH && aindex == 0)
		t = scalar_tp, subname = "rt_int";
	      else if (i == SYMBOL_REF && aindex == 1)
		t = scalar_tp, subname = "rt_int";
	      else if (i == SYMBOL_REF && aindex == 2)
		t = symbol_union_tp, subname = "";
	      else if (i == BARRIER && aindex >= 3)
		t = scalar_tp, subname = "rt_int";
	      else if (i == ENTRY_VALUE && aindex == 0)
		t = rtx_tp, subname = "rt_rtx";
	      else
		{
		  error_at_line 
		    (&lexer_line,
		     "rtx type `%s' has `0' in position %lu, can't handle",
		     rtx_name[i], (unsigned long) aindex);
		  t = &string_type;
		  subname = "rt_int";
		}
	      break;

	    case 's':
	    case 'S':
	    case 'T':
	      t = &string_type;
	      subname = "rt_str";
	      break;

	    case 'e':
	    case 'u':
	      t = rtx_tp;
	      subname = "rt_rtx";
	      break;

	    case 'E':
	    case 'V':
	      t = rtvec_tp;
	      subname = "rt_rtvec";
	      break;

	    case 't':
	      t = tree_tp;
	      subname = "rt_tree";
	      break;

	    case 'B':
	      t = basic_block_tp;
	      subname = "rt_bb";
	      break;

	    default:
	      error_at_line
		(&lexer_line,
		 "rtx type `%s' has `%c' in position %lu, can't handle",
		 rtx_name[i], rtx_format[i][aindex],
		 (unsigned long) aindex);
	      t = &string_type;
	      subname = "rt_int";
	      break;
	    }

	  subfields = create_field (subfields, t,
				    xasprintf (".fld[%lu].%s",
					       (unsigned long) aindex,
					       subname));
	  subfields->opt = nodot;
	  if (t == note_union_tp)
	    subfields->opt =
	      create_string_option (subfields->opt, "desc",
				    "NOTE_KIND (&%0)");
	  if (t == symbol_union_tp)
	    subfields->opt = 
	      create_string_option (subfields->opt, "desc",
				    "CONSTANT_POOL_ADDRESS_P (&%0)");
	}

      if (i == SYMBOL_REF)
	{
	  /* Add the "block_sym" field if SYMBOL_REF_HAS_BLOCK_INFO_P
	     holds.  */
	  type_p field_tp = find_structure ("block_symbol", TYPE_STRUCT);
	  subfields
	    = create_optional_field (subfields, field_tp, "block_sym",
				     "SYMBOL_REF_HAS_BLOCK_INFO_P (&%0)");
	}

      sname = xasprintf ("rtx_def_%s", rtx_name[i]);
      substruct = new_structure (sname, TYPE_STRUCT, &lexer_line, subfields,
				 NULL);

      ftag = xstrdup (rtx_name[i]);
      for (nmindex = 0; nmindex < strlen (ftag); nmindex++)
	ftag[nmindex] = TOUPPER (ftag[nmindex]);
      flds = create_field (flds, substruct, "");
      flds->opt = create_string_option (nodot, "tag", ftag);
    }
  return new_structure ("rtx_def_subunion", TYPE_UNION, &lexer_line, flds,
			nodot);
}

/* Handle `special("tree_exp")'.  This is a special case for
   field `operands' of struct tree_exp, which although it claims to contain
   pointers to trees, actually sometimes contains pointers to RTL too.
   Passed T, the old type of the field, and OPT its options.  Returns
   a new type for the field.  */

static type_p
adjust_field_tree_exp (type_p t, options_p opt ATTRIBUTE_UNUSED)
{
  pair_p flds;
  options_p nodot;

  if (t->kind != TYPE_ARRAY)
    {
      error_at_line (&lexer_line,
		     "special `tree_exp' must be applied to an array");
      return &string_type;
    }

  nodot = create_string_option (NULL, "dot", "");

  flds = create_field (NULL, t, "");
  flds->opt = create_string_option (nodot, "length",
				    "TREE_OPERAND_LENGTH ((tree) &%0)");
  flds->opt = create_string_option (flds->opt, "default", "");

  return new_structure ("tree_exp_subunion", TYPE_UNION, &lexer_line, flds,
			nodot);
}

/* Perform any special processing on a type T, about to become the type
   of a field.  Return the appropriate type for the field.
   At present:
   - Converts pointer-to-char, with no length parameter, to TYPE_STRING;
   - Similarly for arrays of pointer-to-char;
   - Converts structures for which a parameter is provided to
     TYPE_PARAM_STRUCT;
   - Handles "special" options.
*/

type_p
adjust_field_type (type_p t, options_p opt)
{
  int length_p = 0;
  const int pointer_p = t->kind == TYPE_POINTER;
  type_p params[NUM_PARAM];
  int params_p = 0;
  int i;

  for (i = 0; i < NUM_PARAM; i++)
    params[i] = NULL;

  for (; opt; opt = opt->next)
    if (strcmp (opt->name, "length") == 0)
      {
	if (length_p)
	  error_at_line (&lexer_line, "duplicate `%s' option", opt->name);
	if (t->u.p->kind == TYPE_SCALAR || t->u.p->kind == TYPE_STRING)
	  {
	    error_at_line (&lexer_line,
			   "option `%s' may not be applied to "
			   "arrays of atomic types", opt->name);
	  }
	length_p = 1;
      }
    else if ((strcmp (opt->name, "param_is") == 0
	      || (strncmp (opt->name, "param", 5) == 0
		  && ISDIGIT (opt->name[5])
		  && strcmp (opt->name + 6, "_is") == 0))
	     && opt->kind == OPTION_TYPE)
      {
	int num = ISDIGIT (opt->name[5]) ? opt->name[5] - '0' : 0;

	if (!union_or_struct_p (t)
	    && (t->kind != TYPE_POINTER || !union_or_struct_p (t->u.p)))
	  {
	    error_at_line (&lexer_line,
			   "option `%s' may only be applied to structures or structure pointers",
			   opt->name);
	    return t;
	  }

	params_p = 1;
	if (params[num] != NULL)
	  error_at_line (&lexer_line, "duplicate `%s' option", opt->name);
	if (!ISDIGIT (opt->name[5]))
	  params[num] = create_pointer (opt->info.type);
	else
	  params[num] = opt->info.type;
      }
    else if (strcmp (opt->name, "special") == 0
	     && opt->kind == OPTION_STRING)
      {
	const char *special_name = opt->info.string;
	if (strcmp (special_name, "tree_exp") == 0)
	  t = adjust_field_tree_exp (t, opt);
	else if (strcmp (special_name, "rtx_def") == 0)
	  t = adjust_field_rtx_def (t, opt);
	else
	  error_at_line (&lexer_line, "unknown special `%s'", special_name);
      }

  if (params_p)
    {
      type_p realt;

      if (pointer_p)
	t = t->u.p;
      realt = find_param_structure (t, params);
      t = pointer_p ? create_pointer (realt) : realt;
    }

  if (!length_p
      && pointer_p && t->u.p->kind == TYPE_SCALAR && t->u.p->u.scalar_is_char)
    return &string_type;
  if (t->kind == TYPE_ARRAY && t->u.a.p->kind == TYPE_POINTER
      && t->u.a.p->u.p->kind == TYPE_SCALAR
      && t->u.a.p->u.p->u.scalar_is_char)
    return create_array (&string_type, t->u.a.len);

  return t;
}


static void set_gc_used_type (type_p, enum gc_used_enum, type_p *);
static void set_gc_used (pair_p);

/* Handle OPT for set_gc_used_type.  */

static void
process_gc_options (options_p opt, enum gc_used_enum level, int *maybe_undef,
		    int *pass_param, int *length, int *skip,
		    type_p *nested_ptr)
{
  options_p o;
  for (o = opt; o; o = o->next)
    if (strcmp (o->name, "ptr_alias") == 0 && level == GC_POINTED_TO
	&& o->kind == OPTION_TYPE)
      set_gc_used_type (o->info.type,
			GC_POINTED_TO, NULL);
    else if (strcmp (o->name, "maybe_undef") == 0)
      *maybe_undef = 1;
    else if (strcmp (o->name, "use_params") == 0)
      *pass_param = 1;
    else if (strcmp (o->name, "length") == 0)
      *length = 1;
    else if (strcmp (o->name, "skip") == 0)
      *skip = 1;
    else if (strcmp (o->name, "nested_ptr") == 0
	     && o->kind == OPTION_NESTED)
      *nested_ptr = ((const struct nested_ptr_data *) o->info.nested)->type;
}


/* Set the gc_used field of T to LEVEL, and handle the types it references.  */
static void
set_gc_used_type (type_p t, enum gc_used_enum level, type_p param[NUM_PARAM])
{
  if (t->gc_used >= level)
    return;

  t->gc_used = level;

  switch (t->kind)
    {
    case TYPE_STRUCT:
    case TYPE_UNION:
    case TYPE_USER_STRUCT:
      {
	pair_p f;
	int dummy;
	type_p dummy2;

	process_gc_options (t->u.s.opt, level, &dummy, &dummy, &dummy, &dummy,
			    &dummy2);

	for (f = t->u.s.fields; f; f = f->next)
	  {
	    int maybe_undef = 0;
	    int pass_param = 0;
	    int length = 0;
	    int skip = 0;
	    type_p nested_ptr = NULL;
	    process_gc_options (f->opt, level, &maybe_undef, &pass_param,
				&length, &skip, &nested_ptr);

	    if (nested_ptr && f->type->kind == TYPE_POINTER)
	      set_gc_used_type (nested_ptr, GC_POINTED_TO,
				pass_param ? param : NULL);
	    else if (length && f->type->kind == TYPE_POINTER)
	      set_gc_used_type (f->type->u.p, GC_USED, NULL);
	    else if (maybe_undef && f->type->kind == TYPE_POINTER)
	      set_gc_used_type (f->type->u.p, GC_MAYBE_POINTED_TO, NULL);
	    else if (pass_param && f->type->kind == TYPE_POINTER && param)
	      set_gc_used_type (find_param_structure (f->type->u.p, param),
				GC_POINTED_TO, NULL);
	    else if (skip)
	      ;			/* target type is not used through this field */
	    else
	      set_gc_used_type (f->type, GC_USED, pass_param ? param : NULL);
	  }
	break;
      }

    case TYPE_POINTER:
      set_gc_used_type (t->u.p, GC_POINTED_TO, NULL);
      break;

    case TYPE_ARRAY:
      set_gc_used_type (t->u.a.p, GC_USED, param);
      break;

    case TYPE_LANG_STRUCT:
      for (t = t->u.s.lang_struct; t; t = t->next)
	set_gc_used_type (t, level, param);
      break;

    case TYPE_PARAM_STRUCT:
      {
	int i;
	for (i = 0; i < NUM_PARAM; i++)
	  if (t->u.param_struct.param[i] != 0)
	    set_gc_used_type (t->u.param_struct.param[i], GC_USED, NULL);
      }
      if (t->u.param_struct.stru->gc_used == GC_POINTED_TO)
	level = GC_POINTED_TO;
      else
	level = GC_USED;
      t->u.param_struct.stru->gc_used = GC_UNUSED;
      set_gc_used_type (t->u.param_struct.stru, level,
			t->u.param_struct.param);
      break;

    default:
      break;
    }
}

/* Set the gc_used fields of all the types pointed to by VARIABLES.  */

static void
set_gc_used (pair_p variables)
{
  int nbvars = 0;
  pair_p p;
  for (p = variables; p; p = p->next)
    {
      set_gc_used_type (p->type, GC_USED, NULL);
      nbvars++;
    };
  if (verbosity_level >= 2)
    printf ("%s used %d GTY-ed variables\n", progname, nbvars);
}

/* File mapping routines.  For each input file, there is one output .c file
   (but some output files have many input files), and there is one .h file
   for the whole build.  */

/* Output file handling.  */

/* Create and return an outf_p for a new file for NAME, to be called
   ONAME.  */

static outf_p
create_file (const char *name, const char *oname)
{
  static const char *const hdr[] = {
    "   Copyright (C) 2004, 2007, 2009, 2012 Free Software Foundation, Inc.\n",
    "\n",
    "This file is part of GCC.\n",
    "\n",
    "GCC is free software; you can redistribute it and/or modify it under\n",
    "the terms of the GNU General Public License as published by the Free\n",
    "Software Foundation; either version 3, or (at your option) any later\n",
    "version.\n",
    "\n",
    "GCC is distributed in the hope that it will be useful, but WITHOUT ANY\n",
    "WARRANTY; without even the implied warranty of MERCHANTABILITY or\n",
    "FITNESS FOR A PARTICULAR PURPOSE.  See the GNU General Public License\n",
    "for more details.\n",
    "\n",
    "You should have received a copy of the GNU General Public License\n",
    "along with GCC; see the file COPYING3.  If not see\n",
    "<http://www.gnu.org/licenses/>.  */\n",
    "\n",
    "/* This file is machine generated.  Do not edit.  */\n"
  };
  outf_p f;
  size_t i;

  gcc_assert (name != NULL);
  gcc_assert (oname != NULL);
  f = XCNEW (struct outf);
  f->next = output_files;
  f->name = oname;
  output_files = f;

  oprintf (f, "/* Type information for %s.\n", name);
  for (i = 0; i < ARRAY_SIZE (hdr); i++)
    oprintf (f, "%s", hdr[i]);
  return f;
}

/* Print, like fprintf, to O.
   N.B. You might think this could be implemented more efficiently
   with vsnprintf().  Unfortunately, there are C libraries that
   provide that function but without the C99 semantics for its return
   value, making it impossible to know how much space is required.  */
void
oprintf (outf_p o, const char *format, ...)
{
  char *s;
  size_t slength;
  va_list ap;

  /* In plugin mode, the O could be a NULL pointer, so avoid crashing
     in that case.  */
  if (!o)
    return;

  va_start (ap, format);
  slength = vasprintf (&s, format, ap);
  if (s == NULL || (int) slength < 0)
    fatal ("out of memory");
  va_end (ap);

  if (o->bufused + slength > o->buflength)
    {
      size_t new_len = o->buflength;
      if (new_len == 0)
	new_len = 1024;
      do
	{
	  new_len *= 2;
	}
      while (o->bufused + slength >= new_len);
      o->buf = XRESIZEVEC (char, o->buf, new_len);
      o->buflength = new_len;
    }
  memcpy (o->buf + o->bufused, s, slength);
  o->bufused += slength;
  free (s);
}

/* Open the global header file and the language-specific header files.  */

static void
open_base_files (void)
{
  size_t i;

  if (nb_plugin_files > 0 && plugin_files)
    return;

  header_file = create_file ("GCC", "gtype-desc.h");

  base_files = XNEWVEC (outf_p, num_lang_dirs);

  for (i = 0; i < num_lang_dirs; i++)
    base_files[i] = create_file (lang_dir_names[i],
				 xasprintf ("gtype-%s.h", lang_dir_names[i]));

  /* gtype-desc.c is a little special, so we create it here.  */
  {
    /* The order of files here matters very much.  */
    static const char *const ifiles[] = {
      "config.h", "system.h", "coretypes.h", "tm.h",
      "hashtab.h", "splay-tree.h", "obstack.h", "bitmap.h", "input.h",
      "tree.h", "rtl.h", "function.h", "insn-config.h", "expr.h",
      "hard-reg-set.h", "basic-block.h", "cselib.h", "insn-addr.h",
      "optabs.h", "libfuncs.h", "debug.h", "ggc.h", "cgraph.h",
      "tree-flow.h", "reload.h", "cpp-id-data.h", "tree-chrec.h",
      "except.h", "output.h", "gimple.h", "cfgloop.h",
      "target.h", "ipa-prop.h", "lto-streamer.h", "target-globals.h",
      "ipa-inline.h", "dwarf2out.h", NULL
    };
    const char *const *ifp;
    outf_p gtype_desc_c;

    gtype_desc_c = create_file ("GCC", "gtype-desc.c");
    for (ifp = ifiles; *ifp; ifp++)
      oprintf (gtype_desc_c, "#include \"%s\"\n", *ifp);

    /* Make sure we handle "cfun" specially.  */
    oprintf (gtype_desc_c, "\n/* See definition in function.h.  */\n");
    oprintf (gtype_desc_c, "#undef cfun\n");
  }
}

/* For INPF an input file, return the real basename of INPF, with all
   the directory components skipped.  */

static const char *
get_file_realbasename (const input_file *inpf)
{
  return lbasename (get_input_file_name (inpf));
}

/* For INPF a filename, return the relative path to INPF from
   $(srcdir) if the latter is a prefix in INPF, NULL otherwise.  */

const char *
get_file_srcdir_relative_path (const input_file *inpf)
{
  const char *f = get_input_file_name (inpf);
  if (strlen (f) > srcdir_len
      && IS_DIR_SEPARATOR (f[srcdir_len])
      && strncmp (f, srcdir, srcdir_len) == 0)
    return f + srcdir_len + 1;
  else
    return NULL;
}

/*  For INPF an input_file, return the relative path to INPF from
    $(srcdir) if the latter is a prefix in INPF, or the real basename
    of INPF otherwise. */

static const char *
get_file_basename (const input_file *inpf)
{
  const char *srcdir_path = get_file_srcdir_relative_path (inpf);

  return (srcdir_path != NULL) ? srcdir_path : get_file_realbasename (inpf);
}

/* For F a filename, return the lang_dir_names relative index of the language
   directory that is a prefix in F, if any, -1 otherwise.  */

static int
get_prefix_langdir_index (const char *f)
{
  size_t f_len = strlen (f);
  size_t lang_index;

  for (lang_index = 0; lang_index < num_lang_dirs; lang_index++)
    {
      const char *langdir = lang_dir_names[lang_index];
      size_t langdir_len = strlen (langdir);

      if (f_len > langdir_len
	  && IS_DIR_SEPARATOR (f[langdir_len])
	  && memcmp (f, langdir, langdir_len) == 0)
	return lang_index;
    }

  return -1;
}

/* For INPF an input file, return the name of language directory where
   F is located, if any, NULL otherwise.  */

static const char *
get_file_langdir (const input_file *inpf)
{
  /* Get the relative path to INPF from $(srcdir) and find the
     language by comparing the prefix with language directory names.
     If INPF is not even srcdir relative, no point in looking
     further.  */

  int lang_index;
  const char *srcdir_relative_path = get_file_srcdir_relative_path (inpf);
  const char *r;

  if (!srcdir_relative_path)
    return NULL;

  lang_index = get_prefix_langdir_index (srcdir_relative_path);
  if (lang_index < 0 && strncmp (srcdir_relative_path, "c-family", 8) == 0)
    r = "c-family";
  else if (lang_index >= 0)
    r = lang_dir_names[lang_index];
  else
    r = NULL;

  return r;
}

/* The gt- output file name for INPF.  */

static const char *
get_file_gtfilename (const input_file *inpf)
{
  /* Cook up an initial version of the gt- file name from the file real
     basename and the language name, if any.  */

  const char *basename = get_file_realbasename (inpf);
  const char *langdir = get_file_langdir (inpf);

  char *result =
    (langdir ? xasprintf ("gt-%s-%s", langdir, basename)
     : xasprintf ("gt-%s", basename));

  /* Then replace all non alphanumerics characters by '-' and change the
     extension to ".h".  We expect the input filename extension was at least
     one character long.  */

  char *s = result;

  for (; *s != '.'; s++)
    if (!ISALNUM (*s) && *s != '-')
      *s = '-';

  memcpy (s, ".h", sizeof (".h"));

  return result;
}

/* Each input_file has its associated output file outf_p.  The
   association is computed by the function
   get_output_file_with_visibility.  The associated file is cached
   inside input_file in its inpoutf field, so is really computed only
   once.  Associated output file paths (i.e. output_name-s) are
   computed by a rule based regexp machinery, using the files_rules
   array of struct file_rule_st.  A for_name is also computed, giving
   the source file name for which the output_file is generated; it is
   often the last component of the input_file path.  */


/*
 Regexpr machinery to compute the output_name and for_name-s of each
 input_file.  We have a sequence of file rules which gives the POSIX
 extended regular expression to match an input file path, and two
 transformed strings for the corresponding output_name and the
 corresponding for_name.  The transformed string contain dollars: $0
 is replaced by the entire match, $1 is replaced by the substring
 matching the first parenthesis in the regexp, etc.  And $$ is replaced
 by a single verbatim dollar.  The rule order is important.  The
 general case is last, and the particular cases should come before.
 An action routine can, when needed, update the out_name & for_name
 and/or return the appropriate output file.  It is invoked only when a
 rule is triggered.  When a rule is triggered, the output_name and
 for_name are computed using their transform string in while $$, $0,
 $1, ... are suitably replaced.  If there is an action, it is called.
 In some few cases, the action can directly return the outf_p, but
 usually it just updates the output_name and for_name so should free
 them before replacing them.  The get_output_file_with_visibility
 function creates an outf_p only once per each output_name, so it
 scans the output_files list for previously seen output file names.
 */

/* Signature of actions in file rules.  */
typedef outf_p (frul_actionrout_t) (input_file*, char**, char**);


struct file_rule_st {
  const char* frul_srcexpr;	/* Source string for regexp.  */
  int frul_rflags;		/* Flags passed to regcomp, usually
				 * REG_EXTENDED.  */
  regex_t* frul_re;		/* Compiled regular expression
				   obtained by regcomp.  */
  const char* frul_tr_out;	/* Transformation string for making
				 * the output_name, with $1 ... $9 for
				 * subpatterns and $0 for the whole
				 * matched filename.  */
  const char* frul_tr_for;	/* Tranformation string for making the
				   for_name.  */
  frul_actionrout_t* frul_action; /* The action, if non null, is
				   * called once the rule matches, on
				   * the transformed out_name &
				   * for_name.  It could change them
				   * and/or give the output file.  */
};

/* File rule action handling *.h files.  */
static outf_p header_dot_h_frul (input_file*, char**, char**);

/* File rule action handling *.c files.  */
static outf_p source_dot_c_frul (input_file*, char**, char**);

#define NULL_REGEX (regex_t*)0

/* The prefix in our regexp-s matching the directory.  */
#define DIR_PREFIX_REGEX "^(([^/]*/)*)"

#define NULL_FRULACT (frul_actionrout_t*)0

/* The array of our rules governing file name generation.  Rules order
   matters, so change with extreme care!  */

struct file_rule_st files_rules[] = {
  /* The general rule assumes that files in subdirectories belong to a
     particular front-end, and files not in subdirectories are shared.
     The following rules deal with exceptions - files that are in
     subdirectories and yet are shared, and files that are top-level,
     but are not shared.  */

  /* the c-family/ source directory is special.  */
  { DIR_PREFIX_REGEX "c-family/([[:alnum:]_-]*)\\.c$",
    REG_EXTENDED, NULL_REGEX,
    "gt-c-family-$3.h", "c-family/$3.c", NULL_FRULACT},

  { DIR_PREFIX_REGEX "c-family/([[:alnum:]_-]*)\\.h$",
    REG_EXTENDED, NULL_REGEX,
    "gt-c-family-$3.h", "c-family/$3.h", NULL_FRULACT},

  /* Both c-lang.h & c-tree.h gives gt-c-c-decl.h for c-decl.c !  */
  { DIR_PREFIX_REGEX "c/c-lang\\.h$",
    REG_EXTENDED, NULL_REGEX, "gt-c-c-decl.h", "c/c-decl.c", NULL_FRULACT},

  { DIR_PREFIX_REGEX "c/c-tree\\.h$",
    REG_EXTENDED, NULL_REGEX, "gt-c-c-decl.h", "c/c-decl.c", NULL_FRULACT},

  /* cp/cp-tree.h gives gt-cp-tree.h for cp/tree.c !  */
  { DIR_PREFIX_REGEX "cp/cp-tree\\.h$",
    REG_EXTENDED, NULL_REGEX,
    "gt-cp-tree.h", "cp/tree.c", NULL_FRULACT },

  /* cp/decl.h & cp/decl.c gives gt-cp-decl.h for cp/decl.c !  */
  { DIR_PREFIX_REGEX "cp/decl\\.[ch]$",
    REG_EXTENDED, NULL_REGEX,
    "gt-cp-decl.h", "cp/decl.c", NULL_FRULACT },

  /* cp/name-lookup.h gives gt-cp-name-lookup.h for cp/name-lookup.c !  */
  { DIR_PREFIX_REGEX "cp/name-lookup\\.h$",
    REG_EXTENDED, NULL_REGEX,
    "gt-cp-name-lookup.h", "cp/name-lookup.c", NULL_FRULACT },

  /* cp/parser.h gives gt-cp-parser.h for cp/parser.c !  */
  { DIR_PREFIX_REGEX "cp/parser\\.h$",
    REG_EXTENDED, NULL_REGEX,
    "gt-cp-parser.h", "cp/parser.c", NULL_FRULACT },

  /* objc/objc-act.h gives gt-objc-objc-act.h for objc/objc-act.c !  */
  { DIR_PREFIX_REGEX "objc/objc-act\\.h$",
    REG_EXTENDED, NULL_REGEX,
    "gt-objc-objc-act.h", "objc/objc-act.c", NULL_FRULACT },

  /* objc/objc-map.h gives gt-objc-objc-map.h for objc/objc-map.c !  */
  { DIR_PREFIX_REGEX "objc/objc-map\\.h$",
    REG_EXTENDED, NULL_REGEX,
    "gt-objc-objc-map.h", "objc/objc-map.c", NULL_FRULACT },

  /* General cases.  For header *.h and source *.c files, we need
   * special actions to handle the language.  */

  /* Source *.c files are using get_file_gtfilename to compute their
     output_name and get_file_basename to compute their for_name
     through the source_dot_c_frul action.  */
  { DIR_PREFIX_REGEX "([[:alnum:]_-]*)\\.c$",
    REG_EXTENDED, NULL_REGEX, "gt-$3.h", "$3.c", source_dot_c_frul},
  /* Common header files get "gtype-desc.c" as their output_name,
   * while language specific header files are handled specially.  So
   * we need the header_dot_h_frul action.  */
  { DIR_PREFIX_REGEX "([[:alnum:]_-]*)\\.h$",
    REG_EXTENDED, NULL_REGEX, "gt-$3.h", "$3.h", header_dot_h_frul},

  { DIR_PREFIX_REGEX "([[:alnum:]_-]*)\\.in$",
    REG_EXTENDED, NULL_REGEX, "gt-$3.h", "$3.in", NULL_FRULACT},

  /* Mandatory null last entry signaling end of rules.  */
  {NULL, 0, NULL_REGEX, NULL, NULL, NULL_FRULACT}
};

/* Special file rules action for handling *.h header files.  It gives
   "gtype-desc.c" for common headers and corresponding output
   files for language-specific header files.  */
static outf_p
header_dot_h_frul (input_file* inpf, char**poutname,
		   char**pforname ATTRIBUTE_UNUSED)
{
  const char *basename = 0;
  int lang_index = 0;
  DBGPRINTF ("inpf %p inpname %s outname %s forname %s",
	     (void*) inpf, get_input_file_name (inpf),
	     *poutname, *pforname);
  basename = get_file_basename (inpf);
  lang_index = get_prefix_langdir_index (basename);
  DBGPRINTF ("basename %s lang_index %d", basename, lang_index);

  if (lang_index >= 0)
    {
      /* The header is language specific.  Given output_name &
	 for_name remains unchanged.  The base_files array gives the
	 outf_p.  */
      DBGPRINTF ("header_dot_h found language specific @ %p '%s'",
		 (void*) base_files[lang_index],
		 (base_files[lang_index])->name);
      return base_files[lang_index];
    }
  else
    {
      /* The header is common to all front-end languages.  So
	 output_name is "gtype-desc.c" file.  The calling function
	 get_output_file_with_visibility will find its outf_p.  */
      free (*poutname);
      *poutname = xstrdup ("gtype-desc.c");
      DBGPRINTF ("special 'gtype-desc.c' for inpname %s",
		 get_input_file_name (inpf));
      return NULL;
    }
}


/* Special file rules action for handling *.c source files using
 * get_file_gtfilename to compute their output_name and
 * get_file_basename to compute their for_name.  The output_name is
 * gt-<LANG>-<BASE>.h for language specific source files, and
 * gt-<BASE>.h for common source files.  */
static outf_p
source_dot_c_frul (input_file* inpf, char**poutname, char**pforname)
{
  char *newbasename = CONST_CAST (char*, get_file_basename (inpf));
  char *newoutname = CONST_CAST (char*, get_file_gtfilename (inpf));
  DBGPRINTF ("inpf %p inpname %s original outname %s forname %s",
	     (void*) inpf, get_input_file_name (inpf),
	     *poutname, *pforname);
  DBGPRINTF ("newoutname %s", newoutname);
  DBGPRINTF ("newbasename %s", newbasename);
  free (*poutname);
  free (*pforname);
  *poutname = newoutname;
  *pforname = newbasename;
  return NULL;
}

/* Utility function for get_output_file_with_visibility which returns
 * a malloc-ed substituted string using TRS on matching of the FILNAM
 * file name, using the PMATCH array.  */
static char*
matching_file_name_substitute (const char *filnam, regmatch_t pmatch[10],
			       const char *trs)
{
  struct obstack str_obstack;
  char *str = NULL;
  char *rawstr = NULL;
  const char *pt = NULL;
  DBGPRINTF ("filnam %s", filnam);
  obstack_init (&str_obstack);
  for (pt = trs; *pt; pt++) {
    char c = *pt;
    if (c == '$')
      {
	if (pt[1] == '$')
	  {
	    /* A double dollar $$ is substituted by a single verbatim
	       dollar, but who really uses dollar signs in file
	       paths? */
	    obstack_1grow (&str_obstack, '$');
	  }
	else if (ISDIGIT (pt[1]))
	  {
	    /* Handle $0 $1 ... $9 by appropriate substitution.  */
	    int dolnum = pt[1] - '0';
	    int so = pmatch[dolnum].rm_so;
	    int eo = pmatch[dolnum].rm_eo;
	    DBGPRINTF ("so=%d eo=%d dolnum=%d", so, eo, dolnum);
	    if (so>=0 && eo>=so)
	      obstack_grow (&str_obstack, filnam + so, eo - so);
	  }
	else
	  {
	    /* This can happen only when files_rules is buggy! */
	    gcc_unreachable();
	  }
	/* Always skip the character after the dollar.  */
	pt++;
      }
    else
      obstack_1grow (&str_obstack, c);
  }
  obstack_1grow (&str_obstack, '\0');
  rawstr = XOBFINISH (&str_obstack, char *);
  str = xstrdup (rawstr);
  obstack_free (&str_obstack, NULL);
  DBGPRINTF ("matched replacement %s", str);
  rawstr = NULL;
  return str;
}


/* An output file, suitable for definitions, that can see declarations
   made in INPF and is linked into every language that uses INPF.
   Since the result is cached inside INPF, that argument cannot be
   declared constant, but is "almost" constant. */

outf_p
get_output_file_with_visibility (input_file *inpf)
{
  outf_p r;
  char *for_name = NULL;
  char *output_name = NULL;
  const char* inpfname;

  /* This can happen when we need a file with visibility on a
     structure that we've never seen.  We have to just hope that it's
     globally visible.  */
  if (inpf == NULL)
    inpf = system_h_file;

  /* The result is cached in INPF, so return it if already known.  */
  if (inpf->inpoutf)
    return inpf->inpoutf;

  /* In plugin mode, return NULL unless the input_file is one of the
     plugin_files.  */
  if (plugin_files)
    {
      size_t i;
      for (i = 0; i < nb_plugin_files; i++)
	if (inpf == plugin_files[i]) 
	  {
	    inpf->inpoutf = plugin_output;
	    return plugin_output;
	  }

      return NULL;
    }

  inpfname = get_input_file_name (inpf);

  /* Try each rule in sequence in files_rules until one is triggered. */
  {
    int rulix = 0;
    DBGPRINTF ("passing input file @ %p named %s through the files_rules",
	       (void*) inpf, inpfname);

    for (; files_rules[rulix].frul_srcexpr != NULL; rulix++)
      {
	DBGPRINTF ("rulix#%d srcexpr %s",
		   rulix, files_rules[rulix].frul_srcexpr);

	if (!files_rules[rulix].frul_re)
	  {
	    /* Compile the regexpr lazily.  */
	    int err = 0;
	    files_rules[rulix].frul_re = XCNEW (regex_t);
	    err = regcomp (files_rules[rulix].frul_re,
			   files_rules[rulix].frul_srcexpr,
			   files_rules[rulix].frul_rflags);
	    if (err)
	      {
		/* The regular expression compilation fails only when
		   file_rules is buggy.  */
		gcc_unreachable ();
	      }
	  }

	output_name = NULL;
	for_name = NULL;

	/* Match the regexpr and trigger the rule if matched.  */
	{
	  /* We have exactly ten pmatch-s, one for each $0, $1, $2,
	     $3, ... $9.  */
	  regmatch_t pmatch[10];
	  memset (pmatch, 0, sizeof (pmatch));
	  if (!regexec (files_rules[rulix].frul_re,
			inpfname, 10, pmatch, 0))
	    {
	      DBGPRINTF ("input @ %p filename %s matched rulix#%d pattern %s",
			 (void*) inpf, inpfname, rulix,
			 files_rules[rulix].frul_srcexpr);
	      for_name =
		matching_file_name_substitute (inpfname, pmatch,
					       files_rules[rulix].frul_tr_for);
	      DBGPRINTF ("for_name %s", for_name);
	      output_name =
		matching_file_name_substitute (inpfname, pmatch,
					       files_rules[rulix].frul_tr_out);
	      DBGPRINTF ("output_name %s", output_name);
	      if (files_rules[rulix].frul_action)
		{
		  /* Invoke our action routine.  */
		  outf_p of = NULL;
		  DBGPRINTF ("before action rulix#%d output_name %s for_name %s",
			     rulix, output_name, for_name);
		  of =
		    (files_rules[rulix].frul_action) (inpf,
						      &output_name, &for_name);
		  DBGPRINTF ("after action rulix#%d of=%p output_name %s for_name %s",
			     rulix, (void*)of, output_name, for_name);
		  /* If the action routine returned something, give it back
		     immediately and cache it in inpf.  */
		  if (of)
		    {
		      inpf->inpoutf = of;
		      return of;
		    }
		}
	      /* The rule matched, and had no action, or that action did
		 not return any output file but could have changed the
		 output_name or for_name.  We break out of the loop on the
		 files_rules.  */
	      break;
	    }
	  else
	    {
	      /* The regexpr did not match.  */
	      DBGPRINTF ("rulix#%d did not match %s pattern %s",
			 rulix, inpfname, files_rules[rulix].frul_srcexpr);
	      continue;
	    }
	}
      }
  }
  if (!output_name || !for_name)
    {
      /* This is impossible, and could only happen if the files_rules is
	 incomplete or buggy.  */
      gcc_unreachable ();
    }

  /* Look through to see if we've ever seen this output filename
     before.  If found, cache the result in inpf.  */
  for (r = output_files; r; r = r->next)
    if (filename_cmp (r->name, output_name) == 0)
      {
	inpf->inpoutf = r;
	DBGPRINTF ("found r @ %p for output_name %s for_name %s", (void*)r,
		   output_name, for_name);
	return r;
      }

  /* If not found, create it, and cache it in inpf.  */
  r = create_file (for_name, output_name);

  gcc_assert (r && r->name);
  DBGPRINTF ("created r @ %p for output_name %s for_name %s", (void*) r,
	     output_name, for_name);
  inpf->inpoutf = r;
  return r;


}

/* The name of an output file, suitable for definitions, that can see
   declarations made in INPF and is linked into every language that
   uses INPF.  */

const char *
get_output_file_name (input_file* inpf)
{
  outf_p o = get_output_file_with_visibility (inpf);
  if (o)
    return o->name;
  return NULL;
}

/* Check if existing file is equal to the in memory buffer. */

static bool
is_file_equal (outf_p of)
{
  FILE *newfile = fopen (of->name, "r");
  size_t i;
  bool equal;
  if (newfile == NULL)
    return false;

  equal = true;
  for (i = 0; i < of->bufused; i++)
    {
      int ch;
      ch = fgetc (newfile);
      if (ch == EOF || ch != (unsigned char) of->buf[i])
	{
	  equal = false;
	  break;
	}
    }
  fclose (newfile);
  return equal;
}

/* Copy the output to its final destination,
   but don't unnecessarily change modification times.  */

static void
close_output_files (void)
{
  int nbwrittenfiles = 0;
  outf_p of;

  for (of = output_files; of; of = of->next)
    {
      if (!is_file_equal (of))
	{
	  FILE *newfile = NULL;
	  char *backupname = NULL;
	  /* Back up the old version of the output file gt-FOO.c as
	     BACKUPDIR/gt-FOO.c~ if we have a backup directory.  */
	  if (backup_dir)
	    {
	      backupname = concat (backup_dir, "/",
				   lbasename (of->name), "~", NULL);
	      if (!access (of->name, F_OK) && rename (of->name, backupname))
		fatal ("failed to back up %s as %s: %s",
		       of->name, backupname, xstrerror (errno));
	    }

	  newfile = fopen (of->name, "w");
	  if (newfile == NULL)
	    fatal ("opening output file %s: %s", of->name, xstrerror (errno));
	  if (fwrite (of->buf, 1, of->bufused, newfile) != of->bufused)
	    fatal ("writing output file %s: %s", of->name, xstrerror (errno));
	  if (fclose (newfile) != 0)
	    fatal ("closing output file %s: %s", of->name, xstrerror (errno));
	  nbwrittenfiles++;
	  if (verbosity_level >= 2 && backupname)
	    printf ("%s wrote #%-3d %s backed-up in %s\n",
		    progname, nbwrittenfiles, of->name, backupname);
	  else if (verbosity_level >= 1)
	    printf ("%s write #%-3d %s\n", progname, nbwrittenfiles, of->name);
	  free (backupname);
	}
      else 
	{ 
	  /* output file remains unchanged. */
	  if (verbosity_level >= 2)
	    printf ("%s keep %s\n", progname, of->name);
	}
      free (of->buf);
      of->buf = NULL;
      of->bufused = of->buflength = 0;
    }
  if (verbosity_level >= 1)
    printf ("%s wrote %d files.\n", progname, nbwrittenfiles);
}

struct flist
{
  struct flist *next;
  int started_p;
  const input_file* file;
  outf_p f;
};

struct walk_type_data;

/* For scalars and strings, given the item in 'val'.
   For structures, given a pointer to the item in 'val'.
   For misc. pointers, given the item in 'val'.
*/
typedef void (*process_field_fn) (type_p f, const struct walk_type_data * p);
typedef void (*func_name_fn) (type_p s, const struct walk_type_data * p);

/* Parameters for write_types.  */

struct write_types_data
{
  const char *prefix;
  const char *param_prefix;
  const char *subfield_marker_routine;
  const char *marker_routine;
  const char *reorder_note_routine;
  const char *comment;
  int skip_hooks;		/* skip hook generation if non zero */
};

static void output_escaped_param (struct walk_type_data *d,
				  const char *, const char *);
static void output_mangled_typename (outf_p, const_type_p);
static void walk_type (type_p t, struct walk_type_data *d);
static void write_func_for_structure (type_p orig_s, type_p s, type_p *param,
				      const struct write_types_data *wtd);
static void write_types_process_field
  (type_p f, const struct walk_type_data *d);
static void write_types (outf_p output_header,
			 type_p structures,
			 type_p param_structs,
			 const struct write_types_data *wtd);
static void write_types_local_process_field
  (type_p f, const struct walk_type_data *d);
static void write_local_func_for_structure
  (const_type_p orig_s, type_p s, type_p *param);
static void write_local (outf_p output_header,
			 type_p structures, type_p param_structs);
static void write_enum_defn (type_p structures, type_p param_structs);
static int contains_scalar_p (type_p t);
static void put_mangled_filename (outf_p, const input_file *);
static void finish_root_table (struct flist *flp, const char *pfx,
			       const char *tname, const char *lastname,
			       const char *name);
static void write_root (outf_p, pair_p, type_p, const char *, int,
			struct fileloc *, const char *, bool);
static void write_array (outf_p f, pair_p v,
			 const struct write_types_data *wtd);
static void write_roots (pair_p, bool);

/* Parameters for walk_type.  */

struct walk_type_data
{
  process_field_fn process_field;
  const void *cookie;
  outf_p of;
  options_p opt;
  const char *val;
  const char *prev_val[4];
  int indent;
  int counter;
  const struct fileloc *line;
  lang_bitmap bitmap;
  type_p *param;
  int used_length;
  type_p orig_s;
  const char *reorder_fn;
  bool needs_cast_p;
  bool fn_wants_lvalue;
  bool in_record_p;
  int loopcounter;
<<<<<<< HEAD
  bool in_ptr_field;
=======
  bool have_this_obj;
>>>>>>> fa62b5da
};


/* Given a string TYPE_NAME, representing a C++ typename, return a valid
   pre-processor identifier to use in a #define directive.  This replaces
   special characters used in C++ identifiers like '>', '<' and ':' with
   '_'.

   If no C++ special characters are found in TYPE_NAME, return
   TYPE_NAME.  Otherwise, return a copy of TYPE_NAME with the special
   characters replaced with '_'.  In this case, the caller is
   responsible for freeing the allocated string.  */

static const char *
filter_type_name (const char *type_name)
{
  if (strchr (type_name, '<') || strchr (type_name, ':'))
    {
      size_t i;
      char *s = xstrdup (type_name);
      for (i = 0; i < strlen (s); i++)
	if (s[i] == '<' || s[i] == '>' || s[i] == ':')
	  s[i] = '_';
      return s;
    }
  else
    return type_name;
}


/* Print a mangled name representing T to OF.  */

static void
output_mangled_typename (outf_p of, const_type_p t)
{
  if (t == NULL)
    oprintf (of, "Z");
  else
    switch (t->kind)
      {
      case TYPE_NONE:
	gcc_unreachable ();
	break;
      case TYPE_POINTER:
	oprintf (of, "P");
	output_mangled_typename (of, t->u.p);
	break;
      case TYPE_SCALAR:
	oprintf (of, "I");
	break;
      case TYPE_STRING:
	oprintf (of, "S");
	break;
      case TYPE_STRUCT:
      case TYPE_UNION:
      case TYPE_LANG_STRUCT:
      case TYPE_USER_STRUCT:
	{
	  const char *id_for_tag = filter_type_name (t->u.s.tag);
	  oprintf (of, "%lu%s", (unsigned long) strlen (id_for_tag),
		   id_for_tag);
	  if (id_for_tag != t->u.s.tag)
	    free (CONST_CAST(char *, id_for_tag));
	}
	break;
      case TYPE_PARAM_STRUCT:
	{
	  int i;
	  for (i = 0; i < NUM_PARAM; i++)
	    if (t->u.param_struct.param[i] != NULL)
	      output_mangled_typename (of, t->u.param_struct.param[i]);
	  output_mangled_typename (of, t->u.param_struct.stru);
	}
	break;
      case TYPE_ARRAY:
	gcc_unreachable ();
      }
}

/* Print PARAM to D->OF processing escapes.  D->VAL references the
   current object, D->PREV_VAL the object containing the current
   object, ONAME is the name of the option and D->LINE is used to
   print error messages.  */

static void
output_escaped_param (struct walk_type_data *d, const char *param,
		      const char *oname)
{
  const char *p;

  for (p = param; *p; p++)
    if (*p != '%')
      oprintf (d->of, "%c", *p);
    else
      switch (*++p)
	{
	case 'h':
	  oprintf (d->of, "(%s)", d->prev_val[2]);
	  break;
	case '0':
	  oprintf (d->of, "(%s)", d->prev_val[0]);
	  break;
	case '1':
	  oprintf (d->of, "(%s)", d->prev_val[1]);
	  break;
	case 'a':
	  {
	    const char *pp = d->val + strlen (d->val);
	    while (pp[-1] == ']')
	      while (*pp != '[')
		pp--;
	    oprintf (d->of, "%s", pp);
	  }
	  break;
	default:
	  error_at_line (d->line, "`%s' option contains bad escape %c%c",
			 oname, '%', *p);
	}
}


/* Call D->PROCESS_FIELD for every field (or subfield) of D->VAL,
   which is of type T.  Write code to D->OF to constrain execution (at
   the point that D->PROCESS_FIELD is called) to the appropriate
   cases.  Call D->PROCESS_FIELD on subobjects before calling it on
   pointers to those objects.  D->PREV_VAL lists the objects
   containing the current object, D->OPT is a list of options to
   apply, D->INDENT is the current indentation level, D->LINE is used
   to print error messages, D->BITMAP indicates which languages to
   print the structure for, and D->PARAM is the current parameter
   (from an enclosing param_is option).  */

static void
walk_type (type_p t, struct walk_type_data *d)
{
  const char *length = NULL;
  const char *desc = NULL;
  int maybe_undef_p = 0;
  int use_param_num = -1;
  int use_params_p = 0;
  int atomic_p = 0;
  options_p oo;
  const struct nested_ptr_data *nested_ptr_d = NULL;

  d->needs_cast_p = false;
  for (oo = d->opt; oo; oo = oo->next)
    if (strcmp (oo->name, "length") == 0 && oo->kind == OPTION_STRING)
      length = oo->info.string;
    else if (strcmp (oo->name, "maybe_undef") == 0)
      maybe_undef_p = 1;
    else if (strncmp (oo->name, "use_param", 9) == 0
	     && (oo->name[9] == '\0' || ISDIGIT (oo->name[9])))
      use_param_num = oo->name[9] == '\0' ? 0 : oo->name[9] - '0';
    else if (strcmp (oo->name, "use_params") == 0)
      use_params_p = 1;
    else if (strcmp (oo->name, "desc") == 0 && oo->kind == OPTION_STRING)
      desc = oo->info.string;
    else if (strcmp (oo->name, "mark_hook") == 0)
      ;
    else if (strcmp (oo->name, "nested_ptr") == 0 
	     && oo->kind == OPTION_NESTED)
      nested_ptr_d = (const struct nested_ptr_data *) oo->info.nested;
    else if (strcmp (oo->name, "dot") == 0)
      ;
    else if (strcmp (oo->name, "tag") == 0)
      ;
    else if (strcmp (oo->name, "special") == 0)
      ;
    else if (strcmp (oo->name, "skip") == 0)
      ;
    else if (strcmp (oo->name, "atomic") == 0)
      atomic_p = 1;
    else if (strcmp (oo->name, "default") == 0)
      ;
    else if (strcmp (oo->name, "param_is") == 0)
      ;
    else if (strncmp (oo->name, "param", 5) == 0
	     && ISDIGIT (oo->name[5]) && strcmp (oo->name + 6, "_is") == 0)
      ;
    else if (strcmp (oo->name, "chain_next") == 0)
      ;
    else if (strcmp (oo->name, "chain_prev") == 0)
      ;
    else if (strcmp (oo->name, "chain_circular") == 0)
      ;
    else if (strcmp (oo->name, "reorder") == 0)
      ;
    else if (strcmp (oo->name, "variable_size") == 0)
      ;
    else
      error_at_line (d->line, "unknown option `%s'\n", oo->name);

  if (d->used_length)
    length = NULL;

  if (use_params_p)
    {
      int pointer_p = t->kind == TYPE_POINTER;

      if (pointer_p)
	t = t->u.p;
      if (!union_or_struct_p (t))
	error_at_line (d->line, "`use_params' option on unimplemented type");
      else
	t = find_param_structure (t, d->param);
      if (pointer_p)
	t = create_pointer (t);
    }

  if (use_param_num != -1)
    {
      if (d->param != NULL && d->param[use_param_num] != NULL)
	{
	  type_p nt = d->param[use_param_num];

	  if (t->kind == TYPE_ARRAY)
	    nt = create_array (nt, t->u.a.len);
	  else if (length != NULL && t->kind == TYPE_POINTER)
	    nt = create_pointer (nt);
	  d->needs_cast_p = (t->kind != TYPE_POINTER
			     && (nt->kind == TYPE_POINTER
				 || nt->kind == TYPE_STRING));
	  t = nt;
	}
      else
	error_at_line (d->line, "no parameter defined for `%s'", d->val);
    }

  if (maybe_undef_p
      && (t->kind != TYPE_POINTER || !union_or_struct_p (t->u.p)))
    {
      error_at_line (d->line,
		     "field `%s' has invalid option `maybe_undef_p'\n",
		     d->val);
      return;
    }

  if (atomic_p && (t->kind != TYPE_POINTER) && (t->kind != TYPE_STRING))
    {
      error_at_line (d->line, "field `%s' has invalid option `atomic'\n", d->val);
      return;
    }

  switch (t->kind)
    {
    case TYPE_SCALAR:
    case TYPE_STRING:
      d->process_field (t, d);
      break;

    case TYPE_POINTER:
      {
	d->in_ptr_field = true;
	if (maybe_undef_p && t->u.p->u.s.line.file == NULL)
	  {
	    oprintf (d->of, "%*sgcc_assert (!%s);\n", d->indent, "", d->val);
	    break;
	  }

	/* If a pointer type is marked as "atomic", we process the
	   field itself, but we don't walk the data that they point to.
	   
	   There are two main cases where we walk types: to mark
	   pointers that are reachable, and to relocate pointers when
	   writing a PCH file.  In both cases, an atomic pointer is
	   itself marked or relocated, but the memory that it points
	   to is left untouched.  In the case of PCH, that memory will
	   be read/written unchanged to the PCH file.  */
	if (atomic_p)
	  {
	    oprintf (d->of, "%*sif (%s != NULL) {\n", d->indent, "", d->val);
	    d->indent += 2;
	    d->process_field (t, d);
	    d->indent -= 2;
	    oprintf (d->of, "%*s}\n", d->indent, "");
	    break;
	  }

	if (!length)
	  {
	    if (!union_or_struct_p (t->u.p)
		&& t->u.p->kind != TYPE_PARAM_STRUCT)
	      {
		error_at_line (d->line,
			       "field `%s' is pointer to unimplemented type",
			       d->val);
		break;
	      }

	    if (nested_ptr_d)
	      {
		const char *oldprevval2 = d->prev_val[2];

		if (!union_or_struct_p (nested_ptr_d->type))
		  {
		    error_at_line (d->line,
				   "field `%s' has invalid "
				   "option `nested_ptr'\n", d->val);
		    return;
		  }

		d->prev_val[2] = d->val;
		oprintf (d->of, "%*s{\n", d->indent, "");
		d->indent += 2;
		d->val = xasprintf ("x%d", d->counter++);
		oprintf (d->of, "%*s%s %s * %s%s =\n", d->indent, "",
			 (nested_ptr_d->type->kind == TYPE_UNION
			  ? "union" : "struct"),
			 nested_ptr_d->type->u.s.tag,
			 d->fn_wants_lvalue ? "" : "const ", d->val);
		oprintf (d->of, "%*s", d->indent + 2, "");
		output_escaped_param (d, nested_ptr_d->convert_from,
				      "nested_ptr");
		oprintf (d->of, ";\n");

		d->process_field (nested_ptr_d->type, d);

		if (d->fn_wants_lvalue)
		  {
		    oprintf (d->of, "%*s%s = ", d->indent, "",
			     d->prev_val[2]);
		    d->prev_val[2] = d->val;
		    output_escaped_param (d, nested_ptr_d->convert_to,
					  "nested_ptr");
		    oprintf (d->of, ";\n");
		  }

		d->indent -= 2;
		oprintf (d->of, "%*s}\n", d->indent, "");
		d->val = d->prev_val[2];
		d->prev_val[2] = oldprevval2;
	      }
	    else
	      d->process_field (t->u.p, d);
	  }
	else
	  {
	    int loopcounter = d->loopcounter;
	    const char *oldval = d->val;
	    const char *oldprevval3 = d->prev_val[3];
	    char *newval;

	    oprintf (d->of, "%*sif (%s != NULL) {\n", d->indent, "", d->val);
	    d->indent += 2;
	    oprintf (d->of, "%*ssize_t i%d;\n", d->indent, "", loopcounter);
	    oprintf (d->of, "%*sfor (i%d = 0; i%d != (size_t)(", d->indent,
		     "", loopcounter, loopcounter);
	    if (!d->in_record_p)
	      output_escaped_param (d, length, "length");
	    else
	      oprintf (d->of, "l%d", loopcounter);
	    if (d->have_this_obj)
	      /* Try to unswitch loops (see PR53880).  */
	      oprintf (d->of, ") && ((void *)%s == this_obj", oldval);
	    oprintf (d->of, "); i%d++) {\n", loopcounter);
	    d->indent += 2;
	    d->val = newval = xasprintf ("%s[i%d]", oldval, loopcounter);
	    d->used_length = 1;
	    d->prev_val[3] = oldval;
	    walk_type (t->u.p, d);
	    free (newval);
	    d->val = oldval;
	    d->prev_val[3] = oldprevval3;
	    d->used_length = 0;
	    d->indent -= 2;
	    oprintf (d->of, "%*s}\n", d->indent, "");
	    d->process_field (t, d);
	    d->indent -= 2;
	    oprintf (d->of, "%*s}\n", d->indent, "");
	  }
	d->in_ptr_field = false;
      }
      break;

    case TYPE_ARRAY:
      {
	int loopcounter;
	const char *oldval = d->val;
	char *newval;

	/* If it's an array of scalars, we optimize by not generating
	   any code.  */
	if (t->u.a.p->kind == TYPE_SCALAR)
	  break;

	if (length)
	  loopcounter = d->loopcounter;
	else
	  loopcounter = d->counter++;

	/* When walking an array, compute the length and store it in a
	   local variable before walking the array elements, instead of
	   recomputing the length expression each time through the loop.
	   This is necessary to handle tcc_vl_exp objects like CALL_EXPR,
	   where the length is stored in the first array element,
	   because otherwise that operand can get overwritten on the
	   first iteration.  */
	oprintf (d->of, "%*s{\n", d->indent, "");
	d->indent += 2;
	oprintf (d->of, "%*ssize_t i%d;\n", d->indent, "", loopcounter);
	if (!d->in_record_p || !length)
	  {
	    oprintf (d->of, "%*ssize_t l%d = (size_t)(",
		     d->indent, "", loopcounter);
	    if (length)
	      output_escaped_param (d, length, "length");
	    else
	      oprintf (d->of, "%s", t->u.a.len);
	    oprintf (d->of, ");\n");
	  }

	oprintf (d->of, "%*sfor (i%d = 0; i%d != l%d; i%d++) {\n",
		 d->indent, "",
		 loopcounter, loopcounter, loopcounter, loopcounter);
	d->indent += 2;
	d->val = newval = xasprintf ("%s[i%d]", oldval, loopcounter);
	d->used_length = 1;
	walk_type (t->u.a.p, d);
	free (newval);
	d->used_length = 0;
	d->val = oldval;
	d->indent -= 2;
	oprintf (d->of, "%*s}\n", d->indent, "");
	d->indent -= 2;
	oprintf (d->of, "%*s}\n", d->indent, "");
      }
      break;

    case TYPE_STRUCT:
    case TYPE_UNION:
      {
	pair_p f;
	const char *oldval = d->val;
	const char *oldprevval1 = d->prev_val[1];
	const char *oldprevval2 = d->prev_val[2];
	const int union_p = t->kind == TYPE_UNION;
	int seen_default_p = 0;
	options_p o;
	int lengths_seen = 0;
	int endcounter;
	bool any_length_seen = false;

	if (!t->u.s.line.file)
	  error_at_line (d->line, "incomplete structure `%s'", t->u.s.tag);

	if ((d->bitmap & t->u.s.bitmap) != d->bitmap)
	  {
	    error_at_line (d->line,
			   "structure `%s' defined for mismatching languages",
			   t->u.s.tag);
	    error_at_line (&t->u.s.line, "one structure defined here");
	  }

	/* Some things may also be defined in the structure's options.  */
	for (o = t->u.s.opt; o; o = o->next)
	  if (!desc && strcmp (o->name, "desc") == 0
	      && o->kind == OPTION_STRING)
	    desc = o->info.string;

	d->prev_val[2] = oldval;
	d->prev_val[1] = oldprevval2;
	if (union_p)
	  {
	    if (desc == NULL)
	      {
		error_at_line (d->line,
			       "missing `desc' option for union `%s'",
			       t->u.s.tag);
		desc = "1";
	      }
	    oprintf (d->of, "%*sswitch (", d->indent, "");
	    output_escaped_param (d, desc, "desc");
	    oprintf (d->of, ")\n");
	    d->indent += 2;
	    oprintf (d->of, "%*s{\n", d->indent, "");
	  }

	for (f = t->u.s.fields; f; f = f->next)
	  {
	    options_p oo;
	    int skip_p = 0;
	    const char *fieldlength = NULL;

	    d->reorder_fn = NULL;
	    for (oo = f->opt; oo; oo = oo->next)
	      if (strcmp (oo->name, "skip") == 0)
		skip_p = 1;
	      else if (strcmp (oo->name, "length") == 0
		       && oo->kind == OPTION_STRING)
		fieldlength = oo->info.string;

	    if (skip_p)
	      continue;
	    if (fieldlength)
	      {
	        lengths_seen++;
		d->counter++;
		if (!union_p)
		  {
		    if (!any_length_seen)
		      {
			oprintf (d->of, "%*s{\n", d->indent, "");
			d->indent += 2;
		      }
		    any_length_seen = true;

		    oprintf (d->of, "%*ssize_t l%d = (size_t)(",
			     d->indent, "", d->counter - 1);
		    output_escaped_param (d, fieldlength, "length");
		    oprintf (d->of, ");\n");
		  }
	      }
	  }
	endcounter = d->counter;

	for (f = t->u.s.fields; f; f = f->next)
	  {
	    options_p oo;
	    const char *dot = ".";
	    const char *tagid = NULL;
	    int skip_p = 0;
	    int default_p = 0;
	    int use_param_p = 0;
	    const char *fieldlength = NULL;
	    char *newval;

	    d->reorder_fn = NULL;
	    for (oo = f->opt; oo; oo = oo->next)
	      if (strcmp (oo->name, "dot") == 0
		  && oo->kind == OPTION_STRING)
		dot = oo->info.string;
	      else if (strcmp (oo->name, "tag") == 0
		       && oo->kind == OPTION_STRING)
		tagid = oo->info.string;
	      else if (strcmp (oo->name, "skip") == 0)
		skip_p = 1;
	      else if (strcmp (oo->name, "default") == 0)
		default_p = 1;
	      else if (strcmp (oo->name, "reorder") == 0
		  && oo->kind == OPTION_STRING)
		d->reorder_fn = oo->info.string;
	      else if (strncmp (oo->name, "use_param", 9) == 0
		       && (oo->name[9] == '\0' || ISDIGIT (oo->name[9])))
		use_param_p = 1;
	      else if (strcmp (oo->name, "length") == 0
		       && oo->kind == OPTION_STRING)
		fieldlength = oo->info.string;

	    if (skip_p)
	      continue;

	    if (union_p && tagid)
	      {
		oprintf (d->of, "%*scase %s:\n", d->indent, "", tagid);
		d->indent += 2;
	      }
	    else if (union_p && default_p)
	      {
		oprintf (d->of, "%*sdefault:\n", d->indent, "");
		d->indent += 2;
		seen_default_p = 1;
	      }
	    else if (!union_p && (default_p || tagid))
	      error_at_line (d->line,
			     "can't use `%s' outside a union on field `%s'",
			     default_p ? "default" : "tag", f->name);
	    else if (union_p && !(default_p || tagid)
		     && f->type->kind == TYPE_SCALAR)
	      {
		fprintf (stderr,
			 "%s:%d: warning: field `%s' is missing `tag' or `default' option\n",
			 get_input_file_name (d->line->file), d->line->line, 
			 f->name);
		continue;
	      }
	    else if (union_p && !(default_p || tagid))
	      error_at_line (d->line,
			     "field `%s' is missing `tag' or `default' option",
			     f->name);

	    if (fieldlength)
	      {
		d->loopcounter = endcounter - lengths_seen--;
	      }

	    d->line = &f->line;
	    d->val = newval = xasprintf ("%s%s%s", oldval, dot, f->name);
	    d->opt = f->opt;
	    d->used_length = false;
	    d->in_record_p = !union_p;

	    if (union_p && use_param_p && d->param == NULL)
	      oprintf (d->of, "%*sgcc_unreachable ();\n", d->indent, "");
	    else
	      walk_type (f->type, d);

	    d->in_record_p = false;

	    free (newval);

	    if (union_p)
	      {
		oprintf (d->of, "%*sbreak;\n", d->indent, "");
		d->indent -= 2;
	      }
	  }
	d->reorder_fn = NULL;

	d->val = oldval;
	d->prev_val[1] = oldprevval1;
	d->prev_val[2] = oldprevval2;

	if (union_p && !seen_default_p)
	  {
	    oprintf (d->of, "%*sdefault:\n", d->indent, "");
	    oprintf (d->of, "%*s  break;\n", d->indent, "");
	  }
	if (union_p)
	  {
	    oprintf (d->of, "%*s}\n", d->indent, "");
	    d->indent -= 2;
	  }
	if (any_length_seen)
	  {
	    d->indent -= 2;
	    oprintf (d->of, "%*s}\n", d->indent, "");
	  }
      }
      break;

    case TYPE_LANG_STRUCT:
      {
	type_p nt;
	for (nt = t->u.s.lang_struct; nt; nt = nt->next)
	  if ((d->bitmap & nt->u.s.bitmap) == d->bitmap)
	    break;
	if (nt == NULL)
	  error_at_line (d->line, "structure `%s' differs between languages",
			 t->u.s.tag);
	else
	  walk_type (nt, d);
      }
      break;

    case TYPE_PARAM_STRUCT:
      {
	type_p *oldparam = d->param;

	d->param = t->u.param_struct.param;
	walk_type (t->u.param_struct.stru, d);
	d->param = oldparam;
      }
      break;

    case TYPE_USER_STRUCT:
      d->process_field (t, d);
      break;

    default:
      gcc_unreachable ();
    }
}

/* process_field routine for marking routines.  */

static void
write_types_process_field (type_p f, const struct walk_type_data *d)
{
  const struct write_types_data *wtd;
  const char *cast = d->needs_cast_p ? "(void *)" : "";
  wtd = (const struct write_types_data *) d->cookie;

  switch (f->kind)
    {
    case TYPE_NONE:
      gcc_unreachable ();
    case TYPE_POINTER:
      oprintf (d->of, "%*s%s (%s%s", d->indent, "",
	       wtd->subfield_marker_routine, cast, d->val);
      if (wtd->param_prefix)
	{
	  if (f->u.p->kind == TYPE_SCALAR)
	    /* The current type is a pointer to a scalar (so not
	       considered like a pointer to instances of user defined
	       types) and we are seeing it; it means we must be even
	       more careful about the second argument of the
	       SUBFIELD_MARKER_ROUTINE call.  That argument must
	       always be the instance of the type for which
	       write_func_for_structure was called - this really is
	       what the function SUBFIELD_MARKER_ROUTINE expects.
	       That is, it must be an instance of the ORIG_S type
	       parameter of write_func_for_structure.  The convention
	       is that that argument must be "x" in that case (as set
	       by write_func_for_structure).  The problem is, we can't
	       count on d->prev_val[3] to be always set to "x" in that
	       case.  Sometimes walk_type can set it to something else
	       (to e.g cooperate with write_array when called from
	       write_roots).  So let's set it to "x" here then.  */
	    oprintf (d->of, ", x");
	  else
	    oprintf (d->of, ", %s", d->prev_val[3]);
	  if (d->orig_s)
	    {
	      oprintf (d->of, ", gt_%s_", wtd->param_prefix);
	      output_mangled_typename (d->of, d->orig_s);
	    }
	  else
	    oprintf (d->of, ", gt_%sa_%s", wtd->param_prefix, d->prev_val[0]);

	  if (f->u.p->kind == TYPE_PARAM_STRUCT
	      && f->u.p->u.s.line.file != NULL)
	    {
	      oprintf (d->of, ", gt_e_");
	      output_mangled_typename (d->of, f);
	    }
	  else if (union_or_struct_p (f) && f->u.p->u.s.line.file != NULL)
	    {
	      oprintf (d->of, ", gt_ggc_e_");
	      output_mangled_typename (d->of, f);
	    }
	  else
	    oprintf (d->of, ", gt_types_enum_last");
	}
      oprintf (d->of, ");\n");
      if (d->reorder_fn && wtd->reorder_note_routine)
	oprintf (d->of, "%*s%s (%s%s, %s, %s);\n", d->indent, "",
		 wtd->reorder_note_routine, cast, d->val,
		 d->prev_val[3], d->reorder_fn);
      break;

    case TYPE_STRING:
    case TYPE_STRUCT:
    case TYPE_UNION:
    case TYPE_LANG_STRUCT:
    case TYPE_PARAM_STRUCT:
    case TYPE_USER_STRUCT:
      if (f->kind == TYPE_USER_STRUCT && !d->in_ptr_field)
	{
	  /* If F is a user-defined type and the field is not a
	     pointer to the type, then we should not generate the
	     standard pointer-marking code.  All we need to do is call
	     the user-provided marking function to process the fields
	     of F.  */
	  oprintf (d->of, "%*sgt_%sx (&(%s));\n", d->indent, "", wtd->prefix,
		   d->val);
	}
      else
	{
	  oprintf (d->of, "%*sgt_%s_", d->indent, "", wtd->prefix);
	  output_mangled_typename (d->of, f);
	  oprintf (d->of, " (%s%s);\n", cast, d->val);
	  if (d->reorder_fn && wtd->reorder_note_routine)
	    oprintf (d->of, "%*s%s (%s%s, %s%s, %s);\n", d->indent, "",
		     wtd->reorder_note_routine, cast, d->val, cast, d->val,
		     d->reorder_fn);
	}
      break;

    case TYPE_SCALAR:
      break;

    case TYPE_ARRAY:
      gcc_unreachable ();
    }
}

/* A subroutine of write_func_for_structure.  Write the enum tag for S.  */

static void
output_type_enum (outf_p of, type_p s)
{
  if (s->kind == TYPE_PARAM_STRUCT && s->u.param_struct.line.file != NULL)
    {
      oprintf (of, ", gt_e_");
      output_mangled_typename (of, s);
    }
  else if (union_or_struct_p (s) && s->u.s.line.file != NULL)
    {
      oprintf (of, ", gt_ggc_e_");
      output_mangled_typename (of, s);
    }
  else
    oprintf (of, ", gt_types_enum_last");
}

/* Return an output file that is suitable for definitions which can
   reference struct S */

static outf_p
get_output_file_for_structure (const_type_p s, type_p *param)
{
  const input_file *fn;
  int i;

  gcc_assert (union_or_struct_p (s));
  fn = s->u.s.line.file;

  /* This is a hack, and not the good kind either.  */
  for (i = NUM_PARAM - 1; i >= 0; i--)
    if (param && param[i] && param[i]->kind == TYPE_POINTER
	&& union_or_struct_p (param[i]->u.p))
      fn = param[i]->u.p->u.s.line.file;

  /* The call to get_output_file_with_visibility may update fn by
     caching its result inside, so we need the CONST_CAST.  */
  return get_output_file_with_visibility (CONST_CAST (input_file*, fn));
}


/* Returns the specifier keyword for a string or union type S, empty string
   otherwise.  */

static const char *
get_type_specifier (const type_p s)
{
  if (s->kind == TYPE_STRUCT)
    return "struct ";
  else if (s->kind == TYPE_LANG_STRUCT)
    return get_type_specifier (s->u.s.lang_struct);
  else if (s->kind == TYPE_UNION)
    return "union ";
  return "";
}


/* Emits a declaration for type TY (assumed to be a union or a
   structure) on stream OUT.  */

static void
write_type_decl (outf_p out, type_p ty)
{
  if (union_or_struct_p (ty))
    oprintf (out, "%s%s", get_type_specifier (ty), ty->u.s.tag);
  else if (ty->kind == TYPE_SCALAR)
    {
      if (ty->u.scalar_is_char)
	oprintf (out, "const char");
      else
	oprintf (out, "void");
    }
  else if (ty->kind == TYPE_POINTER)
    {
      write_type_decl (out, ty->u.p);
      oprintf (out, " *");
    }
  else if (ty->kind == TYPE_ARRAY)
    {
      write_type_decl (out, ty->u.a.p);
      oprintf (out, " *");
    }
  else if (ty->kind == TYPE_STRING)
    {
      oprintf (out, "const char *");
    }
  else
    gcc_unreachable ();
}


/* Write on OF the name of the marker function for structure S. PREFIX
   is the prefix to use (to distinguish ggc from pch markers).  */

static void
write_marker_function_name (outf_p of, type_p s, const char *prefix)
{
  if (union_or_struct_p (s))
    {
      const char *id_for_tag = filter_type_name (s->u.s.tag);
      oprintf (of, "gt_%sx_%s", prefix, id_for_tag);
      if (id_for_tag != s->u.s.tag)
	free (CONST_CAST(char *, id_for_tag));
    }
  else if (s->kind == TYPE_PARAM_STRUCT)
    {
      oprintf (of, "gt_%s_", prefix);
      output_mangled_typename (of, s);
    }
  else
    gcc_unreachable ();
}


/* Write on OF a user-callable routine to act as an entry point for
   the marking routine for S, generated by write_func_for_structure.
   PREFIX is the prefix to use to distinguish ggc and pch markers.  */

static void
write_user_func_for_structure_ptr (outf_p of, type_p s, const char *prefix)
{
  /* Parameterized structures are not supported in user markers. There
     is no way for the marker function to know which specific type
     to use to generate the call to the void * entry point.  For
     instance, a marker for struct htab may need to call different
     routines to mark the fields, depending on the paramN_is attributes.

     A user-defined marker that accepts 'struct htab' as its argument
     would not know which variant to call. Generating several entry
     points accepting 'struct htab' would cause multiply-defined
     errors during compilation.  */
  gcc_assert (union_or_struct_p (s));

  type_p alias_of = NULL;
  for (options_p opt = s->u.s.opt; opt; opt = opt->next)
    if (strcmp (opt->name, "ptr_alias") == 0)
      {
	/* ALIAS_OF is set if ORIG_S is marked "ptr_alias". This means that
	   we do not generate marking code for ORIG_S here. Instead, a
	   forwarder #define in gtype-desc.h will cause every call to its
	   marker to call the target of this alias.

	   However, we still want to create a user entry code for the
	   aliased type. So, if ALIAS_OF is set, we only generate the
	   user-callable marker function.  */
	alias_of = opt->info.type;
	break;
      }

  oprintf (of, "\nvoid\n");
  oprintf (of, "gt_%sx (", prefix);
  write_type_decl (of, s);
  oprintf (of, " *& x)\n");
  oprintf (of, "{\n");
  oprintf (of, "  if (x)\n    ");
  write_marker_function_name (of, alias_of ? alias_of : s, prefix);
  oprintf (of, " ((void *) x);\n");
  oprintf (of, "}\n");
}


/* Write a function to mark all the fields of type S on OF.  PREFIX
   and D are as in write_user_marking_functions.  */

static void
write_user_func_for_structure_body (type_p s, const char *prefix,
				    struct walk_type_data *d)
{
  oprintf (d->of, "\nvoid\n");
  oprintf (d->of, "gt_%sx (", prefix);
  write_type_decl (d->of, s);
  oprintf (d->of, "& x_r ATTRIBUTE_UNUSED)\n");
  oprintf (d->of, "{\n");
  oprintf (d->of, "  ");
  write_type_decl (d->of, s);
  oprintf (d->of, " * ATTRIBUTE_UNUSED x = &x_r;\n");
  d->val = "(*x)";
  d->indent = 2;
  walk_type (s, d);
  oprintf (d->of, "}\n");
}


/* Emit the user-callable functions needed to mark all the types used
   by the user structure S.  PREFIX is the prefix to use to
   distinguish ggc and pch markers.  D contains data needed to pass to
   walk_type when traversing the fields of a type.

   For every type T referenced by S, two routines are generated: one
   that takes 'T *', marks the pointer and calls the second routine,
   which just marks the fields of T.  */

static void
write_user_marking_functions (type_p s, const char *prefix,
			      struct walk_type_data *d)
{
  gcc_assert (s->kind == TYPE_USER_STRUCT);

  for (pair_p fld = s->u.s.fields; fld; fld = fld->next)
    {
      type_p fld_type = fld->type;
      if (fld_type->kind == TYPE_POINTER)
	{
	  type_p pointed_to_type = fld_type->u.p;
	  if (union_or_struct_p (pointed_to_type))
	    write_user_func_for_structure_ptr (d->of, pointed_to_type, prefix);
	}
      else if (union_or_struct_p (fld_type))
	write_user_func_for_structure_body (fld_type, prefix, d);
    }
}


/* For S, a structure that's part of ORIG_S, and using parameters
   PARAM, write out a routine that:
   - Takes a parameter, a void * but actually of type *S
   - If SEEN_ROUTINE returns nonzero, calls write_types_process_field on each
   field of S or its substructures and (in some cases) things
   that are pointed to by S.  */

static void
write_func_for_structure (type_p orig_s, type_p s, type_p *param,
			  const struct write_types_data *wtd)
{
  const char *chain_next = NULL;
  const char *chain_prev = NULL;
  const char *chain_circular = NULL;
  const char *mark_hook_name = NULL;
  options_p opt;
  struct walk_type_data d;

  memset (&d, 0, sizeof (d));
  d.of = get_output_file_for_structure (s, param);
  for (opt = s->u.s.opt; opt; opt = opt->next)
    if (strcmp (opt->name, "chain_next") == 0
	&& opt->kind == OPTION_STRING)
      chain_next = opt->info.string;
    else if (strcmp (opt->name, "chain_prev") == 0
	     && opt->kind == OPTION_STRING)
      chain_prev = opt->info.string;
    else if (strcmp (opt->name, "chain_circular") == 0
	     && opt->kind == OPTION_STRING)
      chain_circular = opt->info.string;
    else if (strcmp (opt->name, "mark_hook") == 0
	     && opt->kind == OPTION_STRING)
      mark_hook_name = opt->info.string;
  if (chain_prev != NULL && chain_next == NULL)
    error_at_line (&s->u.s.line, "chain_prev without chain_next");
  if (chain_circular != NULL && chain_next != NULL)
    error_at_line (&s->u.s.line, "chain_circular with chain_next");
  if (chain_circular != NULL)
    chain_next = chain_circular;

  d.process_field = write_types_process_field;
  d.cookie = wtd;
  d.orig_s = orig_s;
  d.opt = s->u.s.opt;
  d.line = &s->u.s.line;
  d.bitmap = s->u.s.bitmap;
  d.param = param;
  d.prev_val[0] = "*x";
  d.prev_val[1] = "not valid postage";	/* Guarantee an error.  */
  d.prev_val[3] = "x";
  d.val = "(*x)";
  d.have_this_obj = false;

  oprintf (d.of, "\n");
  oprintf (d.of, "void\n");
  write_marker_function_name (d.of, orig_s, wtd->prefix);
  oprintf (d.of, " (void *x_p)\n");
  oprintf (d.of, "{\n  ");
  write_type_decl (d.of, s);
  oprintf (d.of, " * %sx = (", chain_next == NULL ? "const " : "");
  write_type_decl (d.of, s);
  oprintf (d.of, " *)x_p;\n");
  if (chain_next != NULL)
    {
      oprintf (d.of, "  ");
      write_type_decl (d.of, s);
      oprintf (d.of, " * xlimit = x;\n");
    }
  if (chain_next == NULL)
    {
      oprintf (d.of, "  if (%s (x", wtd->marker_routine);
      if (wtd->param_prefix)
	{
	  oprintf (d.of, ", x, gt_%s_", wtd->param_prefix);
	  output_mangled_typename (d.of, orig_s);
	  output_type_enum (d.of, orig_s);
	}
      oprintf (d.of, "))\n");
    }
  else
    {
      if (chain_circular != NULL)
	oprintf (d.of, "  if (!%s (xlimit", wtd->marker_routine);
      else
	oprintf (d.of, "  while (%s (xlimit", wtd->marker_routine);
      if (wtd->param_prefix)
	{
	  oprintf (d.of, ", xlimit, gt_%s_", wtd->param_prefix);
	  output_mangled_typename (d.of, orig_s);
	  output_type_enum (d.of, orig_s);
	}
      oprintf (d.of, "))\n");
      if (chain_circular != NULL)
	oprintf (d.of, "    return;\n  do\n");
      if (mark_hook_name && !wtd->skip_hooks)
	{
	  oprintf (d.of, "    {\n");
	  oprintf (d.of, "      %s (xlimit);\n   ", mark_hook_name);
	}
      oprintf (d.of, "   xlimit = (");
      d.prev_val[2] = "*xlimit";
      output_escaped_param (&d, chain_next, "chain_next");
      oprintf (d.of, ");\n");
      if (mark_hook_name && !wtd->skip_hooks)
	oprintf (d.of, "    }\n");
      if (chain_prev != NULL)
	{
	  oprintf (d.of, "  if (x != xlimit)\n");
	  oprintf (d.of, "    for (;;)\n");
	  oprintf (d.of, "      {\n");
	  oprintf (d.of, "        %s %s * const xprev = (",
		   s->kind == TYPE_UNION ? "union" : "struct", s->u.s.tag);

	  d.prev_val[2] = "*x";
	  output_escaped_param (&d, chain_prev, "chain_prev");
	  oprintf (d.of, ");\n");
	  oprintf (d.of, "        if (xprev == NULL) break;\n");
	  oprintf (d.of, "        x = xprev;\n");
	  oprintf (d.of, "        (void) %s (xprev", wtd->marker_routine);
	  if (wtd->param_prefix)
	    {
	      oprintf (d.of, ", xprev, gt_%s_", wtd->param_prefix);
	      output_mangled_typename (d.of, orig_s);
	      output_type_enum (d.of, orig_s);
	    }
	  oprintf (d.of, ");\n");
	  oprintf (d.of, "      }\n");
	}
      if (chain_circular != NULL)
	{
	  oprintf (d.of, "  while (%s (xlimit", wtd->marker_routine);
	  if (wtd->param_prefix)
	    {
	      oprintf (d.of, ", xlimit, gt_%s_", wtd->param_prefix);
	      output_mangled_typename (d.of, orig_s);
	      output_type_enum (d.of, orig_s);
	    }
	  oprintf (d.of, "));\n");
	  if (mark_hook_name && !wtd->skip_hooks)
	    oprintf (d.of, "  %s (xlimit);\n", mark_hook_name);
	  oprintf (d.of, "  do\n");
	}
      else
	oprintf (d.of, "  while (x != xlimit)\n");
    }
  oprintf (d.of, "    {\n");
  if (mark_hook_name && chain_next == NULL && !wtd->skip_hooks)
    {
      oprintf (d.of, "      %s (x);\n", mark_hook_name);
    }
  
  d.prev_val[2] = "*x";
  d.indent = 6;
  if (orig_s->kind != TYPE_USER_STRUCT)
    walk_type (s, &d);
  else
    {
      /* User structures have no fields to walk. Simply generate a call
	 to the user-provided structure marker.  */
      oprintf (d.of, "%*sgt_%sx (x);\n", d.indent, "", wtd->prefix);
    }

  if (chain_next != NULL)
    {
      oprintf (d.of, "      x = (");
      output_escaped_param (&d, chain_next, "chain_next");
      oprintf (d.of, ");\n");
    }

  oprintf (d.of, "    }\n");
  if (chain_circular != NULL)
    oprintf (d.of, "  while (x != xlimit);\n");
  oprintf (d.of, "}\n");

  if (orig_s->kind == TYPE_USER_STRUCT)
    write_user_marking_functions (orig_s, wtd->prefix, &d);
}


/* Write out marker routines for STRUCTURES and PARAM_STRUCTS.  */

static void
write_types (outf_p output_header, type_p structures, type_p param_structs,
	     const struct write_types_data *wtd)
{
  int nbfun = 0;		/* Count the emitted functions.  */
  type_p s;

  oprintf (output_header, "\n/* %s*/\n", wtd->comment);

  /* We first emit the macros and the declarations. Functions' code is
     emitted afterwards.  This is needed in plugin mode.  */
  oprintf (output_header, "/* Macros and declarations.  */\n");
  for (s = structures; s; s = s->next)
    if (s->gc_used == GC_POINTED_TO || s->gc_used == GC_MAYBE_POINTED_TO)
      {
	options_p opt;
	const char *s_id_for_tag;

	if (s->gc_used == GC_MAYBE_POINTED_TO && s->u.s.line.file == NULL)
	  continue;

	s_id_for_tag = filter_type_name (s->u.s.tag);

	oprintf (output_header, "#define gt_%s_", wtd->prefix);
	output_mangled_typename (output_header, s);
	oprintf (output_header, "(X) do { \\\n");
	oprintf (output_header,
		 "  if (X != NULL) gt_%sx_%s (X);\\\n", wtd->prefix,
		 s_id_for_tag);
	oprintf (output_header, "  } while (0)\n");

	for (opt = s->u.s.opt; opt; opt = opt->next)
	  if (strcmp (opt->name, "ptr_alias") == 0
	      && opt->kind == OPTION_TYPE)
	    {
	      const_type_p const t = (const_type_p) opt->info.type;
	      if (t->kind == TYPE_STRUCT
		  || t->kind == TYPE_UNION || t->kind == TYPE_LANG_STRUCT)
		{
		  const char *t_id_for_tag = filter_type_name (t->u.s.tag);
		  oprintf (output_header,
			   "#define gt_%sx_%s gt_%sx_%s\n",
			   wtd->prefix, s->u.s.tag, wtd->prefix, t_id_for_tag);
		  if (t_id_for_tag != t->u.s.tag)
		    free (CONST_CAST(char *, t_id_for_tag));
		}
	      else
		error_at_line (&s->u.s.line,
			       "structure alias is not a structure");
	      break;
	    }
	if (opt)
	  continue;

	/* Declare the marker procedure only once.  */
	oprintf (output_header,
		 "extern void gt_%sx_%s (void *);\n",
		 wtd->prefix, s_id_for_tag);

	if (s_id_for_tag != s->u.s.tag)
	  free (CONST_CAST(char *, s_id_for_tag));

	if (s->u.s.line.file == NULL)
	  {
	    fprintf (stderr, "warning: structure `%s' used but not defined\n",
		     s->u.s.tag);
	    continue;
	  }
      }

  for (s = param_structs; s; s = s->next)
    if (s->gc_used == GC_POINTED_TO)
      {
	type_p stru = s->u.param_struct.stru;

	/* Declare the marker procedure.  */
	oprintf (output_header, "extern void gt_%s_", wtd->prefix);
	output_mangled_typename (output_header, s);
	oprintf (output_header, " (void *);\n");

	if (stru->u.s.line.file == NULL)
	  {
	    fprintf (stderr, "warning: structure `%s' used but not defined\n",
		     stru->u.s.tag);
	    continue;
	  }
      }

  /* At last we emit the functions code.  */
  oprintf (output_header, "\n/* functions code */\n");
  for (s = structures; s; s = s->next)
    if (s->gc_used == GC_POINTED_TO || s->gc_used == GC_MAYBE_POINTED_TO)
      {
	options_p opt;

	if (s->gc_used == GC_MAYBE_POINTED_TO && s->u.s.line.file == NULL)
	  continue;
	for (opt = s->u.s.opt; opt; opt = opt->next)
	  if (strcmp (opt->name, "ptr_alias") == 0)
	    break;
	if (opt)
	  continue;

	if (s->kind == TYPE_LANG_STRUCT)
	  {
	    type_p ss;
	    for (ss = s->u.s.lang_struct; ss; ss = ss->next)
	      {
		nbfun++;
		DBGPRINTF ("writing func #%d lang_struct ss @ %p '%s'",
			   nbfun, (void*) ss, ss->u.s.tag);
		write_func_for_structure (s, ss, NULL, wtd);
	      }
	  }
	else
	  {
	    nbfun++;
	    DBGPRINTF ("writing func #%d struct s @ %p '%s'",
		       nbfun, (void*) s, s->u.s.tag);
	    write_func_for_structure (s, s, NULL, wtd);
	  }
      }
    else
      {
	/* Structure s is not possibly pointed to, so can be ignored.  */
	DBGPRINTF ("ignored s @ %p  '%s' gc_used#%d",
		   (void*)s,  s->u.s.tag,
		   (int) s->gc_used);
      }

  for (s = param_structs; s; s = s->next)
    if (s->gc_used == GC_POINTED_TO)
      {
	type_p *param = s->u.param_struct.param;
	type_p stru = s->u.param_struct.stru;
	if (stru->u.s.line.file == NULL)
	  continue;
	if (stru->kind == TYPE_LANG_STRUCT)
	  {
	    type_p ss;
	    for (ss = stru->u.s.lang_struct; ss; ss = ss->next)
	      {
		nbfun++;
		DBGPRINTF ("writing func #%d param lang_struct ss @ %p '%s'",
			   nbfun, (void*) ss,  ss->u.s.tag);
		write_func_for_structure (s, ss, param, wtd);
	      }
	  }
	else
	  {
	    nbfun++;
	    DBGPRINTF ("writing func #%d param struct s @ %p stru @ %p '%s'",
		       nbfun, (void*) s,
		       (void*) stru,  stru->u.s.tag);
	    write_func_for_structure (s, stru, param, wtd);
	  }
      }
    else
      { 
	/* Param structure s is not pointed to, so should be ignored.  */
	DBGPRINTF ("ignored s @ %p", (void*)s);
      }
  if (verbosity_level >= 2)
    printf ("%s emitted %d routines for %s\n",
	    progname, nbfun, wtd->comment);
}

static const struct write_types_data ggc_wtd = {
  "ggc_m", NULL, "ggc_mark", "ggc_test_and_set_mark", NULL,
  "GC marker procedures.  ",
  FALSE
};

static const struct write_types_data pch_wtd = {
  "pch_n", "pch_p", "gt_pch_note_object", "gt_pch_note_object",
  "gt_pch_note_reorder",
  "PCH type-walking procedures.  ",
  TRUE
};

/* Write out the local pointer-walking routines.  */

/* process_field routine for local pointer-walking for user-callable
   routines.  The difference between this and
   write_types_local_process_field is that, in this case, we do not
   need to check whether the given pointer matches the address of the
   parent structure.  This check was already generated by the call
   to gt_pch_nx in the main gt_pch_p_*() function that is calling
   this code.  */

static void
write_types_local_user_process_field (type_p f, const struct walk_type_data *d)
{
  switch (f->kind)
    {
    case TYPE_POINTER:
    case TYPE_STRUCT:
    case TYPE_UNION:
    case TYPE_LANG_STRUCT:
    case TYPE_PARAM_STRUCT:
    case TYPE_STRING:
      oprintf (d->of, "%*s  op (&(%s), cookie);\n", d->indent, "", d->val);
      break;

    case TYPE_USER_STRUCT:
      if (d->in_ptr_field)
	oprintf (d->of, "%*s  op (&(%s), cookie);\n", d->indent, "", d->val);
      else
	oprintf (d->of, "%*s  gt_pch_nx (&(%s), op, cookie);\n",
		 d->indent, "", d->val);
      break;

    case TYPE_SCALAR:
      break;

    default:
      gcc_unreachable ();
    }
}


/* Write a function to PCH walk all the fields of type S on OF.
   D contains data needed by walk_type to recurse into the fields of S.  */

static void
write_pch_user_walking_for_structure_body (type_p s, struct walk_type_data *d)
{
  oprintf (d->of, "\nvoid\n");
  oprintf (d->of, "gt_pch_nx (");
  write_type_decl (d->of, s);
  oprintf (d->of, "* x ATTRIBUTE_UNUSED,\n"
	   "\tATTRIBUTE_UNUSED gt_pointer_operator op,\n"
	   "\tATTRIBUTE_UNUSED void *cookie)\n");
  oprintf (d->of, "{\n");
  d->val = "(*x)";
  d->indent = 2;
  d->process_field = write_types_local_user_process_field;
  walk_type (s, d);
  oprintf (d->of, "}\n");
}


/* Emit the user-callable functions needed to mark all the types used
   by the user structure S.  PREFIX is the prefix to use to
   distinguish ggc and pch markers. CHAIN_NEXT is set if S has the
   chain_next option defined.  D contains data needed to pass to
   walk_type when traversing the fields of a type.

   For every type T referenced by S, two routines are generated: one
   that takes 'T *', marks the pointer and calls the second routine,
   which just marks the fields of T.  */

static void
write_pch_user_walking_functions (type_p s, struct walk_type_data *d)
{
  gcc_assert (s->kind == TYPE_USER_STRUCT);

  for (pair_p fld = s->u.s.fields; fld; fld = fld->next)
    {
      type_p fld_type = fld->type;
      if (union_or_struct_p (fld_type))
	write_pch_user_walking_for_structure_body (fld_type, d);
    }
}


/* process_field routine for local pointer-walking.  */

static void
write_types_local_process_field (type_p f, const struct walk_type_data *d)
{
  gcc_assert (d->have_this_obj);
  switch (f->kind)
    {
    case TYPE_POINTER:
    case TYPE_STRUCT:
    case TYPE_UNION:
    case TYPE_LANG_STRUCT:
    case TYPE_PARAM_STRUCT:
    case TYPE_STRING:
      oprintf (d->of, "%*sif ((void *)(%s) == this_obj)\n", d->indent, "",
	       d->prev_val[3]);
      oprintf (d->of, "%*s  op (&(%s), cookie);\n", d->indent, "", d->val);
      break;

    case TYPE_USER_STRUCT:
      oprintf (d->of, "%*sif ((void *)(%s) == this_obj)\n", d->indent, "",
	       d->prev_val[3]);
      if (d->in_ptr_field)
	oprintf (d->of, "%*s  op (&(%s), cookie);\n", d->indent, "", d->val);
      else
	oprintf (d->of, "%*s  gt_pch_nx (&(%s), op, cookie);\n",
		 d->indent, "", d->val);
      break;

    case TYPE_SCALAR:
      break;

    default:
      gcc_unreachable ();
    }
}


/* For S, a structure that's part of ORIG_S, and using parameters
   PARAM, write out a routine that:
   - Is of type gt_note_pointers
   - Calls PROCESS_FIELD on each field of S or its substructures.
*/

static void
write_local_func_for_structure (const_type_p orig_s, type_p s, type_p *param)
{
  struct walk_type_data d;

  memset (&d, 0, sizeof (d));
  d.of = get_output_file_for_structure (s, param);
  d.process_field = write_types_local_process_field;
  d.opt = s->u.s.opt;
  d.line = &s->u.s.line;
  d.bitmap = s->u.s.bitmap;
  d.param = param;
  d.prev_val[0] = d.prev_val[2] = "*x";
  d.prev_val[1] = "not valid postage";	/* Guarantee an error.  */
  d.prev_val[3] = "x";
  d.val = "(*x)";
  d.fn_wants_lvalue = true;

  oprintf (d.of, "\n");
  oprintf (d.of, "void\n");
  oprintf (d.of, "gt_pch_p_");
  output_mangled_typename (d.of, orig_s);
  oprintf (d.of, " (ATTRIBUTE_UNUSED void *this_obj,\n"
	   "\tvoid *x_p,\n"
	   "\tATTRIBUTE_UNUSED gt_pointer_operator op,\n"
	   "\tATTRIBUTE_UNUSED void *cookie)\n");
  oprintf (d.of, "{\n");
  oprintf (d.of, "  %s %s * x ATTRIBUTE_UNUSED = (%s %s *)x_p;\n",
	   s->kind == TYPE_UNION ? "union" : "struct", s->u.s.tag,
	   s->kind == TYPE_UNION ? "union" : "struct", s->u.s.tag);
  d.indent = 2;
<<<<<<< HEAD
  if (s->kind != TYPE_USER_STRUCT)
    walk_type (s, &d);
  else
    {
      /* User structures have no fields to walk. Simply generate a
	 call to the user-provided PCH walker.  */
      oprintf (d.of, "%*sif ((void *)(%s) == this_obj)\n", d.indent, "",
	       d.prev_val[3]);
      oprintf (d.of, "%*s  gt_pch_nx (&(%s), op, cookie);\n",
	       d.indent, "", d.val);
    }

=======
  d.have_this_obj = true;
  walk_type (s, &d);
>>>>>>> fa62b5da
  oprintf (d.of, "}\n");

  /* Write user-callable entry points for the PCH walking routines.  */
  if (orig_s->kind == TYPE_USER_STRUCT)
    write_pch_user_walking_functions (s, &d);
}

/* Write out local marker routines for STRUCTURES and PARAM_STRUCTS.  */

static void
write_local (outf_p output_header, type_p structures, type_p param_structs)
{
  type_p s;

  if (!output_header)
    return;

  oprintf (output_header, "\n/* Local pointer-walking routines.  */\n");
  for (s = structures; s; s = s->next)
    if (s->gc_used == GC_POINTED_TO || s->gc_used == GC_MAYBE_POINTED_TO)
      {
	options_p opt;

	if (s->u.s.line.file == NULL)
	  continue;
 	for (opt = s->u.s.opt; opt; opt = opt->next)
	  if (strcmp (opt->name, "ptr_alias") == 0
	      && opt->kind == OPTION_TYPE)
	    {
	      const_type_p const t = (const_type_p) opt->info.type;
	      if (t->kind == TYPE_STRUCT
		  || t->kind == TYPE_UNION || t->kind == TYPE_LANG_STRUCT)
		{
		  oprintf (output_header, "#define gt_pch_p_");
		  output_mangled_typename (output_header, s);
		  oprintf (output_header, " gt_pch_p_");
		  output_mangled_typename (output_header, t);
		  oprintf (output_header, "\n");
		}
	      else
		error_at_line (&s->u.s.line,
			       "structure alias is not a structure");
	      break;
	    }
	if (opt)
	  continue;

	/* Declare the marker procedure only once.  */
	oprintf (output_header, "extern void gt_pch_p_");
	output_mangled_typename (output_header, s);
	oprintf (output_header,
		 "\n    (void *, void *, gt_pointer_operator, void *);\n");

	if (s->kind == TYPE_LANG_STRUCT)
	  {
	    type_p ss;
	    for (ss = s->u.s.lang_struct; ss; ss = ss->next)
	      write_local_func_for_structure (s, ss, NULL);
	  }
	else
	  write_local_func_for_structure (s, s, NULL);
      }

  for (s = param_structs; s; s = s->next)
    if (s->gc_used == GC_POINTED_TO)
      {
	type_p *param = s->u.param_struct.param;
	type_p stru = s->u.param_struct.stru;

	/* Declare the marker procedure.  */
	oprintf (output_header, "extern void gt_pch_p_");
	output_mangled_typename (output_header, s);
	oprintf (output_header,
		 "\n    (void *, void *, gt_pointer_operator, void *);\n");

	if (stru->u.s.line.file == NULL)
	  {
	    fprintf (stderr, "warning: structure `%s' used but not defined\n",
		     stru->u.s.tag);
	    continue;
	  }

	if (stru->kind == TYPE_LANG_STRUCT)
	  {
	    type_p ss;
	    for (ss = stru->u.s.lang_struct; ss; ss = ss->next)
	      write_local_func_for_structure (s, ss, param);
	  }
	else
	  write_local_func_for_structure (s, stru, param);
      }
}

/* Nonzero if S is a type for which typed GC allocators should be output.  */

#define USED_BY_TYPED_GC_P(s)						\
  ((s->kind == TYPE_POINTER						\
    && (s->u.p->gc_used == GC_POINTED_TO				\
	|| s->u.p->gc_used == GC_USED))					\
   || (union_or_struct_p (s)   						\
       && ((s)->gc_used == GC_POINTED_TO				\
	   || ((s)->gc_used == GC_MAYBE_POINTED_TO			\
	       && s->u.s.line.file != NULL)				\
	   || ((s)->gc_used == GC_USED					\
	       && strncmp (s->u.s.tag, "anonymous", strlen ("anonymous"))))))


/* Write out the 'enum' definition for gt_types_enum.  */

static void
write_enum_defn (type_p structures, type_p param_structs)
{
  type_p s;
  int nbstruct = 0;
  int nbparamstruct = 0;

  if (!header_file)
    return;
  oprintf (header_file, "\n/* Enumeration of types known.  */\n");
  oprintf (header_file, "enum gt_types_enum {\n");
  for (s = structures; s; s = s->next)
    if (USED_BY_TYPED_GC_P (s))
      {
	nbstruct++;
	DBGPRINTF ("write_enum_defn s @ %p nbstruct %d",
		   (void*) s, nbstruct);
	if (union_or_struct_p (s))
	  DBGPRINTF ("write_enum_defn s %p #%d is unionorstruct tagged %s",
		     (void*) s, nbstruct, s->u.s.tag);
	oprintf (header_file, " gt_ggc_e_");
	output_mangled_typename (header_file, s);
	oprintf (header_file, ",\n");
      }
  for (s = param_structs; s; s = s->next)
    if (s->gc_used == GC_POINTED_TO)
      {
	nbparamstruct++;
	DBGPRINTF ("write_enum_defn s %p nbparamstruct %d",
		   (void*) s, nbparamstruct);
	oprintf (header_file, " gt_e_");
	output_mangled_typename (header_file, s);
	oprintf (header_file, ",\n");
      }
  oprintf (header_file, " gt_types_enum_last\n");
  oprintf (header_file, "};\n");
  if (verbosity_level >= 2)
    printf ("%s handled %d GTY-ed structures & %d parameterized structures.\n",
	    progname, nbstruct, nbparamstruct);

}

/* Might T contain any non-pointer elements?  */

static int
contains_scalar_p (type_p t)
{
  switch (t->kind)
    {
    case TYPE_STRING:
    case TYPE_POINTER:
      return 0;
    case TYPE_ARRAY:
      return contains_scalar_p (t->u.a.p);
    default:
      /* Could also check for structures that have no non-pointer
         fields, but there aren't enough of those to worry about.  */
      return 1;
    }
}

/* Mangle INPF and print it to F.  */

static void
put_mangled_filename (outf_p f, const input_file *inpf)
{
  /* The call to get_output_file_name may indirectly update fn since
     get_output_file_with_visibility caches its result inside, so we
     need the CONST_CAST.  */
  const char *name = get_output_file_name (CONST_CAST (input_file*, inpf));
  if (!f || !name)
    return;
  for (; *name != 0; name++)
    if (ISALNUM (*name))
      oprintf (f, "%c", *name);
    else
      oprintf (f, "%c", '_');
}

/* Finish off the currently-created root tables in FLP.  PFX, TNAME,
   LASTNAME, and NAME are all strings to insert in various places in
   the resulting code.  */

static void
finish_root_table (struct flist *flp, const char *pfx, const char *lastname,
		   const char *tname, const char *name)
{
  struct flist *fli2;

  for (fli2 = flp; fli2; fli2 = fli2->next)
    if (fli2->started_p)
      {
	oprintf (fli2->f, "  %s\n", lastname);
	oprintf (fli2->f, "};\n\n");
      }

  for (fli2 = flp; fli2 && base_files; fli2 = fli2->next)
    if (fli2->started_p)
      {
	lang_bitmap bitmap = get_lang_bitmap (fli2->file);
	int fnum;

	for (fnum = 0; bitmap != 0; fnum++, bitmap >>= 1)
	  if (bitmap & 1)
	    {
	      oprintf (base_files[fnum],
		       "extern const struct %s gt_%s_", tname, pfx);
	      put_mangled_filename (base_files[fnum], fli2->file);
	      oprintf (base_files[fnum], "[];\n");
	    }
      }

  {
    size_t fnum;
    for (fnum = 0; base_files && fnum < num_lang_dirs; fnum++)
      oprintf (base_files[fnum],
	       "EXPORTED_CONST struct %s * const %s[] = {\n", tname, name);
  }


  for (fli2 = flp; fli2; fli2 = fli2->next)
    if (fli2->started_p)
      {
	lang_bitmap bitmap = get_lang_bitmap (fli2->file);
	int fnum;

	fli2->started_p = 0;

	for (fnum = 0; base_files && bitmap != 0; fnum++, bitmap >>= 1)
	  if (bitmap & 1)
	    {
	      oprintf (base_files[fnum], "  gt_%s_", pfx);
	      put_mangled_filename (base_files[fnum], fli2->file);
	      oprintf (base_files[fnum], ",\n");
	    }
      }

  {
    size_t fnum;
    for (fnum = 0; base_files && fnum < num_lang_dirs; fnum++)
      {
	oprintf (base_files[fnum], "  NULL\n");
	oprintf (base_files[fnum], "};\n");
      }
  }
}

/* Write the first three fields (pointer, count and stride) for
   root NAME to F.  V and LINE are as for write_root.

   Return true if the entry could be written; return false on error.  */

static bool
start_root_entry (outf_p f, pair_p v, const char *name, struct fileloc *line)
{
  type_p ap;

  if (!v)
    {
      error_at_line (line, "`%s' is too complex to be a root", name);
      return false;
    }

  oprintf (f, "  {\n");
  oprintf (f, "    &%s,\n", name);
  oprintf (f, "    1");

  for (ap = v->type; ap->kind == TYPE_ARRAY; ap = ap->u.a.p)
    if (ap->u.a.len[0])
      oprintf (f, " * (%s)", ap->u.a.len);
    else if (ap == v->type)
      oprintf (f, " * ARRAY_SIZE (%s)", v->name);
  oprintf (f, ",\n");
  oprintf (f, "    sizeof (%s", v->name);
  for (ap = v->type; ap->kind == TYPE_ARRAY; ap = ap->u.a.p)
    oprintf (f, "[0]");
  oprintf (f, "),\n");
  return true;
}

/* A subroutine of write_root for writing the roots for field FIELD_NAME,
   which has type FIELD_TYPE.  Parameters F to EMIT_PCH are the parameters
   of the caller.  */

static void
write_field_root (outf_p f, pair_p v, type_p type, const char *name,
		  int has_length, struct fileloc *line, const char *if_marked,
		  bool emit_pch, type_p field_type, const char *field_name)
{
  struct pair newv;
  /* If the field reference is relative to V, rather than to some
     subcomponent of V, we can mark any subarrays with a single stride.
     We're effectively treating the field as a global variable in its
     own right.  */
  if (v && type == v->type)
    {
      newv = *v;
      newv.type = field_type;
      newv.name = ACONCAT ((v->name, ".", field_name, NULL));
      v = &newv;
    }
  /* Otherwise, any arrays nested in the structure are too complex to
     handle.  */
  else if (field_type->kind == TYPE_ARRAY)
    v = NULL;
  write_root (f, v, field_type, ACONCAT ((name, ".", field_name, NULL)),
	      has_length, line, if_marked, emit_pch);
}

/* Write out to F the table entry and any marker routines needed to
   mark NAME as TYPE.  V can be one of three values:

     - null, if NAME is too complex to represent using a single
       count and stride.  In this case, it is an error for NAME to
       contain any gc-ed data.

     - the outermost array that contains NAME, if NAME is part of an array.

     - the C variable that contains NAME, if NAME is not part of an array.

   LINE is the line of the C source that declares the root variable.
   HAS_LENGTH is nonzero iff V was a variable-length array.  IF_MARKED
   is nonzero iff we are building the root table for hash table caches.  */

static void
write_root (outf_p f, pair_p v, type_p type, const char *name, int has_length,
	    struct fileloc *line, const char *if_marked, bool emit_pch)
{
  switch (type->kind)
    {
    case TYPE_STRUCT:
      {
	pair_p fld;
	for (fld = type->u.s.fields; fld; fld = fld->next)
	  {
	    int skip_p = 0;
	    const char *desc = NULL;
	    options_p o;

	    for (o = fld->opt; o; o = o->next)
	      if (strcmp (o->name, "skip") == 0)
		skip_p = 1;
	      else if (strcmp (o->name, "desc") == 0
		       && o->kind == OPTION_STRING)
		desc = o->info.string;
	      else if (strcmp (o->name, "param_is") == 0)
		;
	      else
		error_at_line (line,
			       "field `%s' of global `%s' has unknown option `%s'",
			       fld->name, name, o->name);

	    if (skip_p)
	      continue;
	    else if (desc && fld->type->kind == TYPE_UNION)
	      {
		pair_p validf = NULL;
		pair_p ufld;

		for (ufld = fld->type->u.s.fields; ufld; ufld = ufld->next)
		  {
		    const char *tag = NULL;
		    options_p oo;
 		    for (oo = ufld->opt; oo; oo = oo->next)
		      if (strcmp (oo->name, "tag") == 0
			  && oo->kind == OPTION_STRING)
			tag = oo->info.string;
		    if (tag == NULL || strcmp (tag, desc) != 0)
		      continue;
		    if (validf != NULL)
		      error_at_line (line,
				     "both `%s.%s.%s' and `%s.%s.%s' have tag `%s'",
				     name, fld->name, validf->name,
				     name, fld->name, ufld->name, tag);
		    validf = ufld;
		  }
		if (validf != NULL)
		  write_field_root (f, v, type, name, 0, line, if_marked,
				    emit_pch, validf->type,
				    ACONCAT ((fld->name, ".",
					      validf->name, NULL)));
	      }
	    else if (desc)
	      error_at_line (line,
			     "global `%s.%s' has `desc' option but is not union",
			     name, fld->name);
	    else
	      write_field_root (f, v, type, name, 0, line, if_marked,
				emit_pch, fld->type, fld->name);
	  }
      }
      break;

    case TYPE_ARRAY:
      {
	char *newname;
	newname = xasprintf ("%s[0]", name);
	write_root (f, v, type->u.a.p, newname, has_length, line, if_marked,
		    emit_pch);
	free (newname);
      }
      break;

    case TYPE_USER_STRUCT:
      write_root (f, v, type->u.a.p, name, has_length, line, if_marked,
		  emit_pch);
      break;

    case TYPE_POINTER:
      {
	type_p tp;

	if (!start_root_entry (f, v, name, line))
	  return;

	tp = type->u.p;

	if (!has_length && union_or_struct_p (tp))
	  {
	    const char *id_for_tag = filter_type_name (tp->u.s.tag);
	    oprintf (f, "    &gt_ggc_mx_%s,\n", id_for_tag);
	    if (emit_pch)
	      oprintf (f, "    &gt_pch_nx_%s", id_for_tag);
	    else
	      oprintf (f, "    NULL");
	    if (id_for_tag != tp->u.s.tag)
	      free (CONST_CAST(char *, id_for_tag));
	  }
	else if (!has_length && tp->kind == TYPE_PARAM_STRUCT)
	  {
	    oprintf (f, "    &gt_ggc_m_");
	    output_mangled_typename (f, tp);
	    if (emit_pch)
	      {
		oprintf (f, ",\n    &gt_pch_n_");
		output_mangled_typename (f, tp);
	      }
	    else
	      oprintf (f, ",\n    NULL");
	  }
	else if (has_length
		 && (tp->kind == TYPE_POINTER || union_or_struct_p (tp)))
	  {
	    oprintf (f, "    &gt_ggc_ma_%s,\n", name);
	    if (emit_pch)
	      oprintf (f, "    &gt_pch_na_%s", name);
	    else
	      oprintf (f, "    NULL");
	  }
	else
	  {
	    error_at_line (line,
			   "global `%s' is pointer to unimplemented type",
			   name);
	  }
	if (if_marked)
	  oprintf (f, ",\n    &%s", if_marked);
	oprintf (f, "\n  },\n");
      }
      break;

    case TYPE_STRING:
      {
	if (!start_root_entry (f, v, name, line))
	  return;

	oprintf (f, "    (gt_pointer_walker) &gt_ggc_m_S,\n");
	oprintf (f, "    (gt_pointer_walker) &gt_pch_n_S\n");
	oprintf (f, "  },\n");
      }
      break;

    case TYPE_SCALAR:
      break;

    default:
      error_at_line (line, "global `%s' is unimplemented type", name);
    }
}

/* This generates a routine to walk an array.  */

static void
write_array (outf_p f, pair_p v, const struct write_types_data *wtd)
{
  struct walk_type_data d;
  char *prevval3;

  memset (&d, 0, sizeof (d));
  d.of = f;
  d.cookie = wtd;
  d.indent = 2;
  d.line = &v->line;
  d.opt = v->opt;
  d.bitmap = get_lang_bitmap (v->line.file);
  d.param = NULL;

  d.prev_val[3] = prevval3 = xasprintf ("&%s", v->name);

  if (wtd->param_prefix)
    {
      oprintf (f, "static void gt_%sa_%s\n", wtd->param_prefix, v->name);
      oprintf (f, "    (void *, void *, gt_pointer_operator, void *);\n");
      oprintf (f, "static void gt_%sa_%s (ATTRIBUTE_UNUSED void *this_obj,\n",
	       wtd->param_prefix, v->name);
      oprintf (d.of,
	       "      ATTRIBUTE_UNUSED void *x_p,\n"
	       "      ATTRIBUTE_UNUSED gt_pointer_operator op,\n"
	       "      ATTRIBUTE_UNUSED void * cookie)\n");
      oprintf (d.of, "{\n");
      d.prev_val[0] = d.prev_val[1] = d.prev_val[2] = d.val = v->name;
      d.process_field = write_types_local_process_field;
      d.have_this_obj = true;
      walk_type (v->type, &d);
      oprintf (f, "}\n\n");
    }

  d.opt = v->opt;
  oprintf (f, "static void gt_%sa_%s (void *);\n", wtd->prefix, v->name);
  oprintf (f, "static void\ngt_%sa_%s (ATTRIBUTE_UNUSED void *x_p)\n",
	   wtd->prefix, v->name);
  oprintf (f, "{\n");
  d.prev_val[0] = d.prev_val[1] = d.prev_val[2] = d.val = v->name;
  d.process_field = write_types_process_field;
  d.have_this_obj = false;
  walk_type (v->type, &d);
  free (prevval3);
  oprintf (f, "}\n\n");
}

/* Output a table describing the locations and types of VARIABLES.  */

static void
write_roots (pair_p variables, bool emit_pch)
{
  pair_p v;
  struct flist *flp = NULL;

  for (v = variables; v; v = v->next)
    {
      outf_p f = 
	get_output_file_with_visibility (CONST_CAST (input_file*,
						     v->line.file));
      struct flist *fli;
      const char *length = NULL;
      int deletable_p = 0;
      options_p o;
      for (o = v->opt; o; o = o->next)
	if (strcmp (o->name, "length") == 0
	    && o->kind == OPTION_STRING)
	  length = o->info.string;
	else if (strcmp (o->name, "deletable") == 0)
	  deletable_p = 1;
	else if (strcmp (o->name, "param_is") == 0)
	  ;
	else if (strncmp (o->name, "param", 5) == 0
		 && ISDIGIT (o->name[5]) && strcmp (o->name + 6, "_is") == 0)
	  ;
	else if (strcmp (o->name, "if_marked") == 0)
	  ;
	else
	  error_at_line (&v->line,
			 "global `%s' has unknown option `%s'",
			 v->name, o->name);

      for (fli = flp; fli; fli = fli->next)
	if (fli->f == f && f)
	  break;
      if (fli == NULL)
	{
	  fli = XNEW (struct flist);
	  fli->f = f;
	  fli->next = flp;
	  fli->started_p = 0;
	  fli->file = v->line.file;
	  gcc_assert (fli->file);
	  flp = fli;

	  oprintf (f, "\n/* GC roots.  */\n\n");
	}

      if (!deletable_p
	  && length
	  && v->type->kind == TYPE_POINTER
	  && (v->type->u.p->kind == TYPE_POINTER
	      || v->type->u.p->kind == TYPE_STRUCT))
	{
	  write_array (f, v, &ggc_wtd);
	  write_array (f, v, &pch_wtd);
	}
    }

  for (v = variables; v; v = v->next)
    {
      outf_p f = get_output_file_with_visibility (CONST_CAST (input_file*,
							      v->line.file));
      struct flist *fli;
      int skip_p = 0;
      int length_p = 0;
      options_p o;

      for (o = v->opt; o; o = o->next)
	if (strcmp (o->name, "length") == 0)
	  length_p = 1;
	else if (strcmp (o->name, "deletable") == 0
		 || strcmp (o->name, "if_marked") == 0)
	  skip_p = 1;

      if (skip_p)
	continue;

      for (fli = flp; fli; fli = fli->next)
	if (fli->f == f)
	  break;
      if (!fli->started_p)
	{
	  fli->started_p = 1;

	  oprintf (f, "EXPORTED_CONST struct ggc_root_tab gt_ggc_r_");
	  put_mangled_filename (f, v->line.file);
	  oprintf (f, "[] = {\n");
	}

      write_root (f, v, v->type, v->name, length_p, &v->line, NULL, emit_pch);
    }

  finish_root_table (flp, "ggc_r", "LAST_GGC_ROOT_TAB", "ggc_root_tab",
		     "gt_ggc_rtab");

  for (v = variables; v; v = v->next)
    {
      outf_p f = get_output_file_with_visibility (CONST_CAST (input_file*,
							      v->line.file));
      struct flist *fli;
      int skip_p = 1;
      options_p o;

      for (o = v->opt; o; o = o->next)
	if (strcmp (o->name, "deletable") == 0)
	  skip_p = 0;
	else if (strcmp (o->name, "if_marked") == 0)
	  skip_p = 1;

      if (skip_p)
	continue;

      for (fli = flp; fli; fli = fli->next)
	if (fli->f == f)
	  break;
      if (!fli->started_p)
	{
	  fli->started_p = 1;

	  oprintf (f, "EXPORTED_CONST struct ggc_root_tab gt_ggc_rd_");
	  put_mangled_filename (f, v->line.file);
	  oprintf (f, "[] = {\n");
	}

      oprintf (f, "  { &%s, 1, sizeof (%s), NULL, NULL },\n",
	       v->name, v->name);
    }

  finish_root_table (flp, "ggc_rd", "LAST_GGC_ROOT_TAB", "ggc_root_tab",
		     "gt_ggc_deletable_rtab");

  for (v = variables; v; v = v->next)
    {
      outf_p f = get_output_file_with_visibility (CONST_CAST (input_file*,
							      v->line.file));
      struct flist *fli;
      const char *if_marked = NULL;
      int length_p = 0;
      options_p o;

      for (o = v->opt; o; o = o->next)
	if (strcmp (o->name, "length") == 0)
	  length_p = 1;
	else if (strcmp (o->name, "if_marked") == 0
		       && o->kind == OPTION_STRING)
	  if_marked = o->info.string;
       if (if_marked == NULL)
	continue;
      if (v->type->kind != TYPE_POINTER
	  || v->type->u.p->kind != TYPE_PARAM_STRUCT
	  || v->type->u.p->u.param_struct.stru != find_structure ("htab",
	                                                          TYPE_STRUCT))
	{
	  error_at_line (&v->line,
			 "if_marked option used but not hash table");
	  continue;
	}

      for (fli = flp; fli; fli = fli->next)
	if (fli->f == f)
	  break;
      if (!fli->started_p)
	{
	  fli->started_p = 1;

	  oprintf (f, "EXPORTED_CONST struct ggc_cache_tab gt_ggc_rc_");
	  put_mangled_filename (f, v->line.file);
	  oprintf (f, "[] = {\n");
	}

      write_root (f, v, v->type->u.p->u.param_struct.param[0],
		  v->name, length_p, &v->line, if_marked, emit_pch);
    }

  finish_root_table (flp, "ggc_rc", "LAST_GGC_CACHE_TAB", "ggc_cache_tab",
		     "gt_ggc_cache_rtab");

  if (!emit_pch)
    return;

  for (v = variables; v; v = v->next)
    {
      outf_p f = get_output_file_with_visibility (CONST_CAST (input_file*,
							      v->line.file));
      struct flist *fli;
      int length_p = 0;
      int if_marked_p = 0;
      options_p o;

      for (o = v->opt; o; o = o->next)
	if (strcmp (o->name, "length") == 0)
	  length_p = 1;
	else if (strcmp (o->name, "if_marked") == 0)
	  if_marked_p = 1;

      if (!if_marked_p)
	continue;

      for (fli = flp; fli; fli = fli->next)
	if (fli->f == f)
	  break;
      if (!fli->started_p)
	{
	  fli->started_p = 1;

	  oprintf (f, "EXPORTED_CONST struct ggc_root_tab gt_pch_rc_");
	  put_mangled_filename (f, v->line.file);
	  oprintf (f, "[] = {\n");
	}

      write_root (f, v, v->type, v->name, length_p, &v->line, NULL, emit_pch);
    }

  finish_root_table (flp, "pch_rc", "LAST_GGC_ROOT_TAB", "ggc_root_tab",
		     "gt_pch_cache_rtab");

  for (v = variables; v; v = v->next)
    {
      outf_p f = get_output_file_with_visibility (CONST_CAST (input_file*,
							      v->line.file));
      struct flist *fli;
      int skip_p = 0;
      options_p o;

      for (o = v->opt; o; o = o->next)
	if (strcmp (o->name, "deletable") == 0
	    || strcmp (o->name, "if_marked") == 0)
	  skip_p = 1;

      if (skip_p)
	continue;

      if (!contains_scalar_p (v->type))
	continue;

      for (fli = flp; fli; fli = fli->next)
	if (fli->f == f)
	  break;
      if (!fli->started_p)
	{
	  fli->started_p = 1;

	  oprintf (f, "EXPORTED_CONST struct ggc_root_tab gt_pch_rs_");
	  put_mangled_filename (f, v->line.file);
	  oprintf (f, "[] = {\n");
	}

      oprintf (f, "  { &%s, 1, sizeof (%s), NULL, NULL },\n",
	       v->name, v->name);
    }

  finish_root_table (flp, "pch_rs", "LAST_GGC_ROOT_TAB", "ggc_root_tab",
		     "gt_pch_scalar_rtab");
}

/* TRUE if type S has the GTY variable_size annotation.  */

static bool
variable_size_p (const type_p s)
{
  options_p o;
  for (o = s->u.s.opt; o; o = o->next)
    if (strcmp (o->name, "variable_size") == 0)
      return true;
  return false;
}

enum alloc_quantity
{ single, vector };
enum alloc_zone
{ any_zone, specific_zone };

/* Writes one typed allocator definition into output F for type
   identifier TYPE_NAME with optional type specifier TYPE_SPECIFIER.
   The allocator name will contain ALLOCATOR_TYPE.  If VARIABLE_SIZE
   is true, the allocator will have an extra parameter specifying
   number of bytes to allocate.  If QUANTITY is set to VECTOR, a
   vector allocator will be output, if ZONE is set to SPECIFIC_ZONE,
   the allocator will be zone-specific.  */

static void
write_typed_alloc_def (outf_p f, 
                       bool variable_size, const char *type_specifier,
                       const char *type_name, const char *allocator_type,
                       enum alloc_quantity quantity, enum alloc_zone zone)
{
  bool two_args = variable_size && (quantity == vector);
  bool third_arg = ((zone == specific_zone)
		    && (variable_size || (quantity == vector)));
  const char *type_name_as_id;
  gcc_assert (f != NULL);
  type_name_as_id = filter_type_name (type_name);
  oprintf (f, "#define ggc_alloc_%s%s", allocator_type, type_name_as_id);
  oprintf (f, "(%s%s%s%s%s) ",
	   (variable_size ? "SIZE" : ""),
	   (two_args ? ", " : ""),
	   (quantity == vector) ? "n" : "",
	   (third_arg ? ", " : ""), (zone == specific_zone) ? "z" : "");
  oprintf (f, "((%s%s *)", type_specifier, type_name);
  oprintf (f, "(ggc_internal_%salloc_stat (", allocator_type);
  if (zone == specific_zone)
    oprintf (f, "z, ");
  if (variable_size)
    oprintf (f, "SIZE");
  else
    oprintf (f, "sizeof (%s%s)", type_specifier, type_name);
  if (quantity == vector)
    oprintf (f, ", n");
  oprintf (f, " MEM_STAT_INFO)))\n");
  if (type_name_as_id != type_name)
    free (CONST_CAST(char *, type_name_as_id));
}

/* Writes a typed allocator definition into output F for a struct or
   union S, with a given ALLOCATOR_TYPE and QUANTITY for ZONE.  */

static void
write_typed_struct_alloc_def (outf_p f,
			      const type_p s, const char *allocator_type,
			      enum alloc_quantity quantity,
			      enum alloc_zone zone)
{
  gcc_assert (union_or_struct_p (s));
  write_typed_alloc_def (f, variable_size_p (s), get_type_specifier (s),
                         s->u.s.tag, allocator_type, quantity, zone);
}

/* Writes a typed allocator definition into output F for a typedef P,
   with a given ALLOCATOR_TYPE and QUANTITY for ZONE.  */

static void
write_typed_typedef_alloc_def (outf_p f,
                               const pair_p p, const char *allocator_type,
                               enum alloc_quantity quantity,
                               enum alloc_zone zone)
{
  write_typed_alloc_def (f, variable_size_p (p->type), "", p->name,
                         allocator_type, quantity, zone);
}

/* Writes typed allocator definitions into output F for the types in
   STRUCTURES and TYPEDEFS that are used by GC.  */

static void
write_typed_alloc_defns (outf_p f,
                         const type_p structures, const pair_p typedefs)
{
  type_p s;
  pair_p p;

  gcc_assert (f != NULL);
  oprintf (f,
	   "\n/* Allocators for known structs and unions.  */\n\n");
  for (s = structures; s; s = s->next)
    {
      if (!USED_BY_TYPED_GC_P (s))
	continue;
      gcc_assert (union_or_struct_p (s));
      /* In plugin mode onput output ggc_alloc macro definitions
	 relevant to plugin input files.  */
      if (nb_plugin_files > 0 
	  && ((s->u.s.line.file == NULL) || !s->u.s.line.file->inpisplugin))
	continue;
      write_typed_struct_alloc_def (f, s, "", single, any_zone);
      write_typed_struct_alloc_def (f, s, "cleared_", single, any_zone);
      write_typed_struct_alloc_def (f, s, "vec_", vector, any_zone);
      write_typed_struct_alloc_def (f, s, "cleared_vec_", vector, any_zone);
      write_typed_struct_alloc_def (f, s, "zone_", single, specific_zone);
      write_typed_struct_alloc_def (f, s, "zone_cleared_", single,
				    specific_zone);
      write_typed_struct_alloc_def (f, s, "zone_vec_", vector, specific_zone);
      write_typed_struct_alloc_def (f, s, "zone_cleared_vec_", vector,
				    specific_zone);
    }

  oprintf (f, "\n/* Allocators for known typedefs.  */\n");
  for (p = typedefs; p; p = p->next)
    {
      s = p->type;
      if (!USED_BY_TYPED_GC_P (s) || (strcmp (p->name, s->u.s.tag) == 0))
	continue;
      /* In plugin mode onput output ggc_alloc macro definitions
	 relevant to plugin input files.  */
      if (nb_plugin_files > 0) 
	{
	  struct fileloc* filoc = type_fileloc(s);
	  if (!filoc || !filoc->file->inpisplugin)
	    continue;
	};
      write_typed_typedef_alloc_def (f, p, "", single, any_zone);
      write_typed_typedef_alloc_def (f, p, "cleared_", single, any_zone);
      write_typed_typedef_alloc_def (f, p, "vec_", vector, any_zone);
      write_typed_typedef_alloc_def (f, p, "cleared_vec_", vector, any_zone);
      write_typed_typedef_alloc_def (f, p, "zone_", single, specific_zone);
      write_typed_typedef_alloc_def (f, p, "zone_cleared_", single,
				     specific_zone);
      write_typed_typedef_alloc_def (f, p, "zone_cleared_vec_", vector,
				     specific_zone);
    }
}

/* Prints not-as-ugly version of a typename of T to OF.  Trades the uniquness
   guaranteee for somewhat increased readability.  If name conflicts do happen,
   this funcion will have to be adjusted to be more like
   output_mangled_typename.  */

static void
output_typename (outf_p of, const_type_p t)
{
  switch (t->kind)
    {
    case TYPE_STRING:
      oprintf (of, "str");
      break;
    case TYPE_SCALAR:
      oprintf (of, "scalar");
      break;
    case TYPE_POINTER:
      output_typename (of, t->u.p);
      break;
    case TYPE_STRUCT:
    case TYPE_USER_STRUCT:
    case TYPE_UNION:
    case TYPE_LANG_STRUCT:
      oprintf (of, "%s", t->u.s.tag);
      break;
    case TYPE_PARAM_STRUCT:
      {
	int i;
	for (i = 0; i < NUM_PARAM; i++)
	  if (t->u.param_struct.param[i] != NULL)
	    {
	      output_typename (of, t->u.param_struct.param[i]);
	      oprintf (of, "_");
	    }
	output_typename (of, t->u.param_struct.stru);
	break;
      }
    default:
      gcc_unreachable ();
    }
}

/* Writes a typed GC allocator for type S that is suitable as a callback for
   the splay tree implementation in libiberty.  */

static void
write_splay_tree_allocator_def (const_type_p s)
{
  outf_p of = get_output_file_with_visibility (NULL);
  oprintf (of, "void * ggc_alloc_splay_tree_");
  output_typename (of, s);
  oprintf (of, " (int sz, void * nl)\n");
  oprintf (of, "{\n");
  oprintf (of, "  return ggc_splay_alloc (");
  oprintf (of, "gt_e_");
  output_mangled_typename (of, s);
  oprintf (of, ", sz, nl);\n");
  oprintf (of, "}\n\n");
}

/* Writes typed GC allocators for PARAM_STRUCTS that are suitable as callbacks
   for the splay tree implementation in libiberty.  */

static void
write_splay_tree_allocators (const_type_p param_structs)
{
  const_type_p s;

  oprintf (header_file, "\n/* Splay tree callback allocators.  */\n");
  for (s = param_structs; s; s = s->next)
    if (s->gc_used == GC_POINTED_TO)
      {
	oprintf (header_file, "extern void * ggc_alloc_splay_tree_");
	output_typename (header_file, s);
	oprintf (header_file, " (int, void *);\n");
	write_splay_tree_allocator_def (s);
      }
}

#define INDENT 2

/* Dumps the value of typekind KIND.  */

static void
dump_typekind (int indent, enum typekind kind)
{
  printf ("%*ckind = ", indent, ' ');
  switch (kind)
    {
    case TYPE_SCALAR:
      printf ("TYPE_SCALAR");
      break;
    case TYPE_STRING:
      printf ("TYPE_STRING");
      break;
    case TYPE_STRUCT:
      printf ("TYPE_STRUCT");
      break;
    case TYPE_USER_STRUCT:
      printf ("TYPE_USER_STRUCT");
      break;
    case TYPE_UNION:
      printf ("TYPE_UNION");
      break;
    case TYPE_POINTER:
      printf ("TYPE_POINTER");
      break;
    case TYPE_ARRAY:
      printf ("TYPE_ARRAY");
      break;
    case TYPE_LANG_STRUCT:
      printf ("TYPE_LANG_STRUCT");
      break;
    case TYPE_PARAM_STRUCT:
      printf ("TYPE_PARAM_STRUCT");
      break;
    default:
      gcc_unreachable ();
    }
  printf ("\n");
}

/* Dumps the value of GC_USED flag.  */

static void
dump_gc_used (int indent, enum gc_used_enum gc_used)
{
  printf ("%*cgc_used = ", indent, ' ');
  switch (gc_used)
    {
    case GC_UNUSED:
      printf ("GC_UNUSED");
      break;
    case GC_USED:
      printf ("GC_USED");
      break;
    case GC_MAYBE_POINTED_TO:
      printf ("GC_MAYBE_POINTED_TO");
      break;
    case GC_POINTED_TO:
      printf ("GC_POINTED_TO");
      break;
    default:
      gcc_unreachable ();
    }
  printf ("\n");
}

/* Dumps the type options OPT.  */

static void
dump_options (int indent, options_p opt)
{
  options_p o;
  printf ("%*coptions = ", indent, ' ');
  o = opt;
  while (o)
    {
      switch (o->kind)
	{
	case OPTION_STRING:
	  printf ("%s:string %s ", o->name, o->info.string);
	  break;
	case OPTION_TYPE:
	  printf ("%s:type ", o->name);
	  dump_type (indent+1, o->info.type);
	  break;
	case OPTION_NESTED:
	  printf ("%s:nested ", o->name);
	  break;
	case OPTION_NONE:
	  gcc_unreachable ();
	}
      o = o->next;
    }
  printf ("\n");
}

/* Dumps the source file location in LINE.  */

static void
dump_fileloc (int indent, struct fileloc line)
{
  printf ("%*cfileloc: file = %s, line = %d\n", indent, ' ', 
	  get_input_file_name (line.file),
	  line.line);
}

/* Recursively dumps the struct, union, or a language-specific
   struct T.  */

static void
dump_type_u_s (int indent, type_p t)
{
  pair_p fields;

  gcc_assert (union_or_struct_p (t));
  printf ("%*cu.s.tag = %s\n", indent, ' ', t->u.s.tag);
  dump_fileloc (indent, t->u.s.line);
  printf ("%*cu.s.fields =\n", indent, ' ');
  fields = t->u.s.fields;
  while (fields)
    {
      dump_pair (indent + INDENT, fields);
      fields = fields->next;
    }
  printf ("%*cend of fields of type %p\n", indent, ' ', (void *) t);
  dump_options (indent, t->u.s.opt);
  printf ("%*cu.s.bitmap = %X\n", indent, ' ', t->u.s.bitmap);
  if (t->kind == TYPE_LANG_STRUCT)
    {
      printf ("%*cu.s.lang_struct:\n", indent, ' ');
      dump_type_list (indent + INDENT, t->u.s.lang_struct);
    }
}

/* Recursively dumps the array T.  */

static void
dump_type_u_a (int indent, type_p t)
{
  gcc_assert (t->kind == TYPE_ARRAY);
  printf ("%*clen = %s, u.a.p:\n", indent, ' ', t->u.a.len);
  dump_type_list (indent + INDENT, t->u.a.p);
}

/* Recursively dumps the parameterized struct T.  */

static void
dump_type_u_param_struct (int indent, type_p t)
{
  int i;
  gcc_assert (t->kind == TYPE_PARAM_STRUCT);
  printf ("%*cu.param_struct.stru:\n", indent, ' ');
  dump_type_list (indent, t->u.param_struct.stru);
  dump_fileloc (indent, t->u.param_struct.line);
  for (i = 0; i < NUM_PARAM; i++)
    {
      if (t->u.param_struct.param[i] == NULL)
	continue;
      printf ("%*cu.param_struct.param[%d]:\n", indent, ' ', i);
      dump_type (indent + INDENT, t->u.param_struct.param[i]);
    }
}

/* Recursively dumps the type list T.  */

static void
dump_type_list (int indent, type_p t)
{
  type_p p = t;
  while (p)
    {
      dump_type (indent, p);
      p = p->next;
    }
}

static htab_t seen_types;

/* Recursively dumps the type T if it was not dumped previously.  */

static void
dump_type (int indent, type_p t)
{
  PTR *slot;

  if (seen_types == NULL)
    seen_types = htab_create (100, htab_hash_pointer, htab_eq_pointer, NULL);

  printf ("%*cType at %p: ", indent, ' ', (void *) t);
  slot = htab_find_slot (seen_types, t, INSERT);
  if (*slot != NULL)
    {
      printf ("already seen.\n");
      return;
    }
  *slot = t;
  printf ("\n");

  dump_typekind (indent, t->kind);
  printf ("%*cpointer_to = %p\n", indent + INDENT, ' ',
	  (void *) t->pointer_to);
  dump_gc_used (indent + INDENT, t->gc_used);
  switch (t->kind)
    {
    case TYPE_SCALAR:
      printf ("%*cscalar_is_char = %s\n", indent + INDENT, ' ',
	      t->u.scalar_is_char ? "true" : "false");
      break;
    case TYPE_STRING:
      break;
    case TYPE_STRUCT:
    case TYPE_UNION:
    case TYPE_LANG_STRUCT:
    case TYPE_USER_STRUCT:
      dump_type_u_s (indent + INDENT, t);
      break;
    case TYPE_POINTER:
      printf ("%*cp:\n", indent + INDENT, ' ');
      dump_type (indent + INDENT, t->u.p);
      break;
    case TYPE_ARRAY:
      dump_type_u_a (indent + INDENT, t);
      break;
    case TYPE_PARAM_STRUCT:
      dump_type_u_param_struct (indent + INDENT, t);
      break;
    default:
      gcc_unreachable ();
    }
  printf ("%*cEnd of type at %p\n", indent, ' ', (void *) t);
}

/* Dumps the pair P.  */

static void
dump_pair (int indent, pair_p p)
{
  printf ("%*cpair: name = %s\n", indent, ' ', p->name);
  dump_type (indent, p->type);
  dump_fileloc (indent, p->line);
  dump_options (indent, p->opt);
  printf ("%*cEnd of pair %s\n", indent, ' ', p->name);
}

/* Dumps the list of pairs PP.  */

static void
dump_pair_list (const char *name, pair_p pp)
{
  pair_p p;
  printf ("%s:\n", name);
  for (p = pp; p != NULL; p = p->next)
    dump_pair (0, p);
  printf ("End of %s\n\n", name);
}

/* Dumps the STRUCTURES.  */

static void
dump_structures (const char *name, type_p structures)
{
  printf ("%s:\n", name);
  dump_type_list (0, structures);
  printf ("End of %s\n\n", name);
}

/* Dumps the internal structures of gengtype.  This is useful to debug
   gengtype itself, or to understand what it does, e.g. for plugin
   developers.  */

static void
dump_everything (void)
{
  dump_pair_list ("typedefs", typedefs);
  dump_structures ("structures", structures);
  dump_structures ("param_structs", param_structs);
  dump_pair_list ("variables", variables);

  /* Allocated with the first call to dump_type.  */
  htab_delete (seen_types);
}



/* Option specification for getopt_long.  */
static const struct option gengtype_long_options[] = {
  {"help", no_argument, NULL, 'h'},
  {"version", no_argument, NULL, 'V'},
  {"verbose", no_argument, NULL, 'v'},
  {"dump", no_argument, NULL, 'd'},
  {"debug", no_argument, NULL, 'D'},
  {"plugin", required_argument, NULL, 'P'},
  {"srcdir", required_argument, NULL, 'S'},
  {"backupdir", required_argument, NULL, 'B'},
  {"inputs", required_argument, NULL, 'I'},
  {"read-state", required_argument, NULL, 'r'},
  {"write-state", required_argument, NULL, 'w'},
  /* Terminating NULL placeholder.  */
  {NULL, no_argument, NULL, 0},
};


static void
print_usage (void)
{
  printf ("Usage: %s\n", progname);
  printf ("\t -h | --help " " \t# Give this help.\n");
  printf ("\t -D | --debug "
	  " \t# Give debug output to debug %s itself.\n", progname);
  printf ("\t -V | --version " " \t# Give version information.\n");
  printf ("\t -v | --verbose  \t# Increase verbosity.  Can be given several times.\n");
  printf ("\t -d | --dump " " \t# Dump state for debugging.\n");
  printf ("\t -P | --plugin <output-file> <plugin-src> ... "
	  " \t# Generate for plugin.\n");
  printf ("\t -S | --srcdir <GCC-directory> "
	  " \t# Specify the GCC source directory.\n");
  printf ("\t -B | --backupdir <directory> "
	  " \t# Specify the backup directory for updated files.\n");
  printf ("\t -I | --inputs <input-list> "
	  " \t# Specify the file with source files list.\n");
  printf ("\t -w | --write-state <state-file> " " \t# Write a state file.\n");
  printf ("\t -r | --read-state <state-file> " " \t# Read a state file.\n");
}

static void
print_version (void)
{
  printf ("%s %s%s\n", progname, pkgversion_string, version_string);
  printf ("Report bugs: %s\n", bug_report_url);
}

/* Parse the program options using getopt_long... */
static void
parse_program_options (int argc, char **argv)
{
  int opt = -1;
  while ((opt = getopt_long (argc, argv, "hVvdP:S:B:I:w:r:D",
			     gengtype_long_options, NULL)) >= 0)
    {
      switch (opt)
	{
	case 'h':		/* --help */
	  print_usage ();
	  break;
	case 'V':		/* --version */
	  print_version ();
	  break;
	case 'd':		/* --dump */
	  do_dump = 1;
	  break;
	case 'D':		/* --debug */
	  do_debug = 1;
	  break;
	case 'v':		/* --verbose */
	  verbosity_level++;
	  break;
	case 'P':		/* --plugin */
	  if (optarg)
	    plugin_output_filename = optarg;
	  else
	    fatal ("missing plugin output file name");
	  break;
	case 'S':		/* --srcdir */
	  if (optarg)
	    srcdir = optarg;
	  else
	    fatal ("missing source directory");
	  srcdir_len = strlen (srcdir);
	  break;
	case 'B':		/* --backupdir */
	  if (optarg)
	    backup_dir = optarg;
	  else
	    fatal ("missing backup directory");
	  break;
	case 'I':		/* --inputs */
	  if (optarg)
	    inputlist = optarg;
	  else
	    fatal ("missing input list");
	  break;
	case 'r':		/* --read-state */
	  if (optarg)
	    read_state_filename = optarg;
	  else
	    fatal ("missing read state file");
	  DBGPRINTF ("read state %s\n", optarg);
	  break;
	case 'w':		/* --write-state */
	  DBGPRINTF ("write state %s\n", optarg);
	  if (optarg)
	    write_state_filename = optarg;
	  else
	    fatal ("missing write state file");
	  break;
	default:
	  fprintf (stderr, "%s: unknown flag '%c'\n", progname, opt);
	  print_usage ();
	  fatal ("unexpected flag");
	}
    };
  if (plugin_output_filename)
    {
      /* In plugin mode we require some input files.  */
      int i = 0;
      if (optind >= argc)
	fatal ("no source files given in plugin mode");
      nb_plugin_files = argc - optind;
      plugin_files = XNEWVEC (input_file*, nb_plugin_files);
      for (i = 0; i < (int) nb_plugin_files; i++)
	{
	  char *name = argv[i + optind];
	  plugin_files[i] = input_file_by_name (name);
	}
    }
}



/******* Manage input files.  ******/

/* Hash table of unique input file names.  */
static htab_t input_file_htab;

/* Find or allocate a new input_file by hash-consing it.  */
input_file*
input_file_by_name (const char* name)
{
  PTR* slot;
  input_file* f = NULL;
  int namlen = 0;
  if (!name)
    return NULL;
  namlen = strlen (name);
  f = XCNEWVAR (input_file, sizeof (input_file)+namlen+2);
  f->inpbitmap = 0;
  f->inpoutf = NULL;
  f->inpisplugin = false;
  strcpy (f->inpname, name);
  slot = htab_find_slot (input_file_htab, f, INSERT);
  gcc_assert (slot != NULL);
  if (*slot)
    {
      /* Already known input file.  */
      free (f);
      return (input_file*)(*slot);
    }
  /* New input file.  */
  *slot = f;
  return f;
    }

/* Hash table support routines for input_file-s.  */
static hashval_t
htab_hash_inputfile (const void *p)
{
  const input_file *inpf = (const input_file *) p;
  gcc_assert (inpf);
  return htab_hash_string (get_input_file_name (inpf));
}

static int
htab_eq_inputfile (const void *x, const void *y)
{
  const input_file *inpfx = (const input_file *) x;
  const input_file *inpfy = (const input_file *) y;
  gcc_assert (inpfx != NULL && inpfy != NULL);
  return !filename_cmp (get_input_file_name (inpfx), get_input_file_name (inpfy));
}


int
main (int argc, char **argv)
{
  size_t i;
  static struct fileloc pos = { NULL, 0 };
  outf_p output_header;

  /* Mandatory common initializations.  */
  progname = "gengtype";	/* For fatal and messages.  */
  /* Create the hash-table used to hash-cons input files.  */
  input_file_htab =
    htab_create (800, htab_hash_inputfile, htab_eq_inputfile, NULL);
  /* Initialize our special input files.  */
  this_file = input_file_by_name (__FILE__);
  system_h_file = input_file_by_name ("system.h");
  /* Set the scalar_is_char union number for predefined scalar types.  */
  scalar_nonchar.u.scalar_is_char = FALSE;
  scalar_char.u.scalar_is_char = TRUE;

  parse_program_options (argc, argv);

#if ENABLE_CHECKING
  if (do_debug)
    {
      time_t now = (time_t) 0;
      time (&now);
      DBGPRINTF ("gengtype started pid %d at %s",
		 (int) getpid (), ctime (&now));
    }
#endif	/* ENABLE_CHECKING */

  /* Parse the input list and the input files.  */
  DBGPRINTF ("inputlist %s", inputlist);
  if (read_state_filename)
    {
      if (inputlist)
	fatal ("input list %s cannot be given with a read state file %s",
	       inputlist, read_state_filename);
      read_state (read_state_filename);
      DBGPRINT_COUNT_TYPE ("structures after read_state", structures);
      DBGPRINT_COUNT_TYPE ("param_structs after read_state", param_structs);
    }
  else if (inputlist)
    {
      /* These types are set up with #define or else outside of where
         we can see them.  We should initialize them before calling
         read_input_list.  */
#define POS_HERE(Call) do { pos.file = this_file; pos.line = __LINE__; \
	Call;} while(0)
      POS_HERE (do_scalar_typedef ("CUMULATIVE_ARGS", &pos));
      POS_HERE (do_scalar_typedef ("REAL_VALUE_TYPE", &pos));
      POS_HERE (do_scalar_typedef ("FIXED_VALUE_TYPE", &pos));
      POS_HERE (do_scalar_typedef ("double_int", &pos));
      POS_HERE (do_scalar_typedef ("uint64_t", &pos));
      POS_HERE (do_scalar_typedef ("uint8", &pos));
      POS_HERE (do_scalar_typedef ("uintptr_t", &pos));
      POS_HERE (do_scalar_typedef ("jword", &pos));
      POS_HERE (do_scalar_typedef ("JCF_u2", &pos));
      POS_HERE (do_scalar_typedef ("void", &pos));
      POS_HERE (do_typedef ("PTR", 
			    create_pointer (resolve_typedef ("void", &pos)),
			    &pos));
#undef POS_HERE
      read_input_list (inputlist);
      for (i = 0; i < num_gt_files; i++)
	{
	  parse_file (get_input_file_name (gt_files[i]));
	  DBGPRINTF ("parsed file #%d %s", 
		     (int) i, get_input_file_name (gt_files[i]));
	}
      if (verbosity_level >= 1)
	printf ("%s parsed %d files with %d GTY types\n", 
		progname, (int) num_gt_files, type_count);

      DBGPRINT_COUNT_TYPE ("structures after parsing", structures);
      DBGPRINT_COUNT_TYPE ("param_structs after parsing", param_structs);

    }
  else
    fatal ("either an input list or a read state file should be given");
  if (hit_error)
    return 1;


  if (plugin_output_filename)
    {
      size_t ix = 0;
      /* In plugin mode, we should have read a state file, and have
	 given at least one plugin file.  */
      if (!read_state_filename)
	fatal ("No read state given in plugin mode for %s",
	       plugin_output_filename);

      if (nb_plugin_files == 0 || !plugin_files)
	fatal ("No plugin files given in plugin mode for %s",
	       plugin_output_filename);

      /* Parse our plugin files and augment the state.  */
      for (ix = 0; ix < nb_plugin_files; ix++)
	{
	  input_file* pluginput = plugin_files [ix];
	  pluginput->inpisplugin = true;
	  parse_file (get_input_file_name (pluginput));
	}
      if (hit_error)
	return 1;

      plugin_output = create_file ("GCC", plugin_output_filename);
      DBGPRINTF ("created plugin_output %p named %s",
		 (void *) plugin_output, plugin_output->name);
    }
  else
    {				/* No plugin files, we are in normal mode.  */
      if (!srcdir)
	fatal ("gengtype needs a source directory in normal mode");
    }
  if (hit_error)
    return 1;

  gen_rtx_next ();

  /* The call to set_gc_used may indirectly call find_param_structure
     hence enlarge the param_structs list of types.  */
  set_gc_used (variables);

 /* The state at this point is read from the state input file or by
    parsing source files and optionally augmented by parsing plugin
    source files.  Write it now.  */
  if (write_state_filename)
    {
      DBGPRINT_COUNT_TYPE ("structures before write_state", structures);
      DBGPRINT_COUNT_TYPE ("param_structs before write_state", param_structs);

      if (hit_error)
	fatal ("didn't write state file %s after errors", 
	       write_state_filename);

      DBGPRINTF ("before write_state %s", write_state_filename);
      write_state (write_state_filename);

      if (do_dump)
	dump_everything ();

      /* After having written the state file we return immediately to
	 avoid generating any output file.  */
      if (hit_error)
	return 1;
      else
	return 0;
    }


  open_base_files ();

  write_enum_defn (structures, param_structs);
  output_header = plugin_output ? plugin_output : header_file;
  write_typed_alloc_defns (output_header, structures, typedefs);
  DBGPRINT_COUNT_TYPE ("structures before write_types outputheader",
		       structures);
  DBGPRINT_COUNT_TYPE ("param_structs before write_types outputheader",
		       param_structs);

  write_types (output_header, structures, param_structs, &ggc_wtd);
  if (plugin_files == NULL)
    {
      DBGPRINT_COUNT_TYPE ("structures before write_types headerfil",
			   structures);
      DBGPRINT_COUNT_TYPE ("param_structs before write_types headerfil",
			   param_structs);
      write_types (header_file, structures, param_structs, &pch_wtd);
      write_local (header_file, structures, param_structs);
    }
  write_splay_tree_allocators (param_structs);
  write_roots (variables, plugin_files == NULL);
  write_rtx_next ();
  close_output_files ();

  if (do_dump)
    dump_everything ();

  /* Don't bother about free-ing any input or plugin file, etc.  */

  if (hit_error)
    return 1;
  return 0;
}<|MERGE_RESOLUTION|>--- conflicted
+++ resolved
@@ -2382,11 +2382,8 @@
   bool fn_wants_lvalue;
   bool in_record_p;
   int loopcounter;
-<<<<<<< HEAD
   bool in_ptr_field;
-=======
   bool have_this_obj;
->>>>>>> fa62b5da
 };
 
 
@@ -3890,7 +3887,8 @@
 	   s->kind == TYPE_UNION ? "union" : "struct", s->u.s.tag,
 	   s->kind == TYPE_UNION ? "union" : "struct", s->u.s.tag);
   d.indent = 2;
-<<<<<<< HEAD
+  d.have_this_obj = true;
+
   if (s->kind != TYPE_USER_STRUCT)
     walk_type (s, &d);
   else
@@ -3903,10 +3901,6 @@
 	       d.indent, "", d.val);
     }
 
-=======
-  d.have_this_obj = true;
-  walk_type (s, &d);
->>>>>>> fa62b5da
   oprintf (d.of, "}\n");
 
   /* Write user-callable entry points for the PCH walking routines.  */
