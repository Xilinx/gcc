/* Structure for saving state for a nested function.
   Copyright (C) 1989, 1992, 1993, 1994, 1995, 1996, 1997, 1998,
   1999, 2000, 2003, 2004, 2005, 2006, 2007, 2008, 2009, 2010, 2011
   Free Software Foundation, Inc.

This file is part of GCC.

GCC is free software; you can redistribute it and/or modify it under
the terms of the GNU General Public License as published by the Free
Software Foundation; either version 3, or (at your option) any later
version.

GCC is distributed in the hope that it will be useful, but WITHOUT ANY
WARRANTY; without even the implied warranty of MERCHANTABILITY or
FITNESS FOR A PARTICULAR PURPOSE.  See the GNU General Public License
for more details.

You should have received a copy of the GNU General Public License
along with GCC; see the file COPYING3.  If not see
<http://www.gnu.org/licenses/>.  */

#ifndef GCC_FUNCTION_H
#define GCC_FUNCTION_H

#include "tree.h"
#include "hashtab.h"
#include "vecprim.h"
#include "tm.h"		/* For CUMULATIVE_ARGS.  */
#include "hard-reg-set.h"

/* Stack of pending (incomplete) sequences saved by `start_sequence'.
   Each element describes one pending sequence.
   The main insn-chain is saved in the last element of the chain,
   unless the chain is empty.  */

struct GTY(()) sequence_stack {
  /* First and last insns in the chain of the saved sequence.  */
  rtx first;
  rtx last;
  struct sequence_stack *next;
};

struct GTY(()) emit_status {
  /* This is reset to LAST_VIRTUAL_REGISTER + 1 at the start of each function.
     After rtl generation, it is 1 plus the largest register number used.  */
  int x_reg_rtx_no;

  /* Lowest label number in current function.  */
  int x_first_label_num;

  /* The ends of the doubly-linked chain of rtl for the current function.
     Both are reset to null at the start of rtl generation for the function.

     start_sequence saves both of these on `sequence_stack' and then starts
     a new, nested sequence of insns.  */
  rtx x_first_insn;
  rtx x_last_insn;

  /* Stack of pending (incomplete) sequences saved by `start_sequence'.
     Each element describes one pending sequence.
     The main insn-chain is saved in the last element of the chain,
     unless the chain is empty.  */
  struct sequence_stack *sequence_stack;

  /* INSN_UID for next insn emitted.
     Reset to 1 for each function compiled.  */
  int x_cur_insn_uid;

  /* INSN_UID for next debug insn emitted.  Only used if
     --param min-nondebug-insn-uid=<value> is given with nonzero value.  */
  int x_cur_debug_insn_uid;

  /* Location the last line-number NOTE emitted.
     This is used to avoid generating duplicates.  */
  location_t x_last_location;

  /* The length of the regno_pointer_align, regno_decl, and x_regno_reg_rtx
     vectors.  Since these vectors are needed during the expansion phase when
     the total number of registers in the function is not yet known, the
     vectors are copied and made bigger when necessary.  */
  int regno_pointer_align_length;

  /* Indexed by pseudo register number, if nonzero gives the known alignment
     for that pseudo (if REG_POINTER is set in x_regno_reg_rtx).
     Allocated in parallel with x_regno_reg_rtx.  */
  unsigned char * GTY((skip)) regno_pointer_align;
};


/* Indexed by pseudo register number, gives the rtx for that pseudo.
   Allocated in parallel with regno_pointer_align.
   FIXME: We could put it into emit_status struct, but gengtype is not able to deal
   with length attribute nested in top level structures.  */

extern GTY ((length ("crtl->emit.x_reg_rtx_no"))) rtx * regno_reg_rtx;

/* For backward compatibility... eventually these should all go away.  */
#define reg_rtx_no (crtl->emit.x_reg_rtx_no)
#define seq_stack (crtl->emit.sequence_stack)

#define REGNO_POINTER_ALIGN(REGNO) (crtl->emit.regno_pointer_align[REGNO])

struct GTY(()) expr_status {
  /* Number of units that we should eventually pop off the stack.
     These are the arguments to function calls that have already returned.  */
  int x_pending_stack_adjust;

  /* Under some ABIs, it is the caller's responsibility to pop arguments
     pushed for function calls.  A naive implementation would simply pop
     the arguments immediately after each call.  However, if several
     function calls are made in a row, it is typically cheaper to pop
     all the arguments after all of the calls are complete since a
     single pop instruction can be used.  Therefore, GCC attempts to
     defer popping the arguments until absolutely necessary.  (For
     example, at the end of a conditional, the arguments must be popped,
     since code outside the conditional won't know whether or not the
     arguments need to be popped.)

     When INHIBIT_DEFER_POP is nonzero, however, the compiler does not
     attempt to defer pops.  Instead, the stack is popped immediately
     after each call.  Rather then setting this variable directly, use
     NO_DEFER_POP and OK_DEFER_POP.  */
  int x_inhibit_defer_pop;

  /* If PREFERRED_STACK_BOUNDARY and PUSH_ROUNDING are defined, the stack
     boundary can be momentarily unaligned while pushing the arguments.
     Record the delta since last aligned boundary here in order to get
     stack alignment in the nested function calls working right.  */
  int x_stack_pointer_delta;

  /* Nonzero means __builtin_saveregs has already been done in this function.
     The value is the pseudoreg containing the value __builtin_saveregs
     returned.  */
  rtx x_saveregs_value;

  /* Similarly for __builtin_apply_args.  */
  rtx x_apply_args_value;

  /* List of labels that must never be deleted.  */
  rtx x_forced_labels;
};

typedef struct call_site_record_d *call_site_record;
DEF_VEC_P(call_site_record);
DEF_VEC_ALLOC_P(call_site_record, gc);

/* RTL representation of exception handling.  */
struct GTY(()) rtl_eh {
  rtx ehr_stackadj;
  rtx ehr_handler;
  rtx ehr_label;

  rtx sjlj_fc;
  rtx sjlj_exit_after;

  VEC(uchar,gc) *action_record_data;

  VEC(call_site_record,gc) *call_site_record[2];
};

#define pending_stack_adjust (crtl->expr.x_pending_stack_adjust)
#define inhibit_defer_pop (crtl->expr.x_inhibit_defer_pop)
#define saveregs_value (crtl->expr.x_saveregs_value)
#define apply_args_value (crtl->expr.x_apply_args_value)
#define forced_labels (crtl->expr.x_forced_labels)
#define stack_pointer_delta (crtl->expr.x_stack_pointer_delta)

struct gimple_df;
struct temp_slot;
typedef struct temp_slot *temp_slot_p;
struct call_site_record_d;

DEF_VEC_P(temp_slot_p);
DEF_VEC_ALLOC_P(temp_slot_p,gc);
struct ipa_opt_pass_d;
typedef struct ipa_opt_pass_d *ipa_opt_pass;

DEF_VEC_P(ipa_opt_pass);
DEF_VEC_ALLOC_P(ipa_opt_pass,heap);

struct GTY(()) varasm_status {
  /* If we're using a per-function constant pool, this is it.  */
  struct rtx_constant_pool *pool;

  /* Number of tree-constants deferred during the expansion of this
     function.  */
  unsigned int deferred_constants;
};

/* Information mainlined about RTL representation of incoming arguments.  */
struct GTY(()) incoming_args {
  /* Number of bytes of args popped by function being compiled on its return.
     Zero if no bytes are to be popped.
     May affect compilation of return insn or of function epilogue.  */
  int pops_args;

  /* If function's args have a fixed size, this is that size, in bytes.
     Otherwise, it is -1.
     May affect compilation of return insn or of function epilogue.  */
  int size;

  /* # bytes the prologue should push and pretend that the caller pushed them.
     The prologue must do this, but only if parms can be passed in
     registers.  */
  int pretend_args_size;

  /* This is the offset from the arg pointer to the place where the first
     anonymous arg can be found, if there is one.  */
  rtx arg_offset_rtx;

  /* Quantities of various kinds of registers
     used for the current function's args.  */
  CUMULATIVE_ARGS info;

  /* The arg pointer hard register, or the pseudo into which it was copied.  */
  rtx internal_arg_pointer;
};

/* Data for function partitioning.  */
struct GTY(()) function_subsections {
  /* Assembly labels for the hot and cold text sections, to
     be used by debugger functions for determining the size of text
     sections.  */

  const char *hot_section_label;
  const char *cold_section_label;
  const char *hot_section_end_label;
  const char *cold_section_end_label;
};

/* Describe an empty area of space in the stack frame.  These can be chained
   into a list; this is used to keep track of space wasted for alignment
   reasons.  */
struct GTY(()) frame_space
{
  struct frame_space *next;

  HOST_WIDE_INT start;
  HOST_WIDE_INT length;
};

/* Datastructures maintained for currently processed function in RTL form.  */
struct GTY(()) rtl_data {
  struct expr_status expr;
  struct emit_status emit;
  struct varasm_status varasm;
  struct incoming_args args;
  struct function_subsections subsections;
  struct rtl_eh eh;

  /* For function.c  */

  /* # of bytes of outgoing arguments.  If ACCUMULATE_OUTGOING_ARGS is
     defined, the needed space is pushed by the prologue.  */
  int outgoing_args_size;

  /* If nonzero, an RTL expression for the location at which the current
     function returns its result.  If the current function returns its
     result in a register, current_function_return_rtx will always be
     the hard register containing the result.  */
  rtx return_rtx;

  /* Opaque pointer used by get_hard_reg_initial_val and
     has_hard_reg_initial_val (see integrate.[hc]).  */
  struct initial_value_struct *hard_reg_initial_vals;

  /* A variable living at the top of the frame that holds a known value.
     Used for detecting stack clobbers.  */
  tree stack_protect_guard;

  /* List (chain of EXPR_LIST) of labels heading the current handlers for
     nonlocal gotos.  */
  rtx x_nonlocal_goto_handler_labels;

  /* Label that will go on function epilogue.
     Jumping to this label serves as a "return" instruction
     on machines which require execution of the epilogue on all returns.  */
  rtx x_return_label;

  /* Label that will go on the end of function epilogue.
     Jumping to this label serves as a "naked return" instruction
     on machines which require execution of the epilogue on all returns.  */
  rtx x_naked_return_label;

  /* List (chain of EXPR_LISTs) of all stack slots in this function.
     Made for the sake of unshare_all_rtl.  */
  rtx x_stack_slot_list;

  /* List of empty areas in the stack frame.  */
  struct frame_space *frame_space_list;

  /* Place after which to insert the tail_recursion_label if we need one.  */
  rtx x_stack_check_probe_note;

  /* Location at which to save the argument pointer if it will need to be
     referenced.  There are two cases where this is done: if nonlocal gotos
     exist, or if vars stored at an offset from the argument pointer will be
     needed by inner routines.  */
  rtx x_arg_pointer_save_area;

  /* Dynamic Realign Argument Pointer used for realigning stack.  */
  rtx drap_reg;

  /* Offset to end of allocated area of stack frame.
     If stack grows down, this is the address of the last stack slot allocated.
     If stack grows up, this is the address for the next slot.  */
  HOST_WIDE_INT x_frame_offset;

  /* Insn after which register parms and SAVE_EXPRs are born, if nonopt.  */
  rtx x_parm_birth_insn;

  /* List of all used temporaries allocated, by level.  */
  VEC(temp_slot_p,gc) *x_used_temp_slots;

  /* List of available temp slots.  */
  struct temp_slot *x_avail_temp_slots;

  /* Current nesting level for temporaries.  */
  int x_temp_slot_level;

  /* The largest alignment needed on the stack, including requirement
     for outgoing stack alignment.  */
  unsigned int stack_alignment_needed;

  /* Preferred alignment of the end of stack frame, which is preferred
     to call other functions.  */
  unsigned int preferred_stack_boundary;

  /* The minimum alignment of parameter stack.  */
  unsigned int parm_stack_boundary;

  /* The largest alignment of slot allocated on the stack.  */
  unsigned int max_used_stack_slot_alignment;

  /* The stack alignment estimated before reload, with consideration of
     following factors:
     1. Alignment of local stack variables (max_used_stack_slot_alignment)
     2. Alignment requirement to call other functions
        (preferred_stack_boundary)
     3. Alignment of non-local stack variables but might be spilled in
        local stack.  */
  unsigned int stack_alignment_estimated;

  /* For reorg.  */

  /* If some insns can be deferred to the delay slots of the epilogue, the
     delay list for them is recorded here.  */
  rtx epilogue_delay_list;

  /* Nonzero if function being compiled called builtin_return_addr or
     builtin_frame_address with nonzero count.  */
  bool accesses_prior_frames;

  /* Nonzero if the function calls __builtin_eh_return.  */
  bool calls_eh_return;

  /* Nonzero if function saves all registers, e.g. if it has a nonlocal
     label that can reach the exit block via non-exceptional paths. */
  bool saves_all_registers;

  /* Nonzero if function being compiled has nonlocal gotos to parent
     function.  */
  bool has_nonlocal_goto;

  /* Nonzero if function being compiled has an asm statement.  */
  bool has_asm_statement;

  /* This bit is used by the exception handling logic.  It is set if all
     calls (if any) are sibling calls.  Such functions do not have to
     have EH tables generated, as they cannot throw.  A call to such a
     function, however, should be treated as throwing if any of its callees
     can throw.  */
  bool all_throwers_are_sibcalls;

  /* Nonzero if stack limit checking should be enabled in the current
     function.  */
  bool limit_stack;

  /* Nonzero if profiling code should be generated.  */
  bool profile;

  /* Nonzero if the current function uses the constant pool.  */
  bool uses_const_pool;

  /* Nonzero if the current function uses pic_offset_table_rtx.  */
  bool uses_pic_offset_table;

  /* Nonzero if the current function needs an lsda for exception handling.  */
  bool uses_eh_lsda;

  /* Set when the tail call has been produced.  */
  bool tail_call_emit;

  /* Nonzero if code to initialize arg_pointer_save_area has been emitted.  */
  bool arg_pointer_save_area_init;

  /* Nonzero if current function must be given a frame pointer.
     Set in global.c if anything is allocated on the stack there.  */
  bool frame_pointer_needed;

  /* When set, expand should optimize for speed.  */
  bool maybe_hot_insn_p;

  /* Nonzero if function stack realignment is needed.  This flag may be
     set twice: before and after reload.  It is set before reload wrt
     stack alignment estimation before reload.  It will be changed after
     reload if by then criteria of stack realignment is different.
     The value set after reload is the accurate one and is finalized.  */
  bool stack_realign_needed;

  /* Nonzero if function stack realignment is tried.  This flag is set
     only once before reload.  It affects register elimination.  This
     is used to generate DWARF debug info for stack variables.  */
  bool stack_realign_tried;

  /* Nonzero if function being compiled needs dynamic realigned
     argument pointer (drap) if stack needs realigning.  */
  bool need_drap;

  /* Nonzero if function stack realignment estimation is done, namely
     stack_realign_needed flag has been set before reload wrt estimated
     stack alignment info.  */
  bool stack_realign_processed;

  /* Nonzero if function stack realignment has been finalized, namely
     stack_realign_needed flag has been set and finalized after reload.  */
  bool stack_realign_finalized;

  /* True if dbr_schedule has already been called for this function.  */
  bool dbr_scheduled_p;

  /* True if current function can not throw.  Unlike
     TREE_NOTHROW (current_function_decl) it is set even for overwritable
     function where currently compiled version of it is nothrow.  */
  bool nothrow;

  /* Like regs_ever_live, but 1 if a reg is set or clobbered from an
     asm.  Unlike regs_ever_live, elements of this array corresponding
     to eliminable regs (like the frame pointer) are set if an asm
     sets them.  */
  HARD_REG_SET asm_clobbers;
};

#define return_label (crtl->x_return_label)
#define naked_return_label (crtl->x_naked_return_label)
#define stack_slot_list (crtl->x_stack_slot_list)
#define parm_birth_insn (crtl->x_parm_birth_insn)
#define frame_offset (crtl->x_frame_offset)
#define stack_check_probe_note (crtl->x_stack_check_probe_note)
#define arg_pointer_save_area (crtl->x_arg_pointer_save_area)
#define used_temp_slots (crtl->x_used_temp_slots)
#define avail_temp_slots (crtl->x_avail_temp_slots)
#define temp_slot_level (crtl->x_temp_slot_level)
#define nonlocal_goto_handler_labels (crtl->x_nonlocal_goto_handler_labels)
#define frame_pointer_needed (crtl->frame_pointer_needed)
#define stack_realign_fp (crtl->stack_realign_needed && !crtl->need_drap)
#define stack_realign_drap (crtl->stack_realign_needed && crtl->need_drap)

extern GTY(()) struct rtl_data x_rtl;

/* Accessor to RTL datastructures.  We keep them statically allocated now since
   we never keep multiple functions.  For threaded compiler we might however
   want to do differently.  */
#define crtl (&x_rtl)

struct GTY(()) stack_usage
{
  /* # of bytes of static stack space allocated by the function.  */
  HOST_WIDE_INT static_stack_size;

  /* # of bytes of dynamic stack space allocated by the function.  This is
     meaningful only if has_unbounded_dynamic_stack_size is zero.  */
  HOST_WIDE_INT dynamic_stack_size;

  /* # of bytes of space pushed onto the stack after the prologue.  If
     !ACCUMULATE_OUTGOING_ARGS, it contains the outgoing arguments.  */
  int pushed_stack_size;

  /* Nonzero if the amount of stack space allocated dynamically cannot
     be bounded at compile-time.  */
  unsigned int has_unbounded_dynamic_stack_size : 1;
};

#define current_function_static_stack_size (cfun->su->static_stack_size)
#define current_function_dynamic_stack_size (cfun->su->dynamic_stack_size)
#define current_function_pushed_stack_size (cfun->su->pushed_stack_size)
#define current_function_has_unbounded_dynamic_stack_size \
  (cfun->su->has_unbounded_dynamic_stack_size)
#define current_function_allocates_dynamic_stack_space    \
  (current_function_dynamic_stack_size != 0               \
   || current_function_has_unbounded_dynamic_stack_size)

/* This structure can save all the important global and static variables
   describing the status of the current function.  */

struct GTY(()) function {
  struct eh_status *eh;

  /* The control flow graph for this function.  */
  struct control_flow_graph *cfg;

  /* GIMPLE body for this function.  */
  struct gimple_seq_d *gimple_body;

  /* SSA and dataflow information.  */
  struct gimple_df *gimple_df;

  /* The loops in this function.  */
  struct loops *x_current_loops;

  /* The stack usage of this function.  */
  struct stack_usage *su;

  /* Value histograms attached to particular statements.  */
  htab_t GTY((skip)) value_histograms;

  /* For function.c.  */

  /* Points to the FUNCTION_DECL of this function.  */
  tree decl;

  /* A PARM_DECL that should contain the static chain for this function.
     It will be initialized at the beginning of the function.  */
  tree static_chain_decl;

  /* An expression that contains the non-local goto save area.  The first
     word is the saved frame pointer and the second is the saved stack
     pointer.  */
  tree nonlocal_goto_save_area;

  /* Vector of function local variables, functions, types and constants.  */
  VEC(tree,gc) *local_decls;

  /* For md files.  */

  /* tm.h can use this to store whatever it likes.  */
  struct machine_function * GTY ((maybe_undef)) machine;

  /* Language-specific code can use this to store whatever it likes.  */
  struct language_function * language;

  /* Used types hash table.  */
  htab_t GTY ((param_is (union tree_node))) used_types_hash;

  /* Last statement uid.  */
  int last_stmt_uid;

  /* Function's module id.  */
  unsigned module_id;

  /* Function sequence number for profiling, debugging, etc.  */
  int funcdef_no;

  /* Line number of the start of the function for debugging purposes.  */
  location_t function_start_locus;

  /* Line number of the end of the function.  */
  location_t function_end_locus;

  /* Properties used by the pass manager.  */
  unsigned int curr_properties;
  unsigned int last_verified;

  /* Non-null if the function does something that would prevent it from
     being copied; this applies to both versioning and inlining.  Set to
     a string describing the reason for failure.  */
  const char * GTY((skip)) cannot_be_copied_reason;

  /* Collected bit flags.  */

  /* Number of units of general registers that need saving in stdarg
     function.  What unit is depends on the backend, either it is number
     of bytes, or it can be number of registers.  */
  unsigned int va_list_gpr_size : 8;

  /* Number of units of floating point registers that need saving in stdarg
     function.  */
  unsigned int va_list_fpr_size : 8;

  /* Nonzero if function being compiled can call setjmp.  */
  unsigned int calls_setjmp : 1;

  /* Nonzero if function being compiled can call alloca,
     either as a subroutine or builtin.  */
  unsigned int calls_alloca : 1;

  /* Nonzero if function being compiled receives nonlocal gotos
     from nested functions.  */
  unsigned int has_nonlocal_label : 1;

  /* Nonzero if we've set cannot_be_copied_reason.  I.e. if
     (cannot_be_copied_set && !cannot_be_copied_reason), the function
     can in fact be copied.  */
  unsigned int cannot_be_copied_set : 1;

  /* Nonzero if current function uses stdarg.h or equivalent.  */
  unsigned int stdarg : 1;

  unsigned int after_inlining : 1;
  unsigned int always_inline_functions_inlined : 1;

  /* Nonzero if function being compiled can throw synchronous non-call
     exceptions.  */
  unsigned int can_throw_non_call_exceptions : 1;

  /* Fields below this point are not set for abstract functions; see
     allocate_struct_function.  */

  /* Nonzero if function being compiled needs to be given an address
     where the value should be stored.  */
  unsigned int returns_struct : 1;

  /* Nonzero if function being compiled needs to
     return the address of where it has put a structure value.  */
  unsigned int returns_pcc_struct : 1;

  /* Nonzero if pass_tree_profile was run on this function.  */
  unsigned int after_tree_profile : 1;

  /* Nonzero if this function has local DECL_HARD_REGISTER variables.
     In this case code motion has to be done more carefully.  */
  unsigned int has_local_explicit_reg_vars : 1;

  /* Nonzero if the current function is a thunk, i.e., a lightweight
     function implemented by the output_mi_thunk hook) that just
     adjusts one of its arguments and forwards to another
     function.  */
  unsigned int is_thunk : 1;
};

#if 0
#define EXTRACT_MODULE_ID_FROM_GLOBAL_ID(gid) (unsigned)(((gid) >> FUNC_ID_WIDTH) & FUNC_ID_MASK)
#define EXTRACT_FUNC_ID_FROM_GLOBAL_ID(gid) (unsigned)((gid) & FUNC_ID_MASK)
#define FUNC_DECL_MODULE_ID(func) EXTRACT_MODULE_ID_FROM_GLOBAL_ID ((func)->funcdef_no + 1)
#define FUNC_DECL_FUNC_ID(func) EXTRACT_FUNC_ID_FROM_GLOBAL_ID ((func)->funcdef_no + 1)
#define FUNC_DECL_GLOBAL_ID(func) ((func)->funcdef_no + 1)
#define GEN_FUNC_GLOBAL_ID(m,f) ((((HOST_WIDE_INT) (m)) << FUNC_ID_WIDTH) | (f))
#endif

/* The bit width of function id in the global function id used
   in LIPO.  */
#define FUNC_ID_WIDTH HOST_BITS_PER_WIDEST_INT / 2
/* The mask to extract function id from the global function id.  */
#define FUNC_ID_MASK ((1ll << FUNC_ID_WIDTH) - 1)
/* Macro to extract module id from global function id GID.  */
#define EXTRACT_MODULE_ID_FROM_GLOBAL_ID(gid) (unsigned)(((gid) >>\
                                        FUNC_ID_WIDTH) & FUNC_ID_MASK)
/* Macro to extract function id from global function id GID.  */
#define EXTRACT_FUNC_ID_FROM_GLOBAL_ID(gid) (unsigned)((gid) & FUNC_ID_MASK)
/* Macro to generate a global function id from module id M and
   function id F.  */
#define GEN_FUNC_GLOBAL_ID(m,f) ((((HOST_WIDEST_INT) (m)) << FUNC_ID_WIDTH)\
                                 | (f))
/* Access macro for module_id field of function FUNC.  */
#define FUNC_DECL_MODULE_ID(func) ((func)->module_id)
/* Access macro for funcdef_no field of function FUNC.  */
#define FUNC_DECL_FUNC_ID(func)   ((func)->funcdef_no + 1)
/* Macro to compute global function id for FUNC.  */
#define FUNC_DECL_GLOBAL_ID(func) \
  GEN_FUNC_GLOBAL_ID (FUNC_DECL_MODULE_ID (func), FUNC_DECL_FUNC_ID (func))
/* 32 bit wide unique id used for asm label (limit: 30k modules,
   128k funcs per module.  */
#define FUNC_LABEL_ID(func) ((FUNC_DECL_MODULE_ID (func) << 18) +\
                             (func)->funcdef_no)

/* Add the decl D to the local_decls list of FUN.  */

static inline void
add_local_decl (struct function *fun, tree d)
{
  VEC_safe_push (tree, gc, fun->local_decls, d);
}

#define FOR_EACH_LOCAL_DECL(FUN, I, D)		\
  FOR_EACH_VEC_ELT_REVERSE (tree, (FUN)->local_decls, I, D)

/* If va_list_[gf]pr_size is set to this, it means we don't know how
   many units need to be saved.  */
#define VA_LIST_MAX_GPR_SIZE	255
#define VA_LIST_MAX_FPR_SIZE	255

/* The function currently being compiled.  */
extern GTY(()) struct function *cfun;

/* In order to ensure that cfun is not set directly, we redefine it so
   that it is not an lvalue.  Rather than assign to cfun, use
   push_cfun or set_cfun.  */
#define cfun (cfun + 0)

/* Nonzero if we've already converted virtual regs to hard regs.  */
extern int virtuals_instantiated;

/* Nonzero if at least one trampoline has been created.  */
extern int trampolines_created;

struct GTY(()) types_used_by_vars_entry {
  tree type;
  tree var_decl;
};

/* Hash table making the relationship between a global variable
   and the types it references in its initializer. The key of the
   entry is a referenced type, and the value is the DECL of the global
   variable. types_use_by_vars_do_hash and types_used_by_vars_eq below are
   the hash and equality functions to use for this hash table.  */
extern GTY((param_is (struct types_used_by_vars_entry))) htab_t
  types_used_by_vars_hash;

hashval_t types_used_by_vars_do_hash (const void*);
int types_used_by_vars_eq (const void *, const void *);
void types_used_by_var_decl_insert (tree type, tree var_decl);

/* During parsing of a global variable, this vector contains the types
   referenced by the global variable.  */
extern GTY(()) VEC(tree,gc) *types_used_by_cur_var_decl;


/* cfun shouldn't be set directly; use one of these functions instead.  */
extern void set_cfun (struct function *new_cfun);
extern void push_cfun (struct function *new_cfun);
extern void pop_cfun (void);
extern void instantiate_decl_rtl (rtx x);

/* For backward compatibility... eventually these should all go away.  */
#define current_function_funcdef_no (cfun->funcdef_no)

#define current_loops (cfun->x_current_loops)
#define dom_computed (cfun->cfg->x_dom_computed)
#define n_bbs_in_dom_tree (cfun->cfg->x_n_bbs_in_dom_tree)
#define VALUE_HISTOGRAMS(fun) (fun)->value_histograms

/* Identify BLOCKs referenced by more than one NOTE_INSN_BLOCK_{BEG,END},
   and create duplicate blocks.  */
extern void reorder_blocks (void);

/* Set BLOCK_NUMBER for all the blocks in FN.  */
extern void number_blocks (tree);

extern void clear_block_marks (tree);
extern tree blocks_nreverse (tree);
extern tree block_chainon (tree, tree);

/* Return size needed for stack frame based on slots so far allocated.
   This size counts from zero.  It is not rounded to STACK_BOUNDARY;
   the caller may have to do that.  */
extern HOST_WIDE_INT get_frame_size (void);

/* Issue an error message and return TRUE if frame OFFSET overflows in
   the signed target pointer arithmetics for function FUNC.  Otherwise
   return FALSE.  */
extern bool frame_offset_overflow (HOST_WIDE_INT, tree);

/* A pointer to a function to create target specific, per-function
   data structures.  */
extern struct machine_function * (*init_machine_status) (void);

/* Save and restore status information for a nested function.  */
extern void free_after_parsing (struct function *);
extern void free_after_compilation (struct function *);

extern void init_varasm_status (void);

#ifdef RTX_CODE
extern void diddle_return_value (void (*)(rtx, void*), void*);
extern void clobber_return_register (void);
#endif

extern rtx get_arg_pointer_save_area (void);

/* Returns the name of the current function.  */
extern const char *current_function_name (void);

extern void do_warn_unused_parameter (tree);

extern bool pass_by_reference (CUMULATIVE_ARGS *, enum machine_mode,
			       tree, bool);
extern bool reference_callee_copied (CUMULATIVE_ARGS *, enum machine_mode,
				     tree, bool);

extern void used_types_insert (tree);

extern int get_next_funcdef_no (void);
extern int get_last_funcdef_no (void);
<<<<<<< HEAD

extern void reset_funcdef_no (void);
extern void set_funcdef_no (int);
=======
>>>>>>> 4a265438

/* In predict.c */
extern bool optimize_function_for_size_p (struct function *);
extern bool optimize_function_for_speed_p (struct function *);

#endif  /* GCC_FUNCTION_H */<|MERGE_RESOLUTION|>--- conflicted
+++ resolved
@@ -782,12 +782,9 @@
 
 extern int get_next_funcdef_no (void);
 extern int get_last_funcdef_no (void);
-<<<<<<< HEAD
 
 extern void reset_funcdef_no (void);
 extern void set_funcdef_no (int);
-=======
->>>>>>> 4a265438
 
 /* In predict.c */
 extern bool optimize_function_for_size_p (struct function *);
