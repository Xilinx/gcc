--- conflicted
+++ resolved
@@ -84,9 +84,6 @@
 gate_all_early_local_passes (void)
 {
 	  /* Don't bother doing anything if the program has errors.  */
-<<<<<<< HEAD
-  return (!errorcount && !sorrycount && !in_lto_p);
-=======
   return (!seen_error () && !in_lto_p);
 }
 
@@ -102,7 +99,6 @@
   if (cgraph_state < CGRAPH_STATE_IPA_SSA)
     cgraph_state = CGRAPH_STATE_IPA_SSA;
   return 0;
->>>>>>> 779871ac
 }
 
 struct simple_ipa_opt_pass pass_early_local_passes =
