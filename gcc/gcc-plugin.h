--- conflicted
+++ resolved
@@ -32,29 +32,10 @@
 /* Event names.  */
 enum plugin_event
 {
-<<<<<<< HEAD
-  PLUGIN_PASS_MANAGER_SETUP,    /* To hook into pass manager.  */
-  PLUGIN_FINISH_TYPE,           /* After finishing parsing a type.  */
-  PLUGIN_FINISH_UNIT,           /* Useful for summary processing.  */
-  PLUGIN_CXX_CP_PRE_GENERICIZE, /* Allows to see low level AST in C++ FE.  */
-  PLUGIN_FINISH,                /* Called before GCC exits.  */
-  PLUGIN_INFO,                  /* Information about the plugin. */
-  PLUGIN_GGC_START,		/* Called at start of GCC Garbage Collection. */
-  PLUGIN_GGC_MARKING,		/* Extend the GGC marking. */
-  PLUGIN_GGC_END,		/* Called at end of GGC. */
-  PLUGIN_REGISTER_GGC_ROOTS,	/* Register an extra GGC root table. */
-  PLUGIN_REGISTER_GGC_CACHES,	/* Register an extra GGC cache table. */
-  PLUGIN_ATTRIBUTES,            /* Called during attribute registration.  */
-  PLUGIN_START_UNIT,            /* Called before processing a translation unit.  */
-  PLUGIN_PRAGMAS,	        /* Called during pragma registration.  */
-  PLUGIN_EVENT_LAST             /* Dummy event used for indexing callback
-                                   array.  */
-=======
 # define DEFEVENT(NAME) NAME,
 # include "plugin.def"
 # undef DEFEVENT
   PLUGIN_EVENT_FIRST_DYNAMIC
->>>>>>> 779871ac
 };
 
 /* All globals declared here have C linkage to reduce link compatibility
