/* Simple garbage collection for the GNU compiler.
   Copyright (C) 1999-2013 Free Software Foundation, Inc.

This file is part of GCC.

GCC is free software; you can redistribute it and/or modify it under
the terms of the GNU General Public License as published by the Free
Software Foundation; either version 3, or (at your option) any later
version.

GCC is distributed in the hope that it will be useful, but WITHOUT ANY
WARRANTY; without even the implied warranty of MERCHANTABILITY or
FITNESS FOR A PARTICULAR PURPOSE.  See the GNU General Public License
for more details.

You should have received a copy of the GNU General Public License
along with GCC; see the file COPYING3.  If not see
<http://www.gnu.org/licenses/>.  */

/* Generic garbage collection (GC) functions and data, not specific to
   any particular GC implementation.  */

#include "config.h"
#include "system.h"
#include "coretypes.h"
#include "hash-table.h"
#include "ggc.h"
#include "ggc-internal.h"
#include "diagnostic-core.h"
#include "params.h"
#include "hosthooks.h"
#include "hosthooks-def.h"
#include "plugin.h"
#include "vec.h"
#include "timevar.h"

/* When set, ggc_collect will do collection.  */
bool ggc_force_collect;

/* When true, protect the contents of the identifier hash table.  */
bool ggc_protect_identifiers = true;

/* Statistics about the allocation.  */
static ggc_statistics *ggc_stats;

struct traversal_state;

static int ggc_htab_delete (void **, void *);
static int compare_ptr_data (const void *, const void *);
static void relocate_ptrs (void *, void *);
static void write_pch_globals (const struct ggc_root_tab * const *tab,
			       struct traversal_state *state);

/* Maintain global roots that are preserved during GC.  */

/* Process a slot of an htab by deleting it if it has not been marked.  */

static int
ggc_htab_delete (void **slot, void *info)
{
  const struct ggc_cache_tab *r = (const struct ggc_cache_tab *) info;

  if (! (*r->marked_p) (*slot))
    htab_clear_slot (*r->base, slot);
  else
    (*r->cb) (*slot);

  return 1;
}


/* This extra vector of dynamically registered root_tab-s is used by
   ggc_mark_roots and gives the ability to dynamically add new GGC root
   tables, for instance from some plugins; this vector is on the heap
   since it is used by GGC internally.  */
typedef const struct ggc_root_tab *const_ggc_root_tab_t;
static vec<const_ggc_root_tab_t> extra_root_vec;

/* Dynamically register a new GGC root table RT. This is useful for
   plugins. */

void
ggc_register_root_tab (const struct ggc_root_tab* rt)
{
  if (rt)
    extra_root_vec.safe_push (rt);
}

/* This extra vector of dynamically registered cache_tab-s is used by
   ggc_mark_roots and gives the ability to dynamically add new GGC cache
   tables, for instance from some plugins; this vector is on the heap
   since it is used by GGC internally.  */
typedef const struct ggc_cache_tab *const_ggc_cache_tab_t;
static vec<const_ggc_cache_tab_t> extra_cache_vec;

/* Dynamically register a new GGC cache table CT. This is useful for
   plugins. */

void
ggc_register_cache_tab (const struct ggc_cache_tab* ct)
{
  if (ct)
    extra_cache_vec.safe_push (ct);
}

/* Scan a hash table that has objects which are to be deleted if they are not
   already marked.  */

static void
ggc_scan_cache_tab (const_ggc_cache_tab_t ctp)
{
  const struct ggc_cache_tab *cti;

  for (cti = ctp; cti->base != NULL; cti++)
    if (*cti->base)
      {
        ggc_set_mark (*cti->base);
        htab_traverse_noresize (*cti->base, ggc_htab_delete,
                                CONST_CAST (void *, (const void *)cti));
        ggc_set_mark ((*cti->base)->entries);
      }
}

/* Mark all the roots in the table RT.  */

static void
ggc_mark_root_tab (const_ggc_root_tab_t rt)
{
  size_t i;

  for ( ; rt->base != NULL; rt++)
    for (i = 0; i < rt->nelt; i++)
      (*rt->cb) (*(void **) ((char *)rt->base + rt->stride * i));
}

/* Iterate through all registered roots and mark each element.  */

void
ggc_mark_roots (void)
{
  const struct ggc_root_tab *const *rt;
  const_ggc_root_tab_t rtp, rti;
  const struct ggc_cache_tab *const *ct;
  const_ggc_cache_tab_t ctp;
  size_t i;

  for (rt = gt_ggc_deletable_rtab; *rt; rt++)
    for (rti = *rt; rti->base != NULL; rti++)
      memset (rti->base, 0, rti->stride);

  for (rt = gt_ggc_rtab; *rt; rt++)
    ggc_mark_root_tab (*rt);

  FOR_EACH_VEC_ELT (extra_root_vec, i, rtp)
    ggc_mark_root_tab (rtp);

  if (ggc_protect_identifiers)
    ggc_mark_stringpool ();

  /* Now scan all hash tables that have objects which are to be deleted if
     they are not already marked.  */
  for (ct = gt_ggc_cache_rtab; *ct; ct++)
    ggc_scan_cache_tab (*ct);

  FOR_EACH_VEC_ELT (extra_cache_vec, i, ctp)
    ggc_scan_cache_tab (ctp);

  if (! ggc_protect_identifiers)
    ggc_purge_stringpool ();

  /* Some plugins may call ggc_set_mark from here.  */
  invoke_plugin_callbacks (PLUGIN_GGC_MARKING, NULL);
}

/* Allocate a block of memory, then clear it.  */
void *
ggc_internal_cleared_alloc_stat (size_t size MEM_STAT_DECL)
{
  void *buf = ggc_internal_alloc_stat (size PASS_MEM_STAT);
  memset (buf, 0, size);
  return buf;
}

/* Resize a block of memory, possibly re-allocating it.  */
void *
ggc_realloc_stat (void *x, size_t size MEM_STAT_DECL)
{
  void *r;
  size_t old_size;

  if (x == NULL)
    return ggc_internal_alloc_stat (size PASS_MEM_STAT);

  old_size = ggc_get_size (x);

  if (size <= old_size)
    {
      /* Mark the unwanted memory as unaccessible.  We also need to make
	 the "new" size accessible, since ggc_get_size returns the size of
	 the pool, not the size of the individually allocated object, the
	 size which was previously made accessible.  Unfortunately, we
	 don't know that previously allocated size.  Without that
	 knowledge we have to lose some initialization-tracking for the
	 old parts of the object.  An alternative is to mark the whole
	 old_size as reachable, but that would lose tracking of writes
	 after the end of the object (by small offsets).  Discard the
	 handle to avoid handle leak.  */
      VALGRIND_DISCARD (VALGRIND_MAKE_MEM_NOACCESS ((char *) x + size,
						    old_size - size));
      VALGRIND_DISCARD (VALGRIND_MAKE_MEM_DEFINED (x, size));
      return x;
    }

  r = ggc_internal_alloc_stat (size PASS_MEM_STAT);

  /* Since ggc_get_size returns the size of the pool, not the size of the
     individually allocated object, we'd access parts of the old object
     that were marked invalid with the memcpy below.  We lose a bit of the
     initialization-tracking since some of it may be uninitialized.  */
  VALGRIND_DISCARD (VALGRIND_MAKE_MEM_DEFINED (x, old_size));

  memcpy (r, x, old_size);

  /* The old object is not supposed to be used anymore.  */
  ggc_free (x);

  return r;
}

void *
ggc_cleared_alloc_htab_ignore_args (size_t c ATTRIBUTE_UNUSED,
				    size_t n ATTRIBUTE_UNUSED)
{
  gcc_assert (c * n == sizeof (struct htab));
  return ggc_alloc_cleared_htab ();
}

/* TODO: once we actually use type information in GGC, create a new tag
   gt_gcc_ptr_array and use it for pointer arrays.  */
void *
ggc_cleared_alloc_ptr_array_two_args (size_t c, size_t n)
{
  gcc_assert (sizeof (PTR *) == n);
  return ggc_internal_cleared_vec_alloc (sizeof (PTR *), c);
}

/* These are for splay_tree_new_ggc.  */
void *
ggc_splay_alloc (int sz, void *nl)
{
  gcc_assert (!nl);
  return ggc_internal_alloc (sz);
}

void
ggc_splay_dont_free (void * x ATTRIBUTE_UNUSED, void *nl)
{
  gcc_assert (!nl);
}

/* Print statistics that are independent of the collector in use.  */
#define SCALE(x) ((unsigned long) ((x) < 1024*10 \
		  ? (x) \
		  : ((x) < 1024*1024*10 \
		     ? (x) / 1024 \
		     : (x) / (1024*1024))))
#define LABEL(x) ((x) < 1024*10 ? ' ' : ((x) < 1024*1024*10 ? 'k' : 'M'))

void
ggc_print_common_statistics (FILE *stream ATTRIBUTE_UNUSED,
			     ggc_statistics *stats)
{
  /* Set the pointer so that during collection we will actually gather
     the statistics.  */
  ggc_stats = stats;

  /* Then do one collection to fill in the statistics.  */
  ggc_collect ();

  /* At present, we don't really gather any interesting statistics.  */

  /* Don't gather statistics any more.  */
  ggc_stats = NULL;
}

/* Functions for saving and restoring GCable memory to disk.  */

struct ptr_data
{
  void *obj;
  void *note_ptr_cookie;
  gt_note_pointers note_ptr_fn;
  gt_handle_reorder reorder_fn;
  size_t size;
  void *new_addr;
};

#define POINTER_HASH(x) (hashval_t)((intptr_t)x >> 3)

/* Helper for hashing saving_htab.  */

struct saving_hasher : typed_free_remove <ptr_data>
{
  typedef ptr_data value_type;
  typedef void compare_type;
  static inline hashval_t hash (const value_type *);
  static inline bool equal (const value_type *, const compare_type *);
};

inline hashval_t
saving_hasher::hash (const value_type *p)
{
  return POINTER_HASH (p->obj);
}

inline bool
saving_hasher::equal (const value_type *p1, const compare_type *p2)
{
  return p1->obj == p2;
}

static hash_table <saving_hasher> saving_htab;

/* Register an object in the hash table.  */

int
gt_pch_note_object (void *obj, void *note_ptr_cookie,
		    gt_note_pointers note_ptr_fn)
{
  struct ptr_data **slot;

  if (obj == NULL || obj == (void *) 1)
    return 0;

  slot = (struct ptr_data **)
    saving_htab.find_slot_with_hash (obj, POINTER_HASH (obj), INSERT);
  if (*slot != NULL)
    {
      gcc_assert ((*slot)->note_ptr_fn == note_ptr_fn
		  && (*slot)->note_ptr_cookie == note_ptr_cookie);
      return 0;
    }

  *slot = XCNEW (struct ptr_data);
  (*slot)->obj = obj;
  (*slot)->note_ptr_fn = note_ptr_fn;
  (*slot)->note_ptr_cookie = note_ptr_cookie;
  if (note_ptr_fn == gt_pch_p_S)
    (*slot)->size = strlen ((const char *)obj) + 1;
  else
    (*slot)->size = ggc_get_size (obj);
  return 1;
}

/* Register an object in the hash table.  */

void
gt_pch_note_reorder (void *obj, void *note_ptr_cookie,
		     gt_handle_reorder reorder_fn)
{
  struct ptr_data *data;

  if (obj == NULL || obj == (void *) 1)
    return;

  data = (struct ptr_data *)
    saving_htab.find_with_hash (obj, POINTER_HASH (obj));
  gcc_assert (data && data->note_ptr_cookie == note_ptr_cookie);

  data->reorder_fn = reorder_fn;
}

/* Handy state for the traversal functions.  */

struct traversal_state
{
  FILE *f;
  struct ggc_pch_data *d;
  size_t count;
  struct ptr_data **ptrs;
  size_t ptrs_i;
};

/* Callbacks for htab_traverse.  */

int
ggc_call_count (ptr_data **slot, traversal_state *state)
{
  struct ptr_data *d = *slot;

  ggc_pch_count_object (state->d, d->obj, d->size,
			d->note_ptr_fn == gt_pch_p_S);
  state->count++;
  return 1;
}

int
ggc_call_alloc (ptr_data **slot, traversal_state *state)
{
  struct ptr_data *d = *slot;

  d->new_addr = ggc_pch_alloc_object (state->d, d->obj, d->size,
				      d->note_ptr_fn == gt_pch_p_S);
  state->ptrs[state->ptrs_i++] = d;
  return 1;
}

/* Callback for qsort.  */

static int
compare_ptr_data (const void *p1_p, const void *p2_p)
{
  const struct ptr_data *const p1 = *(const struct ptr_data *const *)p1_p;
  const struct ptr_data *const p2 = *(const struct ptr_data *const *)p2_p;
  return (((size_t)p1->new_addr > (size_t)p2->new_addr)
	  - ((size_t)p1->new_addr < (size_t)p2->new_addr));
}

/* Callbacks for note_ptr_fn.  */

static void
relocate_ptrs (void *ptr_p, void *state_p)
{
  void **ptr = (void **)ptr_p;
  struct traversal_state *state ATTRIBUTE_UNUSED
    = (struct traversal_state *)state_p;
  struct ptr_data *result;

  if (*ptr == NULL || *ptr == (void *)1)
    return;

  result = (struct ptr_data *)
    saving_htab.find_with_hash (*ptr, POINTER_HASH (*ptr));
  gcc_assert (result);
  *ptr = result->new_addr;
}

/* Write out, after relocation, the pointers in TAB.  */
static void
write_pch_globals (const struct ggc_root_tab * const *tab,
		   struct traversal_state *state)
{
  const struct ggc_root_tab *const *rt;
  const struct ggc_root_tab *rti;
  size_t i;

  for (rt = tab; *rt; rt++)
    for (rti = *rt; rti->base != NULL; rti++)
      for (i = 0; i < rti->nelt; i++)
	{
	  void *ptr = *(void **)((char *)rti->base + rti->stride * i);
	  struct ptr_data *new_ptr;
	  if (ptr == NULL || ptr == (void *)1)
	    {
	      if (fwrite (&ptr, sizeof (void *), 1, state->f)
		  != 1)
		fatal_error ("can%'t write PCH file: %m");
	    }
	  else
	    {
	      new_ptr = (struct ptr_data *)
		saving_htab.find_with_hash (ptr, POINTER_HASH (ptr));
	      if (fwrite (&new_ptr->new_addr, sizeof (void *), 1, state->f)
		  != 1)
		fatal_error ("can%'t write PCH file: %m");
	    }
	}
}

/* Hold the information we need to mmap the file back in.  */

struct mmap_info
{
  size_t offset;
  size_t size;
  void *preferred_base;
};

/* Write out the state of the compiler to F.  */

void
gt_pch_save (FILE *f)
{
  const struct ggc_root_tab *const *rt;
  const struct ggc_root_tab *rti;
  size_t i;
  struct traversal_state state;
  char *this_object = NULL;
  size_t this_object_size = 0;
  struct mmap_info mmi;
  const size_t mmap_offset_alignment = host_hooks.gt_pch_alloc_granularity();

  gt_pch_save_stringpool ();

  timevar_push (TV_PCH_PTR_REALLOC);
  saving_htab.create (50000);

  for (rt = gt_ggc_rtab; *rt; rt++)
    for (rti = *rt; rti->base != NULL; rti++)
      for (i = 0; i < rti->nelt; i++)
	(*rti->pchw)(*(void **)((char *)rti->base + rti->stride * i));

  for (rt = gt_pch_cache_rtab; *rt; rt++)
    for (rti = *rt; rti->base != NULL; rti++)
      for (i = 0; i < rti->nelt; i++)
	(*rti->pchw)(*(void **)((char *)rti->base + rti->stride * i));

  /* Prepare the objects for writing, determine addresses and such.  */
  state.f = f;
  state.d = init_ggc_pch ();
  state.count = 0;
  saving_htab.traverse <traversal_state *, ggc_call_count> (&state);

  mmi.size = ggc_pch_total_size (state.d);

  /* Try to arrange things so that no relocation is necessary, but
     don't try very hard.  On most platforms, this will always work,
     and on the rest it's a lot of work to do better.
     (The extra work goes in HOST_HOOKS_GT_PCH_GET_ADDRESS and
     HOST_HOOKS_GT_PCH_USE_ADDRESS.)  */
  mmi.preferred_base = host_hooks.gt_pch_get_address (mmi.size, fileno (f));

  ggc_pch_this_base (state.d, mmi.preferred_base);

  state.ptrs = XNEWVEC (struct ptr_data *, state.count);
  state.ptrs_i = 0;

  saving_htab.traverse <traversal_state *, ggc_call_alloc> (&state);
  timevar_pop (TV_PCH_PTR_REALLOC);

  timevar_push (TV_PCH_PTR_SORT);
  qsort (state.ptrs, state.count, sizeof (*state.ptrs), compare_ptr_data);
  timevar_pop (TV_PCH_PTR_SORT);

  /* Write out all the scalar variables.  */
  for (rt = gt_pch_scalar_rtab; *rt; rt++)
    for (rti = *rt; rti->base != NULL; rti++)
      if (fwrite (rti->base, rti->stride, 1, f) != 1)
	fatal_error ("can%'t write PCH file: %m");

  /* Write out all the global pointers, after translation.  */
  write_pch_globals (gt_ggc_rtab, &state);
  write_pch_globals (gt_pch_cache_rtab, &state);

  /* Pad the PCH file so that the mmapped area starts on an allocation
     granularity (usually page) boundary.  */
  {
    long o;
    o = ftell (state.f) + sizeof (mmi);
    if (o == -1)
      fatal_error ("can%'t get position in PCH file: %m");
    mmi.offset = mmap_offset_alignment - o % mmap_offset_alignment;
    if (mmi.offset == mmap_offset_alignment)
      mmi.offset = 0;
    mmi.offset += o;
  }
  if (fwrite (&mmi, sizeof (mmi), 1, state.f) != 1)
    fatal_error ("can%'t write PCH file: %m");
  if (mmi.offset != 0
      && fseek (state.f, mmi.offset, SEEK_SET) != 0)
    fatal_error ("can%'t write padding to PCH file: %m");

  ggc_pch_prepare_write (state.d, state.f);

#if defined ENABLE_VALGRIND_CHECKING && defined VALGRIND_GET_VBITS
  vec<char> vbits = vNULL;
#endif

  /* Actually write out the objects.  */
  for (i = 0; i < state.count; i++)
    {
      if (this_object_size < state.ptrs[i]->size)
	{
	  this_object_size = state.ptrs[i]->size;
	  this_object = XRESIZEVAR (char, this_object, this_object_size);
	}
#if defined ENABLE_VALGRIND_CHECKING && defined VALGRIND_GET_VBITS
      /* obj might contain uninitialized bytes, e.g. in the trailing
	 padding of the object.  Avoid warnings by making the memory
	 temporarily defined and then restoring previous state.  */
      int get_vbits = 0;
      size_t valid_size = state.ptrs[i]->size;
      if (__builtin_expect (RUNNING_ON_VALGRIND, 0))
	{
	  if (vbits.length () < valid_size)
	    vbits.safe_grow (valid_size);
	  get_vbits = VALGRIND_GET_VBITS (state.ptrs[i]->obj,
					  vbits.address (), valid_size);
	  if (get_vbits == 3)
	    {
	      /* We assume that first part of obj is addressable, and
		 the rest is unaddressable.  Find out where the boundary is
		 using binary search.  */
	      size_t lo = 0, hi = valid_size;
	      while (hi > lo)
		{
		  size_t mid = (lo + hi) / 2;
		  get_vbits = VALGRIND_GET_VBITS ((char *) state.ptrs[i]->obj
						  + mid, vbits.address (),
						  1);
		  if (get_vbits == 3)
		    hi = mid;
		  else if (get_vbits == 1)
		    lo = mid + 1;
		  else
		    break;
		}
	      if (get_vbits == 1 || get_vbits == 3)
		{
		  valid_size = lo;
		  get_vbits = VALGRIND_GET_VBITS (state.ptrs[i]->obj,
						  vbits.address (),
						  valid_size);
		}
	    }
	  if (get_vbits == 1)
	    VALGRIND_DISCARD (VALGRIND_MAKE_MEM_DEFINED (state.ptrs[i]->obj,
							 state.ptrs[i]->size));
	}
#endif
      memcpy (this_object, state.ptrs[i]->obj, state.ptrs[i]->size);
      if (state.ptrs[i]->reorder_fn != NULL)
	state.ptrs[i]->reorder_fn (state.ptrs[i]->obj,
				   state.ptrs[i]->note_ptr_cookie,
				   relocate_ptrs, &state);
      state.ptrs[i]->note_ptr_fn (state.ptrs[i]->obj,
				  state.ptrs[i]->note_ptr_cookie,
				  relocate_ptrs, &state);
      ggc_pch_write_object (state.d, state.f, state.ptrs[i]->obj,
			    state.ptrs[i]->new_addr, state.ptrs[i]->size,
			    state.ptrs[i]->note_ptr_fn == gt_pch_p_S);
      if (state.ptrs[i]->note_ptr_fn != gt_pch_p_S)
	memcpy (state.ptrs[i]->obj, this_object, state.ptrs[i]->size);
#if defined ENABLE_VALGRIND_CHECKING && defined VALGRIND_GET_VBITS
      if (__builtin_expect (get_vbits == 1, 0))
	{
	  (void) VALGRIND_SET_VBITS (state.ptrs[i]->obj, vbits.address (),
				     valid_size);
	  if (valid_size != state.ptrs[i]->size)
	    VALGRIND_DISCARD (VALGRIND_MAKE_MEM_NOACCESS ((char *)
							  state.ptrs[i]->obj
							  + valid_size,
							  state.ptrs[i]->size
							  - valid_size));
	}
#endif
    }
#if defined ENABLE_VALGRIND_CHECKING && defined VALGRIND_GET_VBITS
  vbits.release ();
#endif

  ggc_pch_finish (state.d, state.f);
  gt_pch_fixup_stringpool ();

<<<<<<< HEAD
  free (state.ptrs);
  saving_htab.dispose ();
=======
  XDELETE (state.ptrs);
  XDELETE (this_object);
  htab_delete (saving_htab);
>>>>>>> 803e7ca1
}

/* Read the state of the compiler back in from F.  */

void
gt_pch_restore (FILE *f)
{
  const struct ggc_root_tab *const *rt;
  const struct ggc_root_tab *rti;
  size_t i;
  struct mmap_info mmi;
  int result;

  /* Delete any deletable objects.  This makes ggc_pch_read much
     faster, as it can be sure that no GCable objects remain other
     than the ones just read in.  */
  for (rt = gt_ggc_deletable_rtab; *rt; rt++)
    for (rti = *rt; rti->base != NULL; rti++)
      memset (rti->base, 0, rti->stride);

  /* Read in all the scalar variables.  */
  for (rt = gt_pch_scalar_rtab; *rt; rt++)
    for (rti = *rt; rti->base != NULL; rti++)
      if (fread (rti->base, rti->stride, 1, f) != 1)
	fatal_error ("can%'t read PCH file: %m");

  /* Read in all the global pointers, in 6 easy loops.  */
  for (rt = gt_ggc_rtab; *rt; rt++)
    for (rti = *rt; rti->base != NULL; rti++)
      for (i = 0; i < rti->nelt; i++)
	if (fread ((char *)rti->base + rti->stride * i,
		   sizeof (void *), 1, f) != 1)
	  fatal_error ("can%'t read PCH file: %m");

  for (rt = gt_pch_cache_rtab; *rt; rt++)
    for (rti = *rt; rti->base != NULL; rti++)
      for (i = 0; i < rti->nelt; i++)
	if (fread ((char *)rti->base + rti->stride * i,
		   sizeof (void *), 1, f) != 1)
	  fatal_error ("can%'t read PCH file: %m");

  if (fread (&mmi, sizeof (mmi), 1, f) != 1)
    fatal_error ("can%'t read PCH file: %m");

  result = host_hooks.gt_pch_use_address (mmi.preferred_base, mmi.size,
					  fileno (f), mmi.offset);
  if (result < 0)
    fatal_error ("had to relocate PCH");
  if (result == 0)
    {
      if (fseek (f, mmi.offset, SEEK_SET) != 0
	  || fread (mmi.preferred_base, mmi.size, 1, f) != 1)
	fatal_error ("can%'t read PCH file: %m");
    }
  else if (fseek (f, mmi.offset + mmi.size, SEEK_SET) != 0)
    fatal_error ("can%'t read PCH file: %m");

  ggc_pch_read (f, mmi.preferred_base);

  gt_pch_restore_stringpool ();
}

/* Default version of HOST_HOOKS_GT_PCH_GET_ADDRESS when mmap is not present.
   Select no address whatsoever, and let gt_pch_save choose what it will with
   malloc, presumably.  */

void *
default_gt_pch_get_address (size_t size ATTRIBUTE_UNUSED,
			    int fd ATTRIBUTE_UNUSED)
{
  return NULL;
}

/* Default version of HOST_HOOKS_GT_PCH_USE_ADDRESS when mmap is not present.
   Allocate SIZE bytes with malloc.  Return 0 if the address we got is the
   same as base, indicating that the memory has been allocated but needs to
   be read in from the file.  Return -1 if the address differs, to relocation
   of the PCH file would be required.  */

int
default_gt_pch_use_address (void *base, size_t size, int fd ATTRIBUTE_UNUSED,
			    size_t offset ATTRIBUTE_UNUSED)
{
  void *addr = xmalloc (size);
  return (addr == base) - 1;
}

/* Default version of HOST_HOOKS_GT_PCH_GET_ADDRESS.   Return the
   alignment required for allocating virtual memory. Usually this is the
   same as pagesize.  */

size_t
default_gt_pch_alloc_granularity (void)
{
  return getpagesize();
}

#if HAVE_MMAP_FILE
/* Default version of HOST_HOOKS_GT_PCH_GET_ADDRESS when mmap is present.
   We temporarily allocate SIZE bytes, and let the kernel place the data
   wherever it will.  If it worked, that's our spot, if not we're likely
   to be in trouble.  */

void *
mmap_gt_pch_get_address (size_t size, int fd)
{
  void *ret;

  ret = mmap (NULL, size, PROT_READ | PROT_WRITE, MAP_PRIVATE, fd, 0);
  if (ret == (void *) MAP_FAILED)
    ret = NULL;
  else
    munmap ((caddr_t) ret, size);

  return ret;
}

/* Default version of HOST_HOOKS_GT_PCH_USE_ADDRESS when mmap is present.
   Map SIZE bytes of FD+OFFSET at BASE.  Return 1 if we succeeded at
   mapping the data at BASE, -1 if we couldn't.

   This version assumes that the kernel honors the START operand of mmap
   even without MAP_FIXED if START through START+SIZE are not currently
   mapped with something.  */

int
mmap_gt_pch_use_address (void *base, size_t size, int fd, size_t offset)
{
  void *addr;

  /* We're called with size == 0 if we're not planning to load a PCH
     file at all.  This allows the hook to free any static space that
     we might have allocated at link time.  */
  if (size == 0)
    return -1;

  addr = mmap ((caddr_t) base, size, PROT_READ | PROT_WRITE, MAP_PRIVATE,
	       fd, offset);

  return addr == base ? 1 : -1;
}
#endif /* HAVE_MMAP_FILE */

#if !defined ENABLE_GC_CHECKING && !defined ENABLE_GC_ALWAYS_COLLECT

/* Modify the bound based on rlimits.  */
static double
ggc_rlimit_bound (double limit)
{
#if defined(HAVE_GETRLIMIT)
  struct rlimit rlim;
# if defined (RLIMIT_AS)
  /* RLIMIT_AS is what POSIX says is the limit on mmap.  Presumably
     any OS which has RLIMIT_AS also has a working mmap that GCC will use.  */
  if (getrlimit (RLIMIT_AS, &rlim) == 0
      && rlim.rlim_cur != (rlim_t) RLIM_INFINITY
      && rlim.rlim_cur < limit)
    limit = rlim.rlim_cur;
# elif defined (RLIMIT_DATA)
  /* ... but some older OSs bound mmap based on RLIMIT_DATA, or we
     might be on an OS that has a broken mmap.  (Others don't bound
     mmap at all, apparently.)  */
  if (getrlimit (RLIMIT_DATA, &rlim) == 0
      && rlim.rlim_cur != (rlim_t) RLIM_INFINITY
      && rlim.rlim_cur < limit
      /* Darwin has this horribly bogus default setting of
	 RLIMIT_DATA, to 6144Kb.  No-one notices because RLIMIT_DATA
	 appears to be ignored.  Ignore such silliness.  If a limit
	 this small was actually effective for mmap, GCC wouldn't even
	 start up.  */
      && rlim.rlim_cur >= 8 * 1024 * 1024)
    limit = rlim.rlim_cur;
# endif /* RLIMIT_AS or RLIMIT_DATA */
#endif /* HAVE_GETRLIMIT */

  return limit;
}

/* Heuristic to set a default for GGC_MIN_EXPAND.  */
static int
ggc_min_expand_heuristic (void)
{
  double min_expand = physmem_total();

  /* Adjust for rlimits.  */
  min_expand = ggc_rlimit_bound (min_expand);

  /* The heuristic is a percentage equal to 30% + 70%*(RAM/1GB), yielding
     a lower bound of 30% and an upper bound of 100% (when RAM >= 1GB).  */
  min_expand /= 1024*1024*1024;
  min_expand *= 70;
  min_expand = MIN (min_expand, 70);
  min_expand += 30;

  return min_expand;
}

/* Heuristic to set a default for GGC_MIN_HEAPSIZE.  */
static int
ggc_min_heapsize_heuristic (void)
{
  double phys_kbytes = physmem_total();
  double limit_kbytes = ggc_rlimit_bound (phys_kbytes * 2);

  phys_kbytes /= 1024; /* Convert to Kbytes.  */
  limit_kbytes /= 1024;

  /* The heuristic is RAM/8, with a lower bound of 4M and an upper
     bound of 128M (when RAM >= 1GB).  */
  phys_kbytes /= 8;

#if defined(HAVE_GETRLIMIT) && defined (RLIMIT_RSS)
  /* Try not to overrun the RSS limit while doing garbage collection.
     The RSS limit is only advisory, so no margin is subtracted.  */
 {
   struct rlimit rlim;
   if (getrlimit (RLIMIT_RSS, &rlim) == 0
       && rlim.rlim_cur != (rlim_t) RLIM_INFINITY)
     phys_kbytes = MIN (phys_kbytes, rlim.rlim_cur / 1024);
 }
# endif

  /* Don't blindly run over our data limit; do GC at least when the
     *next* GC would be within 20Mb of the limit or within a quarter of
     the limit, whichever is larger.  If GCC does hit the data limit,
     compilation will fail, so this tries to be conservative.  */
  limit_kbytes = MAX (0, limit_kbytes - MAX (limit_kbytes / 4, 20 * 1024));
  limit_kbytes = (limit_kbytes * 100) / (110 + ggc_min_expand_heuristic ());
  phys_kbytes = MIN (phys_kbytes, limit_kbytes);

  phys_kbytes = MAX (phys_kbytes, 4 * 1024);
  phys_kbytes = MIN (phys_kbytes, 128 * 1024);

  return phys_kbytes;
}
#endif

void
init_ggc_heuristics (void)
{
#if !defined ENABLE_GC_CHECKING && !defined ENABLE_GC_ALWAYS_COLLECT
  set_default_param_value (GGC_MIN_EXPAND, ggc_min_expand_heuristic ());
  set_default_param_value (GGC_MIN_HEAPSIZE, ggc_min_heapsize_heuristic ());
#endif
}

/* Datastructure used to store per-call-site statistics.  */
struct loc_descriptor
{
  const char *file;
  int line;
  const char *function;
  int times;
  size_t allocated;
  size_t overhead;
  size_t freed;
  size_t collected;
};

/* Hash table helper.  */

struct loc_desc_hasher : typed_noop_remove <loc_descriptor>
{
  typedef loc_descriptor value_type;
  typedef loc_descriptor compare_type;
  static inline hashval_t hash (const value_type *);
  static inline bool equal (const value_type *, const compare_type *);
};

inline hashval_t
loc_desc_hasher::hash (const value_type *d)
{
  return htab_hash_pointer (d->function) | d->line;
}

inline bool
loc_desc_hasher::equal (const value_type *d, const compare_type *d2)
{
  return (d->file == d2->file && d->line == d2->line
	  && d->function == d2->function);
}

/* Hashtable used for statistics.  */
static hash_table <loc_desc_hasher> loc_hash;

struct ptr_hash_entry
{
  void *ptr;
  struct loc_descriptor *loc;
  size_t size;
};

/* Helper for ptr_hash table.  */

struct ptr_hash_hasher : typed_noop_remove <ptr_hash_entry>
{
  typedef ptr_hash_entry value_type;
  typedef void compare_type;
  static inline hashval_t hash (const value_type *);
  static inline bool equal (const value_type *, const compare_type *);
};

inline hashval_t
ptr_hash_hasher::hash (const value_type *d)
{
  return htab_hash_pointer (d->ptr);
}

inline bool
ptr_hash_hasher::equal (const value_type *p, const compare_type *p2)
{
  return (p->ptr == p2);
}

/* Hashtable converting address of allocated field to loc descriptor.  */
static hash_table <ptr_hash_hasher> ptr_hash;

/* Return descriptor for given call site, create new one if needed.  */
static struct loc_descriptor *
make_loc_descriptor (const char *name, int line, const char *function)
{
  struct loc_descriptor loc;
  struct loc_descriptor **slot;

  loc.file = name;
  loc.line = line;
  loc.function = function;
  if (!loc_hash.is_created ())
    loc_hash.create (10);

  slot = loc_hash.find_slot (&loc, INSERT);
  if (*slot)
    return *slot;
  *slot = XCNEW (struct loc_descriptor);
  (*slot)->file = name;
  (*slot)->line = line;
  (*slot)->function = function;
  return *slot;
}

/* Record ALLOCATED and OVERHEAD bytes to descriptor NAME:LINE (FUNCTION).  */
void
ggc_record_overhead (size_t allocated, size_t overhead, void *ptr,
		     const char *name, int line, const char *function)
{
  struct loc_descriptor *loc = make_loc_descriptor (name, line, function);
  struct ptr_hash_entry *p = XNEW (struct ptr_hash_entry);
  ptr_hash_entry **slot;

  p->ptr = ptr;
  p->loc = loc;
  p->size = allocated + overhead;
  if (!ptr_hash.is_created ())
    ptr_hash.create (10);
  slot = ptr_hash.find_slot_with_hash (ptr, htab_hash_pointer (ptr), INSERT);
  gcc_assert (!*slot);
  *slot = p;

  loc->times++;
  loc->allocated+=allocated;
  loc->overhead+=overhead;
}

/* Helper function for prune_overhead_list.  See if SLOT is still marked and
   remove it from hashtable if it is not.  */
int
ggc_prune_ptr (ptr_hash_entry **slot, void *b ATTRIBUTE_UNUSED)
{
  struct ptr_hash_entry *p = *slot;
  if (!ggc_marked_p (p->ptr))
    {
      p->loc->collected += p->size;
      ptr_hash.clear_slot (slot);
      free (p);
    }
  return 1;
}

/* After live values has been marked, walk all recorded pointers and see if
   they are still live.  */
void
ggc_prune_overhead_list (void)
{
  ptr_hash.traverse <void *, ggc_prune_ptr> (NULL);
}

/* Notice that the pointer has been freed.  */
void
ggc_free_overhead (void *ptr)
{
  ptr_hash_entry **slot;
  slot = ptr_hash.find_slot_with_hash (ptr, htab_hash_pointer (ptr), NO_INSERT);
  struct ptr_hash_entry *p;
  /* The pointer might be not found if a PCH read happened between allocation
     and ggc_free () call.  FIXME: account memory properly in the presence of
     PCH. */
  if (!slot)
      return;
  p = (struct ptr_hash_entry *) *slot;
  p->loc->freed += p->size;
  ptr_hash.clear_slot (slot);
  free (p);
}

/* Helper for qsort; sort descriptors by amount of memory consumed.  */
static int
final_cmp_statistic (const void *loc1, const void *loc2)
{
  const struct loc_descriptor *const l1 =
    *(const struct loc_descriptor *const *) loc1;
  const struct loc_descriptor *const l2 =
    *(const struct loc_descriptor *const *) loc2;
  long diff;
  diff = ((long)(l1->allocated + l1->overhead - l1->freed) -
	  (l2->allocated + l2->overhead - l2->freed));
  return diff > 0 ? 1 : diff < 0 ? -1 : 0;
}

/* Helper for qsort; sort descriptors by amount of memory consumed.  */
static int
cmp_statistic (const void *loc1, const void *loc2)
{
  const struct loc_descriptor *const l1 =
    *(const struct loc_descriptor *const *) loc1;
  const struct loc_descriptor *const l2 =
    *(const struct loc_descriptor *const *) loc2;
  long diff;

  diff = ((long)(l1->allocated + l1->overhead - l1->freed - l1->collected) -
	  (l2->allocated + l2->overhead - l2->freed - l2->collected));
  if (diff)
    return diff > 0 ? 1 : diff < 0 ? -1 : 0;
  diff =  ((long)(l1->allocated + l1->overhead - l1->freed) -
	   (l2->allocated + l2->overhead - l2->freed));
  return diff > 0 ? 1 : diff < 0 ? -1 : 0;
}

/* Collect array of the descriptors from hashtable.  */
static struct loc_descriptor **loc_array;
int
ggc_add_statistics (loc_descriptor **slot, int *n)
{
  loc_array[*n] = *slot;
  (*n)++;
  return 1;
}

/* Dump per-site memory statistics.  */

void
dump_ggc_loc_statistics (bool final)
{
  int nentries = 0;
  char s[4096];
  size_t collected = 0, freed = 0, allocated = 0, overhead = 0, times = 0;
  int i;

  if (! GATHER_STATISTICS)
    return;

  ggc_force_collect = true;
  ggc_collect ();

  loc_array = XCNEWVEC (struct loc_descriptor *,
			loc_hash.elements_with_deleted ());
  fprintf (stderr, "-------------------------------------------------------\n");
  fprintf (stderr, "\n%-48s %10s       %10s       %10s       %10s       %10s\n",
	   "source location", "Garbage", "Freed", "Leak", "Overhead", "Times");
  fprintf (stderr, "-------------------------------------------------------\n");
  loc_hash.traverse <int *, ggc_add_statistics> (&nentries);
  qsort (loc_array, nentries, sizeof (*loc_array),
	 final ? final_cmp_statistic : cmp_statistic);
  for (i = 0; i < nentries; i++)
    {
      struct loc_descriptor *d = loc_array[i];
      allocated += d->allocated;
      times += d->times;
      freed += d->freed;
      collected += d->collected;
      overhead += d->overhead;
    }
  for (i = 0; i < nentries; i++)
    {
      struct loc_descriptor *d = loc_array[i];
      if (d->allocated)
	{
	  const char *s1 = d->file;
	  const char *s2;
	  while ((s2 = strstr (s1, "gcc/")))
	    s1 = s2 + 4;
	  sprintf (s, "%s:%i (%s)", s1, d->line, d->function);
	  s[48] = 0;
	  fprintf (stderr, "%-48s %10li:%4.1f%% %10li:%4.1f%% %10li:%4.1f%% %10li:%4.1f%% %10li\n", s,
		   (long)d->collected,
		   (d->collected) * 100.0 / collected,
		   (long)d->freed,
		   (d->freed) * 100.0 / freed,
		   (long)(d->allocated + d->overhead - d->freed - d->collected),
		   (d->allocated + d->overhead - d->freed - d->collected) * 100.0
		   / (allocated + overhead - freed - collected),
		   (long)d->overhead,
		   d->overhead * 100.0 / overhead,
		   (long)d->times);
	}
    }
  fprintf (stderr, "%-48s %10ld       %10ld       %10ld       %10ld       %10ld\n",
	   "Total", (long)collected, (long)freed,
	   (long)(allocated + overhead - freed - collected), (long)overhead,
	   (long)times);
  fprintf (stderr, "%-48s %10s       %10s       %10s       %10s       %10s\n",
	   "source location", "Garbage", "Freed", "Leak", "Overhead", "Times");
  fprintf (stderr, "-------------------------------------------------------\n");
  ggc_force_collect = false;
}<|MERGE_RESOLUTION|>--- conflicted
+++ resolved
@@ -653,14 +653,9 @@
   ggc_pch_finish (state.d, state.f);
   gt_pch_fixup_stringpool ();
 
-<<<<<<< HEAD
-  free (state.ptrs);
-  saving_htab.dispose ();
-=======
   XDELETE (state.ptrs);
   XDELETE (this_object);
-  htab_delete (saving_htab);
->>>>>>> 803e7ca1
+  saving_htab.dispose ();
 }
 
 /* Read the state of the compiler back in from F.  */
