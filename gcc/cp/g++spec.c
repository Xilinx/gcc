--- conflicted
+++ resolved
@@ -1,10 +1,6 @@
 /* Specific flags and argument handling of the C++ front end.
    Copyright (C) 1996, 1997, 1998, 1999, 2000, 2001, 2002, 2003, 2004,
-<<<<<<< HEAD
-   2007, 2008, 2009 Free Software Foundation, Inc.
-=======
    2007, 2008, 2009, 2010, 2011 Free Software Foundation, Inc.
->>>>>>> 3082eeb7
 
 This file is part of GCC.
 
@@ -143,26 +139,6 @@
 	    }
 	  else if (strcmp (arg, "c") == 0)
 	    args[i] |= WITHLIBC;
-<<<<<<< HEAD
-	  else if (strcmp (argv[i], "-pg") == 0 || strcmp (argv[i], "-p") == 0)
-	    saw_profile_flag++;
-	  else if (strncmp (argv[i], "-x", 2) == 0)
-	    {
-	      const char * arg;
-	      if (argv[i][2] != '\0')
-		arg = argv[i]+2;
-	      else if ((argv[i+1]) != NULL)
-		/* We need to swallow arg on next loop.  */
-		quote = arg = argv[i+1];
-  	      else  /* Error condition, message will be printed later.  */
-		arg = "";
-	      if (library == 0
-		  && (strcmp (arg, "c++") == 0
-		      || strcmp (arg, "c++-cpp-output") == 0
-		      || strcmp (arg, "objective-c++") == 0
-		      || strcmp (arg, "objective-c++-cpp-output") == 0))
-		library = 1;
-=======
 	  else
 	    /* Unrecognized libraries (e.g. -lfoo) may require libstdc++.  */
 	    library = (library == 0) ? 1 : library;
@@ -180,7 +156,6 @@
 		  || strcmp (arg, "objective-c++") == 0
 		  || strcmp (arg, "objective-c++-cpp-output") == 0))
 	    library = 1;
->>>>>>> 3082eeb7
 		
 	  saw_speclang = 1;
 	  break;
@@ -189,54 +164,6 @@
 	case OPT_Wl_:
 	  /* Arguments that go directly to the linker might be .o files,
 	     or something, and so might cause libstdc++ to be needed.  */
-<<<<<<< HEAD
-	  else if (strcmp (argv[i], "-Xlinker") == 0)
-	    {
-	      quote = argv[i];
-	      if (library == 0)
-		library = 1;
-	    }
-	  else if (strncmp (argv[i], "-Wl,", 4) == 0)
-	    library = (library == 0) ? 1 : library;
-	  /* Unrecognized libraries (e.g. -lfoo) may require libstdc++.  */
-	  else if (strncmp (argv[i], "-l", 2) == 0)
-	    library = (library == 0) ? 1 : library;
-	  else if (((argv[i][2] == '\0'
-		     && strchr ("bBVDUoeTuIYmLiA", argv[i][1]) != NULL)
-		    || strcmp (argv[i], "-Tdata") == 0))
-	    quote = argv[i];
-	  else if ((argv[i][2] == '\0'
-		    && strchr ("cSEM", argv[i][1]) != NULL)
-		   || strcmp (argv[i], "-MM") == 0
-		   || strcmp (argv[i], "-fsyntax-only") == 0)
-	    {
-	      /* Don't specify libraries if we won't link, since that would
-		 cause a warning.  */
-	      library = -1;
-	    }
-	  else if (strcmp (argv[i], "-static") == 0)
-	    static_link = 1;
-	  else if (strcmp (argv[i], "-static-libgcc") == 0)
-	    shared_libgcc = 0;
-	  else if (strcmp (argv[i], "-static-libstdc++") == 0)
-	    {
-	      library = library >= 0 ? 2 : library;
-	      args[i] |= SKIPOPT;
-	    }
-	  else if (DEFAULT_WORD_SWITCH_TAKES_ARG (&argv[i][1]))
-	    i++;
-	  else
-	    /* Pass other options through.  */
-	    continue;
-	}
-      else
-	{
-	  int len;
-
-	  if (saw_speclang)
-	    {
-	      saw_speclang = 0;
-=======
 	  if (library == 0)
 	    library = 1;
 	  break;
@@ -272,7 +199,6 @@
 	    /* We don't do this anymore, since we don't get them with minus
 	       signs on them.  */
 	    if (arg[0] == '\0' || arg[1] == '\0')
->>>>>>> 3082eeb7
 	      continue;
 
 	    if (saw_speclang)
@@ -320,16 +246,9 @@
   shared_libgcc = 0;
 #endif
 
-<<<<<<< HEAD
-  /* Make sure to have room for the trailing NULL argument.
-     Add one for shared_libgcc or extra static library.  */
-  num_args = argc + added + need_math + (library > 0) * 4 + 2;
-  arglist = XNEWVEC (const char *, num_args);
-=======
   /* Add one for shared_libgcc or extra static library.  */
   num_args = argc + added + need_math + (library > 0) * 4 + 1;
   new_decoded_options = XNEWVEC (struct cl_decoded_option, num_args);
->>>>>>> 3082eeb7
 
   i = 0;
   j = 0;
@@ -397,15 +316,6 @@
 #ifdef HAVE_LD_STATIC_DYNAMIC
       if (library > 1 && !static_link)
 	{
-<<<<<<< HEAD
-	  arglist[j] = "-Wl,-Bstatic";
-	  j++;
-	}
-#endif
-      arglist[j] = saw_profile_flag ? LIBSTDCXX_PROFILE : LIBSTDCXX;
-      if (arglist[j][0] != '-' || arglist[j][1] == 'l')
-	added_libraries++;
-=======
 	  generate_option (OPT_Wl_, LD_STATIC_OPTION, 1, CL_DRIVER,
 			   &new_decoded_options[j]);
 	  j++;
@@ -415,31 +325,20 @@
 		       saw_profile_flag ? LIBSTDCXX_PROFILE : LIBSTDCXX, 1,
 		       CL_DRIVER, &new_decoded_options[j]);
       added_libraries++;
->>>>>>> 3082eeb7
       j++;
       /* Add target-dependent static library, if necessary.  */
       if ((static_link || library > 1) && LIBSTDCXX_STATIC != NULL)
 	{
-<<<<<<< HEAD
-	  arglist[j] = LIBSTDCXX_STATIC;
-	  if (arglist[j][0] != '-' || arglist[j][1] == 'l')
-	    added_libraries++;
-=======
 	  generate_option (OPT_l, LIBSTDCXX_STATIC, 1,
 			   CL_DRIVER, &new_decoded_options[j]);
 	  added_libraries++;
->>>>>>> 3082eeb7
 	  j++;
 	}
 #ifdef HAVE_LD_STATIC_DYNAMIC
       if (library > 1 && !static_link)
 	{
-<<<<<<< HEAD
-	  arglist[j] = "-Wl,-Bdynamic";
-=======
 	  generate_option (OPT_Wl_, LD_DYNAMIC_OPTION, 1, CL_DRIVER,
 			   &new_decoded_options[j]);
->>>>>>> 3082eeb7
 	  j++;
 	}
 #endif
@@ -455,18 +354,10 @@
       j++;
     }
   if (saw_libc)
-<<<<<<< HEAD
-    arglist[j++] = saw_libc;
-  if (shared_libgcc && !static_link)
-    arglist[j++] = "-shared-libgcc";
-
-  arglist[j] = NULL;
-=======
     new_decoded_options[j++] = *saw_libc;
   if (shared_libgcc && !static_link)
     generate_option (OPT_shared_libgcc, NULL, 1, CL_DRIVER,
 		     &new_decoded_options[j++]);
->>>>>>> 3082eeb7
 
   *in_decoded_options_count = j;
   *in_decoded_options = new_decoded_options;
