/* Process declarations and variables for C++ compiler.
   Copyright (C) 1988, 1992, 1993, 1994, 1995, 1996, 1997, 1998, 1999, 2000,
   2001, 2002, 2003, 2004, 2005, 2006, 2007, 2008, 2009, 2010
   Free Software Foundation, Inc.
   Contributed by Michael Tiemann (tiemann@cygnus.com)

This file is part of GCC.

GCC is free software; you can redistribute it and/or modify
it under the terms of the GNU General Public License as published by
the Free Software Foundation; either version 3, or (at your option)
any later version.

GCC is distributed in the hope that it will be useful,
but WITHOUT ANY WARRANTY; without even the implied warranty of
MERCHANTABILITY or FITNESS FOR A PARTICULAR PURPOSE.  See the
GNU General Public License for more details.

You should have received a copy of the GNU General Public License
along with GCC; see the file COPYING3.  If not see
<http://www.gnu.org/licenses/>.  */


/* Process declarations and symbol lookup for C++ front end.
   Also constructs types; the standard scalar types at initialization,
   and structure, union, array and enum types when they are declared.  */

/* ??? not all decl nodes are given the most useful possible
   line numbers.  For example, the CONST_DECLs for enum values.  */

#include "config.h"
#include "system.h"
#include "coretypes.h"
#include "tm.h"
#include "tree.h"
#include "flags.h"
#include "cp-tree.h"
#include "tree-iterator.h"
#include "tree-inline.h"
#include "decl.h"
#include "intl.h"
#include "output.h"
#include "toplev.h"
#include "hashtab.h"
#include "tm_p.h"
#include "target.h"
#include "c-family/c-common.h"
#include "c-family/c-pragma.h"
#include "diagnostic.h"
#include "intl.h"
#include "debug.h"
#include "timevar.h"
#include "pointer-set.h"
#include "splay-tree.h"
#include "plugin.h"

/* Possible cases of bad specifiers type used by bad_specifiers. */
enum bad_spec_place {
  BSP_VAR,    /* variable */
  BSP_PARM,   /* parameter */
  BSP_TYPE,   /* type */
  BSP_FIELD   /* field */
};

static tree grokparms (tree parmlist, tree *);
static const char *redeclaration_error_message (tree, tree);

static int decl_jump_unsafe (tree);
static void require_complete_types_for_parms (tree);
static int ambi_op_p (enum tree_code);
static int unary_op_p (enum tree_code);
static void push_local_name (tree);
static tree grok_reference_init (tree, tree, tree, tree *);
static tree grokvardecl (tree, tree, const cp_decl_specifier_seq *,
			 int, int, tree);
static void record_unknown_type (tree, const char *);
static tree builtin_function_1 (tree, tree, bool);
static tree build_library_fn_1 (tree, enum tree_code, tree);
static int member_function_or_else (tree, tree, enum overload_flags);
static void bad_specifiers (tree, enum bad_spec_place, int, int, int, int,
			    int);
static void check_for_uninitialized_const_var (tree);
static hashval_t typename_hash (const void *);
static int typename_compare (const void *, const void *);
static tree local_variable_p_walkfn (tree *, int *, void *);
static tree record_builtin_java_type (const char *, int);
static const char *tag_name (enum tag_types);
static tree lookup_and_check_tag (enum tag_types, tree, tag_scope, bool);
static int walk_namespaces_r (tree, walk_namespaces_fn, void *);
static void maybe_deduce_size_from_array_init (tree, tree);
static void layout_var_decl (tree);
static tree check_initializer (tree, tree, int, tree *);
static void make_rtl_for_nonlocal_decl (tree, tree, const char *);
static void save_function_data (tree);
static void check_function_type (tree, tree);
static void finish_constructor_body (void);
static void begin_destructor_body (void);
static void finish_destructor_body (void);
static void record_key_method_defined (tree);
static tree create_array_type_for_decl (tree, tree, tree);
static tree get_atexit_node (void);
static tree get_dso_handle_node (void);
static tree start_cleanup_fn (void);
static void end_cleanup_fn (void);
static tree cp_make_fname_decl (location_t, tree, int);
static void initialize_predefined_identifiers (void);
static tree check_special_function_return_type
	(special_function_kind, tree, tree);
static tree push_cp_library_fn (enum tree_code, tree);
static tree build_cp_library_fn (tree, enum tree_code, tree);
static void store_parm_decls (tree);
static void initialize_local_var (tree, tree);
static void expand_static_init (tree, tree);

/* The following symbols are subsumed in the cp_global_trees array, and
   listed here individually for documentation purposes.

   C++ extensions
	tree wchar_decl_node;

	tree vtable_entry_type;
	tree delta_type_node;
	tree __t_desc_type_node;

	tree class_type_node;
	tree unknown_type_node;

   Array type `vtable_entry_type[]'

	tree vtbl_type_node;
	tree vtbl_ptr_type_node;

   Namespaces,

	tree std_node;
	tree abi_node;

   A FUNCTION_DECL which can call `abort'.  Not necessarily the
   one that the user will declare, but sufficient to be called
   by routines that want to abort the program.

	tree abort_fndecl;

   The FUNCTION_DECL for the default `::operator delete'.

	tree global_delete_fndecl;

   Used by RTTI
	tree type_info_type_node, tinfo_decl_id, tinfo_decl_type;
	tree tinfo_var_id;  */

tree cp_global_trees[CPTI_MAX];

/* Indicates that there is a type value in some namespace, although
   that is not necessarily in scope at the moment.  */

tree global_type_node;

/* The node that holds the "name" of the global scope.  */
tree global_scope_name;

#define local_names cp_function_chain->x_local_names

/* A list of objects which have constructors or destructors
   which reside in the global scope.  The decl is stored in
   the TREE_VALUE slot and the initializer is stored
   in the TREE_PURPOSE slot.  */
tree static_aggregates;

/* -- end of C++ */

/* A node for the integer constant 2.  */

tree integer_two_node;

/* Used only for jumps to as-yet undefined labels, since jumps to
   defined labels can have their validity checked immediately.  */

struct GTY(()) named_label_use_entry {
  struct named_label_use_entry *next;
  /* The binding level to which this entry is *currently* attached.
     This is initially the binding level in which the goto appeared,
     but is modified as scopes are closed.  */
  struct cp_binding_level *binding_level;
  /* The head of the names list that was current when the goto appeared,
     or the inner scope popped.  These are the decls that will *not* be
     skipped when jumping to the label.  */
  tree names_in_scope;
  /* The location of the goto, for error reporting.  */
  location_t o_goto_locus;
  /* True if an OpenMP structured block scope has been closed since
     the goto appeared.  This means that the branch from the label will
     illegally exit an OpenMP scope.  */
  bool in_omp_scope;
};

/* A list of all LABEL_DECLs in the function that have names.  Here so
   we can clear out their names' definitions at the end of the
   function, and so we can check the validity of jumps to these labels.  */

struct GTY(()) named_label_entry {
  /* The decl itself.  */
  tree label_decl;

  /* The binding level to which the label is *currently* attached.
     This is initially set to the binding level in which the label
     is defined, but is modified as scopes are closed.  */
  struct cp_binding_level *binding_level;
  /* The head of the names list that was current when the label was
     defined, or the inner scope popped.  These are the decls that will
     be skipped when jumping to the label.  */
  tree names_in_scope;
  /* A vector of all decls from all binding levels that would be
     crossed by a backward branch to the label.  */
  VEC(tree,gc) *bad_decls;

  /* A list of uses of the label, before the label is defined.  */
  struct named_label_use_entry *uses;

  /* The following bits are set after the label is defined, and are
     updated as scopes are popped.  They indicate that a backward jump
     to the label will illegally enter a scope of the given flavor.  */
  bool in_try_scope;
  bool in_catch_scope;
  bool in_omp_scope;
};

#define named_labels cp_function_chain->x_named_labels

/* The number of function bodies which we are currently processing.
   (Zero if we are at namespace scope, one inside the body of a
   function, two inside the body of a function in a local class, etc.)  */
int function_depth;

/* To avoid unwanted recursion, finish_function defers all mark_used calls
   encountered during its execution until it finishes.  */
bool defer_mark_used_calls;
VEC(tree, gc) *deferred_mark_used_calls;

/* States indicating how grokdeclarator() should handle declspecs marked
   with __attribute__((deprecated)).  An object declared as
   __attribute__((deprecated)) suppresses warnings of uses of other
   deprecated items.  */
enum deprecated_states deprecated_state = DEPRECATED_NORMAL;


/* A list of VAR_DECLs whose type was incomplete at the time the
   variable was declared.  */

typedef struct GTY(()) incomplete_var_d {
  tree decl;
  tree incomplete_type;
} incomplete_var;

DEF_VEC_O(incomplete_var);
DEF_VEC_ALLOC_O(incomplete_var,gc);

static GTY(()) VEC(incomplete_var,gc) *incomplete_vars;

/* Returns the kind of template specialization we are currently
   processing, given that it's declaration contained N_CLASS_SCOPES
   explicit scope qualifications.  */

tmpl_spec_kind
current_tmpl_spec_kind (int n_class_scopes)
{
  int n_template_parm_scopes = 0;
  int seen_specialization_p = 0;
  int innermost_specialization_p = 0;
  struct cp_binding_level *b;

  /* Scan through the template parameter scopes.  */
  for (b = current_binding_level;
       b->kind == sk_template_parms;
       b = b->level_chain)
    {
      /* If we see a specialization scope inside a parameter scope,
	 then something is wrong.  That corresponds to a declaration
	 like:

	    template <class T> template <> ...

	 which is always invalid since [temp.expl.spec] forbids the
	 specialization of a class member template if the enclosing
	 class templates are not explicitly specialized as well.  */
      if (b->explicit_spec_p)
	{
	  if (n_template_parm_scopes == 0)
	    innermost_specialization_p = 1;
	  else
	    seen_specialization_p = 1;
	}
      else if (seen_specialization_p == 1)
	return tsk_invalid_member_spec;

      ++n_template_parm_scopes;
    }

  /* Handle explicit instantiations.  */
  if (processing_explicit_instantiation)
    {
      if (n_template_parm_scopes != 0)
	/* We've seen a template parameter list during an explicit
	   instantiation.  For example:

	     template <class T> template void f(int);

	   This is erroneous.  */
	return tsk_invalid_expl_inst;
      else
	return tsk_expl_inst;
    }

  if (n_template_parm_scopes < n_class_scopes)
    /* We've not seen enough template headers to match all the
       specialized classes present.  For example:

	 template <class T> void R<T>::S<T>::f(int);

       This is invalid; there needs to be one set of template
       parameters for each class.  */
    return tsk_insufficient_parms;
  else if (n_template_parm_scopes == n_class_scopes)
    /* We're processing a non-template declaration (even though it may
       be a member of a template class.)  For example:

	 template <class T> void S<T>::f(int);

       The `class T' matches the `S<T>', leaving no template headers
       corresponding to the `f'.  */
    return tsk_none;
  else if (n_template_parm_scopes > n_class_scopes + 1)
    /* We've got too many template headers.  For example:

	 template <> template <class T> void f (T);

       There need to be more enclosing classes.  */
    return tsk_excessive_parms;
  else
    /* This must be a template.  It's of the form:

	 template <class T> template <class U> void S<T>::f(U);

       This is a specialization if the innermost level was a
       specialization; otherwise it's just a definition of the
       template.  */
    return innermost_specialization_p ? tsk_expl_spec : tsk_template;
}

/* Exit the current scope.  */

void
finish_scope (void)
{
  poplevel (0, 0, 0);
}

/* When a label goes out of scope, check to see if that label was used
   in a valid manner, and issue any appropriate warnings or errors.  */

static void
pop_label (tree label, tree old_value)
{
  if (!processing_template_decl)
    {
      if (DECL_INITIAL (label) == NULL_TREE)
	{
	  location_t location;

	  error ("label %q+D used but not defined", label);
	  location = input_location; /* FIXME want (input_filename, (line)0) */
	  /* Avoid crashing later.  */
	  define_label (location, DECL_NAME (label));
	}
      else 
	warn_for_unused_label (label);
    }

  SET_IDENTIFIER_LABEL_VALUE (DECL_NAME (label), old_value);
}

/* At the end of a function, all labels declared within the function
   go out of scope.  BLOCK is the top-level block for the
   function.  */

static int
pop_labels_1 (void **slot, void *data)
{
  struct named_label_entry *ent = (struct named_label_entry *) *slot;
  tree block = (tree) data;

  pop_label (ent->label_decl, NULL_TREE);

  /* Put the labels into the "variables" of the top-level block,
     so debugger can see them.  */
  DECL_CHAIN (ent->label_decl) = BLOCK_VARS (block);
  BLOCK_VARS (block) = ent->label_decl;

  htab_clear_slot (named_labels, slot);

  return 1;
}

static void
pop_labels (tree block)
{
  if (named_labels)
    {
      htab_traverse (named_labels, pop_labels_1, block);
      named_labels = NULL;
    }
}

/* At the end of a block with local labels, restore the outer definition.  */

static void
pop_local_label (tree label, tree old_value)
{
  struct named_label_entry dummy;
  void **slot;

  pop_label (label, old_value);

  dummy.label_decl = label;
  slot = htab_find_slot (named_labels, &dummy, NO_INSERT);
  htab_clear_slot (named_labels, slot);
}

/* The following two routines are used to interface to Objective-C++.
   The binding level is purposely treated as an opaque type.  */

void *
objc_get_current_scope (void)
{
  return current_binding_level;
}

/* The following routine is used by the NeXT-style SJLJ exceptions;
   variables get marked 'volatile' so as to not be clobbered by
   _setjmp()/_longjmp() calls.  All variables in the current scope,
   as well as parent scopes up to (but not including) ENCLOSING_BLK
   shall be thusly marked.  */

void
objc_mark_locals_volatile (void *enclosing_blk)
{
  struct cp_binding_level *scope;

  for (scope = current_binding_level;
       scope && scope != enclosing_blk;
       scope = scope->level_chain)
    {
      tree decl;

      for (decl = scope->names; decl; decl = TREE_CHAIN (decl))
	objc_volatilize_decl (decl);

      /* Do not climb up past the current function.  */
      if (scope->kind == sk_function_parms)
	break;
    }
}

/* Update data for defined and undefined labels when leaving a scope.  */

static int
poplevel_named_label_1 (void **slot, void *data)
{
  struct named_label_entry *ent = (struct named_label_entry *) *slot;
  struct cp_binding_level *bl = (struct cp_binding_level *) data;
  struct cp_binding_level *obl = bl->level_chain;

  if (ent->binding_level == bl)
    {
      tree decl;

      for (decl = ent->names_in_scope; decl; decl = DECL_CHAIN (decl))
	if (decl_jump_unsafe (decl))
	  VEC_safe_push (tree, gc, ent->bad_decls, decl);

      ent->binding_level = obl;
      ent->names_in_scope = obl->names;
      switch (bl->kind)
	{
	case sk_try:
	  ent->in_try_scope = true;
	  break;
	case sk_catch:
	  ent->in_catch_scope = true;
	  break;
	case sk_omp:
	  ent->in_omp_scope = true;
	  break;
	default:
	  break;
	}
    }
  else if (ent->uses)
    {
      struct named_label_use_entry *use;

      for (use = ent->uses; use ; use = use->next)
	if (use->binding_level == bl)
	  {
	    use->binding_level = obl;
	    use->names_in_scope = obl->names;
	    if (bl->kind == sk_omp)
	      use->in_omp_scope = true;
	  }
    }

  return 1;
}

/* Saved errorcount to avoid -Wunused-but-set-{parameter,variable} warnings
   when errors were reported, except for -Werror-unused-but-set-*.  */
static int unused_but_set_errorcount;

/* Exit a binding level.
   Pop the level off, and restore the state of the identifier-decl mappings
   that were in effect when this level was entered.

   If KEEP == 1, this level had explicit declarations, so
   and create a "block" (a BLOCK node) for the level
   to record its declarations and subblocks for symbol table output.

   If FUNCTIONBODY is nonzero, this level is the body of a function,
   so create a block as if KEEP were set and also clear out all
   label names.

   If REVERSE is nonzero, reverse the order of decls before putting
   them into the BLOCK.  */

tree
poplevel (int keep, int reverse, int functionbody)
{
  tree link;
  /* The chain of decls was accumulated in reverse order.
     Put it into forward order, just for cleanliness.  */
  tree decls;
  tree subblocks;
  tree block;
  tree decl;
  int leaving_for_scope;
  scope_kind kind;
  unsigned ix;
  cp_label_binding *label_bind;

  timevar_push (TV_NAME_LOOKUP);
 restart:

  block = NULL_TREE;

  gcc_assert (current_binding_level->kind != sk_class);

  if (current_binding_level->kind == sk_cleanup)
    functionbody = 0;
  subblocks = functionbody >= 0 ? current_binding_level->blocks : 0;

  gcc_assert (!VEC_length(cp_class_binding,
			  current_binding_level->class_shadowed));

  /* We used to use KEEP == 2 to indicate that the new block should go
     at the beginning of the list of blocks at this binding level,
     rather than the end.  This hack is no longer used.  */
  gcc_assert (keep == 0 || keep == 1);

  if (current_binding_level->keep)
    keep = 1;

  /* Any uses of undefined labels, and any defined labels, now operate
     under constraints of next binding contour.  */
  if (cfun && !functionbody && named_labels)
    htab_traverse (named_labels, poplevel_named_label_1,
		   current_binding_level);

  /* Get the decls in the order they were written.
     Usually current_binding_level->names is in reverse order.
     But parameter decls were previously put in forward order.  */

  if (reverse)
    current_binding_level->names
      = decls = nreverse (current_binding_level->names);
  else
    decls = current_binding_level->names;

  /* If there were any declarations or structure tags in that level,
     or if this level is a function body,
     create a BLOCK to record them for the life of this function.  */
  block = NULL_TREE;
  if (keep == 1 || functionbody)
    block = make_node (BLOCK);
  if (block != NULL_TREE)
    {
      BLOCK_VARS (block) = decls;
      BLOCK_SUBBLOCKS (block) = subblocks;
    }

  /* In each subblock, record that this is its superior.  */
  if (keep >= 0)
    for (link = subblocks; link; link = BLOCK_CHAIN (link))
      BLOCK_SUPERCONTEXT (link) = block;

  /* We still support the old for-scope rules, whereby the variables
     in a for-init statement were in scope after the for-statement
     ended.  We only use the new rules if flag_new_for_scope is
     nonzero.  */
  leaving_for_scope
    = current_binding_level->kind == sk_for && flag_new_for_scope == 1;

  /* Before we remove the declarations first check for unused variables.  */
  if ((warn_unused_variable || warn_unused_but_set_variable)
      && !processing_template_decl)
    for (decl = getdecls (); decl; decl = TREE_CHAIN (decl))
      if (TREE_CODE (decl) == VAR_DECL
	  && (! TREE_USED (decl) || !DECL_READ_P (decl))
	  && ! DECL_IN_SYSTEM_HEADER (decl)
	  && DECL_NAME (decl) && ! DECL_ARTIFICIAL (decl))
	{
	  if (! TREE_USED (decl))
	    warning (OPT_Wunused_variable, "unused variable %q+D", decl);
	  else if (DECL_CONTEXT (decl) == current_function_decl
		   && TREE_TYPE (decl) != error_mark_node
		   && TREE_CODE (TREE_TYPE (decl)) != REFERENCE_TYPE
		   && errorcount == unused_but_set_errorcount
		   && (!CLASS_TYPE_P (TREE_TYPE (decl))
		       || !TYPE_HAS_NONTRIVIAL_DESTRUCTOR (TREE_TYPE (decl))))
	    {
	      warning (OPT_Wunused_but_set_variable,
		       "variable %q+D set but not used", decl); 
	      unused_but_set_errorcount = errorcount;
	    }
	}

  /* Remove declarations for all the DECLs in this level.  */
  for (link = decls; link; link = TREE_CHAIN (link))
    {
      if (leaving_for_scope && TREE_CODE (link) == VAR_DECL
	  && DECL_NAME (link))
	{
	  tree name = DECL_NAME (link);
	  cxx_binding *ob;
	  tree ns_binding;

	  ob = outer_binding (name,
			      IDENTIFIER_BINDING (name),
			      /*class_p=*/true);
	  if (!ob)
	    ns_binding = IDENTIFIER_NAMESPACE_VALUE (name);
	  else
	    ns_binding = NULL_TREE;

	  if (ob && ob->scope == current_binding_level->level_chain)
	    /* We have something like:

		 int i;
		 for (int i; ;);

	       and we are leaving the `for' scope.  There's no reason to
	       keep the binding of the inner `i' in this case.  */
	    pop_binding (name, link);
	  else if ((ob && (TREE_CODE (ob->value) == TYPE_DECL))
		   || (ns_binding && TREE_CODE (ns_binding) == TYPE_DECL))
	    /* Here, we have something like:

		 typedef int I;

		 void f () {
		   for (int I; ;);
		 }

	       We must pop the for-scope binding so we know what's a
	       type and what isn't.  */
	    pop_binding (name, link);
	  else
	    {
	      /* Mark this VAR_DECL as dead so that we can tell we left it
		 there only for backward compatibility.  */
	      DECL_DEAD_FOR_LOCAL (link) = 1;

	      /* Keep track of what should have happened when we
		 popped the binding.  */
	      if (ob && ob->value)
		{
		  SET_DECL_SHADOWED_FOR_VAR (link, ob->value);
		  DECL_HAS_SHADOWED_FOR_VAR_P (link) = 1;
		}

	      /* Add it to the list of dead variables in the next
		 outermost binding to that we can remove these when we
		 leave that binding.  */
	      VEC_safe_push (tree, gc,
			     current_binding_level->level_chain->dead_vars_from_for,
			     link);

	      /* Although we don't pop the cxx_binding, we do clear
		 its SCOPE since the scope is going away now.  */
	      IDENTIFIER_BINDING (name)->scope
		= current_binding_level->level_chain;
	    }
	}
      else
	{
	  tree name;

	  /* Remove the binding.  */
	  decl = link;

	  if (TREE_CODE (decl) == TREE_LIST)
	    decl = TREE_VALUE (decl);
	  name = decl;

	  if (TREE_CODE (name) == OVERLOAD)
	    name = OVL_FUNCTION (name);

	  gcc_assert (DECL_P (name));
	  pop_binding (DECL_NAME (name), decl);
	}
    }

  /* Remove declarations for any `for' variables from inner scopes
     that we kept around.  */
  FOR_EACH_VEC_ELT_REVERSE (tree, current_binding_level->dead_vars_from_for,
			    ix, decl)
    pop_binding (DECL_NAME (decl), decl);

  /* Restore the IDENTIFIER_TYPE_VALUEs.  */
  for (link = current_binding_level->type_shadowed;
       link; link = TREE_CHAIN (link))
    SET_IDENTIFIER_TYPE_VALUE (TREE_PURPOSE (link), TREE_VALUE (link));

  /* Restore the IDENTIFIER_LABEL_VALUEs for local labels.  */
  FOR_EACH_VEC_ELT_REVERSE (cp_label_binding,
			    current_binding_level->shadowed_labels,
			    ix, label_bind)
    pop_local_label (label_bind->label, label_bind->prev_value);

  /* There may be OVERLOADs (wrapped in TREE_LISTs) on the BLOCK_VARs
     list if a `using' declaration put them there.  The debugging
     back ends won't understand OVERLOAD, so we remove them here.
     Because the BLOCK_VARS are (temporarily) shared with
     CURRENT_BINDING_LEVEL->NAMES we must do this fixup after we have
     popped all the bindings.  */
  if (block)
    {
      tree* d;

      for (d = &BLOCK_VARS (block); *d; )
	{
	  if (TREE_CODE (*d) == TREE_LIST)
	    *d = TREE_CHAIN (*d);
	  else
	    d = &DECL_CHAIN (*d);
	}
    }

  /* If the level being exited is the top level of a function,
     check over all the labels.  */
  if (functionbody)
    {
      /* Since this is the top level block of a function, the vars are
	 the function's parameters.  Don't leave them in the BLOCK
	 because they are found in the FUNCTION_DECL instead.  */
      BLOCK_VARS (block) = 0;
      pop_labels (block);
    }

  kind = current_binding_level->kind;
  if (kind == sk_cleanup)
    {
      tree stmt;

      /* If this is a temporary binding created for a cleanup, then we'll
	 have pushed a statement list level.  Pop that, create a new
	 BIND_EXPR for the block, and insert it into the stream.  */
      stmt = pop_stmt_list (current_binding_level->statement_list);
      stmt = c_build_bind_expr (input_location, block, stmt);
      add_stmt (stmt);
    }

  leave_scope ();
  if (functionbody)
    {
      /* The current function is being defined, so its DECL_INITIAL
	 should be error_mark_node.  */
      gcc_assert (DECL_INITIAL (current_function_decl) == error_mark_node);
      DECL_INITIAL (current_function_decl) = block;
    }
  else if (block)
    current_binding_level->blocks
      = chainon (current_binding_level->blocks, block);

  /* If we did not make a block for the level just exited,
     any blocks made for inner levels
     (since they cannot be recorded as subblocks in that level)
     must be carried forward so they will later become subblocks
     of something else.  */
  else if (subblocks)
    current_binding_level->blocks
      = chainon (current_binding_level->blocks, subblocks);

  /* Each and every BLOCK node created here in `poplevel' is important
     (e.g. for proper debugging information) so if we created one
     earlier, mark it as "used".  */
  if (block)
    TREE_USED (block) = 1;

  /* All temporary bindings created for cleanups are popped silently.  */
  if (kind == sk_cleanup)
    goto restart;

  POP_TIMEVAR_AND_RETURN (TV_NAME_LOOKUP, block);
}

/* Walk all the namespaces contained NAMESPACE, including NAMESPACE
   itself, calling F for each.  The DATA is passed to F as well.  */

static int
walk_namespaces_r (tree name_space, walk_namespaces_fn f, void* data)
{
  int result = 0;
  tree current = NAMESPACE_LEVEL (name_space)->namespaces;

  result |= (*f) (name_space, data);

  for (; current; current = DECL_CHAIN (current))
    result |= walk_namespaces_r (current, f, data);

  return result;
}

/* Walk all the namespaces, calling F for each.  The DATA is passed to
   F as well.  */

int
walk_namespaces (walk_namespaces_fn f, void* data)
{
  return walk_namespaces_r (global_namespace, f, data);
}

/* Call wrapup_globals_declarations for the globals in NAMESPACE.  If
   DATA is non-NULL, this is the last time we will call
   wrapup_global_declarations for this NAMESPACE.  */

int
wrapup_globals_for_namespace (tree name_space, void* data)
{
  struct cp_binding_level *level = NAMESPACE_LEVEL (name_space);
  VEC(tree,gc) *statics = level->static_decls;
  tree *vec = VEC_address (tree, statics);
  int len = VEC_length (tree, statics);
  int last_time = (data != 0);

  if (last_time)
    {
      check_global_declarations (vec, len);
      emit_debug_global_declarations (vec, len);
      return 0;
    }

  /* Write out any globals that need to be output.  */
  return wrapup_global_declarations (vec, len);
}


/* In C++, you don't have to write `struct S' to refer to `S'; you
   can just use `S'.  We accomplish this by creating a TYPE_DECL as
   if the user had written `typedef struct S S'.  Create and return
   the TYPE_DECL for TYPE.  */

tree
create_implicit_typedef (tree name, tree type)
{
  tree decl;

  decl = build_decl (input_location, TYPE_DECL, name, type);
  DECL_ARTIFICIAL (decl) = 1;
  /* There are other implicit type declarations, like the one *within*
     a class that allows you to write `S::S'.  We must distinguish
     amongst these.  */
  SET_DECL_IMPLICIT_TYPEDEF_P (decl);
  TYPE_NAME (type) = decl;
  TYPE_STUB_DECL (type) = decl;

  return decl;
}

/* Remember a local name for name-mangling purposes.  */

static void
push_local_name (tree decl)
{
  size_t i, nelts;
  tree t, name;

  timevar_push (TV_NAME_LOOKUP);

  name = DECL_NAME (decl);

  nelts = VEC_length (tree, local_names);
  for (i = 0; i < nelts; i++)
    {
      t = VEC_index (tree, local_names, i);
      if (DECL_NAME (t) == name)
	{
	  if (!DECL_LANG_SPECIFIC (decl))
	    retrofit_lang_decl (decl);
	  DECL_LANG_SPECIFIC (decl)->u.base.u2sel = 1;
	  if (DECL_LANG_SPECIFIC (t))
	    DECL_DISCRIMINATOR (decl) = DECL_DISCRIMINATOR (t) + 1;
	  else
	    DECL_DISCRIMINATOR (decl) = 1;

	  VEC_replace (tree, local_names, i, decl);
	  timevar_pop (TV_NAME_LOOKUP);
	  return;
	}
    }

  VEC_safe_push (tree, gc, local_names, decl);
  timevar_pop (TV_NAME_LOOKUP);
}

/* Subroutine of duplicate_decls: return truthvalue of whether
   or not types of these decls match.

   For C++, we must compare the parameter list so that `int' can match
   `int&' in a parameter position, but `int&' is not confused with
   `const int&'.  */

int
decls_match (tree newdecl, tree olddecl)
{
  int types_match;

  if (newdecl == olddecl)
    return 1;

  if (TREE_CODE (newdecl) != TREE_CODE (olddecl))
    /* If the two DECLs are not even the same kind of thing, we're not
       interested in their types.  */
    return 0;

  if (TREE_CODE (newdecl) == FUNCTION_DECL)
    {
      tree f1 = TREE_TYPE (newdecl);
      tree f2 = TREE_TYPE (olddecl);
      tree p1 = TYPE_ARG_TYPES (f1);
      tree p2 = TYPE_ARG_TYPES (f2);

      /* Specializations of different templates are different functions
	 even if they have the same type.  */
      tree t1 = (DECL_USE_TEMPLATE (newdecl)
		 ? DECL_TI_TEMPLATE (newdecl)
		 : NULL_TREE);
      tree t2 = (DECL_USE_TEMPLATE (olddecl)
		 ? DECL_TI_TEMPLATE (olddecl)
		 : NULL_TREE);
      if (t1 != t2)
	return 0;

      if (CP_DECL_CONTEXT (newdecl) != CP_DECL_CONTEXT (olddecl)
	  && ! (DECL_EXTERN_C_P (newdecl)
		&& DECL_EXTERN_C_P (olddecl)))
	return 0;

#ifdef NO_IMPLICIT_EXTERN_C
      /* A new declaration doesn't match a built-in one unless it
	 is also extern "C".  */
      if (DECL_IS_BUILTIN (olddecl)
	  && DECL_EXTERN_C_P (olddecl) && !DECL_EXTERN_C_P (newdecl))
	return 0;
#endif

      if (TREE_CODE (f1) != TREE_CODE (f2))
	return 0;

      if (same_type_p (TREE_TYPE (f1), TREE_TYPE (f2)))
	{
	  if (p2 == NULL_TREE && DECL_EXTERN_C_P (olddecl)
	      && (DECL_BUILT_IN (olddecl)
#ifndef NO_IMPLICIT_EXTERN_C
		  || (DECL_IN_SYSTEM_HEADER (newdecl) && !DECL_CLASS_SCOPE_P (newdecl))
		  || (DECL_IN_SYSTEM_HEADER (olddecl) && !DECL_CLASS_SCOPE_P (olddecl))
#endif
	      ))
	    {
	      types_match = self_promoting_args_p (p1);
	      if (p1 == void_list_node)
		TREE_TYPE (newdecl) = TREE_TYPE (olddecl);
	    }
#ifndef NO_IMPLICIT_EXTERN_C
	  else if (p1 == NULL_TREE
		   && (DECL_EXTERN_C_P (olddecl)
		       && DECL_IN_SYSTEM_HEADER (olddecl)
		       && !DECL_CLASS_SCOPE_P (olddecl))
		   && (DECL_EXTERN_C_P (newdecl)
		       && DECL_IN_SYSTEM_HEADER (newdecl)
		       && !DECL_CLASS_SCOPE_P (newdecl)))
	    {
	      types_match = self_promoting_args_p (p2);
	      TREE_TYPE (newdecl) = TREE_TYPE (olddecl);
	    }
#endif
	  else
	    types_match = compparms (p1, p2);
	}
      else
	types_match = 0;
    }
  else if (TREE_CODE (newdecl) == TEMPLATE_DECL)
    {
      if (TREE_CODE (DECL_TEMPLATE_RESULT (newdecl))
	  != TREE_CODE (DECL_TEMPLATE_RESULT (olddecl)))
	return 0;

      if (!comp_template_parms (DECL_TEMPLATE_PARMS (newdecl),
				DECL_TEMPLATE_PARMS (olddecl)))
	return 0;

      if (TREE_CODE (DECL_TEMPLATE_RESULT (newdecl)) == TYPE_DECL)
	types_match = same_type_p (TREE_TYPE (DECL_TEMPLATE_RESULT (olddecl)),
				   TREE_TYPE (DECL_TEMPLATE_RESULT (newdecl)));
      else
	types_match = decls_match (DECL_TEMPLATE_RESULT (olddecl),
				   DECL_TEMPLATE_RESULT (newdecl));
    }
  else
    {
      /* Need to check scope for variable declaration (VAR_DECL).
	 For typedef (TYPE_DECL), scope is ignored.  */
      if (TREE_CODE (newdecl) == VAR_DECL
	  && CP_DECL_CONTEXT (newdecl) != CP_DECL_CONTEXT (olddecl)
	  /* [dcl.link]
	     Two declarations for an object with C language linkage
	     with the same name (ignoring the namespace that qualify
	     it) that appear in different namespace scopes refer to
	     the same object.  */
	  && !(DECL_EXTERN_C_P (olddecl) && DECL_EXTERN_C_P (newdecl)))
	return 0;

      if (TREE_TYPE (newdecl) == error_mark_node)
	types_match = TREE_TYPE (olddecl) == error_mark_node;
      else if (TREE_TYPE (olddecl) == NULL_TREE)
	types_match = TREE_TYPE (newdecl) == NULL_TREE;
      else if (TREE_TYPE (newdecl) == NULL_TREE)
	types_match = 0;
      else
	types_match = comptypes (TREE_TYPE (newdecl),
				 TREE_TYPE (olddecl),
				 COMPARE_REDECLARATION);
    }

  return types_match;
}

/* If NEWDECL is `static' and an `extern' was seen previously,
   warn about it.  OLDDECL is the previous declaration.

   Note that this does not apply to the C++ case of declaring
   a variable `extern const' and then later `const'.

   Don't complain about built-in functions, since they are beyond
   the user's control.  */

void
warn_extern_redeclared_static (tree newdecl, tree olddecl)
{
  if (TREE_CODE (newdecl) == TYPE_DECL
      || TREE_CODE (newdecl) == TEMPLATE_DECL
      || TREE_CODE (newdecl) == CONST_DECL
      || TREE_CODE (newdecl) == NAMESPACE_DECL)
    return;

  /* Don't get confused by static member functions; that's a different
     use of `static'.  */
  if (TREE_CODE (newdecl) == FUNCTION_DECL
      && DECL_STATIC_FUNCTION_P (newdecl))
    return;

  /* If the old declaration was `static', or the new one isn't, then
     then everything is OK.  */
  if (DECL_THIS_STATIC (olddecl) || !DECL_THIS_STATIC (newdecl))
    return;

  /* It's OK to declare a builtin function as `static'.  */
  if (TREE_CODE (olddecl) == FUNCTION_DECL
      && DECL_ARTIFICIAL (olddecl))
    return;

  permerror (input_location, "%qD was declared %<extern%> and later %<static%>", newdecl);
  permerror (input_location, "previous declaration of %q+D", olddecl);
}

/* NEW_DECL is a redeclaration of OLD_DECL; both are functions or
   function templates.  If their exception specifications do not
   match, issue a diagnostic.  */

static void
check_redeclaration_exception_specification (tree new_decl,
					     tree old_decl)
{
  tree new_type;
  tree old_type;
  tree new_exceptions;
  tree old_exceptions;

  new_type = TREE_TYPE (new_decl);
  new_exceptions = TYPE_RAISES_EXCEPTIONS (new_type);
  old_type = TREE_TYPE (old_decl);
  old_exceptions = TYPE_RAISES_EXCEPTIONS (old_type);

  /* [except.spec]

     If any declaration of a function has an exception-specification,
     all declarations, including the definition and an explicit
     specialization, of that function shall have an
     exception-specification with the same set of type-ids.  */
  if ((pedantic || ! DECL_IN_SYSTEM_HEADER (old_decl))
      && ! DECL_IS_BUILTIN (old_decl)
      && flag_exceptions
      && !comp_except_specs (new_exceptions, old_exceptions, ce_normal))
    {
      error ("declaration of %qF has a different exception specifier",
	     new_decl);
      error ("from previous declaration %q+F", old_decl);
    }
}

#define GNU_INLINE_P(fn) (DECL_DECLARED_INLINE_P (fn)			\
			  && lookup_attribute ("gnu_inline",		\
					       DECL_ATTRIBUTES (fn)))

/* If NEWDECL is a redeclaration of OLDDECL, merge the declarations.
   If the redeclaration is invalid, a diagnostic is issued, and the
   error_mark_node is returned.  Otherwise, OLDDECL is returned.

   If NEWDECL is not a redeclaration of OLDDECL, NULL_TREE is
   returned.

   NEWDECL_IS_FRIEND is true if NEWDECL was declared as a friend.  */

tree
duplicate_decls (tree newdecl, tree olddecl, bool newdecl_is_friend)
{
  unsigned olddecl_uid = DECL_UID (olddecl);
  int olddecl_friend = 0, types_match = 0, hidden_friend = 0;
  int new_defines_function = 0;
  tree new_template_info;

  if (newdecl == olddecl)
    return olddecl;

  types_match = decls_match (newdecl, olddecl);

  /* If either the type of the new decl or the type of the old decl is an
     error_mark_node, then that implies that we have already issued an
     error (earlier) for some bogus type specification, and in that case,
     it is rather pointless to harass the user with yet more error message
     about the same declaration, so just pretend the types match here.  */
  if (TREE_TYPE (newdecl) == error_mark_node
      || TREE_TYPE (olddecl) == error_mark_node)
    return error_mark_node;

  if (DECL_P (olddecl)
      && TREE_CODE (newdecl) == FUNCTION_DECL
      && TREE_CODE (olddecl) == FUNCTION_DECL
      && (DECL_UNINLINABLE (newdecl) || DECL_UNINLINABLE (olddecl)))
    {
      if (DECL_DECLARED_INLINE_P (newdecl)
	  && DECL_UNINLINABLE (newdecl)
	  && lookup_attribute ("noinline", DECL_ATTRIBUTES (newdecl)))
	/* Already warned elsewhere.  */;
      else if (DECL_DECLARED_INLINE_P (olddecl)
	       && DECL_UNINLINABLE (olddecl)
	       && lookup_attribute ("noinline", DECL_ATTRIBUTES (olddecl)))
	/* Already warned.  */;
      else if (DECL_DECLARED_INLINE_P (newdecl)
	       && DECL_UNINLINABLE (olddecl)
	       && lookup_attribute ("noinline", DECL_ATTRIBUTES (olddecl)))
	{
	  warning (OPT_Wattributes, "function %q+D redeclared as inline",
		   newdecl);
	  warning (OPT_Wattributes, "previous declaration of %q+D "
		   "with attribute noinline", olddecl);
	}
      else if (DECL_DECLARED_INLINE_P (olddecl)
	       && DECL_UNINLINABLE (newdecl)
	       && lookup_attribute ("noinline", DECL_ATTRIBUTES (newdecl)))
	{
	  warning (OPT_Wattributes, "function %q+D redeclared with "
		   "attribute noinline", newdecl);
	  warning (OPT_Wattributes, "previous declaration of %q+D was inline",
		   olddecl);
	}
    }

  /* Check for redeclaration and other discrepancies.  */
  if (TREE_CODE (olddecl) == FUNCTION_DECL
      && DECL_ARTIFICIAL (olddecl))
    {
      gcc_assert (!DECL_HIDDEN_FRIEND_P (olddecl));
      if (TREE_CODE (newdecl) != FUNCTION_DECL)
	{
	  /* Avoid warnings redeclaring built-ins which have not been
	     explicitly declared.  */
	  if (DECL_ANTICIPATED (olddecl))
	    return NULL_TREE;

	  /* If you declare a built-in or predefined function name as static,
	     the old definition is overridden, but optionally warn this was a
	     bad choice of name.  */
	  if (! TREE_PUBLIC (newdecl))
	    {
	      warning (OPT_Wshadow, 
                       DECL_BUILT_IN (olddecl)
                       ? G_("shadowing built-in function %q#D")
                       : G_("shadowing library function %q#D"), olddecl);
	      /* Discard the old built-in function.  */
	      return NULL_TREE;
	    }
	  /* If the built-in is not ansi, then programs can override
	     it even globally without an error.  */
	  else if (! DECL_BUILT_IN (olddecl))
	    warning (0, "library function %q#D redeclared as non-function %q#D",
		     olddecl, newdecl);
	  else
	    {
	      error ("declaration of %q#D", newdecl);
	      error ("conflicts with built-in declaration %q#D",
		     olddecl);
	    }
	  return NULL_TREE;
	}
      else if (!types_match)
	{
	  /* Avoid warnings redeclaring built-ins which have not been
	     explicitly declared.  */
	  if (DECL_ANTICIPATED (olddecl))
	    {
	      /* Deal with fileptr_type_node.  FILE type is not known
		 at the time we create the builtins.  */
	      tree t1, t2;

	      for (t1 = TYPE_ARG_TYPES (TREE_TYPE (newdecl)),
		   t2 = TYPE_ARG_TYPES (TREE_TYPE (olddecl));
		   t1 || t2;
		   t1 = TREE_CHAIN (t1), t2 = TREE_CHAIN (t2))
		if (!t1 || !t2)
		  break;
		else if (TREE_VALUE (t2) == fileptr_type_node)
		  {
		    tree t = TREE_VALUE (t1);

		    if (TREE_CODE (t) == POINTER_TYPE
			&& TYPE_NAME (TREE_TYPE (t))
			&& DECL_NAME (TYPE_NAME (TREE_TYPE (t)))
			   == get_identifier ("FILE")
			&& compparms (TREE_CHAIN (t1), TREE_CHAIN (t2)))
		      {
			tree oldargs = TYPE_ARG_TYPES (TREE_TYPE (olddecl));

			TYPE_ARG_TYPES (TREE_TYPE (olddecl))
			  = TYPE_ARG_TYPES (TREE_TYPE (newdecl));
			types_match = decls_match (newdecl, olddecl);
			if (types_match)
			  return duplicate_decls (newdecl, olddecl,
						  newdecl_is_friend);
			TYPE_ARG_TYPES (TREE_TYPE (olddecl)) = oldargs;
		      }
		  }
		else if (! same_type_p (TREE_VALUE (t1), TREE_VALUE (t2)))
		  break;
	    }
	  else if ((DECL_EXTERN_C_P (newdecl)
		    && DECL_EXTERN_C_P (olddecl))
		   || compparms (TYPE_ARG_TYPES (TREE_TYPE (newdecl)),
				 TYPE_ARG_TYPES (TREE_TYPE (olddecl))))
	    {
	      /* A near match; override the builtin.  */

	      if (TREE_PUBLIC (newdecl))
		{
		  warning (0, "new declaration %q#D", newdecl);
		  warning (0, "ambiguates built-in declaration %q#D",
			   olddecl);
		}
	      else
		warning (OPT_Wshadow, 
                         DECL_BUILT_IN (olddecl)
                         ? G_("shadowing built-in function %q#D")
                         : G_("shadowing library function %q#D"), olddecl);
	    }
	  else
	    /* Discard the old built-in function.  */
	    return NULL_TREE;

	  /* Replace the old RTL to avoid problems with inlining.  */
	  COPY_DECL_RTL (newdecl, olddecl);
	}
      /* Even if the types match, prefer the new declarations type for
	 built-ins which have not been explicitly declared, for
	 exception lists, etc...  */
      else if (DECL_IS_BUILTIN (olddecl))
	{
	  tree type = TREE_TYPE (newdecl);
	  tree attribs = (*targetm.merge_type_attributes)
	    (TREE_TYPE (olddecl), type);

	  type = cp_build_type_attribute_variant (type, attribs);
	  TREE_TYPE (newdecl) = TREE_TYPE (olddecl) = type;
	}

      /* If a function is explicitly declared "throw ()", propagate that to
	 the corresponding builtin.  */
      if (DECL_BUILT_IN_CLASS (olddecl) == BUILT_IN_NORMAL
	  && DECL_ANTICIPATED (olddecl)
	  && TREE_NOTHROW (newdecl)
	  && !TREE_NOTHROW (olddecl)
	  && built_in_decls [DECL_FUNCTION_CODE (olddecl)] != NULL_TREE
	  && built_in_decls [DECL_FUNCTION_CODE (olddecl)] != olddecl
	  && types_match)
	TREE_NOTHROW (built_in_decls [DECL_FUNCTION_CODE (olddecl)]) = 1;

      /* Whether or not the builtin can throw exceptions has no
	 bearing on this declarator.  */
      TREE_NOTHROW (olddecl) = 0;

      if (DECL_THIS_STATIC (newdecl) && !DECL_THIS_STATIC (olddecl))
	{
	  /* If a builtin function is redeclared as `static', merge
	     the declarations, but make the original one static.  */
	  DECL_THIS_STATIC (olddecl) = 1;
	  TREE_PUBLIC (olddecl) = 0;

	  /* Make the old declaration consistent with the new one so
	     that all remnants of the builtin-ness of this function
	     will be banished.  */
	  SET_DECL_LANGUAGE (olddecl, DECL_LANGUAGE (newdecl));
	  COPY_DECL_RTL (newdecl, olddecl);
	}
    }
  else if (TREE_CODE (olddecl) != TREE_CODE (newdecl))
    {
      /* C++ Standard, 3.3, clause 4:
	 "[Note: a namespace name or a class template name must be unique
	 in its declarative region (7.3.2, clause 14). ]"  */
      if (TREE_CODE (olddecl) != NAMESPACE_DECL
	  && TREE_CODE (newdecl) != NAMESPACE_DECL
	  && (TREE_CODE (olddecl) != TEMPLATE_DECL
	      || TREE_CODE (DECL_TEMPLATE_RESULT (olddecl)) != TYPE_DECL)
	  && (TREE_CODE (newdecl) != TEMPLATE_DECL
	      || TREE_CODE (DECL_TEMPLATE_RESULT (newdecl)) != TYPE_DECL))
	{
	  if ((TREE_CODE (olddecl) == TYPE_DECL && DECL_ARTIFICIAL (olddecl)
	       && TREE_CODE (newdecl) != TYPE_DECL)
	      || (TREE_CODE (newdecl) == TYPE_DECL && DECL_ARTIFICIAL (newdecl)
		  && TREE_CODE (olddecl) != TYPE_DECL))
	    {
	      /* We do nothing special here, because C++ does such nasty
		 things with TYPE_DECLs.  Instead, just let the TYPE_DECL
		 get shadowed, and know that if we need to find a TYPE_DECL
		 for a given name, we can look in the IDENTIFIER_TYPE_VALUE
		 slot of the identifier.  */
	      return NULL_TREE;
	    }
	    
	    if ((TREE_CODE (newdecl) == FUNCTION_DECL
		 && DECL_FUNCTION_TEMPLATE_P (olddecl))
		|| (TREE_CODE (olddecl) == FUNCTION_DECL
		    && DECL_FUNCTION_TEMPLATE_P (newdecl)))
	      return NULL_TREE;
	}

      error ("%q#D redeclared as different kind of symbol", newdecl);
      if (TREE_CODE (olddecl) == TREE_LIST)
	olddecl = TREE_VALUE (olddecl);
      error ("previous declaration of %q+#D", olddecl);

      return error_mark_node;
    }
  else if (!types_match)
    {
      if (CP_DECL_CONTEXT (newdecl) != CP_DECL_CONTEXT (olddecl))
	/* These are certainly not duplicate declarations; they're
	   from different scopes.  */
	return NULL_TREE;

      if (TREE_CODE (newdecl) == TEMPLATE_DECL)
	{
	  /* The name of a class template may not be declared to refer to
	     any other template, class, function, object, namespace, value,
	     or type in the same scope.  */
	  if (TREE_CODE (DECL_TEMPLATE_RESULT (olddecl)) == TYPE_DECL
	      || TREE_CODE (DECL_TEMPLATE_RESULT (newdecl)) == TYPE_DECL)
	    {
	      error ("declaration of template %q#D", newdecl);
	      error ("conflicts with previous declaration %q+#D", olddecl);
	    }
	  else if (TREE_CODE (DECL_TEMPLATE_RESULT (olddecl)) == FUNCTION_DECL
		   && TREE_CODE (DECL_TEMPLATE_RESULT (newdecl)) == FUNCTION_DECL
		   && compparms (TYPE_ARG_TYPES (TREE_TYPE (DECL_TEMPLATE_RESULT (olddecl))),
				 TYPE_ARG_TYPES (TREE_TYPE (DECL_TEMPLATE_RESULT (newdecl))))
		   && comp_template_parms (DECL_TEMPLATE_PARMS (newdecl),
					   DECL_TEMPLATE_PARMS (olddecl))
		   /* Template functions can be disambiguated by
		      return type.  */
		   && same_type_p (TREE_TYPE (TREE_TYPE (newdecl)),
				   TREE_TYPE (TREE_TYPE (olddecl))))
	    {
	      error ("new declaration %q#D", newdecl);
	      error ("ambiguates old declaration %q+#D", olddecl);
	    }
	  return NULL_TREE;
	}
      if (TREE_CODE (newdecl) == FUNCTION_DECL)
	{
	  if (DECL_EXTERN_C_P (newdecl) && DECL_EXTERN_C_P (olddecl))
	    {
	      error ("declaration of C function %q#D conflicts with",
		     newdecl);
	      error ("previous declaration %q+#D here", olddecl);
	    }
	  else if (compparms (TYPE_ARG_TYPES (TREE_TYPE (newdecl)),
			      TYPE_ARG_TYPES (TREE_TYPE (olddecl))))
	    {
	      error ("new declaration %q#D", newdecl);
	      error ("ambiguates old declaration %q+#D", olddecl);
              return error_mark_node;
	    }
	  else
	    return NULL_TREE;
	}
      else
	{
	  error ("conflicting declaration %q#D", newdecl);
	  error ("%q+D has a previous declaration as %q#D", olddecl, olddecl);
	  return error_mark_node;
	}
    }
  else if (TREE_CODE (newdecl) == FUNCTION_DECL
	    && ((DECL_TEMPLATE_SPECIALIZATION (olddecl)
		 && (!DECL_TEMPLATE_INFO (newdecl)
		     || (DECL_TI_TEMPLATE (newdecl)
			 != DECL_TI_TEMPLATE (olddecl))))
		|| (DECL_TEMPLATE_SPECIALIZATION (newdecl)
		    && (!DECL_TEMPLATE_INFO (olddecl)
			|| (DECL_TI_TEMPLATE (olddecl)
			    != DECL_TI_TEMPLATE (newdecl))))))
    /* It's OK to have a template specialization and a non-template
       with the same type, or to have specializations of two
       different templates with the same type.  Note that if one is a
       specialization, and the other is an instantiation of the same
       template, that we do not exit at this point.  That situation
       can occur if we instantiate a template class, and then
       specialize one of its methods.  This situation is valid, but
       the declarations must be merged in the usual way.  */
    return NULL_TREE;
  else if (TREE_CODE (newdecl) == FUNCTION_DECL
	   && ((DECL_TEMPLATE_INSTANTIATION (olddecl)
		&& !DECL_USE_TEMPLATE (newdecl))
	       || (DECL_TEMPLATE_INSTANTIATION (newdecl)
		   && !DECL_USE_TEMPLATE (olddecl))))
    /* One of the declarations is a template instantiation, and the
       other is not a template at all.  That's OK.  */
    return NULL_TREE;
  else if (TREE_CODE (newdecl) == NAMESPACE_DECL)
    {
      /* In [namespace.alias] we have:

	   In a declarative region, a namespace-alias-definition can be
	   used to redefine a namespace-alias declared in that declarative
	   region to refer only to the namespace to which it already
	   refers.

	 Therefore, if we encounter a second alias directive for the same
	 alias, we can just ignore the second directive.  */
      if (DECL_NAMESPACE_ALIAS (newdecl)
	  && (DECL_NAMESPACE_ALIAS (newdecl)
	      == DECL_NAMESPACE_ALIAS (olddecl)))
	return olddecl;
      /* [namespace.alias]

	 A namespace-name or namespace-alias shall not be declared as
	 the name of any other entity in the same declarative region.
	 A namespace-name defined at global scope shall not be
	 declared as the name of any other entity in any global scope
	 of the program.  */
      error ("declaration of namespace %qD conflicts with", newdecl);
      error ("previous declaration of namespace %q+D here", olddecl);
      return error_mark_node;
    }
  else
    {
      const char *errmsg = redeclaration_error_message (newdecl, olddecl);
      if (errmsg)
	{
	  error_at (DECL_SOURCE_LOCATION (newdecl), errmsg, newdecl);
	  if (DECL_NAME (olddecl) != NULL_TREE)
	    error ((DECL_INITIAL (olddecl) && namespace_bindings_p ())
			 ? "%q+#D previously defined here"
			 : "%q+#D previously declared here", olddecl);
	  return error_mark_node;
	}
      else if (TREE_CODE (olddecl) == FUNCTION_DECL
	       && DECL_INITIAL (olddecl) != NULL_TREE
	       && TYPE_ARG_TYPES (TREE_TYPE (olddecl)) == NULL_TREE
	       && TYPE_ARG_TYPES (TREE_TYPE (newdecl)) != NULL_TREE)
	{
	  /* Prototype decl follows defn w/o prototype.  */
	  warning_at (input_location, 0, "prototype for %q+#D", newdecl);
	  warning_at (DECL_SOURCE_LOCATION (olddecl), 0,
		      "follows non-prototype definition here");
	}
      else if ((TREE_CODE (olddecl) == FUNCTION_DECL
		|| TREE_CODE (olddecl) == VAR_DECL)
	       && DECL_LANGUAGE (newdecl) != DECL_LANGUAGE (olddecl))
	{
	  /* [dcl.link]
	     If two declarations of the same function or object
	     specify different linkage-specifications ..., the program
	     is ill-formed.... Except for functions with C++ linkage,
	     a function declaration without a linkage specification
	     shall not precede the first linkage specification for
	     that function.  A function can be declared without a
	     linkage specification after an explicit linkage
	     specification has been seen; the linkage explicitly
	     specified in the earlier declaration is not affected by
	     such a function declaration.

	     DR 563 raises the question why the restrictions on
	     functions should not also apply to objects.  Older
	     versions of G++ silently ignore the linkage-specification
	     for this example:

	       namespace N { 
                 extern int i;
   	         extern "C" int i;
               }

             which is clearly wrong.  Therefore, we now treat objects
	     like functions.  */
	  if (current_lang_depth () == 0)
	    {
	      /* There is no explicit linkage-specification, so we use
		 the linkage from the previous declaration.  */
	      if (!DECL_LANG_SPECIFIC (newdecl))
		retrofit_lang_decl (newdecl);
	      SET_DECL_LANGUAGE (newdecl, DECL_LANGUAGE (olddecl));
	    }
	  else
	    {
	      error ("previous declaration of %q+#D with %qL linkage",
		     olddecl, DECL_LANGUAGE (olddecl));
	      error ("conflicts with new declaration with %qL linkage",
		     DECL_LANGUAGE (newdecl));
	    }
	}

      if (DECL_LANG_SPECIFIC (olddecl) && DECL_USE_TEMPLATE (olddecl))
	;
      else if (TREE_CODE (olddecl) == FUNCTION_DECL)
	{
	  tree t1 = TYPE_ARG_TYPES (TREE_TYPE (olddecl));
	  tree t2 = TYPE_ARG_TYPES (TREE_TYPE (newdecl));
	  int i = 1;

	  if (TREE_CODE (TREE_TYPE (newdecl)) == METHOD_TYPE)
	    t1 = TREE_CHAIN (t1), t2 = TREE_CHAIN (t2);

	  for (; t1 && t1 != void_list_node;
	       t1 = TREE_CHAIN (t1), t2 = TREE_CHAIN (t2), i++)
	    if (TREE_PURPOSE (t1) && TREE_PURPOSE (t2))
	      {
		if (1 == simple_cst_equal (TREE_PURPOSE (t1),
					   TREE_PURPOSE (t2)))
		  {
		    permerror (input_location, "default argument given for parameter %d of %q#D",
			       i, newdecl);
		    permerror (input_location, "after previous specification in %q+#D", olddecl);
		  }
		else
		  {
		    error ("default argument given for parameter %d of %q#D",
			   i, newdecl);
		    error ("after previous specification in %q+#D",
				 olddecl);
		  }
	      }
	}
    }

  /* Do not merge an implicit typedef with an explicit one.  In:

       class A;
       ...
       typedef class A A __attribute__ ((foo));

     the attribute should apply only to the typedef.  */
  if (TREE_CODE (olddecl) == TYPE_DECL
      && (DECL_IMPLICIT_TYPEDEF_P (olddecl)
	  || DECL_IMPLICIT_TYPEDEF_P (newdecl)))
    return NULL_TREE;

  /* If new decl is `static' and an `extern' was seen previously,
     warn about it.  */
  warn_extern_redeclared_static (newdecl, olddecl);

  /* We have committed to returning 1 at this point.  */
  if (TREE_CODE (newdecl) == FUNCTION_DECL)
    {
      /* Now that functions must hold information normally held
	 by field decls, there is extra work to do so that
	 declaration information does not get destroyed during
	 definition.  */
      if (DECL_VINDEX (olddecl))
	DECL_VINDEX (newdecl) = DECL_VINDEX (olddecl);
      if (DECL_CONTEXT (olddecl))
	DECL_CONTEXT (newdecl) = DECL_CONTEXT (olddecl);
      DECL_STATIC_CONSTRUCTOR (newdecl) |= DECL_STATIC_CONSTRUCTOR (olddecl);
      DECL_STATIC_DESTRUCTOR (newdecl) |= DECL_STATIC_DESTRUCTOR (olddecl);
      DECL_PURE_VIRTUAL_P (newdecl) |= DECL_PURE_VIRTUAL_P (olddecl);
      DECL_VIRTUAL_P (newdecl) |= DECL_VIRTUAL_P (olddecl);
      DECL_INVALID_OVERRIDER_P (newdecl) |= DECL_INVALID_OVERRIDER_P (olddecl);
      DECL_THIS_STATIC (newdecl) |= DECL_THIS_STATIC (olddecl);
      if (DECL_OVERLOADED_OPERATOR_P (olddecl) != ERROR_MARK)
	SET_OVERLOADED_OPERATOR_CODE
	  (newdecl, DECL_OVERLOADED_OPERATOR_P (olddecl));
      new_defines_function = DECL_INITIAL (newdecl) != NULL_TREE;

      /* Optionally warn about more than one declaration for the same
	 name, but don't warn about a function declaration followed by a
	 definition.  */
      if (warn_redundant_decls && ! DECL_ARTIFICIAL (olddecl)
	  && !(new_defines_function && DECL_INITIAL (olddecl) == NULL_TREE)
	  /* Don't warn about extern decl followed by definition.  */
	  && !(DECL_EXTERNAL (olddecl) && ! DECL_EXTERNAL (newdecl))
	  /* Don't warn about friends, let add_friend take care of it.  */
	  && ! (newdecl_is_friend || DECL_FRIEND_P (olddecl)))
	{
	  warning (OPT_Wredundant_decls, "redundant redeclaration of %qD in same scope", newdecl);
	  warning (OPT_Wredundant_decls, "previous declaration of %q+D", olddecl);
	}

      if (DECL_DELETED_FN (newdecl))
	{
	  error ("deleted definition of %qD", newdecl);
	  error ("after previous declaration %q+D", olddecl);
	}
    }

  /* Deal with C++: must preserve virtual function table size.  */
  if (TREE_CODE (olddecl) == TYPE_DECL)
    {
      tree newtype = TREE_TYPE (newdecl);
      tree oldtype = TREE_TYPE (olddecl);

      if (newtype != error_mark_node && oldtype != error_mark_node
	  && TYPE_LANG_SPECIFIC (newtype) && TYPE_LANG_SPECIFIC (oldtype))
	CLASSTYPE_FRIEND_CLASSES (newtype)
	  = CLASSTYPE_FRIEND_CLASSES (oldtype);

      DECL_ORIGINAL_TYPE (newdecl) = DECL_ORIGINAL_TYPE (olddecl);
    }

  /* Copy all the DECL_... slots specified in the new decl
     except for any that we copy here from the old type.  */
  DECL_ATTRIBUTES (newdecl)
    = (*targetm.merge_decl_attributes) (olddecl, newdecl);

  if (TREE_CODE (newdecl) == TEMPLATE_DECL)
    {
      tree old_result;
      tree new_result;
      old_result = DECL_TEMPLATE_RESULT (olddecl);
      new_result = DECL_TEMPLATE_RESULT (newdecl);
      TREE_TYPE (olddecl) = TREE_TYPE (old_result);
      DECL_TEMPLATE_SPECIALIZATIONS (olddecl)
	= chainon (DECL_TEMPLATE_SPECIALIZATIONS (olddecl),
		   DECL_TEMPLATE_SPECIALIZATIONS (newdecl));

      DECL_ATTRIBUTES (old_result)
	= (*targetm.merge_decl_attributes) (old_result, new_result);

      if (DECL_FUNCTION_TEMPLATE_P (newdecl))
	{
	  if (GNU_INLINE_P (old_result) != GNU_INLINE_P (new_result)
	      && DECL_INITIAL (new_result))
	    {
	      if (DECL_INITIAL (old_result))
		DECL_UNINLINABLE (old_result) = 1;
	      else
		DECL_UNINLINABLE (old_result) = DECL_UNINLINABLE (new_result);
	      DECL_EXTERNAL (old_result) = DECL_EXTERNAL (new_result);
	      DECL_NOT_REALLY_EXTERN (old_result)
		= DECL_NOT_REALLY_EXTERN (new_result);
	      DECL_INTERFACE_KNOWN (old_result)
		= DECL_INTERFACE_KNOWN (new_result);
	      DECL_DECLARED_INLINE_P (old_result)
		= DECL_DECLARED_INLINE_P (new_result);
	      DECL_DISREGARD_INLINE_LIMITS (old_result)
	        |= DECL_DISREGARD_INLINE_LIMITS (new_result);

	    }
	  else
	    {
	      DECL_DECLARED_INLINE_P (old_result)
		|= DECL_DECLARED_INLINE_P (new_result);
	      DECL_DISREGARD_INLINE_LIMITS (old_result)
	        |= DECL_DISREGARD_INLINE_LIMITS (new_result);
	      check_redeclaration_exception_specification (newdecl, olddecl);
	    }
	}

      /* If the new declaration is a definition, update the file and
	 line information on the declaration, and also make
	 the old declaration the same definition.  */
      if (DECL_INITIAL (new_result) != NULL_TREE)
	{
	  DECL_SOURCE_LOCATION (olddecl)
	    = DECL_SOURCE_LOCATION (old_result)
	    = DECL_SOURCE_LOCATION (newdecl);
	  DECL_INITIAL (old_result) = DECL_INITIAL (new_result);
	  if (DECL_FUNCTION_TEMPLATE_P (newdecl))
	    {
	      tree parm;
	      DECL_ARGUMENTS (old_result)
		= DECL_ARGUMENTS (new_result);
	      for (parm = DECL_ARGUMENTS (old_result); parm;
		   parm = DECL_CHAIN (parm))
		DECL_CONTEXT (parm) = old_result;
	    }
	}

      return olddecl;
    }

  if (types_match)
    {
      /* Automatically handles default parameters.  */
      tree oldtype = TREE_TYPE (olddecl);
      tree newtype;

      /* Merge the data types specified in the two decls.  */
      newtype = merge_types (TREE_TYPE (newdecl), TREE_TYPE (olddecl));

      /* If merge_types produces a non-typedef type, just use the old type.  */
      if (TREE_CODE (newdecl) == TYPE_DECL
	  && newtype == DECL_ORIGINAL_TYPE (newdecl))
	newtype = oldtype;

      if (TREE_CODE (newdecl) == VAR_DECL)
	{
	  DECL_THIS_EXTERN (newdecl) |= DECL_THIS_EXTERN (olddecl);
	  DECL_INITIALIZED_P (newdecl) |= DECL_INITIALIZED_P (olddecl);
	  DECL_NONTRIVIALLY_INITIALIZED_P (newdecl)
	    |= DECL_NONTRIVIALLY_INITIALIZED_P (olddecl);
	  DECL_INITIALIZED_BY_CONSTANT_EXPRESSION_P (newdecl)
	    |= DECL_INITIALIZED_BY_CONSTANT_EXPRESSION_P (olddecl);

	  /* Merge the threadprivate attribute from OLDDECL into NEWDECL.  */
	  if (DECL_LANG_SPECIFIC (olddecl)
	      && CP_DECL_THREADPRIVATE_P (olddecl))
	    {
	      /* Allocate a LANG_SPECIFIC structure for NEWDECL, if needed.  */
	      if (!DECL_LANG_SPECIFIC (newdecl))
		retrofit_lang_decl (newdecl);

	      DECL_TLS_MODEL (newdecl) = DECL_TLS_MODEL (olddecl);
	      CP_DECL_THREADPRIVATE_P (newdecl) = 1;
	    }
	}

      /* Do this after calling `merge_types' so that default
	 parameters don't confuse us.  */
      else if (TREE_CODE (newdecl) == FUNCTION_DECL)
	check_redeclaration_exception_specification (newdecl, olddecl);
      TREE_TYPE (newdecl) = TREE_TYPE (olddecl) = newtype;

      if (TREE_CODE (newdecl) == FUNCTION_DECL)
	check_default_args (newdecl);

      /* Lay the type out, unless already done.  */
      if (! same_type_p (newtype, oldtype)
	  && TREE_TYPE (newdecl) != error_mark_node
	  && !(processing_template_decl && uses_template_parms (newdecl)))
	layout_type (TREE_TYPE (newdecl));

      if ((TREE_CODE (newdecl) == VAR_DECL
	   || TREE_CODE (newdecl) == PARM_DECL
	   || TREE_CODE (newdecl) == RESULT_DECL
	   || TREE_CODE (newdecl) == FIELD_DECL
	   || TREE_CODE (newdecl) == TYPE_DECL)
	  && !(processing_template_decl && uses_template_parms (newdecl)))
	layout_decl (newdecl, 0);

      /* Merge the type qualifiers.  */
      if (TREE_READONLY (newdecl))
	TREE_READONLY (olddecl) = 1;
      if (TREE_THIS_VOLATILE (newdecl))
	TREE_THIS_VOLATILE (olddecl) = 1;
      if (TREE_NOTHROW (newdecl))
	TREE_NOTHROW (olddecl) = 1;

      /* Merge deprecatedness.  */
      if (TREE_DEPRECATED (newdecl))
	TREE_DEPRECATED (olddecl) = 1;

      /* Preserve function specific target and optimization options */
      if (TREE_CODE (newdecl) == FUNCTION_DECL)
	{
	  if (DECL_FUNCTION_SPECIFIC_TARGET (olddecl)
	      && !DECL_FUNCTION_SPECIFIC_TARGET (newdecl))
	    DECL_FUNCTION_SPECIFIC_TARGET (newdecl)
	      = DECL_FUNCTION_SPECIFIC_TARGET (olddecl);

	  if (DECL_FUNCTION_SPECIFIC_OPTIMIZATION (olddecl)
	      && !DECL_FUNCTION_SPECIFIC_OPTIMIZATION (newdecl))
	    DECL_FUNCTION_SPECIFIC_OPTIMIZATION (newdecl)
	      = DECL_FUNCTION_SPECIFIC_OPTIMIZATION (olddecl);
	}

      /* Merge the initialization information.  */
      if (DECL_INITIAL (newdecl) == NULL_TREE
	  && DECL_INITIAL (olddecl) != NULL_TREE)
	{
	  DECL_INITIAL (newdecl) = DECL_INITIAL (olddecl);
	  DECL_SOURCE_LOCATION (newdecl) = DECL_SOURCE_LOCATION (olddecl);
	  if (TREE_CODE (newdecl) == FUNCTION_DECL)
	    {
	      DECL_SAVED_TREE (newdecl) = DECL_SAVED_TREE (olddecl);
	      DECL_STRUCT_FUNCTION (newdecl) = DECL_STRUCT_FUNCTION (olddecl);
	    }
	}

      /* Merge the section attribute.
	 We want to issue an error if the sections conflict but that must be
	 done later in decl_attributes since we are called before attributes
	 are assigned.  */
      if (DECL_SECTION_NAME (newdecl) == NULL_TREE)
	DECL_SECTION_NAME (newdecl) = DECL_SECTION_NAME (olddecl);

      if (TREE_CODE (newdecl) == FUNCTION_DECL)
	{
	  DECL_NO_INSTRUMENT_FUNCTION_ENTRY_EXIT (newdecl)
	    |= DECL_NO_INSTRUMENT_FUNCTION_ENTRY_EXIT (olddecl);
	  DECL_NO_LIMIT_STACK (newdecl) |= DECL_NO_LIMIT_STACK (olddecl);
	  TREE_THIS_VOLATILE (newdecl) |= TREE_THIS_VOLATILE (olddecl);
	  TREE_NOTHROW (newdecl) |= TREE_NOTHROW (olddecl);
	  DECL_IS_MALLOC (newdecl) |= DECL_IS_MALLOC (olddecl);
	  DECL_IS_OPERATOR_NEW (newdecl) |= DECL_IS_OPERATOR_NEW (olddecl);
	  DECL_PURE_P (newdecl) |= DECL_PURE_P (olddecl);
	  TREE_READONLY (newdecl) |= TREE_READONLY (olddecl);
	  DECL_LOOPING_CONST_OR_PURE_P (newdecl) 
	    |= DECL_LOOPING_CONST_OR_PURE_P (olddecl);
	  /* Keep the old RTL.  */
	  COPY_DECL_RTL (olddecl, newdecl);
	}
      else if (TREE_CODE (newdecl) == VAR_DECL
	       && (DECL_SIZE (olddecl) || !DECL_SIZE (newdecl)))
	{
	  /* Keep the old RTL.  We cannot keep the old RTL if the old
	     declaration was for an incomplete object and the new
	     declaration is not since many attributes of the RTL will
	     change.  */
	  COPY_DECL_RTL (olddecl, newdecl);
	}
    }
  /* If cannot merge, then use the new type and qualifiers,
     and don't preserve the old rtl.  */
  else
    {
      /* Clean out any memory we had of the old declaration.  */
      tree oldstatic = value_member (olddecl, static_aggregates);
      if (oldstatic)
	TREE_VALUE (oldstatic) = error_mark_node;

      TREE_TYPE (olddecl) = TREE_TYPE (newdecl);
      TREE_READONLY (olddecl) = TREE_READONLY (newdecl);
      TREE_THIS_VOLATILE (olddecl) = TREE_THIS_VOLATILE (newdecl);
      TREE_SIDE_EFFECTS (olddecl) = TREE_SIDE_EFFECTS (newdecl);
    }

  /* Merge the storage class information.  */
  merge_weak (newdecl, olddecl);

  if (DECL_ONE_ONLY (olddecl))
    DECL_COMDAT_GROUP (newdecl) = DECL_COMDAT_GROUP (olddecl);

  DECL_DEFER_OUTPUT (newdecl) |= DECL_DEFER_OUTPUT (olddecl);
  TREE_PUBLIC (newdecl) = TREE_PUBLIC (olddecl);
  TREE_STATIC (olddecl) = TREE_STATIC (newdecl) |= TREE_STATIC (olddecl);
  if (! DECL_EXTERNAL (olddecl))
    DECL_EXTERNAL (newdecl) = 0;

  new_template_info = NULL_TREE;
  if (DECL_LANG_SPECIFIC (newdecl) && DECL_LANG_SPECIFIC (olddecl))
    {
      bool new_redefines_gnu_inline = false;

      if (new_defines_function
	  && ((DECL_INTERFACE_KNOWN (olddecl)
	       && TREE_CODE (olddecl) == FUNCTION_DECL)
	      || (TREE_CODE (olddecl) == TEMPLATE_DECL
		  && (TREE_CODE (DECL_TEMPLATE_RESULT (olddecl))
		      == FUNCTION_DECL))))
	{
	  tree fn = olddecl;

	  if (TREE_CODE (fn) == TEMPLATE_DECL)
	    fn = DECL_TEMPLATE_RESULT (olddecl);

	  new_redefines_gnu_inline = GNU_INLINE_P (fn) && DECL_INITIAL (fn);
	}

      if (!new_redefines_gnu_inline)
	{
	  DECL_INTERFACE_KNOWN (newdecl) |= DECL_INTERFACE_KNOWN (olddecl);
	  DECL_NOT_REALLY_EXTERN (newdecl) |= DECL_NOT_REALLY_EXTERN (olddecl);
	  DECL_COMDAT (newdecl) |= DECL_COMDAT (olddecl);
	}
      DECL_TEMPLATE_INSTANTIATED (newdecl)
	|= DECL_TEMPLATE_INSTANTIATED (olddecl);
      DECL_ODR_USED (newdecl) |= DECL_ODR_USED (olddecl);

      /* If the OLDDECL is an instantiation and/or specialization,
	 then the NEWDECL must be too.  But, it may not yet be marked
	 as such if the caller has created NEWDECL, but has not yet
	 figured out that it is a redeclaration.  */
      if (!DECL_USE_TEMPLATE (newdecl))
	DECL_USE_TEMPLATE (newdecl) = DECL_USE_TEMPLATE (olddecl);

      /* Don't really know how much of the language-specific
	 values we should copy from old to new.  */
      DECL_IN_AGGR_P (newdecl) = DECL_IN_AGGR_P (olddecl);
      DECL_REPO_AVAILABLE_P (newdecl) = DECL_REPO_AVAILABLE_P (olddecl);
      DECL_INITIALIZED_IN_CLASS_P (newdecl)
	|= DECL_INITIALIZED_IN_CLASS_P (olddecl);

      if (LANG_DECL_HAS_MIN (newdecl))
	{
	  DECL_LANG_SPECIFIC (newdecl)->u.min.u2 =
	    DECL_LANG_SPECIFIC (olddecl)->u.min.u2;
	  if (DECL_TEMPLATE_INFO (newdecl))
	    new_template_info = DECL_TEMPLATE_INFO (newdecl);
	  DECL_TEMPLATE_INFO (newdecl) = DECL_TEMPLATE_INFO (olddecl);
	}
      /* Only functions have these fields.  */
      if (TREE_CODE (newdecl) == FUNCTION_DECL
	  || DECL_FUNCTION_TEMPLATE_P (newdecl))
	{
	  DECL_NONCONVERTING_P (newdecl) = DECL_NONCONVERTING_P (olddecl);
	  olddecl_friend = DECL_FRIEND_P (olddecl);
	  hidden_friend = (DECL_ANTICIPATED (olddecl)
			   && DECL_HIDDEN_FRIEND_P (olddecl)
			   && newdecl_is_friend);
	  DECL_BEFRIENDING_CLASSES (newdecl)
	    = chainon (DECL_BEFRIENDING_CLASSES (newdecl),
		       DECL_BEFRIENDING_CLASSES (olddecl));
	  /* DECL_THUNKS is only valid for virtual functions,
	     otherwise it is a DECL_FRIEND_CONTEXT.  */
	  if (DECL_VIRTUAL_P (newdecl))
	    DECL_THUNKS (newdecl) = DECL_THUNKS (olddecl);
	}
      /* Only variables have this field.  */
      else if (TREE_CODE (newdecl) == VAR_DECL
	       && VAR_HAD_UNKNOWN_BOUND (olddecl))
	SET_VAR_HAD_UNKNOWN_BOUND (newdecl);
    }

  if (TREE_CODE (newdecl) == FUNCTION_DECL)
    {
      tree parm;

      /* Merge parameter attributes. */
      tree oldarg, newarg;
      for (oldarg = DECL_ARGUMENTS(olddecl), 
               newarg = DECL_ARGUMENTS(newdecl);
           oldarg && newarg;
           oldarg = DECL_CHAIN(oldarg), newarg = DECL_CHAIN(newarg)) {
          DECL_ATTRIBUTES (newarg)
              = (*targetm.merge_decl_attributes) (oldarg, newarg);
          DECL_ATTRIBUTES (oldarg) = DECL_ATTRIBUTES (newarg);
      }
      
      if (DECL_TEMPLATE_INSTANTIATION (olddecl)
	  && !DECL_TEMPLATE_INSTANTIATION (newdecl))
	{
	  /* If newdecl is not a specialization, then it is not a
	     template-related function at all.  And that means that we
	     should have exited above, returning 0.  */
	  gcc_assert (DECL_TEMPLATE_SPECIALIZATION (newdecl));

	  if (DECL_ODR_USED (olddecl))
	    /* From [temp.expl.spec]:

	       If a template, a member template or the member of a class
	       template is explicitly specialized then that
	       specialization shall be declared before the first use of
	       that specialization that would cause an implicit
	       instantiation to take place, in every translation unit in
	       which such a use occurs.  */
	    error ("explicit specialization of %qD after first use",
		      olddecl);

	  SET_DECL_TEMPLATE_SPECIALIZATION (olddecl);

	  /* Don't propagate visibility from the template to the
	     specialization here.  We'll do that in determine_visibility if
	     appropriate.  */
	  DECL_VISIBILITY_SPECIFIED (olddecl) = 0;

	  /* [temp.expl.spec/14] We don't inline explicit specialization
	     just because the primary template says so.  */
	}
      else if (new_defines_function && DECL_INITIAL (olddecl))
	{
	  /* Never inline re-defined extern inline functions.
	     FIXME: this could be better handled by keeping both
	     function as separate declarations.  */
	  DECL_UNINLINABLE (newdecl) = 1;
	}
      else
	{
	  if (DECL_PENDING_INLINE_INFO (newdecl) == 0)
	    DECL_PENDING_INLINE_INFO (newdecl) = DECL_PENDING_INLINE_INFO (olddecl);

	  DECL_DECLARED_INLINE_P (newdecl) |= DECL_DECLARED_INLINE_P (olddecl);

	  DECL_UNINLINABLE (newdecl) = DECL_UNINLINABLE (olddecl)
	    = (DECL_UNINLINABLE (newdecl) || DECL_UNINLINABLE (olddecl));

	  DECL_DISREGARD_INLINE_LIMITS (newdecl)
	    = DECL_DISREGARD_INLINE_LIMITS (olddecl)
	    = (DECL_DISREGARD_INLINE_LIMITS (newdecl)
	       || DECL_DISREGARD_INLINE_LIMITS (olddecl));
	}

      /* Preserve abstractness on cloned [cd]tors.  */
      DECL_ABSTRACT (newdecl) = DECL_ABSTRACT (olddecl);

      /* Update newdecl's parms to point at olddecl.  */
      for (parm = DECL_ARGUMENTS (newdecl); parm;
	   parm = DECL_CHAIN (parm))
	DECL_CONTEXT (parm) = olddecl;

      if (! types_match)
	{
	  SET_DECL_LANGUAGE (olddecl, DECL_LANGUAGE (newdecl));
	  COPY_DECL_ASSEMBLER_NAME (newdecl, olddecl);
	  COPY_DECL_RTL (newdecl, olddecl);
	}
      if (! types_match || new_defines_function)
	{
	  /* These need to be copied so that the names are available.
	     Note that if the types do match, we'll preserve inline
	     info and other bits, but if not, we won't.  */
	  DECL_ARGUMENTS (olddecl) = DECL_ARGUMENTS (newdecl);
	  DECL_RESULT (olddecl) = DECL_RESULT (newdecl);
	}
      if (new_defines_function)
	/* If defining a function declared with other language
	   linkage, use the previously declared language linkage.  */
	SET_DECL_LANGUAGE (newdecl, DECL_LANGUAGE (olddecl));
      else if (types_match)
	{
	  /* If redeclaring a builtin function, and not a definition,
	     it stays built in.  */
	  if (DECL_BUILT_IN (olddecl))
	    {
	      DECL_BUILT_IN_CLASS (newdecl) = DECL_BUILT_IN_CLASS (olddecl);
	      DECL_FUNCTION_CODE (newdecl) = DECL_FUNCTION_CODE (olddecl);
	      /* If we're keeping the built-in definition, keep the rtl,
		 regardless of declaration matches.  */
	      COPY_DECL_RTL (olddecl, newdecl);
	    }

	  DECL_RESULT (newdecl) = DECL_RESULT (olddecl);
	  /* Don't clear out the arguments if we're just redeclaring a
	     function.  */
	  if (DECL_ARGUMENTS (olddecl))
	    DECL_ARGUMENTS (newdecl) = DECL_ARGUMENTS (olddecl);
	}
    }
  else if (TREE_CODE (newdecl) == NAMESPACE_DECL)
    NAMESPACE_LEVEL (newdecl) = NAMESPACE_LEVEL (olddecl);

  /* Now preserve various other info from the definition.  */
  TREE_ADDRESSABLE (newdecl) = TREE_ADDRESSABLE (olddecl);
  TREE_ASM_WRITTEN (newdecl) = TREE_ASM_WRITTEN (olddecl);
  DECL_COMMON (newdecl) = DECL_COMMON (olddecl);
  COPY_DECL_ASSEMBLER_NAME (olddecl, newdecl);

  /* Warn about conflicting visibility specifications.  */
  if (DECL_VISIBILITY_SPECIFIED (olddecl)
      && DECL_VISIBILITY_SPECIFIED (newdecl)
      && DECL_VISIBILITY (newdecl) != DECL_VISIBILITY (olddecl))
    {
      warning_at (input_location, OPT_Wattributes,
		  "%q+D: visibility attribute ignored because it", newdecl);
      warning_at (DECL_SOURCE_LOCATION (olddecl), OPT_Wattributes,
		  "conflicts with previous declaration here");
    }
  /* Choose the declaration which specified visibility.  */
  if (DECL_VISIBILITY_SPECIFIED (olddecl))
    {
      DECL_VISIBILITY (newdecl) = DECL_VISIBILITY (olddecl);
      DECL_VISIBILITY_SPECIFIED (newdecl) = 1;
    }
  /* Init priority used to be merged from newdecl to olddecl by the memcpy,
     so keep this behavior.  */
  if (TREE_CODE (newdecl) == VAR_DECL && DECL_HAS_INIT_PRIORITY_P (newdecl))
    {
      SET_DECL_INIT_PRIORITY (olddecl, DECL_INIT_PRIORITY (newdecl));
      DECL_HAS_INIT_PRIORITY_P (olddecl) = 1;
    }
  /* Likewise for DECL_USER_ALIGN and DECL_PACKED.  */
  DECL_USER_ALIGN (olddecl) = DECL_USER_ALIGN (newdecl);
  if (TREE_CODE (newdecl) == FIELD_DECL)
    DECL_PACKED (olddecl) = DECL_PACKED (newdecl);

  /* The DECL_LANG_SPECIFIC information in OLDDECL will be replaced
     with that from NEWDECL below.  */
  if (DECL_LANG_SPECIFIC (olddecl))
    {
      gcc_assert (DECL_LANG_SPECIFIC (olddecl)
		  != DECL_LANG_SPECIFIC (newdecl));
      ggc_free (DECL_LANG_SPECIFIC (olddecl));
    }

  /* Merge the USED information.  */
  if (TREE_USED (olddecl))
    TREE_USED (newdecl) = 1;
  else if (TREE_USED (newdecl))
    TREE_USED (olddecl) = 1;
  if (TREE_CODE (newdecl) == VAR_DECL)
    {
      if (DECL_READ_P (olddecl))
	DECL_READ_P (newdecl) = 1;
      else if (DECL_READ_P (newdecl))
	DECL_READ_P (olddecl) = 1;
    }
  if (DECL_PRESERVE_P (olddecl))
    DECL_PRESERVE_P (newdecl) = 1;
  else if (DECL_PRESERVE_P (newdecl))
    DECL_PRESERVE_P (olddecl) = 1;

  if (TREE_CODE (newdecl) == FUNCTION_DECL)
    {
      int function_size;

      function_size = sizeof (struct tree_decl_common);

      memcpy ((char *) olddecl + sizeof (struct tree_common),
	      (char *) newdecl + sizeof (struct tree_common),
	      function_size - sizeof (struct tree_common));

      memcpy ((char *) olddecl + sizeof (struct tree_decl_common),
	      (char *) newdecl + sizeof (struct tree_decl_common),
	      sizeof (struct tree_function_decl) - sizeof (struct tree_decl_common));
      if (new_template_info)
	/* If newdecl is a template instantiation, it is possible that
	   the following sequence of events has occurred:

	   o A friend function was declared in a class template.  The
	   class template was instantiated.

	   o The instantiation of the friend declaration was
	   recorded on the instantiation list, and is newdecl.

	   o Later, however, instantiate_class_template called pushdecl
	   on the newdecl to perform name injection.  But, pushdecl in
	   turn called duplicate_decls when it discovered that another
	   declaration of a global function with the same name already
	   existed.

	   o Here, in duplicate_decls, we decided to clobber newdecl.

	   If we're going to do that, we'd better make sure that
	   olddecl, and not newdecl, is on the list of
	   instantiations so that if we try to do the instantiation
	   again we won't get the clobbered declaration.  */
	reregister_specialization (newdecl,
				   new_template_info,
				   olddecl);
    }
  else
    {
      size_t size = tree_code_size (TREE_CODE (olddecl));
      memcpy ((char *) olddecl + sizeof (struct tree_common),
	      (char *) newdecl + sizeof (struct tree_common),
	      sizeof (struct tree_decl_common) - sizeof (struct tree_common));
      switch (TREE_CODE (olddecl))
	{
	case LABEL_DECL:
	case VAR_DECL:
	case RESULT_DECL:
	case PARM_DECL:
	case FIELD_DECL:
	case TYPE_DECL:
	case CONST_DECL:
	  {
	    memcpy ((char *) olddecl + sizeof (struct tree_decl_common),
		    (char *) newdecl + sizeof (struct tree_decl_common),
		    size - sizeof (struct tree_decl_common)
		    + TREE_CODE_LENGTH (TREE_CODE (newdecl)) * sizeof (char *));
	  }
	  break;
	default:
	  memcpy ((char *) olddecl + sizeof (struct tree_decl_common),
		  (char *) newdecl + sizeof (struct tree_decl_common),
		  sizeof (struct tree_decl_non_common) - sizeof (struct tree_decl_common)
		  + TREE_CODE_LENGTH (TREE_CODE (newdecl)) * sizeof (char *));
	  break;
	}
    }
  DECL_UID (olddecl) = olddecl_uid;
  if (olddecl_friend)
    DECL_FRIEND_P (olddecl) = 1;
  if (hidden_friend)
    {
      DECL_ANTICIPATED (olddecl) = 1;
      DECL_HIDDEN_FRIEND_P (olddecl) = 1;
    }

  /* NEWDECL contains the merged attribute lists.
     Update OLDDECL to be the same.  */
  DECL_ATTRIBUTES (olddecl) = DECL_ATTRIBUTES (newdecl);

  /* If OLDDECL had its DECL_RTL instantiated, re-invoke make_decl_rtl
    so that encode_section_info has a chance to look at the new decl
    flags and attributes.  */
  if (DECL_RTL_SET_P (olddecl)
      && (TREE_CODE (olddecl) == FUNCTION_DECL
	  || (TREE_CODE (olddecl) == VAR_DECL
	      && TREE_STATIC (olddecl))))
    make_decl_rtl (olddecl);

  /* The NEWDECL will no longer be needed.  Because every out-of-class
     declaration of a member results in a call to duplicate_decls,
     freeing these nodes represents in a significant savings.  */
  ggc_free (newdecl);

  return olddecl;
}

/* Return zero if the declaration NEWDECL is valid
   when the declaration OLDDECL (assumed to be for the same name)
   has already been seen.
   Otherwise return an error message format string with a %s
   where the identifier should go.  */

static const char *
redeclaration_error_message (tree newdecl, tree olddecl)
{
  if (TREE_CODE (newdecl) == TYPE_DECL)
    {
      /* Because C++ can put things into name space for free,
	 constructs like "typedef struct foo { ... } foo"
	 would look like an erroneous redeclaration.  */
      if (same_type_p (TREE_TYPE (newdecl), TREE_TYPE (olddecl)))
	return NULL;
      else
	return G_("redefinition of %q#D");
    }
  else if (TREE_CODE (newdecl) == FUNCTION_DECL)
    {
      /* If this is a pure function, its olddecl will actually be
	 the original initialization to `0' (which we force to call
	 abort()).  Don't complain about redefinition in this case.  */
      if (DECL_LANG_SPECIFIC (olddecl) && DECL_PURE_VIRTUAL_P (olddecl)
	  && DECL_INITIAL (olddecl) == NULL_TREE)
	return NULL;

      /* If both functions come from different namespaces, this is not
	 a redeclaration - this is a conflict with a used function.  */
      if (DECL_NAMESPACE_SCOPE_P (olddecl)
	  && DECL_CONTEXT (olddecl) != DECL_CONTEXT (newdecl)
	  && ! decls_match (olddecl, newdecl))
	return G_("%qD conflicts with used function");

      /* We'll complain about linkage mismatches in
	 warn_extern_redeclared_static.  */

      /* Defining the same name twice is no good.  */
      if (DECL_INITIAL (olddecl) != NULL_TREE
	  && DECL_INITIAL (newdecl) != NULL_TREE)
	{
	  if (DECL_NAME (olddecl) == NULL_TREE)
	    return G_("%q#D not declared in class");
	  else if (!GNU_INLINE_P (olddecl)
		   || GNU_INLINE_P (newdecl))
	    return G_("redefinition of %q#D");
	}

      if (DECL_DECLARED_INLINE_P (olddecl) && DECL_DECLARED_INLINE_P (newdecl))
	{
	  bool olda = GNU_INLINE_P (olddecl);
	  bool newa = GNU_INLINE_P (newdecl);

	  if (olda != newa)
	    {
	      if (newa)
		return G_("%q+D redeclared inline with "
			  "%<gnu_inline%> attribute");
	      else
		return G_("%q+D redeclared inline without "
			  "%<gnu_inline%> attribute");
	    }
	}

      return NULL;
    }
  else if (TREE_CODE (newdecl) == TEMPLATE_DECL)
    {
      tree nt, ot;

      if (TREE_CODE (DECL_TEMPLATE_RESULT (newdecl)) == TYPE_DECL)
	{
	  if (COMPLETE_TYPE_P (TREE_TYPE (newdecl))
	      && COMPLETE_TYPE_P (TREE_TYPE (olddecl)))
	    return G_("redefinition of %q#D");
	  return NULL;
	}

      if (TREE_CODE (DECL_TEMPLATE_RESULT (newdecl)) != FUNCTION_DECL
	  || (DECL_TEMPLATE_RESULT (newdecl)
	      == DECL_TEMPLATE_RESULT (olddecl)))
	return NULL;

      nt = DECL_TEMPLATE_RESULT (newdecl);
      if (DECL_TEMPLATE_INFO (nt))
	nt = DECL_TEMPLATE_RESULT (template_for_substitution (nt));
      ot = DECL_TEMPLATE_RESULT (olddecl);
      if (DECL_TEMPLATE_INFO (ot))
	ot = DECL_TEMPLATE_RESULT (template_for_substitution (ot));
      if (DECL_INITIAL (nt) && DECL_INITIAL (ot)
	  && (!GNU_INLINE_P (ot) || GNU_INLINE_P (nt)))
	return G_("redefinition of %q#D");

      if (DECL_DECLARED_INLINE_P (ot) && DECL_DECLARED_INLINE_P (nt))
	{
	  bool olda = GNU_INLINE_P (ot);
	  bool newa = GNU_INLINE_P (nt);

	  if (olda != newa)
	    {
	      if (newa)
		return G_("%q+D redeclared inline with "
			  "%<gnu_inline%> attribute");
	      else
		return G_("%q+D redeclared inline without "
		     	  "%<gnu_inline%> attribute");
	    }
	}

      /* Core issue #226 (C++0x): 
           
           If a friend function template declaration specifies a
           default template-argument, that declaration shall be a
           definition and shall be the only declaration of the
           function template in the translation unit.  */
      if ((cxx_dialect != cxx98) 
          && TREE_CODE (ot) == FUNCTION_DECL && DECL_FRIEND_P (ot)
          && !check_default_tmpl_args (nt, DECL_TEMPLATE_PARMS (newdecl), 
                                       /*is_primary=*/1, /*is_partial=*/0,
                                       /*is_friend_decl=*/2))
        return G_("redeclaration of friend %q#D "
	 	  "may not have default template arguments");

      return NULL;
    }
  else if (TREE_CODE (newdecl) == VAR_DECL
	   && DECL_THREAD_LOCAL_P (newdecl) != DECL_THREAD_LOCAL_P (olddecl)
	   && (! DECL_LANG_SPECIFIC (olddecl)
	       || ! CP_DECL_THREADPRIVATE_P (olddecl)
	       || DECL_THREAD_LOCAL_P (newdecl)))
    {
      /* Only variables can be thread-local, and all declarations must
	 agree on this property.  */
      if (DECL_THREAD_LOCAL_P (newdecl))
	return G_("thread-local declaration of %q#D follows "
	          "non-thread-local declaration");
      else
	return G_("non-thread-local declaration of %q#D follows "
	          "thread-local declaration");
    }
  else if (toplevel_bindings_p () || DECL_NAMESPACE_SCOPE_P (newdecl))
    {
      /* The objects have been declared at namespace scope.  If either
	 is a member of an anonymous union, then this is an invalid
	 redeclaration.  For example:

	   int i;
	   union { int i; };

	   is invalid.  */
      if ((TREE_CODE (newdecl) == VAR_DECL && DECL_ANON_UNION_VAR_P (newdecl))
	  || (TREE_CODE (olddecl) == VAR_DECL && DECL_ANON_UNION_VAR_P (olddecl)))
	return G_("redeclaration of %q#D");
      /* If at least one declaration is a reference, there is no
	 conflict.  For example:

	   int i = 3;
	   extern int i;

	 is valid.  */
      if (DECL_EXTERNAL (newdecl) || DECL_EXTERNAL (olddecl))
	return NULL;
      /* Reject two definitions.  */
      return G_("redefinition of %q#D");
    }
  else
    {
      /* Objects declared with block scope:  */
      /* Reject two definitions, and reject a definition
	 together with an external reference.  */
      if (!(DECL_EXTERNAL (newdecl) && DECL_EXTERNAL (olddecl)))
	return G_("redeclaration of %q#D");
      return NULL;
    }
}

/* Hash and equality functions for the named_label table.  */

static hashval_t
named_label_entry_hash (const void *data)
{
  const struct named_label_entry *ent = (const struct named_label_entry *) data;
  return DECL_UID (ent->label_decl);
}

static int
named_label_entry_eq (const void *a, const void *b)
{
  const struct named_label_entry *ent_a = (const struct named_label_entry *) a;
  const struct named_label_entry *ent_b = (const struct named_label_entry *) b;
  return ent_a->label_decl == ent_b->label_decl;
}

/* Create a new label, named ID.  */

static tree
make_label_decl (tree id, int local_p)
{
  struct named_label_entry *ent;
  void **slot;
  tree decl;

  decl = build_decl (input_location, LABEL_DECL, id, void_type_node);

  DECL_CONTEXT (decl) = current_function_decl;
  DECL_MODE (decl) = VOIDmode;
  C_DECLARED_LABEL_FLAG (decl) = local_p;

  /* Say where one reference is to the label, for the sake of the
     error if it is not defined.  */
  DECL_SOURCE_LOCATION (decl) = input_location;

  /* Record the fact that this identifier is bound to this label.  */
  SET_IDENTIFIER_LABEL_VALUE (id, decl);

  /* Create the label htab for the function on demand.  */
  if (!named_labels)
    named_labels = htab_create_ggc (13, named_label_entry_hash,
				    named_label_entry_eq, NULL);

  /* Record this label on the list of labels used in this function.
     We do this before calling make_label_decl so that we get the
     IDENTIFIER_LABEL_VALUE before the new label is declared.  */
  ent = ggc_alloc_cleared_named_label_entry ();
  ent->label_decl = decl;

  slot = htab_find_slot (named_labels, ent, INSERT);
  gcc_assert (*slot == NULL);
  *slot = ent;

  return decl;
}

/* Look for a label named ID in the current function.  If one cannot
   be found, create one.  (We keep track of used, but undefined,
   labels, and complain about them at the end of a function.)  */

tree
lookup_label (tree id)
{
  tree decl;

  timevar_push (TV_NAME_LOOKUP);
  /* You can't use labels at global scope.  */
  if (current_function_decl == NULL_TREE)
    {
      error ("label %qE referenced outside of any function", id);
      POP_TIMEVAR_AND_RETURN (TV_NAME_LOOKUP, NULL_TREE);
    }

  /* See if we've already got this label.  */
  decl = IDENTIFIER_LABEL_VALUE (id);
  if (decl != NULL_TREE && DECL_CONTEXT (decl) == current_function_decl)
    POP_TIMEVAR_AND_RETURN (TV_NAME_LOOKUP, decl);

  decl = make_label_decl (id, /*local_p=*/0);
  POP_TIMEVAR_AND_RETURN (TV_NAME_LOOKUP, decl);
}

/* Declare a local label named ID.  */

tree
declare_local_label (tree id)
{
  tree decl;
  cp_label_binding *bind;

  /* Add a new entry to the SHADOWED_LABELS list so that when we leave
     this scope we can restore the old value of IDENTIFIER_TYPE_VALUE.  */
  bind = VEC_safe_push (cp_label_binding, gc,
			current_binding_level->shadowed_labels, NULL);
  bind->prev_value = IDENTIFIER_LABEL_VALUE (id);

  decl = make_label_decl (id, /*local_p=*/1);
  bind->label = decl;

  return decl;
}

/* Returns nonzero if it is ill-formed to jump past the declaration of
   DECL.  Returns 2 if it's also a real problem.  */

static int
decl_jump_unsafe (tree decl)
{
  /* [stmt.dcl]/3: A program that jumps from a point where a local variable
     with automatic storage duration is not in scope to a point where it is
     in scope is ill-formed unless the variable has scalar type, class type
     with a trivial default constructor and a trivial destructor, a
     cv-qualified version of one of these types, or an array of one of the
     preceding types and is declared without an initializer (8.5).  */
  tree type = TREE_TYPE (decl);

  if (TREE_CODE (decl) != VAR_DECL || TREE_STATIC (decl)
      || type == error_mark_node)
    return 0;

  type = strip_array_types (type);

  if (type_has_nontrivial_default_init (TREE_TYPE (decl))
      || DECL_NONTRIVIALLY_INITIALIZED_P (decl))
    return 2;

  if (TYPE_HAS_NONTRIVIAL_DESTRUCTOR (TREE_TYPE (decl)))
    return 1;

  return 0;
}

/* A subroutine of check_previous_goto_1 to identify a branch to the user.  */

static void
identify_goto (tree decl, const location_t *locus)
{
  if (decl)
    permerror (input_location, "jump to label %qD", decl);
  else
    permerror (input_location, "jump to case label");
  if (locus)
    permerror (*locus, "  from here");
}

/* Check that a single previously seen jump to a newly defined label
   is OK.  DECL is the LABEL_DECL or 0; LEVEL is the binding_level for
   the jump context; NAMES are the names in scope in LEVEL at the jump
   context; LOCUS is the source position of the jump or 0.  Returns
   true if all is well.  */

static bool
check_previous_goto_1 (tree decl, struct cp_binding_level* level, tree names,
		       bool exited_omp, const location_t *locus)
{
  struct cp_binding_level *b;
  bool identified = false, saw_eh = false, saw_omp = false;

  if (exited_omp)
    {
      identify_goto (decl, locus);
      error ("  exits OpenMP structured block");
      identified = saw_omp = true;
    }

  for (b = current_binding_level; b ; b = b->level_chain)
    {
      tree new_decls, old_decls = (b == level ? names : NULL_TREE);

      for (new_decls = b->names; new_decls != old_decls;
	   new_decls = DECL_CHAIN (new_decls))
	{
	  int problem = decl_jump_unsafe (new_decls);
	  if (! problem)
	    continue;

	  if (!identified)
	    {
	      identify_goto (decl, locus);
	      identified = true;
	    }
	  if (problem > 1)
	    error ("  crosses initialization of %q+#D", new_decls);
	  else
	    permerror (input_location, "  enters scope of %q+#D which has "
		       "non-trivial destructor", new_decls);
	}

      if (b == level)
	break;
      if ((b->kind == sk_try || b->kind == sk_catch) && !saw_eh)
	{
	  if (!identified)
	    {
	      identify_goto (decl, locus);
	      identified = true;
	    }
	  if (b->kind == sk_try)
	    error ("  enters try block");
	  else
	    error ("  enters catch block");
	  saw_eh = true;
	}
      if (b->kind == sk_omp && !saw_omp)
	{
	  if (!identified)
	    {
	      identify_goto (decl, locus);
	      identified = true;
	    }
	  error ("  enters OpenMP structured block");
	  saw_omp = true;
	}
    }

  return !identified;
}

static void
check_previous_goto (tree decl, struct named_label_use_entry *use)
{
  check_previous_goto_1 (decl, use->binding_level,
			 use->names_in_scope, use->in_omp_scope,
			 &use->o_goto_locus);
}

static bool
check_switch_goto (struct cp_binding_level* level)
{
  return check_previous_goto_1 (NULL_TREE, level, level->names, false, NULL);
}

/* Check that a new jump to a label DECL is OK.  Called by
   finish_goto_stmt.  */

void
check_goto (tree decl)
{
  struct named_label_entry *ent, dummy;
  bool saw_catch = false, identified = false;
  tree bad;
  unsigned ix;

  /* We can't know where a computed goto is jumping.
     So we assume that it's OK.  */
  if (TREE_CODE (decl) != LABEL_DECL)
    return;

  /* We didn't record any information about this label when we created it,
     and there's not much point since it's trivial to analyze as a return.  */
  if (decl == cdtor_label)
    return;

  dummy.label_decl = decl;
  ent = (struct named_label_entry *) htab_find (named_labels, &dummy);
  gcc_assert (ent != NULL);

  /* If the label hasn't been defined yet, defer checking.  */
  if (! DECL_INITIAL (decl))
    {
      struct named_label_use_entry *new_use;

      /* Don't bother creating another use if the last goto had the
	 same data, and will therefore create the same set of errors.  */
      if (ent->uses
	  && ent->uses->names_in_scope == current_binding_level->names)
	return;

      new_use = ggc_alloc_named_label_use_entry ();
      new_use->binding_level = current_binding_level;
      new_use->names_in_scope = current_binding_level->names;
      new_use->o_goto_locus = input_location;
      new_use->in_omp_scope = false;

      new_use->next = ent->uses;
      ent->uses = new_use;
      return;
    }

  if (ent->in_try_scope || ent->in_catch_scope
      || ent->in_omp_scope || !VEC_empty (tree, ent->bad_decls))
    {
      permerror (input_location, "jump to label %q+D", decl);
      permerror (input_location, "  from here");
      identified = true;
    }

  FOR_EACH_VEC_ELT (tree, ent->bad_decls, ix, bad)
    {
      int u = decl_jump_unsafe (bad);

      if (u > 1 && DECL_ARTIFICIAL (bad))
	{
	  /* Can't skip init of __exception_info.  */
	  error_at (DECL_SOURCE_LOCATION (bad), "  enters catch block");
	  saw_catch = true;
	}
      else if (u > 1)
	error ("  skips initialization of %q+#D", bad);
      else
	permerror (input_location, "  enters scope of %q+#D which has "
		   "non-trivial destructor", bad);
    }

  if (ent->in_try_scope)
    error ("  enters try block");
  else if (ent->in_catch_scope && !saw_catch)
    error ("  enters catch block");

  if (ent->in_omp_scope)
    error ("  enters OpenMP structured block");
  else if (flag_openmp)
    {
      struct cp_binding_level *b;
      for (b = current_binding_level; b ; b = b->level_chain)
	{
	  if (b == ent->binding_level)
	    break;
	  if (b->kind == sk_omp)
	    {
	      if (!identified)
		{
		  permerror (input_location, "jump to label %q+D", decl);
		  permerror (input_location, "  from here");
		  identified = true;
		}
	      error ("  exits OpenMP structured block");
	      break;
	    }
	}
    }
}

/* Check that a return is ok wrt OpenMP structured blocks.
   Called by finish_return_stmt.  Returns true if all is well.  */

bool
check_omp_return (void)
{
  struct cp_binding_level *b;
  for (b = current_binding_level; b ; b = b->level_chain)
    if (b->kind == sk_omp)
      {
	error ("invalid exit from OpenMP structured block");
	return false;
      }
  return true;
}

/* Define a label, specifying the location in the source file.
   Return the LABEL_DECL node for the label.  */

tree
define_label (location_t location, tree name)
{
  struct named_label_entry *ent, dummy;
  struct cp_binding_level *p;
  tree decl;

  timevar_push (TV_NAME_LOOKUP);

  decl = lookup_label (name);

  dummy.label_decl = decl;
  ent = (struct named_label_entry *) htab_find (named_labels, &dummy);
  gcc_assert (ent != NULL);

  /* After labels, make any new cleanups in the function go into their
     own new (temporary) binding contour.  */
  for (p = current_binding_level;
       p->kind != sk_function_parms;
       p = p->level_chain)
    p->more_cleanups_ok = 0;

  if (name == get_identifier ("wchar_t"))
    permerror (input_location, "label named wchar_t");

  if (DECL_INITIAL (decl) != NULL_TREE)
    {
      error ("duplicate label %qD", decl);
      POP_TIMEVAR_AND_RETURN (TV_NAME_LOOKUP, error_mark_node);
    }
  else
    {
      struct named_label_use_entry *use;

      /* Mark label as having been defined.  */
      DECL_INITIAL (decl) = error_mark_node;
      /* Say where in the source.  */
      DECL_SOURCE_LOCATION (decl) = location;

      ent->binding_level = current_binding_level;
      ent->names_in_scope = current_binding_level->names;

      for (use = ent->uses; use ; use = use->next)
	check_previous_goto (decl, use);
      ent->uses = NULL;
    }

  POP_TIMEVAR_AND_RETURN (TV_NAME_LOOKUP, decl);
}

struct cp_switch
{
  struct cp_binding_level *level;
  struct cp_switch *next;
  /* The SWITCH_STMT being built.  */
  tree switch_stmt;
  /* A splay-tree mapping the low element of a case range to the high
     element, or NULL_TREE if there is no high element.  Used to
     determine whether or not a new case label duplicates an old case
     label.  We need a tree, rather than simply a hash table, because
     of the GNU case range extension.  */
  splay_tree cases;
};

/* A stack of the currently active switch statements.  The innermost
   switch statement is on the top of the stack.  There is no need to
   mark the stack for garbage collection because it is only active
   during the processing of the body of a function, and we never
   collect at that point.  */

static struct cp_switch *switch_stack;

/* Called right after a switch-statement condition is parsed.
   SWITCH_STMT is the switch statement being parsed.  */

void
push_switch (tree switch_stmt)
{
  struct cp_switch *p = XNEW (struct cp_switch);
  p->level = current_binding_level;
  p->next = switch_stack;
  p->switch_stmt = switch_stmt;
  p->cases = splay_tree_new (case_compare, NULL, NULL);
  switch_stack = p;
}

void
pop_switch (void)
{
  struct cp_switch *cs = switch_stack;
  location_t switch_location;

  /* Emit warnings as needed.  */
  if (EXPR_HAS_LOCATION (cs->switch_stmt))
    switch_location = EXPR_LOCATION (cs->switch_stmt);
  else
    switch_location = input_location;
  if (!processing_template_decl)
    c_do_switch_warnings (cs->cases, switch_location,
			  SWITCH_STMT_TYPE (cs->switch_stmt),
			  SWITCH_STMT_COND (cs->switch_stmt));

  splay_tree_delete (cs->cases);
  switch_stack = switch_stack->next;
  free (cs);
}

/* Note that we've seen a definition of a case label, and complain if this
   is a bad place for one.  */

tree
finish_case_label (location_t loc, tree low_value, tree high_value)
{
  tree cond, r;
  struct cp_binding_level *p;

  if (processing_template_decl)
    {
      tree label;

      /* For templates, just add the case label; we'll do semantic
	 analysis at instantiation-time.  */
      label = build_decl (loc, LABEL_DECL, NULL_TREE, NULL_TREE);
      return add_stmt (build_case_label (loc, low_value, high_value, label));
    }

  /* Find the condition on which this switch statement depends.  */
  cond = SWITCH_STMT_COND (switch_stack->switch_stmt);
  if (cond && TREE_CODE (cond) == TREE_LIST)
    cond = TREE_VALUE (cond);

  if (!check_switch_goto (switch_stack->level))
    return error_mark_node;

  r = c_add_case_label (loc, switch_stack->cases, cond,
			SWITCH_STMT_TYPE (switch_stack->switch_stmt),
			low_value, high_value);

  /* After labels, make any new cleanups in the function go into their
     own new (temporary) binding contour.  */
  for (p = current_binding_level;
       p->kind != sk_function_parms;
       p = p->level_chain)
    p->more_cleanups_ok = 0;

  return r;
}

/* Hash a TYPENAME_TYPE.  K is really of type `tree'.  */

static hashval_t
typename_hash (const void* k)
{
  hashval_t hash;
  const_tree const t = (const_tree) k;

  hash = (htab_hash_pointer (TYPE_CONTEXT (t))
	  ^ htab_hash_pointer (DECL_NAME (TYPE_NAME (t))));

  return hash;
}

typedef struct typename_info {
  tree scope;
  tree name;
  tree template_id;
  bool enum_p;
  bool class_p;
} typename_info;

/* Compare two TYPENAME_TYPEs.  K1 is really of type `tree', K2 is
   really of type `typename_info*'  */

static int
typename_compare (const void * k1, const void * k2)
{
  const_tree const t1 = (const_tree) k1;
  const typename_info *const t2 = (const typename_info *) k2;

  return (DECL_NAME (TYPE_NAME (t1)) == t2->name
	  && TYPE_CONTEXT (t1) == t2->scope
	  && TYPENAME_TYPE_FULLNAME (t1) == t2->template_id
	  && TYPENAME_IS_ENUM_P (t1) == t2->enum_p
	  && TYPENAME_IS_CLASS_P (t1) == t2->class_p);
}

/* Build a TYPENAME_TYPE.  If the type is `typename T::t', CONTEXT is
   the type of `T', NAME is the IDENTIFIER_NODE for `t'.

   Returns the new TYPENAME_TYPE.  */

static GTY ((param_is (union tree_node))) htab_t typename_htab;

static tree
build_typename_type (tree context, tree name, tree fullname,
		     enum tag_types tag_type)
{
  tree t;
  tree d;
  typename_info ti;
  void **e;
  hashval_t hash;

  if (typename_htab == NULL)
    typename_htab = htab_create_ggc (61, &typename_hash,
				     &typename_compare, NULL);

  ti.scope = FROB_CONTEXT (context);
  ti.name = name;
  ti.template_id = fullname;
  ti.enum_p = tag_type == enum_type;
  ti.class_p = (tag_type == class_type
		|| tag_type == record_type
		|| tag_type == union_type);
  hash =  (htab_hash_pointer (ti.scope)
	   ^ htab_hash_pointer (ti.name));

  /* See if we already have this type.  */
  e = htab_find_slot_with_hash (typename_htab, &ti, hash, INSERT);
  if (*e)
    t = (tree) *e;
  else
    {
      /* Build the TYPENAME_TYPE.  */
      t = cxx_make_type (TYPENAME_TYPE);
      TYPE_CONTEXT (t) = ti.scope;
      TYPENAME_TYPE_FULLNAME (t) = ti.template_id;
      TYPENAME_IS_ENUM_P (t) = ti.enum_p;
      TYPENAME_IS_CLASS_P (t) = ti.class_p;

      /* Build the corresponding TYPE_DECL.  */
      d = build_decl (input_location, TYPE_DECL, name, t);
      TYPE_NAME (TREE_TYPE (d)) = d;
      TYPE_STUB_DECL (TREE_TYPE (d)) = d;
      DECL_CONTEXT (d) = FROB_CONTEXT (context);
      DECL_ARTIFICIAL (d) = 1;

      /* Store it in the hash table.  */
      *e = t;

      /* TYPENAME_TYPEs must always be compared structurally, because
	 they may or may not resolve down to another type depending on
	 the currently open classes. */
      SET_TYPE_STRUCTURAL_EQUALITY (t);
    }

  return t;
}

/* Resolve `typename CONTEXT::NAME'.  TAG_TYPE indicates the tag
   provided to name the type.  Returns an appropriate type, unless an
   error occurs, in which case error_mark_node is returned.  If we
   locate a non-artificial TYPE_DECL and TF_KEEP_TYPE_DECL is set, we
   return that, rather than the _TYPE it corresponds to, in other
   cases we look through the type decl.  If TF_ERROR is set, complain
   about errors, otherwise be quiet.  */

tree
make_typename_type (tree context, tree name, enum tag_types tag_type,
		    tsubst_flags_t complain)
{
  tree fullname;
  tree t;
  bool want_template;

  if (name == error_mark_node
      || context == NULL_TREE
      || context == error_mark_node)
    return error_mark_node;

  if (TYPE_P (name))
    {
      if (!(TYPE_LANG_SPECIFIC (name)
	    && (CLASSTYPE_IS_TEMPLATE (name)
		|| CLASSTYPE_USE_TEMPLATE (name))))
	name = TYPE_IDENTIFIER (name);
      else
	/* Create a TEMPLATE_ID_EXPR for the type.  */
	name = build_nt (TEMPLATE_ID_EXPR,
			 CLASSTYPE_TI_TEMPLATE (name),
			 CLASSTYPE_TI_ARGS (name));
    }
  else if (TREE_CODE (name) == TYPE_DECL)
    name = DECL_NAME (name);

  fullname = name;

  if (TREE_CODE (name) == TEMPLATE_ID_EXPR)
    {
      name = TREE_OPERAND (name, 0);
      if (TREE_CODE (name) == TEMPLATE_DECL)
	name = TREE_OPERAND (fullname, 0) = DECL_NAME (name);
      else if (TREE_CODE (name) == OVERLOAD)
	{
	  error ("%qD is not a type", name);
	  return error_mark_node;
	}
    }
  if (TREE_CODE (name) == TEMPLATE_DECL)
    {
      error ("%qD used without template parameters", name);
      return error_mark_node;
    }
  gcc_assert (TREE_CODE (name) == IDENTIFIER_NODE);
  gcc_assert (TYPE_P (context));

  if (!MAYBE_CLASS_TYPE_P (context))
    {
      if (complain & tf_error)
	error ("%q#T is not a class", context);
      return error_mark_node;
    }
  
  /* When the CONTEXT is a dependent type,  NAME could refer to a
     dependent base class of CONTEXT.  But look inside it anyway
     if CONTEXT is a currently open scope, in case it refers to a
     member of the current instantiation or a non-dependent base;
     lookup will stop when we hit a dependent base.  */
  if (!dependent_scope_p (context))
    /* We should only set WANT_TYPE when we're a nested typename type.
       Then we can give better diagnostics if we find a non-type.  */
    t = lookup_field (context, name, 2, /*want_type=*/true);
  else
    t = NULL_TREE;

  if ((!t || TREE_CODE (t) == TREE_LIST) && dependent_type_p (context))
    return build_typename_type (context, name, fullname, tag_type);

  want_template = TREE_CODE (fullname) == TEMPLATE_ID_EXPR;
  
  if (!t)
    {
      if (complain & tf_error)
	error (want_template ? "no class template named %q#T in %q#T"
	       : "no type named %q#T in %q#T", name, context);
      return error_mark_node;
    }
  
  /* Pull out the template from an injected-class-name (or multiple).  */
  if (want_template)
    t = maybe_get_template_decl_from_type_decl (t);

  if (TREE_CODE (t) == TREE_LIST)
    {
      if (complain & tf_error)
	{
	  error ("lookup of %qT in %qT is ambiguous", name, context);
	  print_candidates (t);
	}
      return error_mark_node;
    }

  if (want_template && !DECL_CLASS_TEMPLATE_P (t))
    {
      if (complain & tf_error)
	error ("%<typename %T::%D%> names %q#T, which is not a class template",
	       context, name, t);
      return error_mark_node;
    }
  if (!want_template && TREE_CODE (t) != TYPE_DECL)
    {
      if (complain & tf_error)
	error ("%<typename %T::%D%> names %q#T, which is not a type",
	       context, name, t);
      return error_mark_node;
    }
  
  if (complain & tf_error)
    perform_or_defer_access_check (TYPE_BINFO (context), t, t);

  /* If we are currently parsing a template and if T is a typedef accessed
     through CONTEXT then we need to remember and check access of T at
     template instantiation time.  */
  add_typedef_to_current_template_for_access_check (t, context, input_location);

  if (want_template)
    return lookup_template_class (t, TREE_OPERAND (fullname, 1),
				  NULL_TREE, context,
				  /*entering_scope=*/0,
				  tf_warning_or_error | tf_user);
  
  if (DECL_ARTIFICIAL (t) || !(complain & tf_keep_type_decl))
    t = TREE_TYPE (t);
  
  return t;
}

/* Resolve `CONTEXT::template NAME'.  Returns a TEMPLATE_DECL if the name
   can be resolved or an UNBOUND_CLASS_TEMPLATE, unless an error occurs,
   in which case error_mark_node is returned.

   If PARM_LIST is non-NULL, also make sure that the template parameter
   list of TEMPLATE_DECL matches.

   If COMPLAIN zero, don't complain about any errors that occur.  */

tree
make_unbound_class_template (tree context, tree name, tree parm_list,
			     tsubst_flags_t complain)
{
  tree t;
  tree d;

  if (TYPE_P (name))
    name = TYPE_IDENTIFIER (name);
  else if (DECL_P (name))
    name = DECL_NAME (name);
  gcc_assert (TREE_CODE (name) == IDENTIFIER_NODE);

  if (!dependent_type_p (context)
      || currently_open_class (context))
    {
      tree tmpl = NULL_TREE;

      if (MAYBE_CLASS_TYPE_P (context))
	tmpl = lookup_field (context, name, 0, false);

      if (!tmpl || !DECL_CLASS_TEMPLATE_P (tmpl))
	{
	  if (complain & tf_error)
	    error ("no class template named %q#T in %q#T", name, context);
	  return error_mark_node;
	}

      if (parm_list
	  && !comp_template_parms (DECL_TEMPLATE_PARMS (tmpl), parm_list))
	{
	  if (complain & tf_error)
	    {
	      error ("template parameters do not match template");
	      error ("%q+D declared here", tmpl);
	    }
	  return error_mark_node;
	}

      if (complain & tf_error)
	perform_or_defer_access_check (TYPE_BINFO (context), tmpl, tmpl);

      return tmpl;
    }

  /* Build the UNBOUND_CLASS_TEMPLATE.  */
  t = cxx_make_type (UNBOUND_CLASS_TEMPLATE);
  TYPE_CONTEXT (t) = FROB_CONTEXT (context);
  TREE_TYPE (t) = NULL_TREE;
  SET_TYPE_STRUCTURAL_EQUALITY (t);

  /* Build the corresponding TEMPLATE_DECL.  */
  d = build_decl (input_location, TEMPLATE_DECL, name, t);
  TYPE_NAME (TREE_TYPE (d)) = d;
  TYPE_STUB_DECL (TREE_TYPE (d)) = d;
  DECL_CONTEXT (d) = FROB_CONTEXT (context);
  DECL_ARTIFICIAL (d) = 1;
  DECL_TEMPLATE_PARMS (d) = parm_list;

  return t;
}



/* Push the declarations of builtin types into the namespace.
   RID_INDEX is the index of the builtin type in the array
   RID_POINTERS.  NAME is the name used when looking up the builtin
   type.  TYPE is the _TYPE node for the builtin type.  */

void
record_builtin_type (enum rid rid_index,
		     const char* name,
		     tree type)
{
  tree rname = NULL_TREE, tname = NULL_TREE;
  tree tdecl = NULL_TREE;

  if ((int) rid_index < (int) RID_MAX)
    rname = ridpointers[(int) rid_index];
  if (name)
    tname = get_identifier (name);

  /* The calls to SET_IDENTIFIER_GLOBAL_VALUE below should be
     eliminated.  Built-in types should not be looked up name; their
     names are keywords that the parser can recognize.  However, there
     is code in c-common.c that uses identifier_global_value to look
     up built-in types by name.  */
  if (tname)
    {
      tdecl = build_decl (BUILTINS_LOCATION, TYPE_DECL, tname, type);
      DECL_ARTIFICIAL (tdecl) = 1;
      SET_IDENTIFIER_GLOBAL_VALUE (tname, tdecl);
    }
  if (rname)
    {
      if (!tdecl)
	{
	  tdecl = build_decl (BUILTINS_LOCATION, TYPE_DECL, rname, type);
	  DECL_ARTIFICIAL (tdecl) = 1;
	}
      SET_IDENTIFIER_GLOBAL_VALUE (rname, tdecl);
    }

  if (!TYPE_NAME (type))
    TYPE_NAME (type) = tdecl;

  if (tdecl)
    debug_hooks->type_decl (tdecl, 0);
}

/* Record one of the standard Java types.
 * Declare it as having the given NAME.
 * If SIZE > 0, it is the size of one of the integral types;
 * otherwise it is the negative of the size of one of the other types.  */

static tree
record_builtin_java_type (const char* name, int size)
{
  tree type, decl;
  if (size > 0)
    type = build_nonstandard_integer_type (size, 0);
  else if (size > -32)
    {
      tree stype;
      /* "__java_char" or ""__java_boolean".  */
      type = build_nonstandard_integer_type (-size, 1);
      /* Get the signed type cached and attached to the unsigned type,
	 so it doesn't get garbage-collected at "random" times,
	 causing potential codegen differences out of different UIDs
	 and different alias set numbers.  */
      stype = build_nonstandard_integer_type (-size, 0);
      TREE_CHAIN (type) = stype;
      /*if (size == -1)	TREE_SET_CODE (type, BOOLEAN_TYPE);*/
    }
  else
    { /* "__java_float" or ""__java_double".  */
      type = make_node (REAL_TYPE);
      TYPE_PRECISION (type) = - size;
      layout_type (type);
    }
  record_builtin_type (RID_MAX, name, type);
  decl = TYPE_NAME (type);

  /* Suppress generate debug symbol entries for these types,
     since for normal C++ they are just clutter.
     However, push_lang_context undoes this if extern "Java" is seen.  */
  DECL_IGNORED_P (decl) = 1;

  TYPE_FOR_JAVA (type) = 1;
  return type;
}

/* Push a type into the namespace so that the back ends ignore it.  */

static void
record_unknown_type (tree type, const char* name)
{
  tree decl = pushdecl (build_decl (UNKNOWN_LOCATION,
				    TYPE_DECL, get_identifier (name), type));
  /* Make sure the "unknown type" typedecl gets ignored for debug info.  */
  DECL_IGNORED_P (decl) = 1;
  TYPE_DECL_SUPPRESS_DEBUG (decl) = 1;
  TYPE_SIZE (type) = TYPE_SIZE (void_type_node);
  TYPE_ALIGN (type) = 1;
  TYPE_USER_ALIGN (type) = 0;
  SET_TYPE_MODE (type, TYPE_MODE (void_type_node));
}

/* A string for which we should create an IDENTIFIER_NODE at
   startup.  */

typedef struct predefined_identifier
{
  /* The name of the identifier.  */
  const char *const name;
  /* The place where the IDENTIFIER_NODE should be stored.  */
  tree *const node;
  /* Nonzero if this is the name of a constructor or destructor.  */
  const int ctor_or_dtor_p;
} predefined_identifier;

/* Create all the predefined identifiers.  */

static void
initialize_predefined_identifiers (void)
{
  const predefined_identifier *pid;

  /* A table of identifiers to create at startup.  */
  static const predefined_identifier predefined_identifiers[] = {
    { "C++", &lang_name_cplusplus, 0 },
    { "C", &lang_name_c, 0 },
    { "Java", &lang_name_java, 0 },
    /* Some of these names have a trailing space so that it is
       impossible for them to conflict with names written by users.  */
    { "__ct ", &ctor_identifier, 1 },
    { "__base_ctor ", &base_ctor_identifier, 1 },
    { "__comp_ctor ", &complete_ctor_identifier, 1 },
    { "__dt ", &dtor_identifier, 1 },
    { "__comp_dtor ", &complete_dtor_identifier, 1 },
    { "__base_dtor ", &base_dtor_identifier, 1 },
    { "__deleting_dtor ", &deleting_dtor_identifier, 1 },
    { IN_CHARGE_NAME, &in_charge_identifier, 0 },
    { "nelts", &nelts_identifier, 0 },
    { THIS_NAME, &this_identifier, 0 },
    { VTABLE_DELTA_NAME, &delta_identifier, 0 },
    { VTABLE_PFN_NAME, &pfn_identifier, 0 },
    { "_vptr", &vptr_identifier, 0 },
    { "__vtt_parm", &vtt_parm_identifier, 0 },
    { "::", &global_scope_name, 0 },
    { "std", &std_identifier, 0 },
    { NULL, NULL, 0 }
  };

  for (pid = predefined_identifiers; pid->name; ++pid)
    {
      *pid->node = get_identifier (pid->name);
      if (pid->ctor_or_dtor_p)
	IDENTIFIER_CTOR_OR_DTOR_P (*pid->node) = 1;
    }
}

/* Create the predefined scalar types of C,
   and some nodes representing standard constants (0, 1, (void *)0).
   Initialize the global binding level.
   Make definitions for built-in primitive functions.  */

void
cxx_init_decl_processing (void)
{
  tree void_ftype;
  tree void_ftype_ptr;

  build_common_tree_nodes (flag_signed_char);

  /* Create all the identifiers we need.  */
  initialize_predefined_identifiers ();

  /* Create the global variables.  */
  push_to_top_level ();

  current_function_decl = NULL_TREE;
  current_binding_level = NULL;
  /* Enter the global namespace.  */
  gcc_assert (global_namespace == NULL_TREE);
  global_namespace = build_lang_decl (NAMESPACE_DECL, global_scope_name,
				      void_type_node);
  TREE_PUBLIC (global_namespace) = 1;
  begin_scope (sk_namespace, global_namespace);

  current_lang_name = NULL_TREE;

  if (flag_visibility_ms_compat)
    default_visibility = VISIBILITY_HIDDEN;

  /* Initially, C.  */
  current_lang_name = lang_name_c;

  /* Create the `std' namespace.  */
  push_namespace (std_identifier);
  std_node = current_namespace;
  pop_namespace ();

  c_common_nodes_and_builtins ();

  java_byte_type_node = record_builtin_java_type ("__java_byte", 8);
  java_short_type_node = record_builtin_java_type ("__java_short", 16);
  java_int_type_node = record_builtin_java_type ("__java_int", 32);
  java_long_type_node = record_builtin_java_type ("__java_long", 64);
  java_float_type_node = record_builtin_java_type ("__java_float", -32);
  java_double_type_node = record_builtin_java_type ("__java_double", -64);
  java_char_type_node = record_builtin_java_type ("__java_char", -16);
  java_boolean_type_node = record_builtin_java_type ("__java_boolean", -1);

  integer_two_node = build_int_cst (NULL_TREE, 2);

  record_builtin_type (RID_BOOL, "bool", boolean_type_node);
  truthvalue_type_node = boolean_type_node;
  truthvalue_false_node = boolean_false_node;
  truthvalue_true_node = boolean_true_node;

  empty_except_spec = build_tree_list (NULL_TREE, NULL_TREE);
  noexcept_true_spec = build_tree_list (boolean_true_node, NULL_TREE);
  noexcept_false_spec = build_tree_list (boolean_false_node, NULL_TREE);

#if 0
  record_builtin_type (RID_MAX, NULL, string_type_node);
#endif

  delta_type_node = ptrdiff_type_node;
  vtable_index_type = ptrdiff_type_node;

  vtt_parm_type = build_pointer_type (const_ptr_type_node);
  void_ftype = build_function_type_list (void_type_node, NULL_TREE);
  void_ftype_ptr = build_function_type_list (void_type_node,
					     ptr_type_node, NULL_TREE);
  void_ftype_ptr
    = build_exception_variant (void_ftype_ptr, empty_except_spec);

  /* C++ extensions */

  unknown_type_node = make_node (LANG_TYPE);
  record_unknown_type (unknown_type_node, "unknown type");

  /* Indirecting an UNKNOWN_TYPE node yields an UNKNOWN_TYPE node.  */
  TREE_TYPE (unknown_type_node) = unknown_type_node;

  /* Looking up TYPE_POINTER_TO and TYPE_REFERENCE_TO yield the same
     result.  */
  TYPE_POINTER_TO (unknown_type_node) = unknown_type_node;
  TYPE_REFERENCE_TO (unknown_type_node) = unknown_type_node;

  init_list_type_node = make_node (LANG_TYPE);
  record_unknown_type (init_list_type_node, "init list");

  {
    /* Make sure we get a unique function type, so we can give
       its pointer type a name.  (This wins for gdb.) */
    tree vfunc_type = make_node (FUNCTION_TYPE);
    TREE_TYPE (vfunc_type) = integer_type_node;
    TYPE_ARG_TYPES (vfunc_type) = NULL_TREE;
    layout_type (vfunc_type);

    vtable_entry_type = build_pointer_type (vfunc_type);
  }
  record_builtin_type (RID_MAX, VTBL_PTR_TYPE, vtable_entry_type);

  vtbl_type_node
    = build_cplus_array_type (vtable_entry_type, NULL_TREE);
  layout_type (vtbl_type_node);
  vtbl_type_node = cp_build_qualified_type (vtbl_type_node, TYPE_QUAL_CONST);
  record_builtin_type (RID_MAX, NULL, vtbl_type_node);
  vtbl_ptr_type_node = build_pointer_type (vtable_entry_type);
  layout_type (vtbl_ptr_type_node);
  record_builtin_type (RID_MAX, NULL, vtbl_ptr_type_node);

  push_namespace (get_identifier ("__cxxabiv1"));
  abi_node = current_namespace;
  pop_namespace ();

  global_type_node = make_node (LANG_TYPE);
  record_unknown_type (global_type_node, "global type");

  /* Now, C++.  */
  current_lang_name = lang_name_cplusplus;

  {
    tree newtype, deltype;
    tree ptr_ftype_sizetype;
    tree new_eh_spec;

    ptr_ftype_sizetype
      = build_function_type_list (ptr_type_node, size_type_node, NULL_TREE);
    if (cxx_dialect == cxx98)
      {
	tree bad_alloc_id;
	tree bad_alloc_type_node;
	tree bad_alloc_decl;

	push_namespace (std_identifier);
	bad_alloc_id = get_identifier ("bad_alloc");
	bad_alloc_type_node = make_class_type (RECORD_TYPE);
	TYPE_CONTEXT (bad_alloc_type_node) = current_namespace;
	bad_alloc_decl
	  = create_implicit_typedef (bad_alloc_id, bad_alloc_type_node);
	DECL_CONTEXT (bad_alloc_decl) = current_namespace;
	pop_namespace ();

	new_eh_spec
	  = add_exception_specifier (NULL_TREE, bad_alloc_type_node, -1);
      }
    else
      new_eh_spec = noexcept_false_spec;

    newtype = build_exception_variant (ptr_ftype_sizetype, new_eh_spec);
    deltype = build_exception_variant (void_ftype_ptr, empty_except_spec);
    push_cp_library_fn (NEW_EXPR, newtype);
    push_cp_library_fn (VEC_NEW_EXPR, newtype);
    global_delete_fndecl = push_cp_library_fn (DELETE_EXPR, deltype);
    push_cp_library_fn (VEC_DELETE_EXPR, deltype);

    nullptr_type_node = make_node (LANG_TYPE);
    TYPE_SIZE (nullptr_type_node) = bitsize_int (GET_MODE_BITSIZE (ptr_mode));
    TYPE_SIZE_UNIT (nullptr_type_node) = size_int (GET_MODE_SIZE (ptr_mode));
    TYPE_UNSIGNED (nullptr_type_node) = 1;
    TYPE_PRECISION (nullptr_type_node) = GET_MODE_BITSIZE (ptr_mode);
    SET_TYPE_MODE (nullptr_type_node, Pmode);
    record_builtin_type (RID_MAX, "decltype(nullptr)", nullptr_type_node);
    nullptr_node = make_node (INTEGER_CST);
    TREE_TYPE (nullptr_node) = nullptr_type_node;
  }

  abort_fndecl
    = build_library_fn_ptr ("__cxa_pure_virtual", void_ftype);

  /* Perform other language dependent initializations.  */
  init_class_processing ();
  init_rtti_processing ();
  init_template_processing ();

  if (flag_exceptions)
    init_exception_processing ();

  if (! supports_one_only ())
    flag_weak = 0;

  make_fname_decl = cp_make_fname_decl;
  start_fname_decls ();

  /* Show we use EH for cleanups.  */
  if (flag_exceptions)
    using_eh_for_cleanups ();
}

/* Generate an initializer for a function naming variable from
   NAME. NAME may be NULL, to indicate a dependent name.  TYPE_P is
   filled in with the type of the init.  */

tree
cp_fname_init (const char* name, tree *type_p)
{
  tree domain = NULL_TREE;
  tree type;
  tree init = NULL_TREE;
  size_t length = 0;

  if (name)
    {
      length = strlen (name);
      domain = build_index_type (size_int (length));
      init = build_string (length + 1, name);
    }

  type = cp_build_qualified_type (char_type_node, TYPE_QUAL_CONST);
  type = build_cplus_array_type (type, domain);

  *type_p = type;

  if (init)
    TREE_TYPE (init) = type;
  else
    init = error_mark_node;

  return init;
}

/* Create the VAR_DECL for __FUNCTION__ etc. ID is the name to give
   the decl, LOC is the location to give the decl, NAME is the
   initialization string and TYPE_DEP indicates whether NAME depended
   on the type of the function. We make use of that to detect
   __PRETTY_FUNCTION__ inside a template fn. This is being done lazily
   at the point of first use, so we mustn't push the decl now.  */

static tree
cp_make_fname_decl (location_t loc, tree id, int type_dep)
{
  const char *const name = (type_dep && processing_template_decl
			    ? NULL : fname_as_string (type_dep));
  tree type;
  tree init = cp_fname_init (name, &type);
  tree decl = build_decl (loc, VAR_DECL, id, type);

  if (name)
    free (CONST_CAST (char *, name));

  /* As we're using pushdecl_with_scope, we must set the context.  */
  DECL_CONTEXT (decl) = current_function_decl;
  DECL_PRETTY_FUNCTION_P (decl) = type_dep;

  TREE_STATIC (decl) = 1;
  TREE_READONLY (decl) = 1;
  DECL_ARTIFICIAL (decl) = 1;

  TREE_USED (decl) = 1;

  if (current_function_decl)
    {
      struct cp_binding_level *b = current_binding_level;
      while (b->level_chain->kind != sk_function_parms)
	b = b->level_chain;
      pushdecl_with_scope (decl, b, /*is_friend=*/false);
      cp_finish_decl (decl, init, /*init_const_expr_p=*/false, NULL_TREE,
		      LOOKUP_ONLYCONVERTING);
    }
  else
    pushdecl_top_level_and_finish (decl, init);

  return decl;
}

static tree
builtin_function_1 (tree decl, tree context, bool is_global)
{
  tree          id = DECL_NAME (decl);
  const char *name = IDENTIFIER_POINTER (id);

  retrofit_lang_decl (decl);

  DECL_ARTIFICIAL (decl) = 1;
  SET_OVERLOADED_OPERATOR_CODE (decl, ERROR_MARK);
  SET_DECL_LANGUAGE (decl, lang_c);
  /* Runtime library routines are, by definition, available in an
     external shared object.  */
  DECL_VISIBILITY (decl) = VISIBILITY_DEFAULT;
  DECL_VISIBILITY_SPECIFIED (decl) = 1;

  DECL_CONTEXT (decl) = context;

  if (is_global)
    pushdecl_top_level (decl);
  else
    pushdecl (decl);

  /* A function in the user's namespace should have an explicit
     declaration before it is used.  Mark the built-in function as
     anticipated but not actually declared.  */
  if (name[0] != '_' || name[1] != '_')
    DECL_ANTICIPATED (decl) = 1;
  else if (strncmp (name + 2, "builtin_", strlen ("builtin_")) != 0)
    {
      size_t len = strlen (name);

      /* Treat __*_chk fortification functions as anticipated as well,
	 unless they are __builtin_*.  */
      if (len > strlen ("___chk")
	  && memcmp (name + len - strlen ("_chk"),
		     "_chk", strlen ("_chk") + 1) == 0)
	DECL_ANTICIPATED (decl) = 1;
    }

  return decl;
}

tree
cxx_builtin_function (tree decl)
{
  tree          id = DECL_NAME (decl);
  const char *name = IDENTIFIER_POINTER (id);
  /* All builtins that don't begin with an '_' should additionally
     go in the 'std' namespace.  */
  if (name[0] != '_')
    {
      tree decl2 = copy_node(decl);
      push_namespace (std_identifier);
      builtin_function_1 (decl2, std_node, false);
      pop_namespace ();
    }

  return builtin_function_1 (decl, NULL_TREE, false);
}

/* Like cxx_builtin_function, but guarantee the function is added to the global
   scope.  This is to allow function specific options to add new machine
   dependent builtins when the target ISA changes via attribute((target(...)))
   which saves space on program startup if the program does not use non-generic
   ISAs.  */

tree
cxx_builtin_function_ext_scope (tree decl)
{

  tree          id = DECL_NAME (decl);
  const char *name = IDENTIFIER_POINTER (id);
  /* All builtins that don't begin with an '_' should additionally
     go in the 'std' namespace.  */
  if (name[0] != '_')
    {
      tree decl2 = copy_node(decl);
      push_namespace (std_identifier);
      builtin_function_1 (decl2, std_node, true);
      pop_namespace ();
    }

  return builtin_function_1 (decl, NULL_TREE, true);
}

/* Generate a FUNCTION_DECL with the typical flags for a runtime library
   function.  Not called directly.  */

static tree
build_library_fn_1 (tree name, enum tree_code operator_code, tree type)
{
  tree fn = build_lang_decl (FUNCTION_DECL, name, type);
  DECL_EXTERNAL (fn) = 1;
  TREE_PUBLIC (fn) = 1;
  DECL_ARTIFICIAL (fn) = 1;
  SET_OVERLOADED_OPERATOR_CODE (fn, operator_code);
  SET_DECL_LANGUAGE (fn, lang_c);
  /* Runtime library routines are, by definition, available in an
     external shared object.  */
  DECL_VISIBILITY (fn) = VISIBILITY_DEFAULT;
  DECL_VISIBILITY_SPECIFIED (fn) = 1;
  return fn;
}

/* Returns the _DECL for a library function with C linkage.
   We assume that such functions never throw; if this is incorrect,
   callers should unset TREE_NOTHROW.  */

static tree
build_library_fn (tree name, tree type)
{
  tree fn = build_library_fn_1 (name, ERROR_MARK, type);
  TREE_NOTHROW (fn) = 1;
  return fn;
}

/* Returns the _DECL for a library function with C++ linkage.  */

static tree
build_cp_library_fn (tree name, enum tree_code operator_code, tree type)
{
  tree fn = build_library_fn_1 (name, operator_code, type);
  TREE_NOTHROW (fn) = TYPE_NOTHROW_P (type);
  DECL_CONTEXT (fn) = FROB_CONTEXT (current_namespace);
  SET_DECL_LANGUAGE (fn, lang_cplusplus);
  return fn;
}

/* Like build_library_fn, but takes a C string instead of an
   IDENTIFIER_NODE.  */

tree
build_library_fn_ptr (const char* name, tree type)
{
  return build_library_fn (get_identifier (name), type);
}

/* Like build_cp_library_fn, but takes a C string instead of an
   IDENTIFIER_NODE.  */

tree
build_cp_library_fn_ptr (const char* name, tree type)
{
  return build_cp_library_fn (get_identifier (name), ERROR_MARK, type);
}

/* Like build_library_fn, but also pushes the function so that we will
   be able to find it via IDENTIFIER_GLOBAL_VALUE.  Also, the function
   may throw exceptions listed in RAISES.  */

tree
push_library_fn (tree name, tree type, tree raises)
{
  tree fn;

  if (raises)
    type = build_exception_variant (type, raises);

  fn = build_library_fn (name, type);
  pushdecl_top_level (fn);
  return fn;
}

/* Like build_cp_library_fn, but also pushes the function so that it
   will be found by normal lookup.  */

static tree
push_cp_library_fn (enum tree_code operator_code, tree type)
{
  tree fn = build_cp_library_fn (ansi_opname (operator_code),
				 operator_code,
				 type);
  pushdecl (fn);
  return fn;
}

/* Like push_library_fn, but takes a TREE_LIST of parm types rather than
   a FUNCTION_TYPE.  */

tree
push_void_library_fn (tree name, tree parmtypes)
{
  tree type = build_function_type (void_type_node, parmtypes);
  return push_library_fn (name, type, NULL_TREE);
}

/* Like push_library_fn, but also note that this function throws
   and does not return.  Used for __throw_foo and the like.  */

tree
push_throw_library_fn (tree name, tree type)
{
  tree fn = push_library_fn (name, type, NULL_TREE);
  TREE_THIS_VOLATILE (fn) = 1;
  TREE_NOTHROW (fn) = 0;
  return fn;
}

/* When we call finish_struct for an anonymous union, we create
   default copy constructors and such.  But, an anonymous union
   shouldn't have such things; this function undoes the damage to the
   anonymous union type T.

   (The reason that we create the synthesized methods is that we don't
   distinguish `union { int i; }' from `typedef union { int i; } U'.
   The first is an anonymous union; the second is just an ordinary
   union type.)  */

void
fixup_anonymous_aggr (tree t)
{
  tree *q;

  /* Wipe out memory of synthesized methods.  */
  TYPE_HAS_USER_CONSTRUCTOR (t) = 0;
  TYPE_HAS_DEFAULT_CONSTRUCTOR (t) = 0;
  TYPE_HAS_COPY_CTOR (t) = 0;
  TYPE_HAS_CONST_COPY_CTOR (t) = 0;
  TYPE_HAS_COPY_ASSIGN (t) = 0;
  TYPE_HAS_CONST_COPY_ASSIGN (t) = 0;

  /* Splice the implicitly generated functions out of the TYPE_METHODS
     list.  */
  q = &TYPE_METHODS (t);
  while (*q)
    {
      if (DECL_ARTIFICIAL (*q))
	*q = TREE_CHAIN (*q);
      else
	q = &DECL_CHAIN (*q);
    }

  /* ISO C++ 9.5.3.  Anonymous unions may not have function members.  */
  if (TYPE_METHODS (t))
    {
      tree decl = TYPE_MAIN_DECL (t);

      if (TREE_CODE (t) != UNION_TYPE)
	error_at (DECL_SOURCE_LOCATION (decl), 
		  "an anonymous struct cannot have function members");
      else
	error_at (DECL_SOURCE_LOCATION (decl),
		  "an anonymous union cannot have function members");
    }

  /* Anonymous aggregates cannot have fields with ctors, dtors or complex
     assignment operators (because they cannot have these methods themselves).
     For anonymous unions this is already checked because they are not allowed
     in any union, otherwise we have to check it.  */
  if (TREE_CODE (t) != UNION_TYPE)
    {
      tree field, type;

      for (field = TYPE_FIELDS (t); field; field = DECL_CHAIN (field))
	if (TREE_CODE (field) == FIELD_DECL)
	  {
	    type = TREE_TYPE (field);
	    if (CLASS_TYPE_P (type))
	      {
		if (TYPE_NEEDS_CONSTRUCTING (type))
		  error ("member %q+#D with constructor not allowed "
			 "in anonymous aggregate", field);
		if (TYPE_HAS_NONTRIVIAL_DESTRUCTOR (type))
		  error ("member %q+#D with destructor not allowed "
			 "in anonymous aggregate", field);
		if (TYPE_HAS_COMPLEX_COPY_ASSIGN (type))
		  error ("member %q+#D with copy assignment operator "
			 "not allowed in anonymous aggregate", field);
	      }
	  }
    }
}

/* Make sure that a declaration with no declarator is well-formed, i.e.
   just declares a tagged type or anonymous union.

   Returns the type declared; or NULL_TREE if none.  */

tree
check_tag_decl (cp_decl_specifier_seq *declspecs)
{
  int saw_friend = declspecs->specs[(int)ds_friend] != 0;
  int saw_typedef = declspecs->specs[(int)ds_typedef] != 0;
  /* If a class, struct, or enum type is declared by the DECLSPECS
     (i.e, if a class-specifier, enum-specifier, or non-typename
     elaborated-type-specifier appears in the DECLSPECS),
     DECLARED_TYPE is set to the corresponding type.  */
  tree declared_type = NULL_TREE;
  bool error_p = false;

  if (declspecs->multiple_types_p)
    error ("multiple types in one declaration");
  else if (declspecs->redefined_builtin_type)
    {
      if (!in_system_header)
	permerror (input_location, "redeclaration of C++ built-in type %qT",
		   declspecs->redefined_builtin_type);
      return NULL_TREE;
    }

  if (declspecs->type
      && TYPE_P (declspecs->type)
      && ((TREE_CODE (declspecs->type) != TYPENAME_TYPE
	   && MAYBE_CLASS_TYPE_P (declspecs->type))
	  || TREE_CODE (declspecs->type) == ENUMERAL_TYPE))
    declared_type = declspecs->type;
  else if (declspecs->type == error_mark_node)
    error_p = true;
  if (declared_type == NULL_TREE && ! saw_friend && !error_p)
    permerror (input_location, "declaration does not declare anything");
  /* Check for an anonymous union.  */
  else if (declared_type && RECORD_OR_UNION_CODE_P (TREE_CODE (declared_type))
	   && TYPE_ANONYMOUS_P (declared_type))
    {
      /* 7/3 In a simple-declaration, the optional init-declarator-list
	 can be omitted only when declaring a class (clause 9) or
	 enumeration (7.2), that is, when the decl-specifier-seq contains
	 either a class-specifier, an elaborated-type-specifier with
	 a class-key (9.1), or an enum-specifier.  In these cases and
	 whenever a class-specifier or enum-specifier is present in the
	 decl-specifier-seq, the identifiers in these specifiers are among
	 the names being declared by the declaration (as class-name,
	 enum-names, or enumerators, depending on the syntax).  In such
	 cases, and except for the declaration of an unnamed bit-field (9.6),
	 the decl-specifier-seq shall introduce one or more names into the
	 program, or shall redeclare a name introduced by a previous
	 declaration.  [Example:
	     enum { };			// ill-formed
	     typedef class { };		// ill-formed
	 --end example]  */
      if (saw_typedef)
	{
	  error ("missing type-name in typedef-declaration");
	  return NULL_TREE;
	}
      /* Anonymous unions are objects, so they can have specifiers.  */;
      SET_ANON_AGGR_TYPE_P (declared_type);

      if (TREE_CODE (declared_type) != UNION_TYPE && !in_system_header)
	pedwarn (input_location, OPT_pedantic, "ISO C++ prohibits anonymous structs");
    }

  else
    {
      if (declspecs->specs[(int)ds_inline]
	  || declspecs->specs[(int)ds_virtual])
	error ("%qs can only be specified for functions",
	       declspecs->specs[(int)ds_inline]
	       ? "inline" : "virtual");
      else if (saw_friend
	       && (!current_class_type
		   || current_scope () != current_class_type))
	error ("%<friend%> can only be specified inside a class");
      else if (declspecs->specs[(int)ds_explicit])
	error ("%<explicit%> can only be specified for constructors");
      else if (declspecs->storage_class)
	error ("a storage class can only be specified for objects "
	       "and functions");
      else if (declspecs->specs[(int)ds_const]
	       || declspecs->specs[(int)ds_volatile]
	       || declspecs->specs[(int)ds_restrict]
	       || declspecs->specs[(int)ds_thread])
	error ("qualifiers can only be specified for objects "
	       "and functions");
      else if (saw_typedef)
	warning (0, "%<typedef%> was ignored in this declaration");
      else if (declspecs->specs[(int) ds_constexpr])
        error ("%<constexpr> cannot be used for type declarations");
    }

  return declared_type;
}

/* Called when a declaration is seen that contains no names to declare.
   If its type is a reference to a structure, union or enum inherited
   from a containing scope, shadow that tag name for the current scope
   with a forward reference.
   If its type defines a new named structure or union
   or defines an enum, it is valid but we need not do anything here.
   Otherwise, it is an error.

   C++: may have to grok the declspecs to learn about static,
   complain for anonymous unions.

   Returns the TYPE declared -- or NULL_TREE if none.  */

tree
shadow_tag (cp_decl_specifier_seq *declspecs)
{
  tree t = check_tag_decl (declspecs);

  if (!t)
    return NULL_TREE;

  if (declspecs->attributes)
    {
      warning (0, "attribute ignored in declaration of %q+#T", t);
      warning (0, "attribute for %q+#T must follow the %qs keyword",
	       t, class_key_or_enum_as_string (t));

    }

  if (maybe_process_partial_specialization (t) == error_mark_node)
    return NULL_TREE;

  /* This is where the variables in an anonymous union are
     declared.  An anonymous union declaration looks like:
     union { ... } ;
     because there is no declarator after the union, the parser
     sends that declaration here.  */
  if (ANON_AGGR_TYPE_P (t))
    {
      fixup_anonymous_aggr (t);

      if (TYPE_FIELDS (t))
	{
	  tree decl = grokdeclarator (/*declarator=*/NULL,
				      declspecs, NORMAL, 0, NULL);
	  finish_anon_union (decl);
	}
    }

  return t;
}

/* Decode a "typename", such as "int **", returning a ..._TYPE node.  */

tree
groktypename (cp_decl_specifier_seq *type_specifiers,
	      const cp_declarator *declarator,
	      bool is_template_arg)
{
  tree attrs;
  tree type;
  enum decl_context context
    = is_template_arg ? TEMPLATE_TYPE_ARG : TYPENAME;
  attrs = type_specifiers->attributes;
  type_specifiers->attributes = NULL_TREE;
  type = grokdeclarator (declarator, type_specifiers, context, 0, &attrs);
  if (attrs && type != error_mark_node)
    {
      if (CLASS_TYPE_P (type))
	warning (OPT_Wattributes, "ignoring attributes applied to class type %qT "
		 "outside of definition", type);
      else if (MAYBE_CLASS_TYPE_P (type))
	/* A template type parameter or other dependent type.  */
	warning (OPT_Wattributes, "ignoring attributes applied to dependent "
		 "type %qT without an associated declaration", type);
      else
	cplus_decl_attributes (&type, attrs, 0);
    }
  return type;
}

/* Process a DECLARATOR for a function-scope variable declaration,
   namespace-scope variable declaration, or function declaration.
   (Function definitions go through start_function; class member
   declarations appearing in the body of the class go through
   grokfield.)  The DECL corresponding to the DECLARATOR is returned.
   If an error occurs, the error_mark_node is returned instead.
   
   DECLSPECS are the decl-specifiers for the declaration.  INITIALIZED is
   SD_INITIALIZED if an explicit initializer is present, or SD_DEFAULTED
   for an explicitly defaulted function, or SD_DELETED for an explicitly
   deleted function, but 0 (SD_UNINITIALIZED) if this is a variable
   implicitly initialized via a default constructor.  ATTRIBUTES and
   PREFIX_ATTRIBUTES are GNU attributes associated with this declaration.
   *PUSHED_SCOPE_P is set to the scope entered in this function, if any; if
   set, the caller is responsible for calling pop_scope.  */

tree
start_decl (const cp_declarator *declarator,
	    cp_decl_specifier_seq *declspecs,
	    int initialized,
	    tree attributes,
	    tree prefix_attributes,
	    tree *pushed_scope_p)
{
  tree decl;
  tree context;
  bool was_public;
  int flags;
  bool alias;

  *pushed_scope_p = NULL_TREE;

  /* An object declared as __attribute__((deprecated)) suppresses
     warnings of uses of other deprecated items.  */
  if (lookup_attribute ("deprecated", attributes))
    deprecated_state = DEPRECATED_SUPPRESS;

  attributes = chainon (attributes, prefix_attributes);

  decl = grokdeclarator (declarator, declspecs, NORMAL, initialized,
			 &attributes);

  deprecated_state = DEPRECATED_NORMAL;

  if (decl == NULL_TREE || TREE_CODE (decl) == VOID_TYPE
      || decl == error_mark_node)
    return error_mark_node;

  context = DECL_CONTEXT (decl);

  if (context)
    {
      *pushed_scope_p = push_scope (context);

      /* We are only interested in class contexts, later.  */
      if (TREE_CODE (context) == NAMESPACE_DECL)
	context = NULL_TREE;
    }

  if (initialized)
    /* Is it valid for this decl to have an initializer at all?
       If not, set INITIALIZED to zero, which will indirectly
       tell `cp_finish_decl' to ignore the initializer once it is parsed.  */
    switch (TREE_CODE (decl))
      {
      case TYPE_DECL:
	error ("typedef %qD is initialized (use decltype instead)", decl);
	return error_mark_node;

      case FUNCTION_DECL:
	if (initialized == SD_DELETED)
	  /* We'll handle the rest of the semantics later, but we need to
	     set this now so it's visible to duplicate_decls.  */
	  DECL_DELETED_FN (decl) = 1;
	break;

      default:
	break;
      }

  if (initialized)
    {
      if (! toplevel_bindings_p ()
	  && DECL_EXTERNAL (decl))
	warning (0, "declaration of %q#D has %<extern%> and is initialized",
		 decl);
      DECL_EXTERNAL (decl) = 0;
      if (toplevel_bindings_p ())
	TREE_STATIC (decl) = 1;
    }
  alias = lookup_attribute ("alias", DECL_ATTRIBUTES (decl)) != 0;
  
  if (alias && TREE_CODE (decl) == FUNCTION_DECL)
    record_key_method_defined (decl);

  /* If this is a typedef that names the class for linkage purposes
     (7.1.3p8), apply any attributes directly to the type.  */
  if (TREE_CODE (decl) == TYPE_DECL
      && TAGGED_TYPE_P (TREE_TYPE (decl))
      && decl == TYPE_NAME (TYPE_MAIN_VARIANT (TREE_TYPE (decl))))
    flags = ATTR_FLAG_TYPE_IN_PLACE;
  else
    flags = 0;

  /* Set attributes here so if duplicate decl, will have proper attributes.  */
  cplus_decl_attributes (&decl, attributes, flags);

  /* Dllimported symbols cannot be defined.  Static data members (which
     can be initialized in-class and dllimported) go through grokfield,
     not here, so we don't need to exclude those decls when checking for
     a definition.  */
  if (initialized && DECL_DLLIMPORT_P (decl))
    {
      error ("definition of %q#D is marked %<dllimport%>", decl);
      DECL_DLLIMPORT_P (decl) = 0;
    }

  /* If #pragma weak was used, mark the decl weak now.  */
  maybe_apply_pragma_weak (decl);

  if (TREE_CODE (decl) == FUNCTION_DECL
      && DECL_DECLARED_INLINE_P (decl)
      && DECL_UNINLINABLE (decl)
      && lookup_attribute ("noinline", DECL_ATTRIBUTES (decl)))
    warning (0, "inline function %q+D given attribute noinline", decl);

  if (context && COMPLETE_TYPE_P (complete_type (context)))
    {
      if (TREE_CODE (decl) == VAR_DECL)
	{
	  tree field = lookup_field (context, DECL_NAME (decl), 0, false);
	  if (field == NULL_TREE || TREE_CODE (field) != VAR_DECL)
	    error ("%q#D is not a static member of %q#T", decl, context);
	  else
	    {
	      if (DECL_CONTEXT (field) != context)
		{
		  if (!same_type_p (DECL_CONTEXT (field), context))
		    permerror (input_location, "ISO C++ does not permit %<%T::%D%> "
			       "to be defined as %<%T::%D%>",
			       DECL_CONTEXT (field), DECL_NAME (decl),
			       context, DECL_NAME (decl));
		  DECL_CONTEXT (decl) = DECL_CONTEXT (field);
		}
	      if (processing_specialization
		  && template_class_depth (context) == 0
		  && CLASSTYPE_TEMPLATE_SPECIALIZATION (context))
		error ("template header not allowed in member definition "
		       "of explicitly specialized class");
	      /* Static data member are tricky; an in-class initialization
		 still doesn't provide a definition, so the in-class
		 declaration will have DECL_EXTERNAL set, but will have an
		 initialization.  Thus, duplicate_decls won't warn
		 about this situation, and so we check here.  */
	      if (initialized && DECL_INITIALIZED_IN_CLASS_P (field))
		error ("duplicate initialization of %qD", decl);
	      if (duplicate_decls (decl, field, /*newdecl_is_friend=*/false))
		decl = field;
              if (declspecs->specs[(int) ds_constexpr]
                  && !DECL_DECLARED_CONSTEXPR_P (field))
                error ("%qD declared %<constexpr%> outside its class", field);
	    }
	}
      else
	{
	  tree field = check_classfn (context, decl,
				      (processing_template_decl
				       > template_class_depth (context))
				      ? current_template_parms
				      : NULL_TREE);
	  if (field && field != error_mark_node
	      && duplicate_decls (decl, field,
				 /*newdecl_is_friend=*/false))
	    decl = field;
	}

      /* cp_finish_decl sets DECL_EXTERNAL if DECL_IN_AGGR_P is set.  */
      DECL_IN_AGGR_P (decl) = 0;
      /* Do not mark DECL as an explicit specialization if it was not
	 already marked as an instantiation; a declaration should
	 never be marked as a specialization unless we know what
	 template is being specialized.  */
      if (DECL_LANG_SPECIFIC (decl) && DECL_USE_TEMPLATE (decl))
	{
	  SET_DECL_TEMPLATE_SPECIALIZATION (decl);

	  /* [temp.expl.spec] An explicit specialization of a static data
	     member of a template is a definition if the declaration
	     includes an initializer; otherwise, it is a declaration.

	     We check for processing_specialization so this only applies
	     to the new specialization syntax.  */
	  if (!initialized && processing_specialization)
	    DECL_EXTERNAL (decl) = 1;
	}

      if (DECL_EXTERNAL (decl) && ! DECL_TEMPLATE_SPECIALIZATION (decl)
	  /* Aliases are definitions. */
	  && !alias)
	permerror (input_location, "declaration of %q#D outside of class is not definition",
		   decl);

      if (!ensure_literal_type_for_constexpr_object (decl))
        return error_mark_node;
    }

  was_public = TREE_PUBLIC (decl);

  /* Enter this declaration into the symbol table.  */
  decl = maybe_push_decl (decl);

  if (processing_template_decl)
    decl = push_template_decl (decl);
  if (decl == error_mark_node)
    return error_mark_node;

  /* Tell the back end to use or not use .common as appropriate.  If we say
     -fconserve-space, we want this to save .data space, at the expense of
     wrong semantics.  If we say -fno-conserve-space, we want this to
     produce errors about redefs; to do this we force variables into the
     data segment.  */
  if (flag_conserve_space
      && TREE_CODE (decl) == VAR_DECL
      && TREE_PUBLIC (decl)
      && !DECL_THREAD_LOCAL_P (decl)
      && !have_global_bss_p ())
    DECL_COMMON (decl) = 1;

  if (TREE_CODE (decl) == VAR_DECL
      && DECL_NAMESPACE_SCOPE_P (decl) && !TREE_PUBLIC (decl) && !was_public
      && !DECL_THIS_STATIC (decl) && !DECL_ARTIFICIAL (decl))
    {
      /* This is a const variable with implicit 'static'.  Set
	 DECL_THIS_STATIC so we can tell it from variables that are
	 !TREE_PUBLIC because of the anonymous namespace.  */
      gcc_assert (CP_TYPE_CONST_P (TREE_TYPE (decl)));
      DECL_THIS_STATIC (decl) = 1;
    }

  if (!processing_template_decl && TREE_CODE (decl) == VAR_DECL)
    start_decl_1 (decl, initialized);

  return decl;
}

/* Process the declaration of a variable DECL.  INITIALIZED is true
   iff DECL is explicitly initialized.  (INITIALIZED is false if the
   variable is initialized via an implicitly-called constructor.)
   This function must be called for ordinary variables (including, for
   example, implicit instantiations of templates), but must not be
   called for template declarations.  */

void
start_decl_1 (tree decl, bool initialized)
{
  tree type;
  bool complete_p;
  bool aggregate_definition_p;

  gcc_assert (!processing_template_decl);

  if (error_operand_p (decl))
    return;

  gcc_assert (TREE_CODE (decl) == VAR_DECL);

  type = TREE_TYPE (decl);
  complete_p = COMPLETE_TYPE_P (type);
  aggregate_definition_p = MAYBE_CLASS_TYPE_P (type) && !DECL_EXTERNAL (decl);

  /* If an explicit initializer is present, or if this is a definition
     of an aggregate, then we need a complete type at this point.
     (Scalars are always complete types, so there is nothing to
     check.)  This code just sets COMPLETE_P; errors (if necessary)
     are issued below.  */
  if ((initialized || aggregate_definition_p) 
      && !complete_p
      && COMPLETE_TYPE_P (complete_type (type)))
    {
      complete_p = true;
      /* We will not yet have set TREE_READONLY on DECL if the type
	 was "const", but incomplete, before this point.  But, now, we
	 have a complete type, so we can try again.  */
      cp_apply_type_quals_to_decl (cp_type_quals (type), decl);
    }

  if (initialized)
    /* Is it valid for this decl to have an initializer at all?  */
    {
      /* Don't allow initializations for incomplete types except for
	 arrays which might be completed by the initialization.  */
      if (complete_p)
	;			/* A complete type is ok.  */
      else if (type_uses_auto (type))
	; 			/* An auto type is ok.  */
      else if (TREE_CODE (type) != ARRAY_TYPE)
	{
	  error ("variable %q#D has initializer but incomplete type", decl);
	  type = TREE_TYPE (decl) = error_mark_node;
	}
      else if (!COMPLETE_TYPE_P (complete_type (TREE_TYPE (type))))
	{
	  if (DECL_LANG_SPECIFIC (decl) && DECL_TEMPLATE_INFO (decl))
	    error ("elements of array %q#D have incomplete type", decl);
	  /* else we already gave an error in start_decl.  */
	}
    }
  else if (aggregate_definition_p && !complete_p)
    {
      if (type_uses_auto (type))
	error ("declaration of %q#D has no initializer", decl);
      else
	error ("aggregate %q#D has incomplete type and cannot be defined",
	       decl);
      /* Change the type so that assemble_variable will give
	 DECL an rtl we can live with: (mem (const_int 0)).  */
      type = TREE_TYPE (decl) = error_mark_node;
    }

  /* Create a new scope to hold this declaration if necessary.
     Whether or not a new scope is necessary cannot be determined
     until after the type has been completed; if the type is a
     specialization of a class template it is not until after
     instantiation has occurred that TYPE_HAS_NONTRIVIAL_DESTRUCTOR
     will be set correctly.  */
  maybe_push_cleanup_level (type);
}

/* Handle initialization of references.  DECL, TYPE, and INIT have the
   same meaning as in cp_finish_decl.  *CLEANUP must be NULL on entry,
   but will be set to a new CLEANUP_STMT if a temporary is created
   that must be destroyed subsequently.

   Returns an initializer expression to use to initialize DECL, or
   NULL if the initialization can be performed statically.

   Quotes on semantics can be found in ARM 8.4.3.  */

static tree
grok_reference_init (tree decl, tree type, tree init, tree *cleanup)
{
  tree tmp;

  if (init == NULL_TREE)
    {
      if ((DECL_LANG_SPECIFIC (decl) == 0
	   || DECL_IN_AGGR_P (decl) == 0)
	  && ! DECL_THIS_EXTERN (decl))
	error ("%qD declared as reference but not initialized", decl);
      return NULL_TREE;
    }

  if (TREE_CODE (init) == TREE_LIST)
    init = build_x_compound_expr_from_list (init, ELK_INIT,
					    tf_warning_or_error);

  if (TREE_CODE (TREE_TYPE (type)) != ARRAY_TYPE
      && TREE_CODE (TREE_TYPE (init)) == ARRAY_TYPE)
    /* Note: default conversion is only called in very special cases.  */
    init = decay_conversion (init);

  /* Convert INIT to the reference type TYPE.  This may involve the
     creation of a temporary, whose lifetime must be the same as that
     of the reference.  If so, a DECL_EXPR for the temporary will be
     added just after the DECL_EXPR for DECL.  That's why we don't set
     DECL_INITIAL for local references (instead assigning to them
     explicitly); we need to allow the temporary to be initialized
     first.  */
  tmp = initialize_reference (type, init, decl, cleanup, tf_warning_or_error);

  if (tmp == error_mark_node)
    return NULL_TREE;
  else if (tmp == NULL_TREE)
    {
      error ("cannot initialize %qT from %qT", type, TREE_TYPE (init));
      return NULL_TREE;
    }

  if (TREE_STATIC (decl) && !TREE_CONSTANT (tmp))
    return tmp;

  DECL_INITIAL (decl) = tmp;

  return NULL_TREE;
}

/* Subroutine of check_initializer.  We're initializing a DECL of
   std::initializer_list<T> TYPE from a braced-init-list INIT, and need to
   extend the lifetime of the underlying array to match that of the decl,
   just like for reference initialization.  CLEANUP is as for
   grok_reference_init.  */

static tree
build_init_list_var_init (tree decl, tree type, tree init, tree *cleanup)
{
  tree aggr_init, array, arrtype;
  init = perform_implicit_conversion (type, init, tf_warning_or_error);
  if (error_operand_p (init))
    return error_mark_node;

  aggr_init = TARGET_EXPR_INITIAL (init);
  init = build2 (INIT_EXPR, type, decl, init);

  array = AGGR_INIT_EXPR_ARG (aggr_init, 1);
  arrtype = TREE_TYPE (array);
  STRIP_NOPS (array);
  gcc_assert (TREE_CODE (array) == ADDR_EXPR);
  array = TREE_OPERAND (array, 0);
  /* If the array is constant, finish_compound_literal already made it a
     static variable and we don't need to do anything here.  */
  if (decl && TREE_CODE (array) == TARGET_EXPR)
    {
      tree subinit;
      tree var = set_up_extended_ref_temp (decl, array, cleanup, &subinit);
      var = build_address (var);
      var = convert (arrtype, var);
      AGGR_INIT_EXPR_ARG (aggr_init, 1) = var;
      init = build2 (COMPOUND_EXPR, TREE_TYPE (init), subinit, init);
    }
  return init;
}

/* Designated initializers in arrays are not supported in GNU C++.
   The parser cannot detect this error since it does not know whether
   a given brace-enclosed initializer is for a class type or for an
   array.  This function checks that CE does not use a designated
   initializer.  If it does, an error is issued.  Returns true if CE
   is valid, i.e., does not have a designated initializer.  */

static bool
check_array_designated_initializer (const constructor_elt *ce)
{
  /* Designated initializers for array elements are not supported.  */
  if (ce->index)
    {
      /* The parser only allows identifiers as designated
	 initializers.  */
      if (ce->index == error_mark_node)
	error ("name used in a GNU-style designated "
	       "initializer for an array");
      else
	{
	  gcc_assert (TREE_CODE (ce->index) == IDENTIFIER_NODE);
	  error ("name %qD used in a GNU-style designated "
		 "initializer for an array", ce->index);
	}
      return false;
    }

  return true;
}

/* When parsing `int a[] = {1, 2};' we don't know the size of the
   array until we finish parsing the initializer.  If that's the
   situation we're in, update DECL accordingly.  */

static void
maybe_deduce_size_from_array_init (tree decl, tree init)
{
  tree type = TREE_TYPE (decl);

  if (TREE_CODE (type) == ARRAY_TYPE
      && TYPE_DOMAIN (type) == NULL_TREE
      && TREE_CODE (decl) != TYPE_DECL)
    {
      /* do_default is really a C-ism to deal with tentative definitions.
	 But let's leave it here to ease the eventual merge.  */
      int do_default = !DECL_EXTERNAL (decl);
      tree initializer = init ? init : DECL_INITIAL (decl);
      int failure = 0;

      /* Check that there are no designated initializers in INIT, as
	 those are not supported in GNU C++, and as the middle-end
	 will crash if presented with a non-numeric designated
	 initializer.  */
      if (initializer && TREE_CODE (initializer) == CONSTRUCTOR)
	{
	  VEC(constructor_elt,gc) *v = CONSTRUCTOR_ELTS (initializer);
	  constructor_elt *ce;
	  HOST_WIDE_INT i;
	  FOR_EACH_VEC_ELT (constructor_elt, v, i, ce)
	    if (!check_array_designated_initializer (ce))
	      failure = 1;
	}

      if (!failure)
	{
	  failure = cp_complete_array_type (&TREE_TYPE (decl), initializer,
					    do_default);
	  if (failure == 1)
	    {
	      error ("initializer fails to determine size of %qD", decl);
	      TREE_TYPE (decl) = error_mark_node;
	    }
	  else if (failure == 2)
	    {
	      if (do_default)
		{
		  error ("array size missing in %qD", decl);
		  TREE_TYPE (decl) = error_mark_node;
		}
	      /* If a `static' var's size isn't known, make it extern as
		 well as static, so it does not get allocated.  If it's not
		 `static', then don't mark it extern; finish_incomplete_decl
		 will give it a default size and it will get allocated.  */
	      else if (!pedantic && TREE_STATIC (decl) && !TREE_PUBLIC (decl))
		DECL_EXTERNAL (decl) = 1;
	    }
	  else if (failure == 3)
	    {
	      error ("zero-size array %qD", decl);
	      TREE_TYPE (decl) = error_mark_node;
	    }
	}

      cp_apply_type_quals_to_decl (cp_type_quals (TREE_TYPE (decl)), decl);

      relayout_decl (decl);
    }
}

/* Set DECL_SIZE, DECL_ALIGN, etc. for DECL (a VAR_DECL), and issue
   any appropriate error messages regarding the layout.  */

static void
layout_var_decl (tree decl)
{
  tree type;

  type = TREE_TYPE (decl);
  if (type == error_mark_node)
    return;

  /* If we haven't already layed out this declaration, do so now.
     Note that we must not call complete type for an external object
     because it's type might involve templates that we are not
     supposed to instantiate yet.  (And it's perfectly valid to say
     `extern X x' for some incomplete type `X'.)  */
  if (!DECL_EXTERNAL (decl))
    complete_type (type);
  if (!DECL_SIZE (decl)
      && TREE_TYPE (decl) != error_mark_node
      && (COMPLETE_TYPE_P (type)
	  || (TREE_CODE (type) == ARRAY_TYPE
	      && !TYPE_DOMAIN (type)
	      && COMPLETE_TYPE_P (TREE_TYPE (type)))))
    layout_decl (decl, 0);

  if (!DECL_EXTERNAL (decl) && DECL_SIZE (decl) == NULL_TREE)
    {
      /* An automatic variable with an incomplete type: that is an error.
	 Don't talk about array types here, since we took care of that
	 message in grokdeclarator.  */
      error ("storage size of %qD isn't known", decl);
      TREE_TYPE (decl) = error_mark_node;
    }
#if 0
  /* Keep this code around in case we later want to control debug info
     based on whether a type is "used".  (jason 1999-11-11) */

  else if (!DECL_EXTERNAL (decl) && MAYBE_CLASS_TYPE_P (ttype))
    /* Let debugger know it should output info for this type.  */
    note_debug_info_needed (ttype);

  if (TREE_STATIC (decl) && DECL_CLASS_SCOPE_P (decl))
    note_debug_info_needed (DECL_CONTEXT (decl));
#endif

  if ((DECL_EXTERNAL (decl) || TREE_STATIC (decl))
      && DECL_SIZE (decl) != NULL_TREE
      && ! TREE_CONSTANT (DECL_SIZE (decl)))
    {
      if (TREE_CODE (DECL_SIZE (decl)) == INTEGER_CST)
	constant_expression_warning (DECL_SIZE (decl));
      else
	{
	  error ("storage size of %qD isn't constant", decl);
	  TREE_TYPE (decl) = error_mark_node;
	}
    }
}

/* If a local static variable is declared in an inline function, or if
   we have a weak definition, we must endeavor to create only one
   instance of the variable at link-time.  */

void
maybe_commonize_var (tree decl)
{
  /* Static data in a function with comdat linkage also has comdat
     linkage.  */
  if (TREE_STATIC (decl)
      /* Don't mess with __FUNCTION__.  */
      && ! DECL_ARTIFICIAL (decl)
      && DECL_FUNCTION_SCOPE_P (decl)
      && vague_linkage_p (DECL_CONTEXT (decl)))
    {
      if (flag_weak)
	{
	  /* With weak symbols, we simply make the variable COMDAT;
	     that will cause copies in multiple translations units to
	     be merged.  */
	  comdat_linkage (decl);
	}
      else
	{
	  if (DECL_INITIAL (decl) == NULL_TREE
	      || DECL_INITIAL (decl) == error_mark_node)
	    {
	      /* Without weak symbols, we can use COMMON to merge
		 uninitialized variables.  */
	      TREE_PUBLIC (decl) = 1;
	      DECL_COMMON (decl) = 1;
	    }
	  else
	    {
	      /* While for initialized variables, we must use internal
		 linkage -- which means that multiple copies will not
		 be merged.  */
	      TREE_PUBLIC (decl) = 0;
	      DECL_COMMON (decl) = 0;
	      warning_at (input_location, 0,
			  "sorry: semantics of inline function static "
			  "data %q+#D are wrong (you'll wind up "
			  "with multiple copies)", decl);
	      warning_at (DECL_SOURCE_LOCATION (decl), 0, 
			  "  you can work around this by removing "
			  "the initializer");
	    }
	}
    }
  else if (DECL_LANG_SPECIFIC (decl) && DECL_COMDAT (decl))
    /* Set it up again; we might have set DECL_INITIAL since the last
       time.  */
    comdat_linkage (decl);
}

/* Issue an error message if DECL is an uninitialized const variable.  */

static void
check_for_uninitialized_const_var (tree decl)
{
  tree type = strip_array_types (TREE_TYPE (decl));

  if (TREE_CODE (decl) == VAR_DECL && DECL_DECLARED_CONSTEXPR_P (decl)
      && DECL_INITIAL (decl) == NULL)
    error ("missing initializer for constexpr %qD", decl);

  if (TREE_CODE (decl) == VAR_DECL && DECL_DECLARED_CONSTEXPR_P (decl)
      && DECL_INITIAL (decl) == NULL)
    error ("missing initializer for constexpr %qD", decl);

  /* ``Unless explicitly declared extern, a const object does not have
     external linkage and must be initialized. ($8.4; $12.1)'' ARM
     7.1.6 */
  else if (TREE_CODE (decl) == VAR_DECL
      && TREE_CODE (type) != REFERENCE_TYPE
      && CP_TYPE_CONST_P (type)
      && (!TYPE_NEEDS_CONSTRUCTING (type)
	  || !type_has_user_provided_default_constructor (type))
      && !DECL_INITIAL (decl))
    {
      permerror (DECL_SOURCE_LOCATION (decl),
		 "uninitialized const %qD", decl);

      if (CLASS_TYPE_P (type)
	  && !type_has_user_provided_default_constructor (type))
	{
	  tree defaulted_ctor;

	  inform (DECL_SOURCE_LOCATION (TYPE_MAIN_DECL (type)),
		  "%q#T has no user-provided default constructor", type);
	  defaulted_ctor = in_class_defaulted_default_constructor (type);
	  if (defaulted_ctor)
	    inform (DECL_SOURCE_LOCATION (defaulted_ctor),
		    "constructor is not user-provided because it is "
		    "explicitly defaulted in the class body");
	}
    }
}

/* Structure holding the current initializer being processed by reshape_init.
   CUR is a pointer to the current element being processed, END is a pointer
   after the last element present in the initializer.  */
typedef struct reshape_iterator_t
{
  constructor_elt *cur;
  constructor_elt *end;
} reshape_iter;

static tree reshape_init_r (tree, reshape_iter *, bool);

/* FIELD is a FIELD_DECL or NULL.  In the former case, the value
   returned is the next FIELD_DECL (possibly FIELD itself) that can be
   initialized.  If there are no more such fields, the return value
   will be NULL.  */

tree
next_initializable_field (tree field)
{
  while (field
	 && (TREE_CODE (field) != FIELD_DECL
	     || (DECL_C_BIT_FIELD (field) && !DECL_NAME (field))
	     || DECL_ARTIFICIAL (field)))
    field = DECL_CHAIN (field);

  return field;
}

/* Subroutine of reshape_init_array and reshape_init_vector, which does
   the actual work. ELT_TYPE is the element type of the array. MAX_INDEX is an
   INTEGER_CST representing the size of the array minus one (the maximum index),
   or NULL_TREE if the array was declared without specifying the size. D is
   the iterator within the constructor.  */

static tree
reshape_init_array_1 (tree elt_type, tree max_index, reshape_iter *d)
{
  tree new_init;
  bool sized_array_p = (max_index != NULL_TREE);
  unsigned HOST_WIDE_INT max_index_cst = 0;
  unsigned HOST_WIDE_INT index;

  /* The initializer for an array is always a CONSTRUCTOR.  */
  new_init = build_constructor (init_list_type_node, NULL);

  if (sized_array_p)
    {
      /* Minus 1 is used for zero sized arrays.  */
      if (integer_all_onesp (max_index))
	return new_init;

      if (host_integerp (max_index, 1))
	max_index_cst = tree_low_cst (max_index, 1);
      /* sizetype is sign extended, not zero extended.  */
      else
	max_index_cst = tree_low_cst (fold_convert (size_type_node, max_index),
				      1);
    }

  /* Loop until there are no more initializers.  */
  for (index = 0;
       d->cur != d->end && (!sized_array_p || index <= max_index_cst);
       ++index)
    {
      tree elt_init;

      check_array_designated_initializer (d->cur);
      elt_init = reshape_init_r (elt_type, d, /*first_initializer_p=*/false);
      if (elt_init == error_mark_node)
	return error_mark_node;
      CONSTRUCTOR_APPEND_ELT (CONSTRUCTOR_ELTS (new_init), NULL_TREE, elt_init);
    }

  return new_init;
}

/* Subroutine of reshape_init_r, processes the initializers for arrays.
   Parameters are the same of reshape_init_r.  */

static tree
reshape_init_array (tree type, reshape_iter *d)
{
  tree max_index = NULL_TREE;

  gcc_assert (TREE_CODE (type) == ARRAY_TYPE);

  if (TYPE_DOMAIN (type))
    max_index = array_type_nelts (type);

  return reshape_init_array_1 (TREE_TYPE (type), max_index, d);
}

/* Subroutine of reshape_init_r, processes the initializers for vectors.
   Parameters are the same of reshape_init_r.  */

static tree
reshape_init_vector (tree type, reshape_iter *d)
{
  tree max_index = NULL_TREE;

  gcc_assert (TREE_CODE (type) == VECTOR_TYPE);

  if (COMPOUND_LITERAL_P (d->cur->value))
    {
      tree value = d->cur->value;
      if (!same_type_p (TREE_TYPE (value), type))
	{
	  error ("invalid type %qT as initializer for a vector of type %qT",
		TREE_TYPE (d->cur->value), type);
	  value = error_mark_node;
	}
      ++d->cur;
      return value;
    }

  /* For a vector, we initialize it as an array of the appropriate size.  */
  if (TREE_CODE (type) == VECTOR_TYPE)
    max_index = size_int (TYPE_VECTOR_SUBPARTS (type) - 1);

  return reshape_init_array_1 (TREE_TYPE (type), max_index, d);
}

/* Subroutine of reshape_init_r, processes the initializers for classes
   or union. Parameters are the same of reshape_init_r.  */

static tree
reshape_init_class (tree type, reshape_iter *d, bool first_initializer_p)
{
  tree field;
  tree new_init;

  gcc_assert (CLASS_TYPE_P (type));

  /* The initializer for a class is always a CONSTRUCTOR.  */
  new_init = build_constructor (init_list_type_node, NULL);
  field = next_initializable_field (TYPE_FIELDS (type));

  if (!field)
    {
      /* [dcl.init.aggr]

	An initializer for an aggregate member that is an
	empty class shall have the form of an empty
	initializer-list {}.  */
      if (!first_initializer_p)
	{
	  error ("initializer for %qT must be brace-enclosed", type);
	  return error_mark_node;
	}
      return new_init;
    }

  /* Loop through the initializable fields, gathering initializers.  */
  while (d->cur != d->end)
    {
      tree field_init;

      /* Handle designated initializers, as an extension.  */
      if (d->cur->index)
	{
	  field = lookup_field_1 (type, d->cur->index, /*want_type=*/false);

	  if (!field || TREE_CODE (field) != FIELD_DECL)
	    {
	      error ("%qT has no non-static data member named %qD", type,
		    d->cur->index);
	      return error_mark_node;
	    }
	}

      /* If we processed all the member of the class, we are done.  */
      if (!field)
	break;

      field_init = reshape_init_r (TREE_TYPE (field), d,
				   /*first_initializer_p=*/false);
      if (field_init == error_mark_node)
	return error_mark_node;

      CONSTRUCTOR_APPEND_ELT (CONSTRUCTOR_ELTS (new_init), field, field_init);

      /* [dcl.init.aggr]

	When a union  is  initialized with a brace-enclosed
	initializer, the braces shall only contain an
	initializer for the first member of the union.  */
      if (TREE_CODE (type) == UNION_TYPE)
	break;

      field = next_initializable_field (DECL_CHAIN (field));
    }

  return new_init;
}

/* Subroutine of reshape_init, which processes a single initializer (part of
   a CONSTRUCTOR). TYPE is the type of the variable being initialized, D is the
   iterator within the CONSTRUCTOR which points to the initializer to process.
   FIRST_INITIALIZER_P is true if this is the first initializer of the
   outermost CONSTRUCTOR node.  */

static tree
reshape_init_r (tree type, reshape_iter *d, bool first_initializer_p)
{
  tree init = d->cur->value;

  if (error_operand_p (init))
    return error_mark_node;

  /* A non-aggregate type is always initialized with a single
     initializer.  */
  if (!CP_AGGREGATE_TYPE_P (type))
    {
      /* It is invalid to initialize a non-aggregate type with a
	 brace-enclosed initializer before C++0x.
	 We need to check for BRACE_ENCLOSED_INITIALIZER_P here because
	 of g++.old-deja/g++.mike/p7626.C: a pointer-to-member constant is
	 a CONSTRUCTOR (with a record type).  */
      if (TREE_CODE (init) == CONSTRUCTOR
	  && BRACE_ENCLOSED_INITIALIZER_P (init))  /* p7626.C */
	{
	  if (SCALAR_TYPE_P (type))
	    {
	      error ("braces around scalar initializer for type %qT", type);
	      init = error_mark_node;
	    }
	  else
	    maybe_warn_cpp0x (CPP0X_INITIALIZER_LISTS);
	}

      d->cur++;
      return init;
    }

  /* [dcl.init.aggr]

     All implicit type conversions (clause _conv_) are considered when
     initializing the aggregate member with an initializer from an
     initializer-list.  If the initializer can initialize a member,
     the member is initialized.  Otherwise, if the member is itself a
     non-empty subaggregate, brace elision is assumed and the
     initializer is considered for the initialization of the first
     member of the subaggregate.  */
  if (TREE_CODE (init) != CONSTRUCTOR
      /* But don't try this for the first initializer, since that would be
	 looking through the outermost braces; A a2 = { a1 }; is not a
	 valid aggregate initialization.  */
      && !first_initializer_p
      && (same_type_ignoring_top_level_qualifiers_p (type, TREE_TYPE (init))
	  || can_convert_arg (type, TREE_TYPE (init), init, LOOKUP_NORMAL)))
    {
      d->cur++;
      return init;
    }

  /* [dcl.init.string]

      A char array (whether plain char, signed char, or unsigned char)
      can be initialized by a string-literal (optionally enclosed in
      braces); a wchar_t array can be initialized by a wide
      string-literal (optionally enclosed in braces).  */
  if (TREE_CODE (type) == ARRAY_TYPE
      && char_type_p (TYPE_MAIN_VARIANT (TREE_TYPE (type))))
    {
      tree str_init = init;

      /* Strip one level of braces if and only if they enclose a single
	 element (as allowed by [dcl.init.string]).  */
      if (!first_initializer_p
	  && TREE_CODE (str_init) == CONSTRUCTOR
	  && VEC_length (constructor_elt, CONSTRUCTOR_ELTS (str_init)) == 1)
	{
	  str_init = VEC_index (constructor_elt,
				CONSTRUCTOR_ELTS (str_init), 0)->value;
	}

      /* If it's a string literal, then it's the initializer for the array
	 as a whole. Otherwise, continue with normal initialization for
	 array types (one value per array element).  */
      if (TREE_CODE (str_init) == STRING_CST)
	{
	  d->cur++;
	  return str_init;
	}
    }

  /* The following cases are about aggregates. If we are not within a full
     initializer already, and there is not a CONSTRUCTOR, it means that there
     is a missing set of braces (that is, we are processing the case for
     which reshape_init exists).  */
  if (!first_initializer_p)
    {
      if (TREE_CODE (init) == CONSTRUCTOR)
	{
	  if (TREE_TYPE (init) && TYPE_PTRMEMFUNC_P (TREE_TYPE (init)))
	    /* There is no need to reshape pointer-to-member function
	       initializers, as they are always constructed correctly
	       by the front end.  */
           ;
	  else if (COMPOUND_LITERAL_P (init))
	  /* For a nested compound literal, there is no need to reshape since
	     brace elision is not allowed. Even if we decided to allow it,
	     we should add a call to reshape_init in finish_compound_literal,
	     before calling digest_init, so changing this code would still
	     not be necessary.  */
	    gcc_assert (!BRACE_ENCLOSED_INITIALIZER_P (init));
	  else
	    {
	      ++d->cur;
	      gcc_assert (BRACE_ENCLOSED_INITIALIZER_P (init));
	      return reshape_init (type, init);
	    }
	}

      warning (OPT_Wmissing_braces, "missing braces around initializer for %qT",
	       type);
    }

  /* Dispatch to specialized routines.  */
  if (CLASS_TYPE_P (type))
    return reshape_init_class (type, d, first_initializer_p);
  else if (TREE_CODE (type) == ARRAY_TYPE)
    return reshape_init_array (type, d);
  else if (TREE_CODE (type) == VECTOR_TYPE)
    return reshape_init_vector (type, d);
  else
    gcc_unreachable();
}

/* Undo the brace-elision allowed by [dcl.init.aggr] in a
   brace-enclosed aggregate initializer.

   INIT is the CONSTRUCTOR containing the list of initializers describing
   a brace-enclosed initializer for an entity of the indicated aggregate TYPE.
   It may not presently match the shape of the TYPE; for example:

     struct S { int a; int b; };
     struct S a[] = { 1, 2, 3, 4 };

   Here INIT will hold a VEC of four elements, rather than a
   VEC of two elements, each itself a VEC of two elements.  This
   routine transforms INIT from the former form into the latter.  The
   revised CONSTRUCTOR node is returned.  */

tree
reshape_init (tree type, tree init)
{
  VEC(constructor_elt, gc) *v;
  reshape_iter d;
  tree new_init;

  gcc_assert (BRACE_ENCLOSED_INITIALIZER_P (init));

  v = CONSTRUCTOR_ELTS (init);

  /* An empty constructor does not need reshaping, and it is always a valid
     initializer.  */
  if (VEC_empty (constructor_elt, v))
    return init;

  /* Recurse on this CONSTRUCTOR.  */
  d.cur = VEC_index (constructor_elt, v, 0);
  d.end = d.cur + VEC_length (constructor_elt, v);

  new_init = reshape_init_r (type, &d, true);
  if (new_init == error_mark_node)
    return error_mark_node;

  /* Make sure all the element of the constructor were used. Otherwise,
     issue an error about exceeding initializers.  */
  if (d.cur != d.end)
    error ("too many initializers for %qT", type);

  return new_init;
}

/* Verify array initializer.  Returns true if errors have been reported.  */

bool
check_array_initializer (tree decl, tree type, tree init)
{
  tree element_type = TREE_TYPE (type);

  /* The array type itself need not be complete, because the
     initializer may tell us how many elements are in the array.
     But, the elements of the array must be complete.  */
  if (!COMPLETE_TYPE_P (complete_type (element_type)))
    {
      if (decl)
	error ("elements of array %q#D have incomplete type", decl);
      else
	error ("elements of array %q#T have incomplete type", type);
      return true;
    }
  /* It is not valid to initialize a VLA.  */
  if (init
      && ((COMPLETE_TYPE_P (type) && !TREE_CONSTANT (TYPE_SIZE (type)))
	  || !TREE_CONSTANT (TYPE_SIZE (element_type))))
    {
      if (decl)
	error ("variable-sized object %qD may not be initialized", decl);
      else
	error ("variable-sized compound literal");
      return true;
    }
  return false;
}

/* Subroutine of check_initializer; args are passed down from that function.
   Set stmts_are_full_exprs_p to 1 across a call to build_aggr_init.  */

static tree
build_aggr_init_full_exprs (tree decl, tree init, int flags)
     
{
  int saved_stmts_are_full_exprs_p = 0;
  if (building_stmt_tree ())
    {
      saved_stmts_are_full_exprs_p = stmts_are_full_exprs_p ();
      current_stmt_tree ()->stmts_are_full_exprs_p = 1;
    }
  init = build_aggr_init (decl, init, flags, tf_warning_or_error);
  if (building_stmt_tree ())
    current_stmt_tree ()->stmts_are_full_exprs_p =
      saved_stmts_are_full_exprs_p;
  return init;
}

/* Verify INIT (the initializer for DECL), and record the
   initialization in DECL_INITIAL, if appropriate.  CLEANUP is as for
   grok_reference_init.

   If the return value is non-NULL, it is an expression that must be
   evaluated dynamically to initialize DECL.  */

static tree
check_initializer (tree decl, tree init, int flags, tree *cleanup)
{
  tree type = TREE_TYPE (decl);
  tree init_code = NULL;
  tree core_type;

  /* Things that are going to be initialized need to have complete
     type.  */
  TREE_TYPE (decl) = type = complete_type (TREE_TYPE (decl));

  if (type == error_mark_node)
    /* We will have already complained.  */
    return NULL_TREE;

  if (TREE_CODE (type) == ARRAY_TYPE)
    {
      if (check_array_initializer (decl, type, init))
	return NULL_TREE;
    }
  else if (!COMPLETE_TYPE_P (type))
    {
      error ("%qD has incomplete type", decl);
      TREE_TYPE (decl) = error_mark_node;
      return NULL_TREE;
    }
  else
    /* There is no way to make a variable-sized class type in GNU C++.  */
    gcc_assert (TREE_CONSTANT (TYPE_SIZE (type)));

  if (init && BRACE_ENCLOSED_INITIALIZER_P (init))
    {
      int init_len = VEC_length (constructor_elt, CONSTRUCTOR_ELTS (init));
      if (SCALAR_TYPE_P (type))
	{
	  if (init_len == 0)
	    {
	      maybe_warn_cpp0x (CPP0X_INITIALIZER_LISTS);
	      init = build_zero_init (type, NULL_TREE, false);
	    }
	  else if (init_len != 1)
	    {
	      error ("scalar object %qD requires one element in initializer",
		     decl);
	      TREE_TYPE (decl) = error_mark_node;
	      return NULL_TREE;
	    }
	}
    }

  if (TREE_CODE (decl) == CONST_DECL)
    {
      gcc_assert (TREE_CODE (type) != REFERENCE_TYPE);

      DECL_INITIAL (decl) = init;

      gcc_assert (init != NULL_TREE);
      init = NULL_TREE;
    }
  else if (!DECL_EXTERNAL (decl) && TREE_CODE (type) == REFERENCE_TYPE)
    init = grok_reference_init (decl, type, init, cleanup);
  else if (init)
    {
      /* Do not reshape constructors of vectors (they don't need to be
	 reshaped.  */
      if (BRACE_ENCLOSED_INITIALIZER_P (init))
	{
	  if (is_std_init_list (type))
	    return build_init_list_var_init (decl, type, init, cleanup);
	  else if (TYPE_NON_AGGREGATE_CLASS (type))
	    {
	      /* Don't reshape if the class has constructors.  */
	      if (cxx_dialect == cxx98)
		error ("in C++98 %qD must be initialized by constructor, "
		       "not by %<{...}%>",
		       decl);
	    }
	  else if (TREE_CODE (type) == VECTOR_TYPE && TYPE_VECTOR_OPAQUE (type))
	    {
	      error ("opaque vector types cannot be initialized");
	      init = error_mark_node;
	    }
	  else
	    init = reshape_init (type, init);	    
	}

      /* If DECL has an array type without a specific bound, deduce the
	 array size from the initializer.  */
      maybe_deduce_size_from_array_init (decl, init);
      type = TREE_TYPE (decl);
      if (type == error_mark_node)
	return NULL_TREE;

      if (TYPE_NEEDS_CONSTRUCTING (type)
	  || (CLASS_TYPE_P (type)
	      && !BRACE_ENCLOSED_INITIALIZER_P (init)))
	return build_aggr_init_full_exprs (decl, init, flags);
      else if (TREE_CODE (init) != TREE_VEC)
	{
	  init_code = store_init_value (decl, init, flags);
	  if (pedantic && TREE_CODE (type) == ARRAY_TYPE
	      && DECL_INITIAL (decl)
	      && TREE_CODE (DECL_INITIAL (decl)) == STRING_CST
	      && PAREN_STRING_LITERAL_P (DECL_INITIAL (decl)))
	    warning (0, "array %qD initialized by parenthesized string literal %qE",
		     decl, DECL_INITIAL (decl));
	  init = NULL;
	}
    }
  else if (DECL_EXTERNAL (decl))
    ;
  else if (TYPE_P (type) && TYPE_NEEDS_CONSTRUCTING (type))
    {
      check_for_uninitialized_const_var (decl);
      return build_aggr_init_full_exprs (decl, init, flags);
    }
  else if (MAYBE_CLASS_TYPE_P (core_type = strip_array_types (type)))
    {
      if (CLASSTYPE_READONLY_FIELDS_NEED_INIT (core_type)
	  || CLASSTYPE_REF_FIELDS_NEED_INIT (core_type))
	diagnose_uninitialized_cst_or_ref_member (core_type, /*using_new=*/false,
						  /*complain=*/true);

      check_for_uninitialized_const_var (decl);
    }
  else
    check_for_uninitialized_const_var (decl);

  if (init && init != error_mark_node)
    init_code = build2 (INIT_EXPR, type, decl, init);

  return init_code;
}

/* If DECL is not a local variable, give it RTL.  */

static void
make_rtl_for_nonlocal_decl (tree decl, tree init, const char* asmspec)
{
  int toplev = toplevel_bindings_p ();
  int defer_p;
  const char *filename;

  /* Set the DECL_ASSEMBLER_NAME for the object.  */
  if (asmspec)
    {
      /* The `register' keyword, when used together with an
	 asm-specification, indicates that the variable should be
	 placed in a particular register.  */
      if (TREE_CODE (decl) == VAR_DECL && DECL_REGISTER (decl))
	{
	  set_user_assembler_name (decl, asmspec);
	  DECL_HARD_REGISTER (decl) = 1;
	}
      else
	{
	  if (TREE_CODE (decl) == FUNCTION_DECL
	      && DECL_BUILT_IN_CLASS (decl) == BUILT_IN_NORMAL)
	    set_builtin_user_assembler_name (decl, asmspec);
	  set_user_assembler_name (decl, asmspec);
	}
    }

  /* Handle non-variables up front.  */
  if (TREE_CODE (decl) != VAR_DECL)
    {
      rest_of_decl_compilation (decl, toplev, at_eof);
      return;
    }

  /* If we see a class member here, it should be a static data
     member.  */
  if (DECL_LANG_SPECIFIC (decl) && DECL_IN_AGGR_P (decl))
    {
      gcc_assert (TREE_STATIC (decl));
      /* An in-class declaration of a static data member should be
	 external; it is only a declaration, and not a definition.  */
      if (init == NULL_TREE)
	gcc_assert (DECL_EXTERNAL (decl) || !TREE_PUBLIC (decl));
    }

  /* We don't create any RTL for local variables.  */
  if (DECL_FUNCTION_SCOPE_P (decl) && !TREE_STATIC (decl))
    return;

  /* We defer emission of local statics until the corresponding
     DECL_EXPR is expanded.  */
  defer_p = DECL_FUNCTION_SCOPE_P (decl) || DECL_VIRTUAL_P (decl);

  /* We try to defer namespace-scope static constants so that they are
     not emitted into the object file unnecessarily.  */
  filename = input_filename;
  if (!DECL_VIRTUAL_P (decl)
      && TREE_READONLY (decl)
      && DECL_INITIAL (decl) != NULL_TREE
      && DECL_INITIAL (decl) != error_mark_node
      && filename != NULL
      && ! EMPTY_CONSTRUCTOR_P (DECL_INITIAL (decl))
      && toplev
      && !TREE_PUBLIC (decl))
    {
      /* Fool with the linkage of static consts according to #pragma
	 interface.  */
      struct c_fileinfo *finfo = get_fileinfo (filename);
      if (!finfo->interface_unknown && !TREE_PUBLIC (decl))
	{
	  TREE_PUBLIC (decl) = 1;
	  DECL_EXTERNAL (decl) = finfo->interface_only;
	}

      defer_p = 1;
    }
  /* Likewise for template instantiations.  */
  else if (DECL_LANG_SPECIFIC (decl)
	   && DECL_IMPLICIT_INSTANTIATION (decl))
    defer_p = 1;

  /* If we're not deferring, go ahead and assemble the variable.  */
  if (!defer_p)
    rest_of_decl_compilation (decl, toplev, at_eof);
}

/* walk_tree helper for wrap_temporary_cleanups, below.  */

static tree
wrap_cleanups_r (tree *stmt_p, int *walk_subtrees, void *data)
{
  if (TYPE_P (*stmt_p))
    {
      *walk_subtrees = 0;
      return NULL_TREE;
    }

  if (TREE_CODE (*stmt_p) == TARGET_EXPR)
    {
      tree guard = (tree)data;
      tree tcleanup = TARGET_EXPR_CLEANUP (*stmt_p);

      tcleanup = build2 (TRY_CATCH_EXPR, void_type_node, tcleanup, guard);
      /* Tell honor_protect_cleanup_actions to handle this as a separate
	 cleanup.  */
      TRY_CATCH_IS_CLEANUP (tcleanup) = 1;
 
      TARGET_EXPR_CLEANUP (*stmt_p) = tcleanup;
    }

  return NULL_TREE;
}

/* We're initializing a local variable which has a cleanup GUARD.  If there
   are any temporaries used in the initializer INIT of this variable, we
   need to wrap their cleanups with TRY_CATCH_EXPR (, GUARD) so that the
   variable will be cleaned up properly if one of them throws.

   Unfortunately, there's no way to express this properly in terms of
   nesting, as the regions for the temporaries overlap the region for the
   variable itself; if there are two temporaries, the variable needs to be
   the first thing destroyed if either of them throws.  However, we only
   want to run the variable's cleanup if it actually got constructed.  So
   we need to guard the temporary cleanups with the variable's cleanup if
   they are run on the normal path, but not if they are run on the
   exceptional path.  We implement this by telling
   honor_protect_cleanup_actions to strip the variable cleanup from the
   exceptional path.  */

static void
wrap_temporary_cleanups (tree init, tree guard)
{
  cp_walk_tree_without_duplicates (&init, wrap_cleanups_r, (void *)guard);
}

/* Generate code to initialize DECL (a local variable).  */

static void
initialize_local_var (tree decl, tree init)
{
  tree type = TREE_TYPE (decl);
  tree cleanup;
  int already_used;

  gcc_assert (TREE_CODE (decl) == VAR_DECL
	      || TREE_CODE (decl) == RESULT_DECL);
  gcc_assert (!TREE_STATIC (decl));

  if (DECL_SIZE (decl) == NULL_TREE)
    {
      /* If we used it already as memory, it must stay in memory.  */
      DECL_INITIAL (decl) = NULL_TREE;
      TREE_ADDRESSABLE (decl) = TREE_USED (decl);
      return;
    }

  if (type == error_mark_node)
    return;

  /* Compute and store the initial value.  */
  already_used = TREE_USED (decl) || TREE_USED (type);
  if (TREE_USED (type))
    DECL_READ_P (decl) = 1;

  /* Generate a cleanup, if necessary.  */
  cleanup = cxx_maybe_build_cleanup (decl);

  /* Perform the initialization.  */
  if (init)
    {
      int saved_stmts_are_full_exprs_p;

      /* If we're only initializing a single object, guard the destructors
	 of any temporaries used in its initializer with its destructor.
	 This isn't right for arrays because each element initialization is
	 a full-expression.  */
      if (cleanup && TREE_CODE (type) != ARRAY_TYPE)
	wrap_temporary_cleanups (init, cleanup);

      gcc_assert (building_stmt_tree ());
      saved_stmts_are_full_exprs_p = stmts_are_full_exprs_p ();
      current_stmt_tree ()->stmts_are_full_exprs_p = 1;
      finish_expr_stmt (init);
      current_stmt_tree ()->stmts_are_full_exprs_p =
	saved_stmts_are_full_exprs_p;
    }

  /* Set this to 0 so we can tell whether an aggregate which was
     initialized was ever used.  Don't do this if it has a
     destructor, so we don't complain about the 'resource
     allocation is initialization' idiom.  Now set
     attribute((unused)) on types so decls of that type will be
     marked used. (see TREE_USED, above.)  */
  if (TYPE_NEEDS_CONSTRUCTING (type)
      && ! already_used
      && TYPE_HAS_TRIVIAL_DESTRUCTOR (type)
      && DECL_NAME (decl))
    TREE_USED (decl) = 0;
  else if (already_used)
    TREE_USED (decl) = 1;

  if (cleanup)
    finish_decl_cleanup (decl, cleanup);
}

/* DECL is a VAR_DECL for a compiler-generated variable with static
   storage duration (like a virtual table) whose initializer is a
   compile-time constant.  Initialize the variable and provide it to the
   back end.  */

void
initialize_artificial_var (tree decl, VEC(constructor_elt,gc) *v)
{
  tree init;
  gcc_assert (DECL_ARTIFICIAL (decl));
  init = build_constructor (TREE_TYPE (decl), v);
  gcc_assert (TREE_CODE (init) == CONSTRUCTOR);
  DECL_INITIAL (decl) = init;
  DECL_INITIALIZED_P (decl) = 1;
  determine_visibility (decl);
  layout_var_decl (decl);
  maybe_commonize_var (decl);
  make_rtl_for_nonlocal_decl (decl, init, /*asmspec=*/NULL);
}

/* INIT is the initializer for a variable, as represented by the
   parser.  Returns true iff INIT is value-dependent.  */

static bool
value_dependent_init_p (tree init)
{
  if (TREE_CODE (init) == TREE_LIST)
    /* A parenthesized initializer, e.g.: int i (3, 2); ? */
    return any_value_dependent_elements_p (init);
  else if (TREE_CODE (init) == CONSTRUCTOR)
  /* A brace-enclosed initializer, e.g.: int i = { 3 }; ? */
    {
      VEC(constructor_elt, gc) *elts;
      size_t nelts;
      size_t i;

      elts = CONSTRUCTOR_ELTS (init);
      nelts = VEC_length (constructor_elt, elts);
      for (i = 0; i < nelts; ++i)
	if (value_dependent_init_p (VEC_index (constructor_elt,
					       elts, i)->value))
	  return true;
    }
  else
    /* It must be a simple expression, e.g., int i = 3;  */
    return value_dependent_expression_p (init);
  
  return false;
}

/* Finish processing of a declaration;
   install its line number and initial value.
   If the length of an array type is not known before,
   it must be determined now, from the initial value, or it is an error.

   INIT is the initializer (if any) for DECL.  If INIT_CONST_EXPR_P is
   true, then INIT is an integral constant expression.

   FLAGS is LOOKUP_ONLYCONVERTING if the = init syntax was used, else 0
   if the (init) syntax was used.  */

void
cp_finish_decl (tree decl, tree init, bool init_const_expr_p,
		tree asmspec_tree, int flags)
{
  tree type;
  tree cleanup;
  const char *asmspec = NULL;
  int was_readonly = 0;
  bool var_definition_p = false;
  int saved_processing_template_decl;
  tree auto_node;

  if (decl == error_mark_node)
    return;
  else if (! decl)
    {
      if (init)
	error ("assignment (not initialization) in declaration");
      return;
    }

  gcc_assert (TREE_CODE (decl) != RESULT_DECL);
  /* Parameters are handled by store_parm_decls, not cp_finish_decl.  */
  gcc_assert (TREE_CODE (decl) != PARM_DECL);

  type = TREE_TYPE (decl);
  if (type == error_mark_node)
    return;

  /* Assume no cleanup is required.  */
  cleanup = NULL_TREE;
  saved_processing_template_decl = processing_template_decl;

  /* If a name was specified, get the string.  */
  if (global_scope_p (current_binding_level))
    asmspec_tree = maybe_apply_renaming_pragma (decl, asmspec_tree);
  if (asmspec_tree && asmspec_tree != error_mark_node)
    asmspec = TREE_STRING_POINTER (asmspec_tree);

  if (current_class_type
      && CP_DECL_CONTEXT (decl) == current_class_type
      && TYPE_BEING_DEFINED (current_class_type)
      && (DECL_INITIAL (decl) || init))
    DECL_INITIALIZED_IN_CLASS_P (decl) = 1;

  auto_node = type_uses_auto (type);
  if (auto_node)
    {
      tree d_init;
      if (init == NULL_TREE)
	{
	  error ("declaration of %q#D has no initializer", decl);
	  TREE_TYPE (decl) = error_mark_node;
	  return;
	}
      d_init = init;
      if (TREE_CODE (d_init) == TREE_LIST)
	d_init = build_x_compound_expr_from_list (d_init, ELK_INIT,
						  tf_warning_or_error);
      if (describable_type (d_init))
	{
	  type = TREE_TYPE (decl) = do_auto_deduction (type, d_init,
						       auto_node);
	  if (type == error_mark_node)
	    return;
	}
    }

  if (init && TREE_CODE (decl) == FUNCTION_DECL)
    {
      tree clone;
      if (init == ridpointers[(int)RID_DELETE])
	{
	  /* FIXME check this is 1st decl.  */
	  DECL_DELETED_FN (decl) = 1;
	  DECL_DECLARED_INLINE_P (decl) = 1;
	  DECL_INITIAL (decl) = error_mark_node;
	  FOR_EACH_CLONE (clone, decl)
	    {
	      DECL_DELETED_FN (clone) = 1;
	      DECL_DECLARED_INLINE_P (clone) = 1;
	      DECL_INITIAL (clone) = error_mark_node;
	    }
	  init = NULL_TREE;
	}
      else if (init == ridpointers[(int)RID_DEFAULT])
	{
	  if (defaultable_fn_check (decl))
	    DECL_DEFAULTED_FN (decl) = 1;
	  else
	    DECL_INITIAL (decl) = NULL_TREE;
	}
    }
    
  if (processing_template_decl)
    {
      bool type_dependent_p;

      /* Add this declaration to the statement-tree.  */
      if (at_function_scope_p ())
	add_decl_expr (decl);

      type_dependent_p = dependent_type_p (type);

      if (check_for_bare_parameter_packs (init))
	{
	  init = NULL_TREE;
	  DECL_INITIAL (decl) = NULL_TREE;
	}

      if (init && init_const_expr_p && TREE_CODE (decl) == VAR_DECL)
	{
	  DECL_INITIALIZED_BY_CONSTANT_EXPRESSION_P (decl) = 1;
	  if (DECL_INTEGRAL_CONSTANT_VAR_P (decl))
	    TREE_CONSTANT (decl) = 1;
	}

      /* Generally, initializers in templates are expanded when the
	 template is instantiated.  But, if DECL is an integral
	 constant static data member, then it can be used in future
	 integral constant expressions, and its value must be
	 available. */
      if (!(init
	    && DECL_CLASS_SCOPE_P (decl)
	    && DECL_INTEGRAL_CONSTANT_VAR_P (decl)
	    && !type_dependent_p
	    && !value_dependent_init_p (init)))
	{
	  if (init)
	    DECL_INITIAL (decl) = init;
	  if (TREE_CODE (decl) == VAR_DECL
	      && !DECL_PRETTY_FUNCTION_P (decl)
	      && !type_dependent_p)
	    maybe_deduce_size_from_array_init (decl, init);
	  goto finish_end;
	}

      if (TREE_CODE (init) == TREE_LIST)
	{
	  /* If the parenthesized-initializer form was used (e.g.,
	     "int A<N>::i(X)"), then INIT will be a TREE_LIST of initializer
	     arguments.  (There is generally only one.)  We convert them
	     individually.  */
	  tree list = init;
	  for (; list; list = TREE_CHAIN (list))
	    {
	      tree elt = TREE_VALUE (list);
	      TREE_VALUE (list) = fold_non_dependent_expr (elt);
	    }
	}
      else
	init = fold_non_dependent_expr (init);
      processing_template_decl = 0;
    }

  /* Take care of TYPE_DECLs up front.  */
  if (TREE_CODE (decl) == TYPE_DECL)
    {
      if (type != error_mark_node
	  && MAYBE_CLASS_TYPE_P (type) && DECL_NAME (decl))
	{
	  if (TREE_TYPE (DECL_NAME (decl)) && TREE_TYPE (decl) != type)
	    warning (0, "shadowing previous type declaration of %q#D", decl);
	  set_identifier_type_value (DECL_NAME (decl), decl);
	}

      /* If we have installed this as the canonical typedef for this
	 type, and that type has not been defined yet, delay emitting
	 the debug information for it, as we will emit it later.  */
      if (TYPE_MAIN_DECL (TREE_TYPE (decl)) == decl
	  && !COMPLETE_TYPE_P (TREE_TYPE (decl)))
	TYPE_DECL_SUPPRESS_DEBUG (decl) = 1;

      rest_of_decl_compilation (decl, DECL_CONTEXT (decl) == NULL_TREE,
				at_eof);
      goto finish_end;
    }

  /* A reference will be modified here, as it is initialized.  */
  if (! DECL_EXTERNAL (decl)
      && TREE_READONLY (decl)
      && TREE_CODE (type) == REFERENCE_TYPE)
    {
      was_readonly = 1;
      TREE_READONLY (decl) = 0;
    }

  if (TREE_CODE (decl) == VAR_DECL)
    {
      /* Only variables with trivial initialization and destruction can
	 have thread-local storage.  */
      if (DECL_THREAD_LOCAL_P (decl)
	  && (type_has_nontrivial_default_init (TREE_TYPE (decl))
	      || TYPE_HAS_NONTRIVIAL_DESTRUCTOR (TREE_TYPE (decl))))
	error ("%qD cannot be thread-local because it has non-trivial "
	       "type %qT", decl, TREE_TYPE (decl));
      /* If this is a local variable that will need a mangled name,
	 register it now.  We must do this before processing the
	 initializer for the variable, since the initialization might
	 require a guard variable, and since the mangled name of the
	 guard variable will depend on the mangled name of this
	 variable.  */
      if (DECL_FUNCTION_SCOPE_P (decl)
	  && TREE_STATIC (decl)
	  && !DECL_ARTIFICIAL (decl))
	{
	  push_local_name (decl);
	  if (DECL_CONSTRUCTOR_P (current_function_decl)
	      || DECL_DESTRUCTOR_P (current_function_decl))
	    /* Normally local_decls is populated during GIMPLE lowering,
	       but [cd]tors are never actually compiled directly.  We need
	       to put statics on the list so we can deal with the label
	       address extension.  */
	    add_local_decl (cfun, decl);
	}

      /* Convert the initializer to the type of DECL, if we have not
	 already initialized DECL.  */
      if (!DECL_INITIALIZED_P (decl)
	  /* If !DECL_EXTERNAL then DECL is being defined.  In the
	     case of a static data member initialized inside the
	     class-specifier, there can be an initializer even if DECL
	     is *not* defined.  */
	  && (!DECL_EXTERNAL (decl) || init))
	{
	  if (TYPE_FOR_JAVA (type) && MAYBE_CLASS_TYPE_P (type))
	    {
	      tree jclass
		= IDENTIFIER_GLOBAL_VALUE (get_identifier ("jclass"));
	      /* Allow libjava/prims.cc define primitive classes.  */
	      if (init != NULL_TREE
		  || jclass == NULL_TREE
		  || TREE_CODE (jclass) != TYPE_DECL
		  || !POINTER_TYPE_P (TREE_TYPE (jclass))
		  || !same_type_ignoring_top_level_qualifiers_p
					(type, TREE_TYPE (TREE_TYPE (jclass))))
		error ("Java object %qD not allocated with %<new%>", decl);
	      init = NULL_TREE;
	    }
	  if (init)
	    {
	      DECL_NONTRIVIALLY_INITIALIZED_P (decl) = 1;
	      if (init_const_expr_p)
		{
		  DECL_INITIALIZED_BY_CONSTANT_EXPRESSION_P (decl) = 1;
		  if (DECL_INTEGRAL_CONSTANT_VAR_P (decl))
		    TREE_CONSTANT (decl) = 1;
		}
	    }
	  init = check_initializer (decl, init, flags, &cleanup);
	  /* Thread-local storage cannot be dynamically initialized.  */
	  if (DECL_THREAD_LOCAL_P (decl) && init)
	    {
	      error ("%qD is thread-local and so cannot be dynamically "
		     "initialized", decl);
	      init = NULL_TREE;
	    }

	  /* Check that the initializer for a static data member was a
	     constant.  Although we check in the parser that the
	     initializer is an integral constant expression, we do not
	     simplify division-by-zero at the point at which it
	     occurs.  Therefore, in:

	       struct S { static const int i = 7 / 0; };

	     we issue an error at this point.  It would
	     probably be better to forbid division by zero in
	     integral constant expressions.  */
	  if (DECL_EXTERNAL (decl) && init)
	    {
	      error ("%qD cannot be initialized by a non-constant expression"
		     " when being declared", decl);
	      DECL_INITIALIZED_IN_CLASS_P (decl) = 0;
	      init = NULL_TREE;
	    }

	  /* Handle:

	     [dcl.init]

	     The memory occupied by any object of static storage
	     duration is zero-initialized at program startup before
	     any other initialization takes place.

	     We cannot create an appropriate initializer until after
	     the type of DECL is finalized.  If DECL_INITIAL is set,
	     then the DECL is statically initialized, and any
	     necessary zero-initialization has already been performed.  */
	  if (TREE_STATIC (decl) && !DECL_INITIAL (decl))
	    DECL_INITIAL (decl) = build_zero_init (TREE_TYPE (decl),
						   /*nelts=*/NULL_TREE,
						   /*static_storage_p=*/true);
	  /* Remember that the initialization for this variable has
	     taken place.  */
	  DECL_INITIALIZED_P (decl) = 1;
	  /* This declaration is the definition of this variable,
	     unless we are initializing a static data member within
	     the class specifier.  */
	  if (!DECL_EXTERNAL (decl))
	    var_definition_p = true;
	}
      /* If the variable has an array type, lay out the type, even if
	 there is no initializer.  It is valid to index through the
	 array, and we must get TYPE_ALIGN set correctly on the array
	 type.  */
      else if (TREE_CODE (type) == ARRAY_TYPE)
	layout_type (type);

      if (!processing_template_decl
	  && TREE_STATIC (decl)
	  && !at_function_scope_p ()
	  && current_function_decl == NULL)
	/* So decl is a global variable or a static member of a
	   non local class. Record the types it uses
	   so that we can decide later to emit debug info for them.  */
	record_types_used_by_current_var_decl (decl);
    }
  else if (TREE_CODE (decl) == FIELD_DECL
	   && TYPE_FOR_JAVA (type) && MAYBE_CLASS_TYPE_P (type))
    error ("non-static data member %qD has Java class type", decl);

  /* Add this declaration to the statement-tree.  This needs to happen
     after the call to check_initializer so that the DECL_EXPR for a
     reference temp is added before the DECL_EXPR for the reference itself.  */
  if (at_function_scope_p ())
    add_decl_expr (decl);

  /* Let the middle end know about variables and functions -- but not
     static data members in uninstantiated class templates.  */
  if (!saved_processing_template_decl
      && (TREE_CODE (decl) == VAR_DECL 
	  || TREE_CODE (decl) == FUNCTION_DECL))
    {
      if (TREE_CODE (decl) == VAR_DECL)
	{
	  layout_var_decl (decl);
	  maybe_commonize_var (decl);
	}

      /* This needs to happen after the linkage is set. */
      determine_visibility (decl);

      if (var_definition_p && TREE_STATIC (decl))
	{
	  /* If a TREE_READONLY variable needs initialization
	     at runtime, it is no longer readonly and we need to
	     avoid MEM_READONLY_P being set on RTL created for it.  */
	  if (init)
	    {
	      if (TREE_READONLY (decl))
		TREE_READONLY (decl) = 0;
	      was_readonly = 0;
	    }
	  else if (was_readonly)
	    TREE_READONLY (decl) = 1;
	}

      make_rtl_for_nonlocal_decl (decl, init, asmspec);

      /* Check for abstractness of the type. Notice that there is no
	 need to strip array types here since the check for those types
	 is already done within create_array_type_for_decl.  */
      if (TREE_CODE (type) == FUNCTION_TYPE
	  || TREE_CODE (type) == METHOD_TYPE)
	abstract_virtuals_error (decl, TREE_TYPE (type));
      else
	abstract_virtuals_error (decl, type);

      if (TREE_TYPE (decl) == error_mark_node)
	/* No initialization required.  */
	;
      else if (TREE_CODE (decl) == FUNCTION_DECL)
	{
	  if (init)
	    {
	      if (init == ridpointers[(int)RID_DEFAULT])
		{
		  /* An out-of-class default definition is defined at
		     the point where it is explicitly defaulted.  */
		  if (DECL_INITIAL (decl) == error_mark_node)
		    synthesize_method (decl);
		}
	      else
		error ("function %q#D is initialized like a variable", decl);
	    }
	  /* else no initialization required.  */
	}
      else if (DECL_EXTERNAL (decl)
	       && ! (DECL_LANG_SPECIFIC (decl)
		     && DECL_NOT_REALLY_EXTERN (decl)))
	{
	  if (init)
	    DECL_INITIAL (decl) = init;
	}
      /* A variable definition.  */
      else if (DECL_FUNCTION_SCOPE_P (decl) && !TREE_STATIC (decl))
	/* Initialize the local variable.  */
	initialize_local_var (decl, init);

      /* If a variable is defined, and then a subsequent
	 definition with external linkage is encountered, we will
	 get here twice for the same variable.  We want to avoid
	 calling expand_static_init more than once.  For variables
	 that are not static data members, we can call
	 expand_static_init only when we actually process the
	 initializer.  It is not legal to redeclare a static data
	 member, so this issue does not arise in that case.  */
      else if (var_definition_p && TREE_STATIC (decl))
	expand_static_init (decl, init);
    }

  /* If a CLEANUP_STMT was created to destroy a temporary bound to a
     reference, insert it in the statement-tree now.  */
  if (cleanup)
    push_cleanup (decl, cleanup, false);

 finish_end:
  processing_template_decl = saved_processing_template_decl;

  if (was_readonly)
    TREE_READONLY (decl) = 1;
}

/* Returns a declaration for a VAR_DECL as if:

     extern "C" TYPE NAME;

   had been seen.  Used to create compiler-generated global
   variables.  */

static tree
declare_global_var (tree name, tree type)
{
  tree decl;

  push_to_top_level ();
  decl = build_decl (input_location, VAR_DECL, name, type);
  TREE_PUBLIC (decl) = 1;
  DECL_EXTERNAL (decl) = 1;
  DECL_ARTIFICIAL (decl) = 1;
  /* If the user has explicitly declared this variable (perhaps
     because the code we are compiling is part of a low-level runtime
     library), then it is possible that our declaration will be merged
     with theirs by pushdecl.  */
  decl = pushdecl (decl);
  cp_finish_decl (decl, NULL_TREE, false, NULL_TREE, 0);
  pop_from_top_level ();

  return decl;
}

/* Returns the type for the argument to "__cxa_atexit" (or "atexit",
   if "__cxa_atexit" is not being used) corresponding to the function
   to be called when the program exits.  */

static tree
get_atexit_fn_ptr_type (void)
{
  tree fn_type;

  if (!atexit_fn_ptr_type_node)
    {
      tree arg_type;
      if (flag_use_cxa_atexit 
	  && !targetm.cxx.use_atexit_for_cxa_atexit ())
	/* The parameter to "__cxa_atexit" is "void (*)(void *)".  */
	arg_type = ptr_type_node;
      else
	/* The parameter to "atexit" is "void (*)(void)".  */
	arg_type = NULL_TREE;
      
      fn_type = build_function_type_list (void_type_node,
					  arg_type, NULL_TREE);
      atexit_fn_ptr_type_node = build_pointer_type (fn_type);
    }

  return atexit_fn_ptr_type_node;
}

/* Returns a pointer to the `atexit' function.  Note that if
   FLAG_USE_CXA_ATEXIT is nonzero, then this will actually be the new
   `__cxa_atexit' function specified in the IA64 C++ ABI.  */

static tree
get_atexit_node (void)
{
  tree atexit_fndecl;
  tree fn_type;
  tree fn_ptr_type;
  const char *name;
  bool use_aeabi_atexit;

  if (atexit_node)
    return atexit_node;

  if (flag_use_cxa_atexit && !targetm.cxx.use_atexit_for_cxa_atexit ())
    {
      /* The declaration for `__cxa_atexit' is:

	   int __cxa_atexit (void (*)(void *), void *, void *)

	 We build up the argument types and then then function type
	 itself.  */
      tree argtype0, argtype1, argtype2;

      use_aeabi_atexit = targetm.cxx.use_aeabi_atexit ();
      /* First, build the pointer-to-function type for the first
	 argument.  */
      fn_ptr_type = get_atexit_fn_ptr_type ();
      /* Then, build the rest of the argument types.  */
      argtype2 = ptr_type_node;
      if (use_aeabi_atexit)
	{
	  argtype1 = fn_ptr_type;
	  argtype0 = ptr_type_node;
	}
      else
	{
	  argtype1 = ptr_type_node;
	  argtype0 = fn_ptr_type;
	}
      /* And the final __cxa_atexit type.  */
      fn_type = build_function_type_list (integer_type_node,
					  argtype0, argtype1, argtype2,
					  NULL_TREE);
      fn_ptr_type = build_pointer_type (fn_type);
      if (use_aeabi_atexit)
	name = "__aeabi_atexit";
      else
	name = "__cxa_atexit";
    }
  else
    {
      /* The declaration for `atexit' is:

	   int atexit (void (*)());

	 We build up the argument types and then then function type
	 itself.  */
      fn_ptr_type = get_atexit_fn_ptr_type ();
      /* Build the final atexit type.  */
      fn_type = build_function_type_list (integer_type_node,
					  fn_ptr_type, NULL_TREE);
      name = "atexit";
    }

  /* Now, build the function declaration.  */
  push_lang_context (lang_name_c);
  atexit_fndecl = build_library_fn_ptr (name, fn_type);
  mark_used (atexit_fndecl);
  pop_lang_context ();
  atexit_node = decay_conversion (atexit_fndecl);

  return atexit_node;
}

/* Returns the __dso_handle VAR_DECL.  */

static tree
get_dso_handle_node (void)
{
  if (dso_handle_node)
    return dso_handle_node;

  /* Declare the variable.  */
  dso_handle_node = declare_global_var (get_identifier ("__dso_handle"),
					ptr_type_node);

  return dso_handle_node;
}

/* Begin a new function with internal linkage whose job will be simply
   to destroy some particular variable.  */

static GTY(()) int start_cleanup_cnt;

static tree
start_cleanup_fn (void)
{
  char name[32];
  tree fntype;
  tree fndecl;
  bool use_cxa_atexit = flag_use_cxa_atexit
			&& !targetm.cxx.use_atexit_for_cxa_atexit ();

  push_to_top_level ();

  /* No need to mangle this.  */
  push_lang_context (lang_name_c);

  /* Build the name of the function.  */
  sprintf (name, "__tcf_%d", start_cleanup_cnt++);
  /* Build the function declaration.  */
  fntype = TREE_TYPE (get_atexit_fn_ptr_type ());
  fndecl = build_lang_decl (FUNCTION_DECL, get_identifier (name), fntype);
  /* It's a function with internal linkage, generated by the
     compiler.  */
  TREE_PUBLIC (fndecl) = 0;
  DECL_ARTIFICIAL (fndecl) = 1;
  /* Make the function `inline' so that it is only emitted if it is
     actually needed.  It is unlikely that it will be inlined, since
     it is only called via a function pointer, but we avoid unnecessary
     emissions this way.  */
  DECL_DECLARED_INLINE_P (fndecl) = 1;
  DECL_INTERFACE_KNOWN (fndecl) = 1;
  /* Build the parameter.  */
  if (use_cxa_atexit)
    {
      tree parmdecl;

      parmdecl = cp_build_parm_decl (NULL_TREE, ptr_type_node);
      DECL_CONTEXT (parmdecl) = fndecl;
      TREE_USED (parmdecl) = 1;
      DECL_READ_P (parmdecl) = 1;
      DECL_ARGUMENTS (fndecl) = parmdecl;
    }

  pushdecl (fndecl);
  start_preparsed_function (fndecl, NULL_TREE, SF_PRE_PARSED);

  pop_lang_context ();

  return current_function_decl;
}

/* Finish the cleanup function begun by start_cleanup_fn.  */

static void
end_cleanup_fn (void)
{
  expand_or_defer_fn (finish_function (0));

  pop_from_top_level ();
}

/* Generate code to handle the destruction of DECL, an object with
   static storage duration.  */

tree
register_dtor_fn (tree decl)
{
  tree cleanup;
  tree compound_stmt;
  tree fcall;
  tree type;
  bool use_dtor;
  tree arg0, arg1 = NULL_TREE, arg2 = NULL_TREE;

  type = TREE_TYPE (decl);
  if (TYPE_HAS_TRIVIAL_DESTRUCTOR (type))
    return void_zero_node;

  /* If we're using "__cxa_atexit" (or "__aeabi_atexit"), and DECL is
     a class object, we can just pass the destructor to
     "__cxa_atexit"; we don't have to build a temporary function to do
     the cleanup.  */
  use_dtor = (flag_use_cxa_atexit 
	      && !targetm.cxx.use_atexit_for_cxa_atexit ()
	      && CLASS_TYPE_P (type));
  if (use_dtor)
    {
      int idx;

      /* Find the destructor.  */
      idx = lookup_fnfields_1 (type, complete_dtor_identifier);
      gcc_assert (idx >= 0);
      cleanup = VEC_index (tree, CLASSTYPE_METHOD_VEC (type), idx);
      /* Make sure it is accessible.  */
      perform_or_defer_access_check (TYPE_BINFO (type), cleanup, cleanup);
    }
  else
    {
      /* Call build_cleanup before we enter the anonymous function so
	 that any access checks will be done relative to the current
	 scope, rather than the scope of the anonymous function.  */
      build_cleanup (decl);
  
      /* Now start the function.  */
      cleanup = start_cleanup_fn ();
      
      /* Now, recompute the cleanup.  It may contain SAVE_EXPRs that refer
	 to the original function, rather than the anonymous one.  That
	 will make the back end think that nested functions are in use,
	 which causes confusion.  */
      push_deferring_access_checks (dk_no_check);
      fcall = build_cleanup (decl);
      pop_deferring_access_checks ();
      
      /* Create the body of the anonymous function.  */
      compound_stmt = begin_compound_stmt (BCS_FN_BODY);
      finish_expr_stmt (fcall);
      finish_compound_stmt (compound_stmt);
      end_cleanup_fn ();
    }

  /* Call atexit with the cleanup function.  */
  mark_used (cleanup);
  cleanup = build_address (cleanup);
  if (flag_use_cxa_atexit && !targetm.cxx.use_atexit_for_cxa_atexit ())
    {
      tree addr;

      if (use_dtor)
	{
	  /* We must convert CLEANUP to the type that "__cxa_atexit"
	     expects.  */
	  cleanup = build_nop (get_atexit_fn_ptr_type (), cleanup);
	  /* "__cxa_atexit" will pass the address of DECL to the
	     cleanup function.  */
	  mark_used (decl);
	  addr = build_address (decl);
	  /* The declared type of the parameter to "__cxa_atexit" is
	     "void *".  For plain "T*", we could just let the
	     machinery in cp_build_function_call convert it -- but if the
	     type is "cv-qualified T *", then we need to convert it
	     before passing it in, to avoid spurious errors.  */
	  addr = build_nop (ptr_type_node, addr);
	}
      else
	/* Since the cleanup functions we build ignore the address
	   they're given, there's no reason to pass the actual address
	   in, and, in general, it's cheaper to pass NULL than any
	   other value.  */
	addr = null_pointer_node;
      arg2 = cp_build_unary_op (ADDR_EXPR, get_dso_handle_node (), 0,
                                tf_warning_or_error);
      if (targetm.cxx.use_aeabi_atexit ())
	{
	  arg1 = cleanup;
	  arg0 = addr;
	}
      else
	{
	  arg1 = addr;
	  arg0 = cleanup;
	}
    }
  else
    arg0 = cleanup;
  return cp_build_function_call_nary (get_atexit_node (), tf_warning_or_error,
				      arg0, arg1, arg2, NULL_TREE);
}

/* DECL is a VAR_DECL with static storage duration.  INIT, if present,
   is its initializer.  Generate code to handle the construction
   and destruction of DECL.  */

static void
expand_static_init (tree decl, tree init)
{
  gcc_assert (TREE_CODE (decl) == VAR_DECL);
  gcc_assert (TREE_STATIC (decl));

  /* Some variables require no initialization.  */
  if (!init
      && !TYPE_NEEDS_CONSTRUCTING (TREE_TYPE (decl))
      && TYPE_HAS_TRIVIAL_DESTRUCTOR (TREE_TYPE (decl)))
    return;

  if (DECL_FUNCTION_SCOPE_P (decl))
    {
      /* Emit code to perform this initialization but once.  */
      tree if_stmt = NULL_TREE, inner_if_stmt = NULL_TREE;
      tree then_clause = NULL_TREE, inner_then_clause = NULL_TREE;
      tree guard, guard_addr;
      tree acquire_fn, release_fn, abort_fn;
      tree flag, begin;

      /* Emit code to perform this initialization but once.  This code
	 looks like:

	   static <type> guard;
	   if (!guard.first_byte) {
	     if (__cxa_guard_acquire (&guard)) {
	       bool flag = false;
	       try {
		 // Do initialization.
		 flag = true; __cxa_guard_release (&guard);
		 // Register variable for destruction at end of program.
	       } catch {
		 if (!flag) __cxa_guard_abort (&guard);
	       }
	   }

	 Note that the `flag' variable is only set to 1 *after* the
	 initialization is complete.  This ensures that an exception,
	 thrown during the construction, will cause the variable to
	 reinitialized when we pass through this code again, as per:

	   [stmt.dcl]

	   If the initialization exits by throwing an exception, the
	   initialization is not complete, so it will be tried again
	   the next time control enters the declaration.

	 This process should be thread-safe, too; multiple threads
	 should not be able to initialize the variable more than
	 once.  */

      /* Create the guard variable.  */
      guard = get_guard (decl);

      /* This optimization isn't safe on targets with relaxed memory
	 consistency.  On such targets we force synchronization in
	 __cxa_guard_acquire.  */
      if (!targetm.relaxed_ordering || !flag_threadsafe_statics)
	{
	  /* Begin the conditional initialization.  */
	  if_stmt = begin_if_stmt ();
	  finish_if_stmt_cond (get_guard_cond (guard), if_stmt);
	  then_clause = begin_compound_stmt (BCS_NO_SCOPE);
	}

      if (flag_threadsafe_statics)
	{
	  guard_addr = build_address (guard);

	  acquire_fn = get_identifier ("__cxa_guard_acquire");
	  release_fn = get_identifier ("__cxa_guard_release");
	  abort_fn = get_identifier ("__cxa_guard_abort");
	  if (!get_global_value_if_present (acquire_fn, &acquire_fn))
	    {
	      tree vfntype = build_function_type_list (void_type_node,
						       TREE_TYPE (guard_addr),
						       NULL_TREE);
	      acquire_fn = push_library_fn
		(acquire_fn, build_function_type_list (integer_type_node,
						       TREE_TYPE (guard_addr),
						       NULL_TREE),
		 NULL_TREE);
	      release_fn = push_library_fn (release_fn, vfntype, NULL_TREE);
	      abort_fn = push_library_fn (abort_fn, vfntype, NULL_TREE);
	    }
	  else
	    {
	      release_fn = identifier_global_value (release_fn);
	      abort_fn = identifier_global_value (abort_fn);
	    }

	  inner_if_stmt = begin_if_stmt ();
	  finish_if_stmt_cond (build_call_n (acquire_fn, 1, guard_addr),
			       inner_if_stmt);

	  inner_then_clause = begin_compound_stmt (BCS_NO_SCOPE);
	  begin = get_target_expr (boolean_false_node);
	  flag = TARGET_EXPR_SLOT (begin);

	  TARGET_EXPR_CLEANUP (begin)
	    = build3 (COND_EXPR, void_type_node, flag,
		      void_zero_node,
		      build_call_n (abort_fn, 1, guard_addr));
	  CLEANUP_EH_ONLY (begin) = 1;

	  /* Do the initialization itself.  */
	  init = add_stmt_to_compound (begin, init);
	  init = add_stmt_to_compound
	    (init, build2 (MODIFY_EXPR, void_type_node, flag, boolean_true_node));
	  init = add_stmt_to_compound
	    (init, build_call_n (release_fn, 1, guard_addr));
	}
      else
	init = add_stmt_to_compound (init, set_guard (guard));

      /* Use atexit to register a function for destroying this static
	 variable.  */
      init = add_stmt_to_compound (init, register_dtor_fn (decl));

      finish_expr_stmt (init);

      if (flag_threadsafe_statics)
	{
	  finish_compound_stmt (inner_then_clause);
	  finish_then_clause (inner_if_stmt);
	  finish_if_stmt (inner_if_stmt);
	}

      if (!targetm.relaxed_ordering || !flag_threadsafe_statics)
	{
	  finish_compound_stmt (then_clause);
	  finish_then_clause (if_stmt);
	  finish_if_stmt (if_stmt);
	}
    }
  else
    static_aggregates = tree_cons (init, decl, static_aggregates);
}


/* Make TYPE a complete type based on INITIAL_VALUE.
   Return 0 if successful, 1 if INITIAL_VALUE can't be deciphered,
   2 if there was no information (in which case assume 0 if DO_DEFAULT),
   3 if the initializer list is empty (in pedantic mode). */

int
cp_complete_array_type (tree *ptype, tree initial_value, bool do_default)
{
  int failure;
  tree type, elt_type;

  if (initial_value)
    {
      unsigned HOST_WIDE_INT i;
      tree value;

      /* An array of character type can be initialized from a
	 brace-enclosed string constant.

	 FIXME: this code is duplicated from reshape_init. Probably
	 we should just call reshape_init here?  */
      if (char_type_p (TYPE_MAIN_VARIANT (TREE_TYPE (*ptype)))
	  && TREE_CODE (initial_value) == CONSTRUCTOR
	  && !VEC_empty (constructor_elt, CONSTRUCTOR_ELTS (initial_value)))
	{
	  VEC(constructor_elt,gc) *v = CONSTRUCTOR_ELTS (initial_value);
	  tree value = VEC_index (constructor_elt, v, 0)->value;

	  if (TREE_CODE (value) == STRING_CST
	      && VEC_length (constructor_elt, v) == 1)
	    initial_value = value;
	}

      /* If any of the elements are parameter packs, we can't actually
	 complete this type now because the array size is dependent.  */
      if (TREE_CODE (initial_value) == CONSTRUCTOR)
	{
	  FOR_EACH_CONSTRUCTOR_VALUE (CONSTRUCTOR_ELTS (initial_value), 
				      i, value)
	    {
	      if (PACK_EXPANSION_P (value))
		return 0;
	    }
	}
    }

  failure = complete_array_type (ptype, initial_value, do_default);

  /* We can create the array before the element type is complete, which
     means that we didn't have these two bits set in the original type
     either.  In completing the type, we are expected to propagate these
     bits.  See also complete_type which does the same thing for arrays
     of fixed size.  */
  type = *ptype;
  if (TYPE_DOMAIN (type))
    {
      elt_type = TREE_TYPE (type);
      TYPE_NEEDS_CONSTRUCTING (type) = TYPE_NEEDS_CONSTRUCTING (elt_type);
      TYPE_HAS_NONTRIVIAL_DESTRUCTOR (type)
	= TYPE_HAS_NONTRIVIAL_DESTRUCTOR (elt_type);
    }

  return failure;
}

/* Return zero if something is declared to be a member of type
   CTYPE when in the context of CUR_TYPE.  STRING is the error
   message to print in that case.  Otherwise, quietly return 1.  */

static int
member_function_or_else (tree ctype, tree cur_type, enum overload_flags flags)
{
  if (ctype && ctype != cur_type)
    {
      if (flags == DTOR_FLAG)
	error ("destructor for alien class %qT cannot be a member", ctype);
      else
	error ("constructor for alien class %qT cannot be a member", ctype);
      return 0;
    }
  return 1;
}

/* Subroutine of `grokdeclarator'.  */

/* Generate errors possibly applicable for a given set of specifiers.
   This is for ARM $7.1.2.  */

static void
bad_specifiers (tree object,
		enum bad_spec_place type,
		int virtualp,
		int quals,
		int inlinep,
		int friendp,
		int raises)
{
  switch (type)
    {
      case BSP_VAR:
	if (virtualp)
	  error ("%qD declared as a %<virtual%> variable", object);
	if (inlinep)
	  error ("%qD declared as an %<inline%> variable", object);
	if (quals)
	  error ("%<const%> and %<volatile%> function specifiers on "
	         "%qD invalid in variable declaration", object);
	break;
      case BSP_PARM:
	if (virtualp)
	  error ("%qD declared as a %<virtual%> parameter", object);
	if (inlinep)
	  error ("%qD declared as an %<inline%> parameter", object);
	if (quals)
	  error ("%<const%> and %<volatile%> function specifiers on "
	  	 "%qD invalid in parameter declaration", object);
	break;
      case BSP_TYPE:
	if (virtualp)
	  error ("%qD declared as a %<virtual%> type", object);
	if (inlinep)
	  error ("%qD declared as an %<inline%> type", object);
	if (quals)
	  error ("%<const%> and %<volatile%> function specifiers on "
	  	 "%qD invalid in type declaration", object);
	break;
      case BSP_FIELD:
	if (virtualp)
	  error ("%qD declared as a %<virtual%> field", object);
	if (inlinep)
	  error ("%qD declared as an %<inline%> field", object);
	if (quals)
	  error ("%<const%> and %<volatile%> function specifiers on "
	  	 "%qD invalid in field declaration", object);
	break;
      default:
        gcc_unreachable();
    }
  if (friendp)
    error ("%q+D declared as a friend", object);
  if (raises
      && (TREE_CODE (object) == TYPE_DECL
	  || (!TYPE_PTRFN_P (TREE_TYPE (object))
	      && !TYPE_REFFN_P (TREE_TYPE (object))
	      && !TYPE_PTRMEMFUNC_P (TREE_TYPE (object)))))
    error ("%q+D declared with an exception specification", object);
}

/* DECL is a member function or static data member and is presently
   being defined.  Check that the definition is taking place in a
   valid namespace.  */

static void
check_class_member_definition_namespace (tree decl)
{
  /* These checks only apply to member functions and static data
     members.  */
  gcc_assert (TREE_CODE (decl) == FUNCTION_DECL
	      || TREE_CODE (decl) == VAR_DECL);
  /* We check for problems with specializations in pt.c in
     check_specialization_namespace, where we can issue better
     diagnostics.  */
  if (processing_specialization)
    return;
  /* There are no restrictions on the placement of
     explicit instantiations.  */
  if (processing_explicit_instantiation)
    return;
  /* [class.mfct]

     A member function definition that appears outside of the
     class definition shall appear in a namespace scope enclosing
     the class definition.

     [class.static.data]

     The definition for a static data member shall appear in a
     namespace scope enclosing the member's class definition.  */
  if (!is_ancestor (current_namespace, DECL_CONTEXT (decl)))
    permerror (input_location, "definition of %qD is not in namespace enclosing %qT",
	       decl, DECL_CONTEXT (decl));
}

/* Build a PARM_DECL for the "this" parameter.  TYPE is the
   METHOD_TYPE for a non-static member function; QUALS are the
   cv-qualifiers that apply to the function.  */

tree
build_this_parm (tree type, cp_cv_quals quals)
{
  tree this_type;
  tree qual_type;
  tree parm;
  cp_cv_quals this_quals;

  this_type = TREE_VALUE (TYPE_ARG_TYPES (type));
  /* The `this' parameter is implicitly `const'; it cannot be
     assigned to.  */
  this_quals = (quals & TYPE_QUAL_RESTRICT) | TYPE_QUAL_CONST;
  qual_type = cp_build_qualified_type (this_type, this_quals);
  parm = build_artificial_parm (this_identifier, qual_type);
  cp_apply_type_quals_to_decl (this_quals, parm);
  return parm;
}

/* CTYPE is class type, or null if non-class.
   TYPE is type this FUNCTION_DECL should have, either FUNCTION_TYPE
   or METHOD_TYPE.
   DECLARATOR is the function's name.
   PARMS is a chain of PARM_DECLs for the function.
   VIRTUALP is truthvalue of whether the function is virtual or not.
   FLAGS are to be passed through to `grokclassfn'.
   QUALS are qualifiers indicating whether the function is `const'
   or `volatile'.
   RAISES is a list of exceptions that this function can raise.
   CHECK is 1 if we must find this method in CTYPE, 0 if we should
   not look, and -1 if we should not call `grokclassfn' at all.

   SFK is the kind of special function (if any) for the new function.

   Returns `NULL_TREE' if something goes wrong, after issuing
   applicable error messages.  */

static tree
grokfndecl (tree ctype,
	    tree type,
	    tree declarator,
	    tree parms,
	    tree orig_declarator,
	    int virtualp,
	    enum overload_flags flags,
	    cp_cv_quals quals,
	    tree raises,
	    int check,
	    int friendp,
	    int publicp,
	    int inlinep,
	    special_function_kind sfk,
	    bool funcdef_flag,
	    int template_count,
	    tree in_namespace,
	    tree* attrlist,
	    location_t location)
{
  tree decl;
  int staticp = ctype && TREE_CODE (type) == FUNCTION_TYPE;
  tree t;

  if (raises)
    type = build_exception_variant (type, raises);

  decl = build_lang_decl (FUNCTION_DECL, declarator, type);

  /* If we have an explicit location, use it, otherwise use whatever
     build_lang_decl used (probably input_location).  */
  if (location != UNKNOWN_LOCATION)
    DECL_SOURCE_LOCATION (decl) = location;

  if (TREE_CODE (type) == METHOD_TYPE)
    {
      tree parm;
      parm = build_this_parm (type, quals);
      DECL_CHAIN (parm) = parms;
      parms = parm;
    }
  DECL_ARGUMENTS (decl) = parms;
  for (t = parms; t; t = DECL_CHAIN (t))
    DECL_CONTEXT (t) = decl;
  /* Propagate volatile out from type to decl.  */
  if (TYPE_VOLATILE (type))
    TREE_THIS_VOLATILE (decl) = 1;

  /* Setup decl according to sfk.  */
  switch (sfk)
    {
    case sfk_constructor:
    case sfk_copy_constructor:
    case sfk_move_constructor:
      DECL_CONSTRUCTOR_P (decl) = 1;
      break;
    case sfk_destructor:
      DECL_DESTRUCTOR_P (decl) = 1;
      break;
    default:
      break;
    }

  /* If pointers to member functions use the least significant bit to
     indicate whether a function is virtual, ensure a pointer
     to this function will have that bit clear.  */
  if (TARGET_PTRMEMFUNC_VBIT_LOCATION == ptrmemfunc_vbit_in_pfn
      && TREE_CODE (type) == METHOD_TYPE
      && DECL_ALIGN (decl) < 2 * BITS_PER_UNIT)
    DECL_ALIGN (decl) = 2 * BITS_PER_UNIT;

  if (friendp
      && TREE_CODE (orig_declarator) == TEMPLATE_ID_EXPR)
    {
      if (funcdef_flag)
	error
	  ("defining explicit specialization %qD in friend declaration",
	   orig_declarator);
      else
	{
	  tree fns = TREE_OPERAND (orig_declarator, 0);
	  tree args = TREE_OPERAND (orig_declarator, 1);

	  if (PROCESSING_REAL_TEMPLATE_DECL_P ())
	    {
	      /* Something like `template <class T> friend void f<T>()'.  */
	      error ("invalid use of template-id %qD in declaration "
		     "of primary template",
		     orig_declarator);
	      return NULL_TREE;
	    }


	  /* A friend declaration of the form friend void f<>().  Record
	     the information in the TEMPLATE_ID_EXPR.  */
	  SET_DECL_IMPLICIT_INSTANTIATION (decl);

	  if (TREE_CODE (fns) == COMPONENT_REF)
	    {
	      /* Due to bison parser ickiness, we will have already looked
		 up an operator_name or PFUNCNAME within the current class
		 (see template_id in parse.y). If the current class contains
		 such a name, we'll get a COMPONENT_REF here. Undo that.  */

	      gcc_assert (TREE_TYPE (TREE_OPERAND (fns, 0))
			  == current_class_type);
	      fns = TREE_OPERAND (fns, 1);
	    }
	  gcc_assert (TREE_CODE (fns) == IDENTIFIER_NODE
		      || TREE_CODE (fns) == OVERLOAD);
	  DECL_TEMPLATE_INFO (decl) = build_template_info (fns, args);

	  for (t = TYPE_ARG_TYPES (TREE_TYPE (decl)); t; t = TREE_CHAIN (t))
	    if (TREE_PURPOSE (t)
		&& TREE_CODE (TREE_PURPOSE (t)) == DEFAULT_ARG)
	    {
	      error ("default arguments are not allowed in declaration "
		     "of friend template specialization %qD",
		     decl);
	      return NULL_TREE;
	    }

	  if (inlinep)
	    {
	      error ("%<inline%> is not allowed in declaration of friend "
		     "template specialization %qD",
		     decl);
	      return NULL_TREE;
	    }
	}
    }

  /* If this decl has namespace scope, set that up.  */
  if (in_namespace)
    set_decl_namespace (decl, in_namespace, friendp);
  else if (!ctype)
    DECL_CONTEXT (decl) = FROB_CONTEXT (current_decl_namespace ());

  /* `main' and builtins have implicit 'C' linkage.  */
  if ((MAIN_NAME_P (declarator)
       || (IDENTIFIER_LENGTH (declarator) > 10
	   && IDENTIFIER_POINTER (declarator)[0] == '_'
	   && IDENTIFIER_POINTER (declarator)[1] == '_'
	   && strncmp (IDENTIFIER_POINTER (declarator)+2, "builtin_", 8) == 0))
      && current_lang_name == lang_name_cplusplus
      && ctype == NULL_TREE
      /* NULL_TREE means global namespace.  */
      && DECL_CONTEXT (decl) == NULL_TREE)
    SET_DECL_LANGUAGE (decl, lang_c);

  /* Should probably propagate const out from type to decl I bet (mrs).  */
  if (staticp)
    {
      DECL_STATIC_FUNCTION_P (decl) = 1;
      DECL_CONTEXT (decl) = ctype;
    }

  if (ctype)
    {
      DECL_CONTEXT (decl) = ctype;
      if (funcdef_flag)
	check_class_member_definition_namespace (decl);
    }

  if (ctype == NULL_TREE && DECL_MAIN_P (decl))
    {
      if (processing_template_decl)
	error ("cannot declare %<::main%> to be a template");
      if (inlinep)
	error ("cannot declare %<::main%> to be inline");
      if (!publicp)
	error ("cannot declare %<::main%> to be static");
      inlinep = 0;
      publicp = 1;
    }

  /* Members of anonymous types and local classes have no linkage; make
     them internal.  If a typedef is made later, this will be changed.  */
  if (ctype && (TYPE_ANONYMOUS_P (ctype)
		|| decl_function_context (TYPE_MAIN_DECL (ctype))))
    publicp = 0;

  if (publicp && cxx_dialect == cxx98)
    {
      /* [basic.link]: A name with no linkage (notably, the name of a class
	 or enumeration declared in a local scope) shall not be used to
	 declare an entity with linkage.

	 DR 757 relaxes this restriction for C++0x.  */
      t = no_linkage_check (TREE_TYPE (decl),
			    /*relaxed_p=*/false);
      if (t)
	{
	  if (TYPE_ANONYMOUS_P (t))
	    {
	      if (DECL_EXTERN_C_P (decl))
		/* Allow this; it's pretty common in C.  */;
	      else
		{
<<<<<<< HEAD
		  permerror (input_location, "non-local function %q#D uses anonymous type",
			      decl);
=======
		  permerror (input_location, "anonymous type with no linkage "
			     "used to declare function %q#D with linkage",
			     decl);
>>>>>>> 779871ac
		  if (DECL_ORIGINAL_TYPE (TYPE_NAME (t)))
		    permerror (input_location, "%q+#D does not refer to the unqualified "
			       "type, so it is not used for linkage",
			       TYPE_NAME (t));
		}
	    }
	  else
<<<<<<< HEAD
	    permerror (input_location, "non-local function %q#D uses local type %qT", decl, t);
=======
	    permerror (input_location, "type %qT with no linkage used to "
		       "declare function %q#D with linkage", t, decl);
>>>>>>> 779871ac
	}
    }

  TREE_PUBLIC (decl) = publicp;
  if (! publicp)
    {
      DECL_INTERFACE_KNOWN (decl) = 1;
      DECL_NOT_REALLY_EXTERN (decl) = 1;
    }

  /* If the declaration was declared inline, mark it as such.  */
  if (inlinep)
    DECL_DECLARED_INLINE_P (decl) = 1;

  DECL_EXTERNAL (decl) = 1;
  if (quals && TREE_CODE (type) == FUNCTION_TYPE)
    {
      error (ctype
             ? G_("static member function %qD cannot have cv-qualifier")
             : G_("non-member function %qD cannot have cv-qualifier"),
	     decl);
      quals = TYPE_UNQUALIFIED;
    }

  if (IDENTIFIER_OPNAME_P (DECL_NAME (decl))
      && !grok_op_properties (decl, /*complain=*/true))
    return NULL_TREE;

  if (funcdef_flag)
    /* Make the init_value nonzero so pushdecl knows this is not
       tentative.  error_mark_node is replaced later with the BLOCK.  */
    DECL_INITIAL (decl) = error_mark_node;

  if (TYPE_NOTHROW_P (type) || nothrow_libfn_p (decl))
    TREE_NOTHROW (decl) = 1;

  /* Caller will do the rest of this.  */
  if (check < 0)
    return decl;

  if (ctype != NULL_TREE)
    grokclassfn (ctype, decl, flags);

  decl = check_explicit_specialization (orig_declarator, decl,
					template_count,
					2 * funcdef_flag +
					4 * (friendp != 0));
  if (decl == error_mark_node)
    return NULL_TREE;

  if (attrlist)
    {
      cplus_decl_attributes (&decl, *attrlist, 0);
      *attrlist = NULL_TREE;
    }

  /* Check main's type after attributes have been applied.  */
  if (ctype == NULL_TREE && DECL_MAIN_P (decl))
    {
      if (!same_type_p (TREE_TYPE (TREE_TYPE (decl)),
			integer_type_node))
	{
	  tree oldtypeargs = TYPE_ARG_TYPES (TREE_TYPE (decl));
	  tree newtype;
	  error ("%<::main%> must return %<int%>");
	  newtype = build_function_type (integer_type_node, oldtypeargs);
	  TREE_TYPE (decl) = newtype;
	}
      if (warn_main)
	check_main_parameter_types (decl);
    }

  if (ctype != NULL_TREE
      && (! TYPE_FOR_JAVA (ctype) || check_java_method (decl))
      && check)
    {
      tree old_decl = check_classfn (ctype, decl,
				     (processing_template_decl
				      > template_class_depth (ctype))
				     ? current_template_parms
				     : NULL_TREE);

      if (old_decl == error_mark_node)
	return NULL_TREE;

      if (old_decl)
	{
	  tree ok;
	  tree pushed_scope;

	  if (TREE_CODE (old_decl) == TEMPLATE_DECL)
	    /* Because grokfndecl is always supposed to return a
	       FUNCTION_DECL, we pull out the DECL_TEMPLATE_RESULT
	       here.  We depend on our callers to figure out that its
	       really a template that's being returned.  */
	    old_decl = DECL_TEMPLATE_RESULT (old_decl);

	  if (DECL_STATIC_FUNCTION_P (old_decl)
	      && TREE_CODE (TREE_TYPE (decl)) == METHOD_TYPE)
	    /* Remove the `this' parm added by grokclassfn.
	       XXX Isn't this done in start_function, too?  */
	    revert_static_member_fn (decl);
	  if (DECL_ARTIFICIAL (old_decl))
	    {
	      error ("definition of implicitly-declared %qD", old_decl);
	      return NULL_TREE;
	    }

	  /* Since we've smashed OLD_DECL to its
	     DECL_TEMPLATE_RESULT, we must do the same to DECL.  */
	  if (TREE_CODE (decl) == TEMPLATE_DECL)
	    decl = DECL_TEMPLATE_RESULT (decl);

	  /* Attempt to merge the declarations.  This can fail, in
	     the case of some invalid specialization declarations.  */
	  pushed_scope = push_scope (ctype);
	  ok = duplicate_decls (decl, old_decl, friendp);
	  if (pushed_scope)
	    pop_scope (pushed_scope);
	  if (!ok)
	    {
	      error ("no %q#D member function declared in class %qT",
		     decl, ctype);
	      return NULL_TREE;
	    }
	  return old_decl;
	}
    }

  if (DECL_CONSTRUCTOR_P (decl) && !grok_ctor_properties (ctype, decl))
    return NULL_TREE;

  if (ctype == NULL_TREE || check)
    return decl;

  if (virtualp)
    DECL_VIRTUAL_P (decl) = 1;

  return decl;
}

/* DECL is a VAR_DECL for a static data member.  Set flags to reflect
   the linkage that DECL will receive in the object file.  */

static void
set_linkage_for_static_data_member (tree decl)
{
  /* A static data member always has static storage duration and
     external linkage.  Note that static data members are forbidden in
     local classes -- the only situation in which a class has
     non-external linkage.  */
  TREE_PUBLIC (decl) = 1;
  TREE_STATIC (decl) = 1;
  /* For non-template classes, static data members are always put
     out in exactly those files where they are defined, just as
     with ordinary namespace-scope variables.  */
  if (!processing_template_decl)
    DECL_INTERFACE_KNOWN (decl) = 1;
}

/* Create a VAR_DECL named NAME with the indicated TYPE.

   If SCOPE is non-NULL, it is the class type or namespace containing
   the variable.  If SCOPE is NULL, the variable should is created in
   the innermost enclosings scope.  */

static tree
grokvardecl (tree type,
	     tree name,
	     const cp_decl_specifier_seq *declspecs,
	     int initialized,
	     int constp,
	     tree scope)
{
  tree decl;
  tree explicit_scope;

  gcc_assert (!name || TREE_CODE (name) == IDENTIFIER_NODE);

  /* Compute the scope in which to place the variable, but remember
     whether or not that scope was explicitly specified by the user.   */
  explicit_scope = scope;
  if (!scope)
    {
      /* An explicit "extern" specifier indicates a namespace-scope
	 variable.  */
      if (declspecs->storage_class == sc_extern)
	scope = current_decl_namespace ();
      else if (!at_function_scope_p ())
	scope = current_scope ();
    }

  if (scope
      && (/* If the variable is a namespace-scope variable declared in a
	     template, we need DECL_LANG_SPECIFIC.  */
	  (TREE_CODE (scope) == NAMESPACE_DECL && processing_template_decl)
	  /* Similarly for namespace-scope variables with language linkage
	     other than C++.  */
	  || (TREE_CODE (scope) == NAMESPACE_DECL
	      && current_lang_name != lang_name_cplusplus)
	  /* Similarly for static data members.  */
	  || TYPE_P (scope)))
    decl = build_lang_decl (VAR_DECL, name, type);
  else
    decl = build_decl (input_location, VAR_DECL, name, type);

  if (explicit_scope && TREE_CODE (explicit_scope) == NAMESPACE_DECL)
    set_decl_namespace (decl, explicit_scope, 0);
  else
    DECL_CONTEXT (decl) = FROB_CONTEXT (scope);

  if (declspecs->storage_class == sc_extern)
    {
      DECL_THIS_EXTERN (decl) = 1;
      DECL_EXTERNAL (decl) = !initialized;
    }

  if (DECL_CLASS_SCOPE_P (decl))
    {
      set_linkage_for_static_data_member (decl);
      /* This function is only called with out-of-class definitions.  */
      DECL_EXTERNAL (decl) = 0;
      check_class_member_definition_namespace (decl);
    }
  /* At top level, either `static' or no s.c. makes a definition
     (perhaps tentative), and absence of `static' makes it public.  */
  else if (toplevel_bindings_p ())
    {
      TREE_PUBLIC (decl) = (declspecs->storage_class != sc_static
			    && (DECL_THIS_EXTERN (decl) || ! constp));
      TREE_STATIC (decl) = ! DECL_EXTERNAL (decl);
    }
  /* Not at top level, only `static' makes a static definition.  */
  else
    {
      TREE_STATIC (decl) = declspecs->storage_class == sc_static;
      TREE_PUBLIC (decl) = DECL_EXTERNAL (decl);
    }

  if (declspecs->specs[(int)ds_thread])
    DECL_TLS_MODEL (decl) = decl_default_tls_model (decl);

  /* If the type of the decl has no linkage, make sure that we'll
     notice that in mark_used.  */
  if (cxx_dialect > cxx98
      && decl_linkage (decl) != lk_none
      && DECL_LANG_SPECIFIC (decl) == NULL
      && !DECL_EXTERN_C_P (decl)
      && no_linkage_check (TREE_TYPE (decl), /*relaxed_p=*/false))
    retrofit_lang_decl (decl);

  if (TREE_PUBLIC (decl))
    {
      /* [basic.link]: A name with no linkage (notably, the name of a class
	 or enumeration declared in a local scope) shall not be used to
	 declare an entity with linkage.

	 DR 757 relaxes this restriction for C++0x.  */
      tree t = (cxx_dialect > cxx98 ? NULL_TREE
		: no_linkage_check (TREE_TYPE (decl), /*relaxed_p=*/false));
      if (t)
	{
	  if (TYPE_ANONYMOUS_P (t))
	    {
	      if (DECL_EXTERN_C_P (decl))
		/* Allow this; it's pretty common in C.  */
		;
	      else
		{
		  /* DRs 132, 319 and 389 seem to indicate types with
		     no linkage can only be used to declare extern "C"
		     entities.  Since it's not always an error in the
		     ISO C++ 90 Standard, we only issue a warning.  */
<<<<<<< HEAD
		  warning (0, "non-local variable %q#D uses anonymous type",
			   decl);
=======
		  warning (0, "anonymous type with no linkage used to declare "
			   "variable %q#D with linkage", decl);
>>>>>>> 779871ac
		  if (DECL_ORIGINAL_TYPE (TYPE_NAME (t)))
		    warning (0, "%q+#D does not refer to the unqualified "
			     "type, so it is not used for linkage",
			     TYPE_NAME (t));
		}
	    }
	  else
<<<<<<< HEAD
	    warning (0, "non-local variable %q#D uses local type %qT", decl, t);
=======
	    warning (0, "type %qT with no linkage used to declare variable "
		     "%q#D with linkage", t, decl);
>>>>>>> 779871ac
	}
    }
  else
    DECL_INTERFACE_KNOWN (decl) = 1;

  return decl;
}

/* Create and return a canonical pointer to member function type, for
   TYPE, which is a POINTER_TYPE to a METHOD_TYPE.  */

tree
build_ptrmemfunc_type (tree type)
{
  tree field, fields;
  tree t;
  tree unqualified_variant = NULL_TREE;

  if (type == error_mark_node)
    return type;

  /* If a canonical type already exists for this type, use it.  We use
     this method instead of type_hash_canon, because it only does a
     simple equality check on the list of field members.  */

  if ((t = TYPE_GET_PTRMEMFUNC_TYPE (type)))
    return t;

  /* Make sure that we always have the unqualified pointer-to-member
     type first.  */
  if (cp_type_quals (type) != TYPE_UNQUALIFIED)
    unqualified_variant
      = build_ptrmemfunc_type (TYPE_MAIN_VARIANT (type));

  t = make_class_type (RECORD_TYPE);
  xref_basetypes (t, NULL_TREE);

  /* Let the front end know this is a pointer to member function...  */
  TYPE_PTRMEMFUNC_FLAG (t) = 1;
  /* ... and not really a class type.  */
  SET_CLASS_TYPE_P (t, 0);

  field = build_decl (input_location, FIELD_DECL, pfn_identifier, type);
  fields = field;

  field = build_decl (input_location, FIELD_DECL, delta_identifier, 
		      delta_type_node);
  DECL_CHAIN (field) = fields;
  fields = field;

  finish_builtin_struct (t, "__ptrmemfunc_type", fields, ptr_type_node);

  /* Zap out the name so that the back end will give us the debugging
     information for this anonymous RECORD_TYPE.  */
  TYPE_NAME (t) = NULL_TREE;

  /* If this is not the unqualified form of this pointer-to-member
     type, set the TYPE_MAIN_VARIANT for this type to be the
     unqualified type.  Since they are actually RECORD_TYPEs that are
     not variants of each other, we must do this manually.
     As we just built a new type there is no need to do yet another copy.  */
  if (cp_type_quals (type) != TYPE_UNQUALIFIED)
    {
      int type_quals = cp_type_quals (type);
      TYPE_READONLY (t) = (type_quals & TYPE_QUAL_CONST) != 0;
      TYPE_VOLATILE (t) = (type_quals & TYPE_QUAL_VOLATILE) != 0;
      TYPE_RESTRICT (t) = (type_quals & TYPE_QUAL_RESTRICT) != 0;
      TYPE_MAIN_VARIANT (t) = unqualified_variant;
      TYPE_NEXT_VARIANT (t) = TYPE_NEXT_VARIANT (unqualified_variant);
      TYPE_NEXT_VARIANT (unqualified_variant) = t;
      TREE_TYPE (TYPE_BINFO (t)) = t;
    }

  /* Cache this pointer-to-member type so that we can find it again
     later.  */
  TYPE_SET_PTRMEMFUNC_TYPE (type, t);

  if (TYPE_STRUCTURAL_EQUALITY_P (type))
    SET_TYPE_STRUCTURAL_EQUALITY (t);
  else if (TYPE_CANONICAL (type) != type)
    TYPE_CANONICAL (t) = build_ptrmemfunc_type (TYPE_CANONICAL (type));

  return t;
}

/* Create and return a pointer to data member type.  */

tree
build_ptrmem_type (tree class_type, tree member_type)
{
  if (TREE_CODE (member_type) == METHOD_TYPE)
    {
<<<<<<< HEAD
      tree arg_types = TYPE_ARG_TYPES (member_type);
      cp_cv_quals quals = cp_type_quals (TREE_TYPE (TREE_VALUE (arg_types)));
=======
      cp_cv_quals quals = type_memfn_quals (member_type);
>>>>>>> 779871ac
      member_type = build_memfn_type (member_type, class_type, quals);
      return build_ptrmemfunc_type (build_pointer_type (member_type));
    }
  else
    {
      gcc_assert (TREE_CODE (member_type) != FUNCTION_TYPE);
      return build_offset_type (class_type, member_type);
    }
}

/* DECL is a VAR_DECL defined in-class, whose TYPE is also given.
   Check to see that the definition is valid.  Issue appropriate error
   messages.  Return 1 if the definition is particularly bad, or 0
   otherwise.  */

int
check_static_variable_definition (tree decl, tree type)
{
  /* Motion 10 at San Diego: If a static const integral data member is
     initialized with an integral constant expression, the initializer
     may appear either in the declaration (within the class), or in
     the definition, but not both.  If it appears in the class, the
     member is a member constant.  The file-scope definition is always
     required.  */
  if (!ARITHMETIC_TYPE_P (type) && TREE_CODE (type) != ENUMERAL_TYPE)
    {
      error ("invalid in-class initialization of static data member "
	     "of non-integral type %qT",
	     type);
      /* If we just return the declaration, crashes will sometimes
	 occur.  We therefore return void_type_node, as if this were a
	 friend declaration, to cause callers to completely ignore
	 this declaration.  */
      return 1;
    }
  else if (!CP_TYPE_CONST_P (type))
    error ("ISO C++ forbids in-class initialization of non-const "
	   "static member %qD",
	   decl);
  else if (!INTEGRAL_OR_ENUMERATION_TYPE_P (type))
    pedwarn (input_location, OPT_pedantic, "ISO C++ forbids initialization of member constant "
	     "%qD of non-integral type %qT", decl, type);

  return 0;
}

/* Given the SIZE (i.e., number of elements) in an array, compute an
   appropriate index type for the array.  If non-NULL, NAME is the
   name of the thing being declared.  */

tree
compute_array_index_type (tree name, tree size)
{
  tree type;
  tree itype;
  tree abi_1_itype = NULL_TREE;

  if (error_operand_p (size))
    return error_mark_node;

  type = TREE_TYPE (size);
  /* The array bound must be an integer type.  */
  if (!dependent_type_p (type) && !INTEGRAL_OR_UNSCOPED_ENUMERATION_TYPE_P (type))
    {
      if (name)
	error ("size of array %qD has non-integral type %qT", name, type);
      else
	error ("size of array has non-integral type %qT", type);
      size = integer_one_node;
      type = TREE_TYPE (size);
    }

  /* We can only call value_dependent_expression_p on integral constant
     expressions; the parser adds a dummy NOP_EXPR with TREE_SIDE_EFFECTS
     set if this isn't one.  */
  if (processing_template_decl
      && (TREE_SIDE_EFFECTS (size) || value_dependent_expression_p (size)))
    {
      /* We cannot do any checking for a SIZE that isn't known to be
	 constant. Just build the index type and mark that it requires
	 structural equality checks.  */
      itype = build_index_type (build_min (MINUS_EXPR, sizetype,
					   size, integer_one_node));
      TYPE_DEPENDENT_P (itype) = 1;
      TYPE_DEPENDENT_P_VALID (itype) = 1;
      SET_TYPE_STRUCTURAL_EQUALITY (itype);
      return itype;
    }
  
  if (!abi_version_at_least (2) && processing_template_decl)
    /* For abi-1, we handled all instances in templates the same way,
       even when they were non-dependent. This affects the manglings
       produced.  So, we do the normal checking for non-dependent
       sizes, but at the end we'll return the same type that abi-1
       would have, but with TYPE_CANONICAL set to the "right"
       value that the current ABI would provide. */
    abi_1_itype = build_index_type (build_min (MINUS_EXPR, sizetype,
					       size, integer_one_node));

  /* The size might be the result of a cast.  */
  STRIP_TYPE_NOPS (size);

  size = mark_rvalue_use (size);

  /* It might be a const variable or enumeration constant.  */
  size = integral_constant_value (size);
  if (error_operand_p (size))
    return error_mark_node;

  /* Normally, the array-bound will be a constant.  */
  if (TREE_CODE (size) == INTEGER_CST)
    {
      /* Check to see if the array bound overflowed.  Make that an
	 error, no matter how generous we're being.  */
      constant_expression_error (size);

      /* An array must have a positive number of elements.  */
      if (INT_CST_LT (size, integer_zero_node))
	{
	  if (name)
	    error ("size of array %qD is negative", name);
	  else
	    error ("size of array is negative");
	  size = integer_one_node;
	}
      /* As an extension we allow zero-sized arrays.  We always allow
	 them in system headers because glibc uses them.  */
      else if (integer_zerop (size) && !in_system_header)
	{
	  if (name)
	    pedwarn (input_location, OPT_pedantic, "ISO C++ forbids zero-size array %qD", name);
	  else
	    pedwarn (input_location, OPT_pedantic, "ISO C++ forbids zero-size array");
	}
    }
  else if (TREE_CONSTANT (size))
    {
      /* `(int) &fn' is not a valid array bound.  */
      if (name)
	error ("size of array %qD is not an integral constant-expression",
	       name);
      else
	error ("size of array is not an integral constant-expression");
      size = integer_one_node;
    }
  else if (pedantic && warn_vla != 0)
    {
      if (name)
	pedwarn (input_location, OPT_Wvla, "ISO C++ forbids variable length array %qD", name);
      else
	pedwarn (input_location, OPT_Wvla, "ISO C++ forbids variable length array");
    }
  else if (warn_vla > 0)
    {
      if (name)
	warning (OPT_Wvla, 
                 "variable length array %qD is used", name);
      else
	warning (OPT_Wvla, 
                 "variable length array is used");
    }

  if (processing_template_decl && !TREE_CONSTANT (size))
    /* A variable sized array.  */
    itype = build_min (MINUS_EXPR, sizetype, size, integer_one_node);
  else
    {
      HOST_WIDE_INT saved_processing_template_decl;

      /* Compute the index of the largest element in the array.  It is
	 one less than the number of elements in the array.  We save
	 and restore PROCESSING_TEMPLATE_DECL so that computations in
	 cp_build_binary_op will be appropriately folded.  */
      saved_processing_template_decl = processing_template_decl;
      processing_template_decl = 0;
      itype = cp_build_binary_op (input_location,
				  MINUS_EXPR,
				  cp_convert (ssizetype, size),
				  cp_convert (ssizetype, integer_one_node),
				  tf_warning_or_error);
      itype = fold (itype);
      processing_template_decl = saved_processing_template_decl;

      if (!TREE_CONSTANT (itype))
	/* A variable sized array.  */
	itype = variable_size (itype);
      /* Make sure that there was no overflow when creating to a signed
	 index type.  (For example, on a 32-bit machine, an array with
	 size 2^32 - 1 is too big.)  */
      else if (TREE_CODE (itype) == INTEGER_CST
	       && TREE_OVERFLOW (itype))
	{
	  error ("overflow in array dimension");
	  TREE_OVERFLOW (itype) = 0;
	}
    }

  /* Create and return the appropriate index type.  */
  if (abi_1_itype)
    {
      tree t = build_index_type (itype);
      TYPE_CANONICAL (abi_1_itype) = TYPE_CANONICAL (t);
      return abi_1_itype;
    }
  else
    return build_index_type (itype);
}

/* Returns the scope (if any) in which the entity declared by
   DECLARATOR will be located.  If the entity was declared with an
   unqualified name, NULL_TREE is returned.  */

tree
get_scope_of_declarator (const cp_declarator *declarator)
{
  while (declarator && declarator->kind != cdk_id)
    declarator = declarator->declarator;

  /* If the declarator-id is a SCOPE_REF, the scope in which the
     declaration occurs is the first operand.  */
  if (declarator
      && declarator->u.id.qualifying_scope)
    return declarator->u.id.qualifying_scope;

  /* Otherwise, the declarator is not a qualified name; the entity will
     be declared in the current scope.  */
  return NULL_TREE;
}

/* Returns an ARRAY_TYPE for an array with SIZE elements of the
   indicated TYPE.  If non-NULL, NAME is the NAME of the declaration
   with this type.  */

static tree
create_array_type_for_decl (tree name, tree type, tree size)
{
  tree itype = NULL_TREE;

  /* If things have already gone awry, bail now.  */
  if (type == error_mark_node || size == error_mark_node)
    return error_mark_node;

  /* If there are some types which cannot be array elements,
     issue an error-message and return.  */
  switch (TREE_CODE (type))
    {
    case VOID_TYPE:
      if (name)
        error ("declaration of %qD as array of void", name);
      else
        error ("creating array of void");
      return error_mark_node;

    case FUNCTION_TYPE:
      if (name)
        error ("declaration of %qD as array of functions", name);
      else
        error ("creating array of functions");
      return error_mark_node;

    case REFERENCE_TYPE:
      if (name)
        error ("declaration of %qD as array of references", name);
      else
        error ("creating array of references");
      return error_mark_node;

    case METHOD_TYPE:
      if (name)
        error ("declaration of %qD as array of function members", name);
      else
        error ("creating array of function members");
      return error_mark_node;

    default:
      break;
    }

  /* [dcl.array]

     The constant expressions that specify the bounds of the arrays
     can be omitted only for the first member of the sequence.  */
  if (TREE_CODE (type) == ARRAY_TYPE && !TYPE_DOMAIN (type))
    {
      if (name)
	error ("declaration of %qD as multidimensional array must "
	       "have bounds for all dimensions except the first",
	       name);
      else
	error ("multidimensional array must have bounds for all "
	       "dimensions except the first");

      return error_mark_node;
    }

  /* Figure out the index type for the array.  */
  if (size)
    itype = compute_array_index_type (name, size);

  /* [dcl.array]
     T is called the array element type; this type shall not be [...] an
     abstract class type.  */
  abstract_virtuals_error (name, type);

  return build_cplus_array_type (type, itype);
}

/* Check that it's OK to declare a function with the indicated TYPE.
   SFK indicates the kind of special function (if any) that this
   function is.  OPTYPE is the type given in a conversion operator
   declaration, or the class type for a constructor/destructor.
   Returns the actual return type of the function; that
   may be different than TYPE if an error occurs, or for certain
   special functions.  */

static tree
check_special_function_return_type (special_function_kind sfk,
				    tree type,
				    tree optype)
{
  switch (sfk)
    {
    case sfk_constructor:
      if (type)
	error ("return type specification for constructor invalid");

      if (targetm.cxx.cdtor_returns_this () && !TYPE_FOR_JAVA (optype))
	type = build_pointer_type (optype);
      else
	type = void_type_node;
      break;

    case sfk_destructor:
      if (type)
	error ("return type specification for destructor invalid");
      /* We can't use the proper return type here because we run into
	 problems with ambiguous bases and covariant returns.
	 Java classes are left unchanged because (void *) isn't a valid
	 Java type, and we don't want to change the Java ABI.  */
      if (targetm.cxx.cdtor_returns_this () && !TYPE_FOR_JAVA (optype))
	type = build_pointer_type (void_type_node);
      else
	type = void_type_node;
      break;

    case sfk_conversion:
      if (type)
	error ("return type specified for %<operator %T%>",  optype);
      type = optype;
      break;

    default:
      gcc_unreachable ();
    }

  return type;
}

/* A variable or data member (whose unqualified name is IDENTIFIER)
   has been declared with the indicated TYPE.  If the TYPE is not
   acceptable, issue an error message and return a type to use for
   error-recovery purposes.  */

tree
check_var_type (tree identifier, tree type)
{
  if (VOID_TYPE_P (type))
    {
      if (!identifier)
	error ("unnamed variable or field declared void");
      else if (TREE_CODE (identifier) == IDENTIFIER_NODE)
	{
	  gcc_assert (!IDENTIFIER_OPNAME_P (identifier));
	  error ("variable or field %qE declared void", identifier);
	}
      else
	error ("variable or field declared void");
      type = error_mark_node;
    }

  return type;
}

/* Given declspecs and a declarator (abstract or otherwise), determine
   the name and type of the object declared and construct a DECL node
   for it.

   DECLSPECS points to the representation of declaration-specifier
   sequence that precedes declarator.

   DECL_CONTEXT says which syntactic context this declaration is in:
     NORMAL for most contexts.  Make a VAR_DECL or FUNCTION_DECL or TYPE_DECL.
     FUNCDEF for a function definition.  Like NORMAL but a few different
      error messages in each case.  Return value may be zero meaning
      this definition is too screwy to try to parse.
     MEMFUNCDEF for a function definition.  Like FUNCDEF but prepares to
      handle member functions (which have FIELD context).
      Return value may be zero meaning this definition is too screwy to
      try to parse.
     PARM for a parameter declaration (either within a function prototype
      or before a function body).  Make a PARM_DECL, or return void_type_node.
     TPARM for a template parameter declaration.
     CATCHPARM for a parameter declaration before a catch clause.
     TYPENAME if for a typename (in a cast or sizeof).
      Don't make a DECL node; just return the ..._TYPE node.
     FIELD for a struct or union field; make a FIELD_DECL.
     BITFIELD for a field with specified width.

   INITIALIZED is as for start_decl.

   ATTRLIST is a pointer to the list of attributes, which may be NULL
   if there are none; *ATTRLIST may be modified if attributes from inside
   the declarator should be applied to the declaration.

   When this function is called, scoping variables (such as
   CURRENT_CLASS_TYPE) should reflect the scope in which the
   declaration occurs, not the scope in which the new declaration will
   be placed.  For example, on:

     void S::f() { ... }

   when grokdeclarator is called for `S::f', the CURRENT_CLASS_TYPE
   should not be `S'.

   Returns a DECL (if a declarator is present), a TYPE (if there is no
   declarator, in cases like "struct S;"), or the ERROR_MARK_NODE if an
   error occurs. */

tree
grokdeclarator (const cp_declarator *declarator,
		const cp_decl_specifier_seq *declspecs,
		enum decl_context decl_context,
		int initialized,
		tree* attrlist)
{
  tree type = NULL_TREE;
  int longlong = 0;
  int explicit_int128 = 0;
  int virtualp, explicitp, friendp, inlinep, staticp;
  int explicit_int = 0;
  int explicit_char = 0;
  int defaulted_int = 0;
  tree dependent_name = NULL_TREE;

  tree typedef_decl = NULL_TREE;
  const char *name = NULL;
  tree typedef_type = NULL_TREE;
  /* True if this declarator is a function definition.  */
  bool funcdef_flag = false;
  cp_declarator_kind innermost_code = cdk_error;
  int bitfield = 0;
#if 0
  /* See the code below that used this.  */
  tree decl_attr = NULL_TREE;
#endif

  /* Keep track of what sort of function is being processed
     so that we can warn about default return values, or explicit
     return values which do not match prescribed defaults.  */
  special_function_kind sfk = sfk_none;

  tree dname = NULL_TREE;
  tree ctor_return_type = NULL_TREE;
  enum overload_flags flags = NO_SPECIAL;
  /* cv-qualifiers that apply to the declarator, for a declaration of
     a member function.  */
  cp_cv_quals memfn_quals = TYPE_UNQUALIFIED;
  /* cv-qualifiers that apply to the type specified by the DECLSPECS.  */
  int type_quals;
  tree raises = NULL_TREE;
  int template_count = 0;
  tree returned_attrs = NULL_TREE;
  tree parms = NULL_TREE;
  const cp_declarator *id_declarator;
  /* The unqualified name of the declarator; either an
     IDENTIFIER_NODE, BIT_NOT_EXPR, or TEMPLATE_ID_EXPR.  */
  tree unqualified_id;
  /* The class type, if any, in which this entity is located,
     or NULL_TREE if none.  Note that this value may be different from
     the current class type; for example if an attempt is made to declare
     "A::f" inside "B", this value will be "A".  */
  tree ctype = current_class_type;
  /* The NAMESPACE_DECL for the namespace in which this entity is
     located.  If an unqualified name is used to declare the entity,
     this value will be NULL_TREE, even if the entity is located at
     namespace scope.  */
  tree in_namespace = NULL_TREE;
  cp_storage_class storage_class;
  bool unsigned_p, signed_p, short_p, long_p, thread_p;
  bool type_was_error_mark_node = false;
  bool parameter_pack_p = declarator? declarator->parameter_pack_p : false;
  bool template_type_arg = false;
<<<<<<< HEAD
=======
  bool template_parm_flag = false;
>>>>>>> 779871ac
  bool constexpr_p = declspecs->specs[(int) ds_constexpr];
  const char *errmsg;

  signed_p = declspecs->specs[(int)ds_signed];
  unsigned_p = declspecs->specs[(int)ds_unsigned];
  short_p = declspecs->specs[(int)ds_short];
  long_p = declspecs->specs[(int)ds_long];
  longlong = declspecs->specs[(int)ds_long] >= 2;
  explicit_int128 = declspecs->explicit_int128_p;
  thread_p = declspecs->specs[(int)ds_thread];

  if (decl_context == FUNCDEF)
    funcdef_flag = true, decl_context = NORMAL;
  else if (decl_context == MEMFUNCDEF)
    funcdef_flag = true, decl_context = FIELD;
  else if (decl_context == BITFIELD)
    bitfield = 1, decl_context = FIELD;
  else if (decl_context == TEMPLATE_TYPE_ARG)
    template_type_arg = true, decl_context = TYPENAME;
  else if (decl_context == TPARM)
    template_parm_flag = true, decl_context = PARM;

  if (initialized > 1)
    funcdef_flag = true;

  /* Look inside a declarator for the name being declared
     and get it as a string, for an error message.  */
  for (id_declarator = declarator;
       id_declarator;
       id_declarator = id_declarator->declarator)
    {
      if (id_declarator->kind != cdk_id)
	innermost_code = id_declarator->kind;

      switch (id_declarator->kind)
	{
	case cdk_function:
	  if (id_declarator->declarator
	      && id_declarator->declarator->kind == cdk_id)
	    {
	      sfk = id_declarator->declarator->u.id.sfk;
	      if (sfk == sfk_destructor)
		flags = DTOR_FLAG;
	    }
	  break;

	case cdk_id:
	  {
	    tree qualifying_scope = id_declarator->u.id.qualifying_scope;
	    tree decl = id_declarator->u.id.unqualified_name;
	    if (!decl)
	      break;
	    if (qualifying_scope)
	      {
		if (at_function_scope_p ())
		  {
		    /* [dcl.meaning] 

		       A declarator-id shall not be qualified except
		       for ... 

		       None of the cases are permitted in block
		       scope.  */
		    if (qualifying_scope == global_namespace)
		      error ("invalid use of qualified-name %<::%D%>",
			     decl);
		    else if (TYPE_P (qualifying_scope))
		      error ("invalid use of qualified-name %<%T::%D%>",
			     qualifying_scope, decl);
		    else 
		      error ("invalid use of qualified-name %<%D::%D%>",
			     qualifying_scope, decl);
		    return error_mark_node;
		  }
		else if (TYPE_P (qualifying_scope))
		  {
		    ctype = qualifying_scope;
		    if (innermost_code != cdk_function
			&& current_class_type
			&& !UNIQUELY_DERIVED_FROM_P (ctype,
						     current_class_type))
		      {
			error ("type %qT is not derived from type %qT",
			       ctype, current_class_type);
			return error_mark_node;
		      }
		  }
		else if (TREE_CODE (qualifying_scope) == NAMESPACE_DECL)
		  in_namespace = qualifying_scope;
	      }
	    switch (TREE_CODE (decl))
	      {
	      case BIT_NOT_EXPR:
		{
		  tree type;

		  if (innermost_code != cdk_function)
		    {
		      error ("declaration of %qD as non-function", decl);
		      return error_mark_node;
		    }
		  else if (!qualifying_scope
			   && !(current_class_type && at_class_scope_p ()))
		    {
		      error ("declaration of %qD as non-member", decl);
		      return error_mark_node;
		    }

		  type = TREE_OPERAND (decl, 0);
		  if (TYPE_P (type))
		    type = constructor_name (type);
		  name = identifier_to_locale (IDENTIFIER_POINTER (type));
		  dname = decl;
		}
		break;

	      case TEMPLATE_ID_EXPR:
		{
		  tree fns = TREE_OPERAND (decl, 0);

		  dname = fns;
		  if (TREE_CODE (dname) != IDENTIFIER_NODE)
		    {
		      gcc_assert (is_overloaded_fn (dname));
		      dname = DECL_NAME (get_first_fn (dname));
		    }
		}
		/* Fall through.  */

	      case IDENTIFIER_NODE:
		if (TREE_CODE (decl) == IDENTIFIER_NODE)
		  dname = decl;

		if (C_IS_RESERVED_WORD (dname))
		  {
		    error ("declarator-id missing; using reserved word %qD",
			   dname);
		    name = identifier_to_locale (IDENTIFIER_POINTER (dname));
		  }
		else if (!IDENTIFIER_TYPENAME_P (dname))
		  name = identifier_to_locale (IDENTIFIER_POINTER (dname));
		else
		  {
		    gcc_assert (flags == NO_SPECIAL);
		    flags = TYPENAME_FLAG;
		    ctor_return_type = TREE_TYPE (dname);
		    sfk = sfk_conversion;
		    if (is_typename_at_global_scope (dname))
		      name = identifier_to_locale (IDENTIFIER_POINTER (dname));
		    else
		      name = "<invalid operator>";
		  }
		break;

	      default:
		gcc_unreachable ();
	      }
	    break;
	  }

	case cdk_array:
	case cdk_pointer:
	case cdk_reference:
	case cdk_ptrmem:
	  break;

	case cdk_error:
	  return error_mark_node;

	default:
	  gcc_unreachable ();
	}
      if (id_declarator->kind == cdk_id)
	break;
    }

  /* [dcl.fct.edf]

     The declarator in a function-definition shall have the form
     D1 ( parameter-declaration-clause) ...  */
  if (funcdef_flag && innermost_code != cdk_function)
    {
      error ("function definition does not declare parameters");
      return error_mark_node;
    }

  if (((dname && IDENTIFIER_OPNAME_P (dname)) || flags == TYPENAME_FLAG)
      && innermost_code != cdk_function
      && ! (ctype && !declspecs->any_specifiers_p))
    {
      error ("declaration of %qD as non-function", dname);
      return error_mark_node;
    }

  /* Anything declared one level down from the top level
     must be one of the parameters of a function
     (because the body is at least two levels down).  */

  /* This heuristic cannot be applied to C++ nodes! Fixed, however,
     by not allowing C++ class definitions to specify their parameters
     with xdecls (must be spec.d in the parmlist).

     Since we now wait to push a class scope until we are sure that
     we are in a legitimate method context, we must set oldcname
     explicitly (since current_class_name is not yet alive).

     We also want to avoid calling this a PARM if it is in a namespace.  */

  if (decl_context == NORMAL && !toplevel_bindings_p ())
    {
      struct cp_binding_level *b = current_binding_level;
      current_binding_level = b->level_chain;
      if (current_binding_level != 0 && toplevel_bindings_p ())
	decl_context = PARM;
      current_binding_level = b;
    }

  if (name == NULL)
    name = decl_context == PARM ? "parameter" : "type name";

  /* If there were multiple types specified in the decl-specifier-seq,
     issue an error message.  */
  if (declspecs->multiple_types_p)
    {
      error ("two or more data types in declaration of %qs", name);
      return error_mark_node;
    }

  if (declspecs->conflicting_specifiers_p)
    {
      error ("conflicting specifiers in declaration of %qs", name);
      return error_mark_node;
    }

  /* Extract the basic type from the decl-specifier-seq.  */
  type = declspecs->type;
  if (type == error_mark_node)
    {
      type = NULL_TREE;
      type_was_error_mark_node = true;
    }
  /* If the entire declaration is itself tagged as deprecated then
     suppress reports of deprecated items.  */
  if (type && TREE_DEPRECATED (type)
      && deprecated_state != DEPRECATED_SUPPRESS)
    warn_deprecated_use (type, NULL_TREE);
  if (type && TREE_CODE (type) == TYPE_DECL)
    {
      typedef_decl = type;
      type = TREE_TYPE (typedef_decl);
      if (TREE_DEPRECATED (type)
	  && DECL_ARTIFICIAL (typedef_decl)
	  && deprecated_state != DEPRECATED_SUPPRESS)
	warn_deprecated_use (type, NULL_TREE);
    }
  /* No type at all: default to `int', and set DEFAULTED_INT
     because it was not a user-defined typedef.  */
  if (type == NULL_TREE && (signed_p || unsigned_p || long_p || short_p))
    {
      /* These imply 'int'.  */
      type = integer_type_node;
      defaulted_int = 1;
    }
  /* Gather flags.  */
  explicit_int = declspecs->explicit_int_p;
  explicit_char = declspecs->explicit_char_p;

#if 0
  /* See the code below that used this.  */
  if (typedef_decl)
    decl_attr = DECL_ATTRIBUTES (typedef_decl);
#endif
  typedef_type = type;


  if (sfk != sfk_conversion)
    ctor_return_type = ctype;

  if (sfk != sfk_none)
    type = check_special_function_return_type (sfk, type,
					       ctor_return_type);
  else if (type == NULL_TREE)
    {
      int is_main;

      explicit_int = -1;

      /* We handle `main' specially here, because 'main () { }' is so
	 common.  With no options, it is allowed.  With -Wreturn-type,
	 it is a warning.  It is only an error with -pedantic-errors.  */
      is_main = (funcdef_flag
		 && dname && TREE_CODE (dname) == IDENTIFIER_NODE
		 && MAIN_NAME_P (dname)
		 && ctype == NULL_TREE
		 && in_namespace == NULL_TREE
		 && current_namespace == global_namespace);

      if (type_was_error_mark_node)
	/* We've already issued an error, don't complain more.  */;
      else if (in_system_header || flag_ms_extensions)
	/* Allow it, sigh.  */;
      else if (! is_main)
	permerror (input_location, "ISO C++ forbids declaration of %qs with no type", name);
      else if (pedantic)
	pedwarn (input_location, OPT_pedantic,
		 "ISO C++ forbids declaration of %qs with no type", name);
      else
	warning (OPT_Wreturn_type,
                 "ISO C++ forbids declaration of %qs with no type", name);

      type = integer_type_node;
    }

  ctype = NULL_TREE;

  /* Now process the modifiers that were specified
     and check for invalid combinations.  */

  /* Long double is a special combination.  */
  if (long_p && !longlong && TYPE_MAIN_VARIANT (type) == double_type_node)
    {
      long_p = false;
      type = cp_build_qualified_type (long_double_type_node,
				      cp_type_quals (type));
    }

  /* Check all other uses of type modifiers.  */

  if (unsigned_p || signed_p || long_p || short_p)
    {
      int ok = 0;

      if ((signed_p || unsigned_p) && TREE_CODE (type) != INTEGER_TYPE)
	error ("%<signed%> or %<unsigned%> invalid for %qs", name);
      else if (signed_p && unsigned_p)
	error ("%<signed%> and %<unsigned%> specified together for %qs", name);
      else if (longlong && TREE_CODE (type) != INTEGER_TYPE)
	error ("%<long long%> invalid for %qs", name);
      else if (explicit_int128 && TREE_CODE (type) != INTEGER_TYPE)
	error ("%<__int128%> invalid for %qs", name);
      else if (long_p && TREE_CODE (type) == REAL_TYPE)
	error ("%<long%> invalid for %qs", name);
      else if (short_p && TREE_CODE (type) == REAL_TYPE)
	error ("%<short%> invalid for %qs", name);
      else if ((long_p || short_p) && TREE_CODE (type) != INTEGER_TYPE)
	error ("%<long%> or %<short%> invalid for %qs", name);
      else if ((long_p || short_p || explicit_char || explicit_int) && explicit_int128)
	error ("%<long%>, %<int%>, %<short%>, or %<char%> invalid for %qs", name);
      else if ((long_p || short_p) && explicit_char)
	error ("%<long%> or %<short%> specified with char for %qs", name);
      else if (long_p && short_p)
	error ("%<long%> and %<short%> specified together for %qs", name);
      else if (type == char16_type_node || type == char32_type_node)
	{
	  if (signed_p || unsigned_p)
	    error ("%<signed%> or %<unsigned%> invalid for %qs", name);
	  else if (short_p || long_p)
	    error ("%<short%> or %<long%> invalid for %qs", name);
	}
      else
	{
	  ok = 1;
	  if (!explicit_int && !defaulted_int && !explicit_char && !explicit_int128 && pedantic)
	    {
	      pedwarn (input_location, OPT_pedantic, 
		       "long, short, signed or unsigned used invalidly for %qs",
		       name);
	      if (flag_pedantic_errors)
		ok = 0;
	    }
	  if (explicit_int128)
	    {
	      if (int128_integer_type_node == NULL_TREE)
	        {
		  error ("%<__int128%> is not supported by this target");
		  ok = 0;
	        }
	      else if (pedantic)
		{
		  pedwarn (input_location, OPT_pedantic,
			   "ISO C++ does not support %<__int128%> for %qs",
			   name);
		  if (flag_pedantic_errors)
		    ok = 0;
		}
	    }
	}

      /* Discard the type modifiers if they are invalid.  */
      if (! ok)
	{
	  unsigned_p = false;
	  signed_p = false;
	  long_p = false;
	  short_p = false;
	  longlong = 0;
	  explicit_int128 = false;
	}
    }

  /* Decide whether an integer type is signed or not.
     Optionally treat bitfields as signed by default.  */
  if (unsigned_p
      /* [class.bit]

	 It is implementation-defined whether a plain (neither
	 explicitly signed or unsigned) char, short, int, or long
	 bit-field is signed or unsigned.

	 Naturally, we extend this to long long as well.  Note that
	 this does not include wchar_t.  */
      || (bitfield && !flag_signed_bitfields
	  && !signed_p
	  /* A typedef for plain `int' without `signed' can be
	     controlled just like plain `int', but a typedef for
	     `signed int' cannot be so controlled.  */
	  && !(typedef_decl
	       && C_TYPEDEF_EXPLICITLY_SIGNED (typedef_decl))
	  && TREE_CODE (type) == INTEGER_TYPE
	  && !same_type_p (TYPE_MAIN_VARIANT (type), wchar_type_node)))
    {
      if (explicit_int128)
	type = int128_unsigned_type_node;
      else if (longlong)
	type = long_long_unsigned_type_node;
      else if (long_p)
	type = long_unsigned_type_node;
      else if (short_p)
	type = short_unsigned_type_node;
      else if (type == char_type_node)
	type = unsigned_char_type_node;
      else if (typedef_decl)
	type = unsigned_type_for (type);
      else
	type = unsigned_type_node;
    }
  else if (signed_p && type == char_type_node)
    type = signed_char_type_node;
  else if (explicit_int128)
    type = int128_integer_type_node;
  else if (longlong)
    type = long_long_integer_type_node;
  else if (long_p)
    type = long_integer_type_node;
  else if (short_p)
    type = short_integer_type_node;

  if (declspecs->specs[(int)ds_complex])
    {
      if (TREE_CODE (type) != INTEGER_TYPE && TREE_CODE (type) != REAL_TYPE)
	error ("complex invalid for %qs", name);
      /* If we just have "complex", it is equivalent to
	 "complex double", but if any modifiers at all are specified it is
	 the complex form of TYPE.  E.g, "complex short" is
	 "complex short int".  */
      else if (defaulted_int && ! longlong && ! explicit_int128
	       && ! (long_p || short_p || signed_p || unsigned_p))
	type = complex_double_type_node;
      else if (type == integer_type_node)
	type = complex_integer_type_node;
      else if (type == float_type_node)
	type = complex_float_type_node;
      else if (type == double_type_node)
	type = complex_double_type_node;
      else if (type == long_double_type_node)
	type = complex_long_double_type_node;
      else
	type = build_complex_type (type);
    }

  type_quals = TYPE_UNQUALIFIED;
  if (declspecs->specs[(int)ds_const])
    type_quals |= TYPE_QUAL_CONST;
  /* A `constexpr' specifier used in an object declaration declares
     the object as `const'.  */
  if (constexpr_p)
    {
      if (innermost_code == cdk_function)
        ;
      else if (declspecs->specs[(int)ds_const] != 0)
        error ("both %<const%> and %<constexpr%> cannot be used here");
      else
        type_quals |= TYPE_QUAL_CONST;
    }
  if (declspecs->specs[(int)ds_volatile])
    type_quals |= TYPE_QUAL_VOLATILE;
  if (declspecs->specs[(int)ds_restrict])
    type_quals |= TYPE_QUAL_RESTRICT;
  if (sfk == sfk_conversion && type_quals != TYPE_UNQUALIFIED)
    error ("qualifiers are not allowed on declaration of %<operator %T%>",
	   ctor_return_type);

  type_quals |= cp_type_quals (type);
  type = cp_build_qualified_type_real
    (type, type_quals, ((typedef_decl && !DECL_ARTIFICIAL (typedef_decl)
			 ? tf_ignore_bad_quals : 0) | tf_warning_or_error));
  /* We might have ignored or rejected some of the qualifiers.  */
  type_quals = cp_type_quals (type);

  staticp = 0;
  inlinep = !! declspecs->specs[(int)ds_inline];
  virtualp = !! declspecs->specs[(int)ds_virtual];
  explicitp = !! declspecs->specs[(int)ds_explicit];

  storage_class = declspecs->storage_class;
  if (storage_class == sc_static)
    staticp = 1 + (decl_context == FIELD);

  if (virtualp && staticp == 2)
    {
      error ("member %qD cannot be declared both virtual and static", dname);
      storage_class = sc_none;
      staticp = 0;
    }
  friendp = !! declspecs->specs[(int)ds_friend];

  if (dependent_name && !friendp)
    {
      error ("%<%T::%D%> is not a valid declarator", ctype, dependent_name);
      return error_mark_node;
    }

  /* Issue errors about use of storage classes for parameters.  */
  if (decl_context == PARM)
    {
      if (declspecs->specs[(int)ds_typedef])
	{
	  error ("typedef declaration invalid in parameter declaration");
	  return error_mark_node;
	}
      else if (template_parm_flag && storage_class != sc_none)
	{
	  error ("storage class specified for template parameter %qs", name);
	  return error_mark_node;
	}
      else if (storage_class == sc_static
	       || storage_class == sc_extern
	       || thread_p)
	error ("storage class specifiers invalid in parameter declarations");

      if (type_uses_auto (type))
	{
	  error ("parameter declared %<auto%>");
	  type = error_mark_node;
	}

      /* Function parameters cannot be constexpr.  If we saw one, moan
         and pretend it wasn't there.  */
      if (constexpr_p)
        {
          error ("a parameter cannot be declared %<constexpr%>");
          constexpr_p = 0;
        }
    }

  /* Give error if `virtual' is used outside of class declaration.  */
  if (virtualp
      && (current_class_name == NULL_TREE || decl_context != FIELD))
    {
      error ("%<virtual%> outside class declaration");
      virtualp = 0;
    }

  /* Static anonymous unions are dealt with here.  */
  if (staticp && decl_context == TYPENAME
      && declspecs->type
      && ANON_AGGR_TYPE_P (declspecs->type))
    decl_context = FIELD;

  /* Warn about storage classes that are invalid for certain
     kinds of declarations (parameters, typenames, etc.).  */
  if (thread_p
      && ((storage_class
	   && storage_class != sc_extern
	   && storage_class != sc_static)
	  || declspecs->specs[(int)ds_typedef]))
    {
      error ("multiple storage classes in declaration of %qs", name);
      thread_p = false;
    }
  if (decl_context != NORMAL
      && ((storage_class != sc_none
	   && storage_class != sc_mutable)
	  || thread_p))
    {
      if ((decl_context == PARM || decl_context == CATCHPARM)
	  && (storage_class == sc_register
	      || storage_class == sc_auto))
	;
      else if (declspecs->specs[(int)ds_typedef])
	;
      else if (decl_context == FIELD
	       /* C++ allows static class elements.  */
	       && storage_class == sc_static)
	/* C++ also allows inlines and signed and unsigned elements,
	   but in those cases we don't come in here.  */
	;
      else
	{
	  if (decl_context == FIELD)
	    error ("storage class specified for %qs", name);
	  else
	    {
	      if (decl_context == PARM || decl_context == CATCHPARM)
		error ("storage class specified for parameter %qs", name);
	      else
		error ("storage class specified for typename");
	    }
	  if (storage_class == sc_register
	      || storage_class == sc_auto
	      || storage_class == sc_extern
	      || thread_p)
	    storage_class = sc_none;
	}
    }
  else if (storage_class == sc_extern && funcdef_flag
	   && ! toplevel_bindings_p ())
    error ("nested function %qs declared %<extern%>", name);
  else if (toplevel_bindings_p ())
    {
      if (storage_class == sc_auto)
	error ("top-level declaration of %qs specifies %<auto%>", name);
    }
  else if (thread_p
	   && storage_class != sc_extern
	   && storage_class != sc_static)
    {
      error ("function-scope %qs implicitly auto and declared %<__thread%>",
	     name);
      thread_p = false;
    }

  if (storage_class && friendp)
    {
      error ("storage class specifiers invalid in friend function declarations");
      storage_class = sc_none;
      staticp = 0;
    }

  if (!id_declarator)
    unqualified_id = NULL_TREE;
  else
    {
      unqualified_id = id_declarator->u.id.unqualified_name;
      switch (TREE_CODE (unqualified_id))
	{
	case BIT_NOT_EXPR:
	  unqualified_id = TREE_OPERAND (unqualified_id, 0);
	  if (TYPE_P (unqualified_id))
	    unqualified_id = constructor_name (unqualified_id);
	  break;

	case IDENTIFIER_NODE:
	case TEMPLATE_ID_EXPR:
	  break;

	default:
	  gcc_unreachable ();
	}
    }

  /* Determine the type of the entity declared by recurring on the
     declarator.  */
  for (; declarator; declarator = declarator->declarator)
    {
      const cp_declarator *inner_declarator;
      tree attrs;

      if (type == error_mark_node)
	return error_mark_node;

      attrs = declarator->attributes;
      if (attrs)
	{
	  int attr_flags;

	  attr_flags = 0;
	  if (declarator == NULL || declarator->kind == cdk_id)
	    attr_flags |= (int) ATTR_FLAG_DECL_NEXT;
	  if (declarator->kind == cdk_function)
	    attr_flags |= (int) ATTR_FLAG_FUNCTION_NEXT;
	  if (declarator->kind == cdk_array)
	    attr_flags |= (int) ATTR_FLAG_ARRAY_NEXT;
	  returned_attrs = decl_attributes (&type,
					    chainon (returned_attrs, attrs),
					    attr_flags);
	}

      if (declarator->kind == cdk_id)
	break;

      inner_declarator = declarator->declarator;

      switch (declarator->kind)
	{
	case cdk_array:
	  type = create_array_type_for_decl (dname, type,
					     declarator->u.array.bounds);
	  break;

	case cdk_function:
	  {
	    tree arg_types;
	    int funcdecl_p;

	    /* Declaring a function type.
	       Make sure we have a valid type for the function to return.  */

	    if (type_quals != TYPE_UNQUALIFIED)
	      {
		if (SCALAR_TYPE_P (type) || VOID_TYPE_P (type))
		  warning (OPT_Wignored_qualifiers,
			   "type qualifiers ignored on function return type");
		/* We now know that the TYPE_QUALS don't apply to the
		   decl, but to its return type.  */
		type_quals = TYPE_UNQUALIFIED;
	      }
	    errmsg = targetm.invalid_return_type (type);
	    if (errmsg)
	      {
		error (errmsg);
		type = integer_type_node;
	      }

	    /* Error about some types functions can't return.  */

	    if (TREE_CODE (type) == FUNCTION_TYPE)
	      {
		error ("%qs declared as function returning a function", name);
		return error_mark_node;
	      }
	    if (TREE_CODE (type) == ARRAY_TYPE)
	      {
		error ("%qs declared as function returning an array", name);
		return error_mark_node;
	      }

	    /* Pick up type qualifiers which should be applied to `this'.  */
	    memfn_quals = declarator->u.function.qualifiers;

	    /* Pick up the exception specifications.  */
	    raises = declarator->u.function.exception_specification;

	    /* Say it's a definition only for the CALL_EXPR
	       closest to the identifier.  */
	    funcdecl_p = inner_declarator && inner_declarator->kind == cdk_id;

	    /* Handle a late-specified return type.  */
	    if (funcdecl_p)
	      {
		if (type_uses_auto (type))
		  {
		    if (!declarator->u.function.late_return_type)
		      {
			error ("%qs function uses %<auto%> type specifier without"
			       " late return type", name);
			return error_mark_node;
		      }
		    else if (!is_auto (type))
		      {
			error ("%qs function with late return type has"
			       " %qT as its type rather than plain %<auto%>",
			       name, type);
			return error_mark_node;
		      }
		  }
		else if (declarator->u.function.late_return_type)
		  {
		    error ("%qs function with late return type not declared"
			   " with %<auto%> type specifier", name);
		    return error_mark_node;
		  }
	      }
	    type = splice_late_return_type
	      (type, declarator->u.function.late_return_type);
	    if (type == error_mark_node)
	      return error_mark_node;

	    if (ctype == NULL_TREE
		&& decl_context == FIELD
		&& funcdecl_p
		&& (friendp == 0 || dname == current_class_name))
	      ctype = current_class_type;

	    if (ctype && (sfk == sfk_constructor
			  || sfk == sfk_destructor))
	      {
		/* We are within a class's scope. If our declarator name
		   is the same as the class name, and we are defining
		   a function, then it is a constructor/destructor, and
		   therefore returns a void type.  */

		/* ISO C++ 12.4/2.  A destructor may not be declared
		   const or volatile.  A destructor may not be
		   static.

		   ISO C++ 12.1.  A constructor may not be declared
		   const or volatile.  A constructor may not be
		   virtual.  A constructor may not be static.  */
		if (staticp == 2)
		  error ((flags == DTOR_FLAG)
			 ? "destructor cannot be static member function"
			 : "constructor cannot be static member function");
		if (memfn_quals)
		  {
		    error ((flags == DTOR_FLAG)
			   ? "destructors may not be cv-qualified"
			   : "constructors may not be cv-qualified");
		    memfn_quals = TYPE_UNQUALIFIED;
		  }

		if (decl_context == FIELD
		    && !member_function_or_else (ctype,
						 current_class_type,
						 flags))
		  return error_mark_node;

		if (flags != DTOR_FLAG)
		  {
		    /* It's a constructor.  */
		    if (explicitp == 1)
		      explicitp = 2;
		    if (virtualp)
		      {
			permerror (input_location, "constructors cannot be declared virtual");
			virtualp = 0;
		      }
		    if (decl_context == FIELD
			&& sfk != sfk_constructor)
		      return error_mark_node;
		  }
		if (decl_context == FIELD)
		  staticp = 0;
	      }
	    else if (friendp)
	      {
		if (initialized)
		  error ("can't initialize friend function %qs", name);
		if (virtualp)
		  {
		    /* Cannot be both friend and virtual.  */
		    error ("virtual functions cannot be friends");
		    friendp = 0;
		  }
		if (decl_context == NORMAL)
		  error ("friend declaration not in class definition");
		if (current_function_decl && funcdef_flag)
		  error ("can't define friend function %qs in a local "
			 "class definition",
			 name);
	      }
	    else if (ctype && sfk == sfk_conversion)
	      {
		if (explicitp == 1)
		  {
		    maybe_warn_cpp0x (CPP0X_EXPLICIT_CONVERSION);
		    explicitp = 2;
		  }
	      }

            /* It is not allowed to use `constexpr' in a function
               declaration that is not a definition.
               That is too strict, though.  */
            if (constexpr_p && !funcdef_flag)
              {
                error ("the %<constexpr%> specifier cannot be used in "
                       "a function declaration that is not a definition");
                constexpr_p = false;
              }

            /* A constexpr non-static member function is implicitly const.  */
            if (constexpr_p && decl_context == FIELD && staticp == 0
                && sfk != sfk_constructor && sfk != sfk_destructor)
              memfn_quals |= TYPE_QUAL_CONST;

	    arg_types = grokparms (declarator->u.function.parameters,
				   &parms);

	    if (inner_declarator
		&& inner_declarator->kind == cdk_id
		&& inner_declarator->u.id.sfk == sfk_destructor
		&& arg_types != void_list_node)
	      {
		error ("destructors may not have parameters");
		arg_types = void_list_node;
		parms = NULL_TREE;
	      }

	    type = build_function_type (type, arg_types);
	  }
	  break;

	case cdk_pointer:
	case cdk_reference:
	case cdk_ptrmem:
	  /* Filter out pointers-to-references and references-to-references.
	     We can get these if a TYPE_DECL is used.  */

	  if (TREE_CODE (type) == REFERENCE_TYPE)
	    {
	      if (declarator->kind != cdk_reference)
		{
		  error ("cannot declare pointer to %q#T", type);
		  type = TREE_TYPE (type);
		}

	      /* In C++0x, we allow reference to reference declarations
		 that occur indirectly through typedefs [7.1.3/8 dcl.typedef]
		 and template type arguments [14.3.1/4 temp.arg.type]. The
		 check for direct reference to reference declarations, which
		 are still forbidden, occurs below. Reasoning behind the change
		 can be found in DR106, DR540, and the rvalue reference
		 proposals. */
	      else if (cxx_dialect == cxx98)
		{
		  error ("cannot declare reference to %q#T", type);
		  type = TREE_TYPE (type);
		}
	    }
	  else if (VOID_TYPE_P (type))
	    {
	      if (declarator->kind == cdk_reference)
		error ("cannot declare reference to %q#T", type);
	      else if (declarator->kind == cdk_ptrmem)
		error ("cannot declare pointer to %q#T member", type);
	    }

	  /* We now know that the TYPE_QUALS don't apply to the decl,
	     but to the target of the pointer.  */
	  type_quals = TYPE_UNQUALIFIED;

	  if (declarator->kind == cdk_ptrmem
	      && (TREE_CODE (type) == FUNCTION_TYPE
		  || (memfn_quals && TREE_CODE (type) == METHOD_TYPE)))
	    {
	      memfn_quals |= type_memfn_quals (type);
	      type = build_memfn_type (type,
				       declarator->u.pointer.class_type,
				       memfn_quals);
	      if (type == error_mark_node)
		return error_mark_node;
	      memfn_quals = TYPE_UNQUALIFIED;
	    }

	  if (TREE_CODE (type) == FUNCTION_TYPE
	      && type_memfn_quals (type) != TYPE_UNQUALIFIED)
            error (declarator->kind == cdk_reference
                   ? G_("cannot declare reference to qualified function type %qT")
                   : G_("cannot declare pointer to qualified function type %qT"),
		   type);

	  /* When the pointed-to type involves components of variable size,
	     care must be taken to ensure that the size evaluation code is
	     emitted early enough to dominate all the possible later uses
	     and late enough for the variables on which it depends to have
	     been assigned.

	     This is expected to happen automatically when the pointed-to
	     type has a name/declaration of it's own, but special attention
	     is required if the type is anonymous.

	     We handle the NORMAL and FIELD contexts here by inserting a
	     dummy statement that just evaluates the size at a safe point
	     and ensures it is not deferred until e.g. within a deeper
	     conditional context (c++/43555).

	     We expect nothing to be needed here for PARM or TYPENAME.
	     Evaluating the size at this point for TYPENAME would
	     actually be incorrect, as we might be in the middle of an
	     expression with side effects on the pointed-to type size
	     "arguments" prior to the pointer declaration point and the
	     size evaluation could end up prior to the side effects.  */

	  if (!TYPE_NAME (type)
	      && (decl_context == NORMAL || decl_context == FIELD)
	      && at_function_scope_p ()
	      && variably_modified_type_p (type, NULL_TREE))
	    finish_expr_stmt (TYPE_SIZE (type));

	  if (declarator->kind == cdk_reference)
	    {
	      /* In C++0x, the type we are creating a reference to might be
		 a typedef which is itself a reference type. In that case,
		 we follow the reference collapsing rules in
		 [7.1.3/8 dcl.typedef] to create the final reference type:

		 "If a typedef TD names a type that is a reference to a type
		 T, an attempt to create the type 'lvalue reference to cv TD'
		 creates the type 'lvalue reference to T,' while an attempt
		 to create the type "rvalue reference to cv TD' creates the
		 type TD."
              */
	      if (!VOID_TYPE_P (type))
		type = cp_build_reference_type
		       ((TREE_CODE (type) == REFERENCE_TYPE
			 ? TREE_TYPE (type) : type),
			(declarator->u.reference.rvalue_ref
			 && (TREE_CODE(type) != REFERENCE_TYPE
			     || TYPE_REF_IS_RVALUE (type))));

	      /* In C++0x, we need this check for direct reference to
		 reference declarations, which are forbidden by
		 [8.3.2/5 dcl.ref]. Reference to reference declarations
		 are only allowed indirectly through typedefs and template
		 type arguments. Example:

		   void foo(int & &);      // invalid ref-to-ref decl

		   typedef int & int_ref;
		   void foo(int_ref &);    // valid ref-to-ref decl
	      */
	      if (inner_declarator && inner_declarator->kind == cdk_reference)
		error ("cannot declare reference to %q#T, which is not "
		       "a typedef or a template type argument", type);
	    }
	  else if (TREE_CODE (type) == METHOD_TYPE)
	    type = build_ptrmemfunc_type (build_pointer_type (type));
	  else if (declarator->kind == cdk_ptrmem)
	    {
	      gcc_assert (TREE_CODE (declarator->u.pointer.class_type)
			  != NAMESPACE_DECL);
	      if (declarator->u.pointer.class_type == error_mark_node)
		/* We will already have complained.  */
		type = error_mark_node;
	      else
		type = build_ptrmem_type (declarator->u.pointer.class_type,
					  type);
	    }
	  else
	    type = build_pointer_type (type);

	  /* Process a list of type modifier keywords (such as
	     const or volatile) that were given inside the `*' or `&'.  */

	  if (declarator->u.pointer.qualifiers)
	    {
	      type
		= cp_build_qualified_type (type,
					   declarator->u.pointer.qualifiers);
	      type_quals = cp_type_quals (type);
	    }
	  ctype = NULL_TREE;
	  break;

	case cdk_error:
	  break;

	default:
	  gcc_unreachable ();
	}
    }

  if (unqualified_id && TREE_CODE (unqualified_id) == TEMPLATE_ID_EXPR
      && TREE_CODE (type) != FUNCTION_TYPE
      && TREE_CODE (type) != METHOD_TYPE)
    {
      error ("template-id %qD used as a declarator",
	     unqualified_id);
      unqualified_id = dname;
    }

  /* If TYPE is a FUNCTION_TYPE, but the function name was explicitly
     qualified with a class-name, turn it into a METHOD_TYPE, unless
     we know that the function is static.  We take advantage of this
     opportunity to do other processing that pertains to entities
     explicitly declared to be class members.  Note that if DECLARATOR
     is non-NULL, we know it is a cdk_id declarator; otherwise, we
     would not have exited the loop above.  */
  if (declarator
      && declarator->u.id.qualifying_scope
      && TYPE_P (declarator->u.id.qualifying_scope))
    {
      tree t;

      ctype = declarator->u.id.qualifying_scope;
      ctype = TYPE_MAIN_VARIANT (ctype);
      t = ctype;
      while (t != NULL_TREE && CLASS_TYPE_P (t))
	{
	  /* You're supposed to have one `template <...>' for every
	     template class, but you don't need one for a full
	     specialization.  For example:

	       template <class T> struct S{};
	       template <> struct S<int> { void f(); };
	       void S<int>::f () {}

	     is correct; there shouldn't be a `template <>' for the
	     definition of `S<int>::f'.  */
	  if (CLASSTYPE_TEMPLATE_SPECIALIZATION (t)
	      && !any_dependent_template_arguments_p (CLASSTYPE_TI_ARGS (t)))
	    /* T is an explicit (not partial) specialization.  All
	       containing classes must therefore also be explicitly
	       specialized.  */
	    break;
	  if ((CLASSTYPE_USE_TEMPLATE (t) || CLASSTYPE_IS_TEMPLATE (t))
	      && PRIMARY_TEMPLATE_P (CLASSTYPE_TI_TEMPLATE (t)))
	    template_count += 1;

	  t = TYPE_MAIN_DECL (t);
	  t = DECL_CONTEXT (t);
	}

      if (ctype == current_class_type)
	{
	  if (friendp)
	    {
	      permerror (input_location, "member functions are implicitly friends of their class");
	      friendp = 0;
	    }
	  else
	    permerror (declarator->id_loc, 
			  "extra qualification %<%T::%> on member %qs",
			  ctype, name);
	}
      else if (/* If the qualifying type is already complete, then we
		  can skip the following checks.  */
	       !COMPLETE_TYPE_P (ctype)
	       && (/* If the function is being defined, then
		      qualifying type must certainly be complete.  */
		   funcdef_flag
		   /* A friend declaration of "T::f" is OK, even if
		      "T" is a template parameter.  But, if this
		      function is not a friend, the qualifying type
		      must be a class.  */
		   || (!friendp && !CLASS_TYPE_P (ctype))
		   /* For a declaration, the type need not be
		      complete, if either it is dependent (since there
		      is no meaningful definition of complete in that
		      case) or the qualifying class is currently being
		      defined.  */
		   || !(dependent_type_p (ctype)
			|| currently_open_class (ctype)))
	       /* Check that the qualifying type is complete.  */
	       && !complete_type_or_else (ctype, NULL_TREE))
	return error_mark_node;
      else if (TREE_CODE (type) == FUNCTION_TYPE)
	{
	  tree sname = declarator->u.id.unqualified_name;

	  if (current_class_type
	      && (!friendp || funcdef_flag))
	    {
	      error (funcdef_flag
		     ? "cannot define member function %<%T::%s%> within %<%T%>"
		     : "cannot declare member function %<%T::%s%> within %<%T%>",
		     ctype, name, current_class_type);
	      return error_mark_node;
	    }

          /* It is not permitted to define a member function outside ist
             membership class as `constexpr'.  */
          if (constexpr_p)
            error ("a constexpr function cannot be defined "
<<<<<<< HEAD
                   "outside of its class.");
=======
                   "outside of its class");
>>>>>>> 779871ac

	  if (TREE_CODE (sname) == IDENTIFIER_NODE
	      && NEW_DELETE_OPNAME_P (sname))
	    /* Overloaded operator new and operator delete
	       are always static functions.  */
	    ;
	  else
	    type = build_memfn_type (type, ctype, memfn_quals);
	}
      else if (declspecs->specs[(int)ds_typedef]
	       && current_class_type)
	{
	  error ("cannot declare member %<%T::%s%> within %qT",
		 ctype, name, current_class_type);
	  return error_mark_node;
	}
    }

  /* Now TYPE has the actual type.  */

  if (returned_attrs)
    {
      if (attrlist)
	*attrlist = chainon (returned_attrs, *attrlist);
      else
	attrlist = &returned_attrs;
    }

  /* Handle parameter packs. */
  if (parameter_pack_p)
    {
      if (decl_context == PARM)
        /* Turn the type into a pack expansion.*/
        type = make_pack_expansion (type);
      else
        error ("non-parameter %qs cannot be a parameter pack", name);
    }

  /* Did array size calculations overflow?  */

  if (TREE_CODE (type) == ARRAY_TYPE
      && COMPLETE_TYPE_P (type)
      && TREE_CODE (TYPE_SIZE_UNIT (type)) == INTEGER_CST
      && TREE_OVERFLOW (TYPE_SIZE_UNIT (type)))
    {
      error ("size of array %qs is too large", name);
      /* If we proceed with the array type as it is, we'll eventually
	 crash in tree_low_cst().  */
      type = error_mark_node;
    }

  if ((decl_context == FIELD || decl_context == PARM)
      && !processing_template_decl
      && variably_modified_type_p (type, NULL_TREE))
    {
      if (decl_context == FIELD)
	error ("data member may not have variably modified type %qT", type);
      else
	error ("parameter may not have variably modified type %qT", type);
      type = error_mark_node;
    }

  if (explicitp == 1 || (explicitp && friendp))
    {
      /* [dcl.fct.spec] The explicit specifier shall only be used in
	 declarations of constructors within a class definition.  */
      error ("only declarations of constructors can be %<explicit%>");
      explicitp = 0;
    }

  if (storage_class == sc_mutable)
    {
      if (decl_context != FIELD || friendp)
	{
	  error ("non-member %qs cannot be declared %<mutable%>", name);
	  storage_class = sc_none;
	}
      else if (decl_context == TYPENAME || declspecs->specs[(int)ds_typedef])
	{
	  error ("non-object member %qs cannot be declared %<mutable%>", name);
	  storage_class = sc_none;
	}
      else if (TREE_CODE (type) == FUNCTION_TYPE
	       || TREE_CODE (type) == METHOD_TYPE)
	{
	  error ("function %qs cannot be declared %<mutable%>", name);
	  storage_class = sc_none;
	}
      else if (staticp)
	{
	  error ("static %qs cannot be declared %<mutable%>", name);
	  storage_class = sc_none;
	}
      else if (type_quals & TYPE_QUAL_CONST)
	{
	  error ("const %qs cannot be declared %<mutable%>", name);
	  storage_class = sc_none;
	}
    }

  /* If this is declaring a typedef name, return a TYPE_DECL.  */
  if (declspecs->specs[(int)ds_typedef] && decl_context != TYPENAME)
    {
      tree decl;

      /* Note that the grammar rejects storage classes
	 in typenames, fields or parameters.  */
      if (current_lang_name == lang_name_java)
	TYPE_FOR_JAVA (type) = 1;

      /* This declaration:

	   typedef void f(int) const;

	 declares a function type which is not a member of any
	 particular class, but which is cv-qualified; for
	 example "f S::*" declares a pointer to a const-qualified
	 member function of S.  We record the cv-qualification in the
	 function type.  */
      if (memfn_quals && TREE_CODE (type) == FUNCTION_TYPE)
        {
          type = apply_memfn_quals (type, memfn_quals);
          
          /* We have now dealt with these qualifiers.  */
          memfn_quals = TYPE_UNQUALIFIED;
        }

      if (decl_context == FIELD)
	decl = build_lang_decl (TYPE_DECL, unqualified_id, type);
      else
	decl = build_decl (input_location, TYPE_DECL, unqualified_id, type);
      if (id_declarator && declarator->u.id.qualifying_scope) {
	error_at (DECL_SOURCE_LOCATION (decl), 
		  "typedef name may not be a nested-name-specifier");
	TREE_TYPE (decl) = error_mark_node;
      }

      if (decl_context != FIELD)
	{
	  if (!current_function_decl)
	    DECL_CONTEXT (decl) = FROB_CONTEXT (current_namespace);
	  else if (DECL_MAYBE_IN_CHARGE_CONSTRUCTOR_P (current_function_decl)
		   || (DECL_MAYBE_IN_CHARGE_DESTRUCTOR_P
		       (current_function_decl)))
	    /* The TYPE_DECL is "abstract" because there will be
	       clones of this constructor/destructor, and there will
	       be copies of this TYPE_DECL generated in those
	       clones.  */
	    DECL_ABSTRACT (decl) = 1;
	}
      else if (constructor_name_p (unqualified_id, current_class_type))
	permerror (input_location, "ISO C++ forbids nested type %qD with same name "
		   "as enclosing class",
		   unqualified_id);

      /* If the user declares "typedef struct {...} foo" then the
	 struct will have an anonymous name.  Fill that name in now.
	 Nothing can refer to it, so nothing needs know about the name
	 change.  */
      if (type != error_mark_node
	  && unqualified_id
	  && TYPE_NAME (type)
	  && TREE_CODE (TYPE_NAME (type)) == TYPE_DECL
	  && TYPE_ANONYMOUS_P (type)
	  && cp_type_quals (type) == TYPE_UNQUALIFIED)
	{
	  tree t;

	  /* Replace the anonymous name with the real name everywhere.  */
	  for (t = TYPE_MAIN_VARIANT (type); t; t = TYPE_NEXT_VARIANT (t))
	    {
	      if (ANON_AGGRNAME_P (TYPE_IDENTIFIER (t)))
		/* We do not rename the debug info representing the
		   anonymous tagged type because the standard says in
		   [dcl.typedef] that the naming applies only for
		   linkage purposes.  */
		/*debug_hooks->set_name (t, decl);*/
		TYPE_NAME (t) = decl;
  	    }

	  if (TYPE_LANG_SPECIFIC (type))
	    TYPE_WAS_ANONYMOUS (type) = 1;

	  /* If this is a typedef within a template class, the nested
	     type is a (non-primary) template.  The name for the
	     template needs updating as well.  */
	  if (TYPE_LANG_SPECIFIC (type) && CLASSTYPE_TEMPLATE_INFO (type))
	    DECL_NAME (CLASSTYPE_TI_TEMPLATE (type))
	      = TYPE_IDENTIFIER (type);

	  /* Adjust linkage now that we aren't anonymous anymore.  */
	  set_linkage_according_to_type (type, TYPE_MAIN_DECL (type));
	  determine_visibility (TYPE_MAIN_DECL (type));

	  /* FIXME remangle member functions; member functions of a
	     type with external linkage have external linkage.  */
	}

      if (signed_p
	  || (typedef_decl && C_TYPEDEF_EXPLICITLY_SIGNED (typedef_decl)))
	C_TYPEDEF_EXPLICITLY_SIGNED (decl) = 1;

      bad_specifiers (decl, BSP_TYPE, virtualp,
		      memfn_quals != TYPE_UNQUALIFIED,
		      inlinep, friendp, raises != NULL_TREE);

      return decl;
    }

  /* Detect the case of an array type of unspecified size
     which came, as such, direct from a typedef name.
     We must copy the type, so that the array's domain can be
     individually set by the object's initializer.  */

  if (type && typedef_type
      && TREE_CODE (type) == ARRAY_TYPE && !TYPE_DOMAIN (type)
      && TYPE_MAIN_VARIANT (type) == TYPE_MAIN_VARIANT (typedef_type))
    type = build_cplus_array_type (TREE_TYPE (type), NULL_TREE);

  /* Detect where we're using a typedef of function type to declare a
     function. PARMS will not be set, so we must create it now.  */

  if (type == typedef_type && TREE_CODE (type) == FUNCTION_TYPE)
    {
      tree decls = NULL_TREE;
      tree args;

      for (args = TYPE_ARG_TYPES (type);
	   args && args != void_list_node;
	   args = TREE_CHAIN (args))
	{
	  tree decl = cp_build_parm_decl (NULL_TREE, TREE_VALUE (args));

	  DECL_CHAIN (decl) = decls;
	  decls = decl;
	}

      parms = nreverse (decls);

      if (decl_context != TYPENAME)
	{
	  /* A cv-qualifier-seq shall only be part of the function type
	     for a non-static member function. [8.3.5/4 dcl.fct] */
	  if (type_memfn_quals (type) != TYPE_UNQUALIFIED
	      && (current_class_type == NULL_TREE || staticp) )
	    {
	      error (staticp
                     ? G_("qualified function types cannot be used to "
                          "declare static member functions")
                     : G_("qualified function types cannot be used to "
                          "declare free functions"));
	      type = TYPE_MAIN_VARIANT (type);
	    }

	  /* The qualifiers on the function type become the qualifiers on
	     the non-static member function. */
	  memfn_quals |= type_memfn_quals (type);
	  type_quals = TYPE_UNQUALIFIED;
	}
    }

  /* If this is a type name (such as, in a cast or sizeof),
     compute the type and return it now.  */

  if (decl_context == TYPENAME)
    {
      /* Note that the grammar rejects storage classes
	 in typenames, fields or parameters.  */
      if (type_quals != TYPE_UNQUALIFIED)
	type_quals = TYPE_UNQUALIFIED;

      /* Special case: "friend class foo" looks like a TYPENAME context.  */
      if (friendp)
	{
	  if (type_quals != TYPE_UNQUALIFIED)
	    {
	      error ("type qualifiers specified for friend class declaration");
	      type_quals = TYPE_UNQUALIFIED;
	    }
	  if (inlinep)
	    {
	      error ("%<inline%> specified for friend class declaration");
	      inlinep = 0;
	    }

	  if (!current_aggr)
	    {
	      /* Don't allow friend declaration without a class-key.  */
	      if (TREE_CODE (type) == TEMPLATE_TYPE_PARM)
		permerror (input_location, "template parameters cannot be friends");
	      else if (TREE_CODE (type) == TYPENAME_TYPE)
		permerror (input_location, "friend declaration requires class-key, "
			   "i.e. %<friend class %T::%D%>",
			   TYPE_CONTEXT (type), TYPENAME_TYPE_FULLNAME (type));
	      else
		permerror (input_location, "friend declaration requires class-key, "
			   "i.e. %<friend %#T%>",
			   type);
	    }

	  /* Only try to do this stuff if we didn't already give up.  */
	  if (type != integer_type_node)
	    {
	      /* A friendly class?  */
	      if (current_class_type)
		make_friend_class (current_class_type, TYPE_MAIN_VARIANT (type),
				   /*complain=*/true);
	      else
		error ("trying to make class %qT a friend of global scope",
		       type);

	      type = void_type_node;
	    }
	}
      else if (memfn_quals)
	{
	  if (ctype == NULL_TREE
	      && TREE_CODE (type) == METHOD_TYPE)
	    ctype = TYPE_METHOD_BASETYPE (type);

	  if (ctype)
	    type = build_memfn_type (type, ctype, memfn_quals);
	  /* Core issue #547: need to allow this in template type args.  */
	  else if (template_type_arg && TREE_CODE (type) == FUNCTION_TYPE)
	    type = apply_memfn_quals (type, memfn_quals);
	  else
	    error ("invalid qualifiers on non-member function type");
	}

      return type;
    }
  else if (unqualified_id == NULL_TREE && decl_context != PARM
	   && decl_context != CATCHPARM
	   && TREE_CODE (type) != UNION_TYPE
	   && ! bitfield)
    {
      error ("abstract declarator %qT used as declaration", type);
      return error_mark_node;
    }

  /* Only functions may be declared using an operator-function-id.  */
  if (unqualified_id
      && IDENTIFIER_OPNAME_P (unqualified_id)
      && TREE_CODE (type) != FUNCTION_TYPE
      && TREE_CODE (type) != METHOD_TYPE)
    {
      error ("declaration of %qD as non-function", unqualified_id);
      return error_mark_node;
    }

  /* We don't check parameter types here because we can emit a better
     error message later.  */
  if (decl_context != PARM)
    {
      type = check_var_type (unqualified_id, type);
      if (type == error_mark_node)
        return error_mark_node;
    }

  /* Now create the decl, which may be a VAR_DECL, a PARM_DECL
     or a FUNCTION_DECL, depending on DECL_CONTEXT and TYPE.  */

  if (decl_context == PARM || decl_context == CATCHPARM)
    {
      if (ctype || in_namespace)
	error ("cannot use %<::%> in parameter declaration");

      /* A parameter declared as an array of T is really a pointer to T.
	 One declared as a function is really a pointer to a function.
	 One declared as a member is really a pointer to member.  */

      if (TREE_CODE (type) == ARRAY_TYPE)
	{
	  /* Transfer const-ness of array into that of type pointed to.  */
	  type = build_pointer_type (TREE_TYPE (type));
	  type_quals = TYPE_UNQUALIFIED;
	}
      else if (TREE_CODE (type) == FUNCTION_TYPE)
	type = build_pointer_type (type);
    }

  {
    tree decl;

    if (decl_context == PARM)
      {
	decl = cp_build_parm_decl (unqualified_id, type);

	bad_specifiers (decl, BSP_PARM, virtualp,
			memfn_quals != TYPE_UNQUALIFIED,
			inlinep, friendp, raises != NULL_TREE);
      }
    else if (decl_context == FIELD)
      {
	/* The C99 flexible array extension.  */
	if (!staticp && TREE_CODE (type) == ARRAY_TYPE
	    && TYPE_DOMAIN (type) == NULL_TREE)
	  {
	    tree itype = compute_array_index_type (dname, integer_zero_node);
	    type = build_cplus_array_type (TREE_TYPE (type), itype);
	  }

	if (type == error_mark_node)
	  {
	    /* Happens when declaring arrays of sizes which
	       are error_mark_node, for example.  */
	    decl = NULL_TREE;
	  }
	else if (in_namespace && !friendp)
	  {
	    /* Something like struct S { int N::j; };  */
	    error ("invalid use of %<::%>");
	    return error_mark_node;
	  }
	else if (TREE_CODE (type) == FUNCTION_TYPE)
	  {
	    int publicp = 0;
	    tree function_context;

	    if (friendp == 0)
	      {
		if (ctype == NULL_TREE)
		  ctype = current_class_type;

		if (ctype == NULL_TREE)
		  {
		    error ("can't make %qD into a method -- not in a class",
			   unqualified_id);
		    return error_mark_node;
		  }

		/* ``A union may [ ... ] not [ have ] virtual functions.''
		   ARM 9.5 */
		if (virtualp && TREE_CODE (ctype) == UNION_TYPE)
		  {
		    error ("function %qD declared virtual inside a union",
			   unqualified_id);
		    return error_mark_node;
		  }

		if (NEW_DELETE_OPNAME_P (unqualified_id))
		  {
		    if (virtualp)
		      {
			error ("%qD cannot be declared virtual, since it "
			       "is always static",
			       unqualified_id);
			virtualp = 0;
		      }
		  }
		else if (staticp < 2)
		  type = build_memfn_type (type, ctype, memfn_quals);
	      }

	    /* Check that the name used for a destructor makes sense.  */
	    if (sfk == sfk_destructor)
	      {
		tree uqname = id_declarator->u.id.unqualified_name;

		if (!ctype)
		  {
		    gcc_assert (friendp);
		    error ("expected qualified name in friend declaration "
			   "for destructor %qD", uqname);
		    return error_mark_node;
		  }

		if (!check_dtor_name (ctype, TREE_OPERAND (uqname, 0)))
		  {
		    error ("declaration of %qD as member of %qT",
			   uqname, ctype);
		    return error_mark_node;
		  }
                if (constexpr_p)
                  error ("a destructor cannot be %<constexpr%>");
	      }
	    else if (sfk == sfk_constructor && friendp)
	      {
		error ("expected qualified name in friend declaration "
		       "for constructor %qD",
		       id_declarator->u.id.unqualified_name);
		return error_mark_node;
	      }

	    /* Tell grokfndecl if it needs to set TREE_PUBLIC on the node.  */
	    function_context = (ctype != NULL_TREE) ?
	      decl_function_context (TYPE_MAIN_DECL (ctype)) : NULL_TREE;
	    publicp = (! friendp || ! staticp)
	      && function_context == NULL_TREE;
	    decl = grokfndecl (ctype, type,
			       TREE_CODE (unqualified_id) != TEMPLATE_ID_EXPR
			       ? unqualified_id : dname,
			       parms,
			       unqualified_id,
			       virtualp, flags, memfn_quals, raises,
			       friendp ? -1 : 0, friendp, publicp,
                               inlinep || constexpr_p,
			       sfk,
			       funcdef_flag, template_count, in_namespace,
			       attrlist, declarator->id_loc);
	    if (decl == NULL_TREE)
	      return error_mark_node;
#if 0
	    /* This clobbers the attrs stored in `decl' from `attrlist'.  */
	    /* The decl and setting of decl_attr is also turned off.  */
	    decl = build_decl_attribute_variant (decl, decl_attr);
#endif

	    /* [class.conv.ctor]

	       A constructor declared without the function-specifier
	       explicit that can be called with a single parameter
	       specifies a conversion from the type of its first
	       parameter to the type of its class.  Such a constructor
	       is called a converting constructor.  */
	    if (explicitp == 2)
	      DECL_NONCONVERTING_P (decl) = 1;
	  }
	else if (TREE_CODE (type) == METHOD_TYPE)
	  {
	    /* We only get here for friend declarations of
	       members of other classes.  */
	    /* All method decls are public, so tell grokfndecl to set
	       TREE_PUBLIC, also.  */
	    decl = grokfndecl (ctype, type,
			       TREE_CODE (unqualified_id) != TEMPLATE_ID_EXPR
			       ? unqualified_id : dname,
			       parms,
			       unqualified_id,
			       virtualp, flags, memfn_quals, raises,
			       friendp ? -1 : 0, friendp, 1, 0, sfk,
			       funcdef_flag, template_count, in_namespace,
			       attrlist,
			       declarator->id_loc);
	    if (decl == NULL_TREE)
	      return error_mark_node;
	  }
	else if (!staticp && !dependent_type_p (type)
		 && !COMPLETE_TYPE_P (complete_type (type))
		 && (TREE_CODE (type) != ARRAY_TYPE || initialized == 0))
	  {
	    if (unqualified_id)
	      error ("field %qD has incomplete type", unqualified_id);
	    else
	      error ("name %qT has incomplete type", type);

	    /* If we're instantiating a template, tell them which
	       instantiation made the field's type be incomplete.  */
	    if (current_class_type
		&& TYPE_NAME (current_class_type)
		&& IDENTIFIER_TEMPLATE (TYPE_IDENTIFIER (current_class_type))
		&& declspecs->type
		&& declspecs->type == type)
	      error ("  in instantiation of template %qT",
		     current_class_type);

	    return error_mark_node;
	  }
	else
	  {
	    if (friendp)
	      {
		error ("%qE is neither function nor member function; "
		       "cannot be declared friend", unqualified_id);
		friendp = 0;
	      }
	    decl = NULL_TREE;
	  }

	if (friendp)
	  {
	    /* Friends are treated specially.  */
	    if (ctype == current_class_type)
	      ;  /* We already issued a permerror.  */
	    else if (decl && DECL_NAME (decl))
	      {
		if (template_class_depth (current_class_type) == 0)
		  {
		    decl = check_explicit_specialization
		      (unqualified_id, decl, template_count,
		       2 * funcdef_flag + 4);
		    if (decl == error_mark_node)
		      return error_mark_node;
		  }

                DECL_DECLARED_CONSTEXPR_P (decl) = constexpr_p;
		decl = do_friend (ctype, unqualified_id, decl,
				  *attrlist, flags,
				  funcdef_flag);
		return decl;
	      }
	    else
	      return error_mark_node;
	  }

	/* Structure field.  It may not be a function, except for C++.  */

	if (decl == NULL_TREE)
	  {
	    if (initialized)
	      {
		if (!staticp)
		  {
		    /* An attempt is being made to initialize a non-static
		       member.  But, from [class.mem]:

		       4 A member-declarator can contain a
		       constant-initializer only if it declares a static
		       member (_class.static_) of integral or enumeration
		       type, see _class.static.data_.

		       This used to be relatively common practice, but
		       the rest of the compiler does not correctly
		       handle the initialization unless the member is
		       static so we make it static below.  */
		    permerror (input_location, "ISO C++ forbids initialization of member %qD",
			       unqualified_id);
		    permerror (input_location, "making %qD static", unqualified_id);
		    staticp = 1;
		  }

		if (uses_template_parms (type))
		  /* We'll check at instantiation time.  */
		  ;
		else if (check_static_variable_definition (unqualified_id,
							   type))
		  /* If we just return the declaration, crashes
		     will sometimes occur.  We therefore return
		     void_type_node, as if this was a friend
		     declaration, to cause callers to completely
		     ignore this declaration.  */
		  return error_mark_node;
	      }

	    if (staticp)
	      {
		/* C++ allows static class members.  All other work
		   for this is done by grokfield.  */
		decl = build_lang_decl (VAR_DECL, unqualified_id, type);
		set_linkage_for_static_data_member (decl);
		/* Even if there is an in-class initialization, DECL
		   is considered undefined until an out-of-class
		   definition is provided.  */
		DECL_EXTERNAL (decl) = 1;

		if (thread_p)
		  DECL_TLS_MODEL (decl) = decl_default_tls_model (decl);
	      }
	    else
	      {
                if (constexpr_p)
                  error ("non-static data member %qE declared %<constexpr%>",
                         unqualified_id);
		decl = build_decl (input_location,
				   FIELD_DECL, unqualified_id, type);
		DECL_NONADDRESSABLE_P (decl) = bitfield;
		if (bitfield && !unqualified_id)
		  TREE_NO_WARNING (decl) = 1;

		if (storage_class == sc_mutable)
		  {
		    DECL_MUTABLE_P (decl) = 1;
		    storage_class = sc_none;
		  }
	      }

	    bad_specifiers (decl, BSP_FIELD, virtualp,
			    memfn_quals != TYPE_UNQUALIFIED,
			    inlinep, friendp, raises != NULL_TREE);
	  }
      }
    else if (TREE_CODE (type) == FUNCTION_TYPE
	     || TREE_CODE (type) == METHOD_TYPE)
      {
	tree original_name;
	int publicp = 0;

	if (!unqualified_id)
	  return error_mark_node;

	if (TREE_CODE (unqualified_id) == TEMPLATE_ID_EXPR)
	  original_name = dname;
	else
	  original_name = unqualified_id;

	if (storage_class == sc_auto)
	  error ("storage class %<auto%> invalid for function %qs", name);
	else if (storage_class == sc_register)
	  error ("storage class %<register%> invalid for function %qs", name);
	else if (thread_p)
	  error ("storage class %<__thread%> invalid for function %qs", name);

	/* Function declaration not at top level.
	   Storage classes other than `extern' are not allowed
	   and `extern' makes no difference.  */
	if (! toplevel_bindings_p ()
	    && (storage_class == sc_static
		|| declspecs->specs[(int)ds_inline])
	    && pedantic)
	  {
	    if (storage_class == sc_static)
	      pedwarn (input_location, OPT_pedantic, 
		       "%<static%> specified invalid for function %qs "
		       "declared out of global scope", name);
	    else
	      pedwarn (input_location, OPT_pedantic, 
		       "%<inline%> specifier invalid for function %qs "
		       "declared out of global scope", name);
	  }

	if (ctype != NULL_TREE
	    && TREE_CODE (ctype) != NAMESPACE_DECL && !MAYBE_CLASS_TYPE_P (ctype))
	  {
	    error ("%q#T is not a class or a namespace", ctype);
	    ctype = NULL_TREE;
	  }

	if (ctype == NULL_TREE)
	  {
	    if (virtualp)
	      {
		error ("virtual non-class function %qs", name);
		virtualp = 0;
	      }
	    else if (sfk == sfk_constructor
		     || sfk == sfk_destructor)
	      {
		error (funcdef_flag
		       ? "%qs defined in a non-class scope"
		       : "%qs declared in a non-class scope", name);
		sfk = sfk_none;
	      }
	  }
	else if (TREE_CODE (type) == FUNCTION_TYPE && staticp < 2
		 && !NEW_DELETE_OPNAME_P (original_name))
	  type = build_method_type_directly (ctype,
					     TREE_TYPE (type),
					     TYPE_ARG_TYPES (type));

	/* Record presence of `static'.  */
	publicp = (ctype != NULL_TREE
		   || storage_class == sc_extern
		   || storage_class != sc_static);

	decl = grokfndecl (ctype, type, original_name, parms, unqualified_id,
			   virtualp, flags, memfn_quals, raises,
			   1, friendp,
			   publicp, inlinep || constexpr_p, sfk, funcdef_flag,
			   template_count, in_namespace, attrlist,
			   declarator->id_loc);
	if (decl == NULL_TREE)
	  return error_mark_node;

	if (staticp == 1)
	  {
	    int invalid_static = 0;

	    /* Don't allow a static member function in a class, and forbid
	       declaring main to be static.  */
	    if (TREE_CODE (type) == METHOD_TYPE)
	      {
		permerror (input_location, "cannot declare member function %qD to have "
			   "static linkage", decl);
		invalid_static = 1;
	      }
	    else if (current_function_decl)
	      {
		/* FIXME need arm citation */
		error ("cannot declare static function inside another function");
		invalid_static = 1;
	      }

	    if (invalid_static)
	      {
		staticp = 0;
		storage_class = sc_none;
	      }
	  }
      }
    else
      {
	/* It's a variable.  */

	/* An uninitialized decl with `extern' is a reference.  */
	decl = grokvardecl (type, unqualified_id,
			    declspecs,
			    initialized,
			    (type_quals & TYPE_QUAL_CONST) != 0,
			    ctype ? ctype : in_namespace);
	bad_specifiers (decl, BSP_VAR, virtualp,
			memfn_quals != TYPE_UNQUALIFIED,
			inlinep, friendp, raises != NULL_TREE);

	if (ctype)
	  {
	    DECL_CONTEXT (decl) = ctype;
	    if (staticp == 1)
	      {
		permerror (input_location, "%<static%> may not be used when defining "
			   "(as opposed to declaring) a static data member");
		staticp = 0;
		storage_class = sc_none;
	      }
	    if (storage_class == sc_register && TREE_STATIC (decl))
	      {
		error ("static member %qD declared %<register%>", decl);
		storage_class = sc_none;
	      }
	    if (storage_class == sc_extern && pedantic)
	      {
		pedwarn (input_location, OPT_pedantic, 
			 "cannot explicitly declare member %q#D to have "
			 "extern linkage", decl);
		storage_class = sc_none;
	      }
	  }
      }

    if (storage_class == sc_extern && initialized && !funcdef_flag)
      {
	if (toplevel_bindings_p ())
	  {
	    /* It's common practice (and completely valid) to have a const
	       be initialized and declared extern.  */
	    if (!(type_quals & TYPE_QUAL_CONST))
	      warning (0, "%qs initialized and declared %<extern%>", name);
	  }
	else
	  {
	    error ("%qs has both %<extern%> and initializer", name);
	    return error_mark_node;
	  }
      }

    /* Record `register' declaration for warnings on &
       and in case doing stupid register allocation.  */

    if (storage_class == sc_register)
      DECL_REGISTER (decl) = 1;
    else if (storage_class == sc_extern)
      DECL_THIS_EXTERN (decl) = 1;
    else if (storage_class == sc_static)
      DECL_THIS_STATIC (decl) = 1;

    /* Don't forget constexprness.  */
    if (VAR_OR_FUNCTION_DECL_P (decl))
      DECL_DECLARED_CONSTEXPR_P (decl) = constexpr_p;

    /* Record constancy and volatility on the DECL itself .  There's
       no need to do this when processing a template; we'll do this
       for the instantiated declaration based on the type of DECL.  */
    if (!processing_template_decl)
      cp_apply_type_quals_to_decl (type_quals, decl);

    return decl;
  }
}

/* Subroutine of start_function.  Ensure that each of the parameter
   types (as listed in PARMS) is complete, as is required for a
   function definition.  */

static void
require_complete_types_for_parms (tree parms)
{
  for (; parms; parms = DECL_CHAIN (parms))
    {
      if (dependent_type_p (TREE_TYPE (parms)))
	continue;
      if (!VOID_TYPE_P (TREE_TYPE (parms))
	  && complete_type_or_else (TREE_TYPE (parms), parms))
	{
	  relayout_decl (parms);
	  DECL_ARG_TYPE (parms) = type_passed_as (TREE_TYPE (parms));
	}
      else
	/* grokparms or complete_type_or_else will have already issued
	   an error.  */
	TREE_TYPE (parms) = error_mark_node;
    }
}

/* Returns nonzero if T is a local variable.  */

int
local_variable_p (const_tree t)
{
  if ((TREE_CODE (t) == VAR_DECL
       /* A VAR_DECL with a context that is a _TYPE is a static data
	  member.  */
       && !TYPE_P (CP_DECL_CONTEXT (t))
       /* Any other non-local variable must be at namespace scope.  */
       && !DECL_NAMESPACE_SCOPE_P (t))
      || (TREE_CODE (t) == PARM_DECL))
    return 1;

  return 0;
}

/* Like local_variable_p, but suitable for use as a tree-walking
   function.  */

static tree
local_variable_p_walkfn (tree *tp, int *walk_subtrees,
			 void *data ATTRIBUTE_UNUSED)
{
  if (local_variable_p (*tp) && !DECL_ARTIFICIAL (*tp))
    return *tp;
  else if (TYPE_P (*tp))
    *walk_subtrees = 0;

  return NULL_TREE;
}


/* Check that ARG, which is a default-argument expression for a
   parameter DECL, is valid.  Returns ARG, or ERROR_MARK_NODE, if
   something goes wrong.  DECL may also be a _TYPE node, rather than a
   DECL, if there is no DECL available.  */

tree
check_default_argument (tree decl, tree arg)
{
  tree var;
  tree decl_type;

  if (TREE_CODE (arg) == DEFAULT_ARG)
    /* We get a DEFAULT_ARG when looking at an in-class declaration
       with a default argument.  Ignore the argument for now; we'll
       deal with it after the class is complete.  */
    return arg;

  if (TYPE_P (decl))
    {
      decl_type = decl;
      decl = NULL_TREE;
    }
  else
    decl_type = TREE_TYPE (decl);

  if (arg == error_mark_node
      || decl == error_mark_node
      || TREE_TYPE (arg) == error_mark_node
      || decl_type == error_mark_node)
    /* Something already went wrong.  There's no need to check
       further.  */
    return error_mark_node;

  /* [dcl.fct.default]

     A default argument expression is implicitly converted to the
     parameter type.  */
  if (!TREE_TYPE (arg)
      || !can_convert_arg (decl_type, TREE_TYPE (arg), arg, LOOKUP_NORMAL))
    {
      if (decl)
	error ("default argument for %q#D has type %qT",
	       decl, TREE_TYPE (arg));
      else
	error ("default argument for parameter of type %qT has type %qT",
	       decl_type, TREE_TYPE (arg));

      return error_mark_node;
    }

  /* [dcl.fct.default]

     Local variables shall not be used in default argument
     expressions.

     The keyword `this' shall not be used in a default argument of a
     member function.  */
  var = cp_walk_tree_without_duplicates (&arg, local_variable_p_walkfn, NULL);
  if (var)
    {
      error ("default argument %qE uses local variable %qD", arg, var);
      return error_mark_node;
    }

  /* All is well.  */
  return arg;
}

/* Returns a deprecated type used within TYPE, or NULL_TREE if none.  */

static tree
type_is_deprecated (tree type)
{
  enum tree_code code;
  if (TREE_DEPRECATED (type))
    return type;
  if (TYPE_NAME (type)
      && TREE_DEPRECATED (TYPE_NAME (type)))
    return type;

  /* Do warn about using typedefs to a deprecated class.  */
  if (TAGGED_TYPE_P (type) && type != TYPE_MAIN_VARIANT (type))
    return type_is_deprecated (TYPE_MAIN_VARIANT (type));

  code = TREE_CODE (type);

  if (code == POINTER_TYPE || code == REFERENCE_TYPE
      || code == OFFSET_TYPE || code == FUNCTION_TYPE
      || code == METHOD_TYPE || code == ARRAY_TYPE)
    return type_is_deprecated (TREE_TYPE (type));

  if (TYPE_PTRMEMFUNC_P (type))
    return type_is_deprecated
      (TREE_TYPE (TREE_TYPE (TYPE_PTRMEMFUNC_FN_TYPE (type))));

  return NULL_TREE;
}

/* Decode the list of parameter types for a function type.
   Given the list of things declared inside the parens,
   return a list of types.

   If this parameter does not end with an ellipsis, we append
   void_list_node.

   *PARMS is set to the chain of PARM_DECLs created.  */

static tree
grokparms (tree parmlist, tree *parms)
{
  tree result = NULL_TREE;
  tree decls = NULL_TREE;
  tree parm;
  int any_error = 0;

  for (parm = parmlist; parm != NULL_TREE; parm = TREE_CHAIN (parm))
    {
      tree type = NULL_TREE;
      tree init = TREE_PURPOSE (parm);
      tree decl = TREE_VALUE (parm);
      const char *errmsg;

      if (parm == void_list_node)
	break;

      if (! decl || TREE_TYPE (decl) == error_mark_node)
	continue;

      type = TREE_TYPE (decl);
      if (VOID_TYPE_P (type))
	{
	  if (same_type_p (type, void_type_node)
	      && DECL_SELF_REFERENCE_P (type)
	      && !DECL_NAME (decl) && !result && TREE_CHAIN (parm) == void_list_node)
	    /* this is a parmlist of `(void)', which is ok.  */
	    break;
	  cxx_incomplete_type_error (decl, type);
	  /* It's not a good idea to actually create parameters of
	     type `void'; other parts of the compiler assume that a
	     void type terminates the parameter list.  */
	  type = error_mark_node;
	  TREE_TYPE (decl) = error_mark_node;
	}

      if (type != error_mark_node
	  && TYPE_FOR_JAVA (type)
	  && MAYBE_CLASS_TYPE_P (type))
	{
	  error ("parameter %qD has Java class type", decl);
	  type = error_mark_node;
	  TREE_TYPE (decl) = error_mark_node;
	  init = NULL_TREE;
	}

      if (type != error_mark_node
	  && (errmsg = targetm.invalid_parameter_type (type)))
	{
	  error (errmsg);
	  type = error_mark_node;
	  TREE_TYPE (decl) = error_mark_node;
	}

      if (type != error_mark_node)
	{
	  if (deprecated_state != DEPRECATED_SUPPRESS)
	    {
	      tree deptype = type_is_deprecated (type);
	      if (deptype)
		warn_deprecated_use (deptype, NULL_TREE);
	    }

	  /* Top-level qualifiers on the parameters are
	     ignored for function types.  */
	  type = cp_build_qualified_type (type, 0);
	  if (TREE_CODE (type) == METHOD_TYPE)
	    {
	      error ("parameter %qD invalidly declared method type", decl);
	      type = build_pointer_type (type);
	      TREE_TYPE (decl) = type;
	    }
	  else if (abstract_virtuals_error (decl, type))
	    any_error = 1;  /* Seems like a good idea.  */
	  else if (POINTER_TYPE_P (type))
	    {
	      /* [dcl.fct]/6, parameter types cannot contain pointers
		 (references) to arrays of unknown bound.  */
	      tree t = TREE_TYPE (type);
	      int ptr = TYPE_PTR_P (type);

	      while (1)
		{
		  if (TYPE_PTR_P (t))
		    ptr = 1;
		  else if (TREE_CODE (t) != ARRAY_TYPE)
		    break;
		  else if (!TYPE_DOMAIN (t))
		    break;
		  t = TREE_TYPE (t);
		}
	      if (TREE_CODE (t) == ARRAY_TYPE)
		error (ptr
                       ? G_("parameter %qD includes pointer to array of "
                            "unknown bound %qT")
                       : G_("parameter %qD includes reference to array of "
                            "unknown bound %qT"),
                       decl, t);
	    }

	  if (any_error)
	    init = NULL_TREE;
	  else if (init && !processing_template_decl)
	    init = check_default_argument (decl, init);
	}

      if (TREE_CODE (decl) == PARM_DECL
          && FUNCTION_PARAMETER_PACK_P (decl)
          && TREE_CHAIN (parm)
          && TREE_CHAIN (parm) != void_list_node)
        error ("parameter packs must be at the end of the parameter list");

      DECL_CHAIN (decl) = decls;
      decls = decl;
      result = tree_cons (init, type, result);
    }
  decls = nreverse (decls);
  result = nreverse (result);
  if (parm)
    result = chainon (result, void_list_node);
  *parms = decls;

  return result;
}


/* D is a constructor or overloaded `operator='.

   Let T be the class in which D is declared. Then, this function
   returns:

   -1 if D's is an ill-formed constructor or copy assignment operator
      whose first parameter is of type `T'.
   0  if D is not a copy constructor or copy assignment
      operator.
   1  if D is a copy constructor or copy assignment operator whose
      first parameter is a reference to non-const qualified T.
   2  if D is a copy constructor or copy assignment operator whose
      first parameter is a reference to const qualified T.

   This function can be used as a predicate. Positive values indicate
   a copy constructor and nonzero values indicate a copy assignment
   operator.  */

int
copy_fn_p (const_tree d)
{
  tree args;
  tree arg_type;
  int result = 1;

  gcc_assert (DECL_FUNCTION_MEMBER_P (d));

  if (TREE_CODE (d) == TEMPLATE_DECL
      || (DECL_TEMPLATE_INFO (d)
	  && DECL_MEMBER_TEMPLATE_P (DECL_TI_TEMPLATE (d))))
    /* Instantiations of template member functions are never copy
       functions.  Note that member functions of templated classes are
       represented as template functions internally, and we must
       accept those as copy functions.  */
    return 0;

  args = FUNCTION_FIRST_USER_PARMTYPE (d);
  if (!args)
    return 0;

  arg_type = TREE_VALUE (args);
  if (arg_type == error_mark_node)
    return 0;

  if (TYPE_MAIN_VARIANT (arg_type) == DECL_CONTEXT (d))
    {
      /* Pass by value copy assignment operator.  */
      result = -1;
    }
  else if (TREE_CODE (arg_type) == REFERENCE_TYPE
	   && !TYPE_REF_IS_RVALUE (arg_type)
	   && TYPE_MAIN_VARIANT (TREE_TYPE (arg_type)) == DECL_CONTEXT (d))
    {
      if (CP_TYPE_CONST_P (TREE_TYPE (arg_type)))
	result = 2;
    }
  else
    return 0;

  args = TREE_CHAIN (args);

  if (args && args != void_list_node && !TREE_PURPOSE (args))
    /* There are more non-optional args.  */
    return 0;

  return result;
}

/* D is a constructor or overloaded `operator='.

   Let T be the class in which D is declared. Then, this function
   returns true when D is a move constructor or move assignment
   operator, false otherwise.  */

bool
move_fn_p (const_tree d)
{
  tree args;
  tree arg_type;
  bool result = false;

  gcc_assert (DECL_FUNCTION_MEMBER_P (d));

  if (cxx_dialect == cxx98)
    /* There are no move constructors if we are in C++98 mode.  */
    return false;

  if (TREE_CODE (d) == TEMPLATE_DECL
      || (DECL_TEMPLATE_INFO (d)
         && DECL_MEMBER_TEMPLATE_P (DECL_TI_TEMPLATE (d))))
    /* Instantiations of template member functions are never copy
       functions.  Note that member functions of templated classes are
       represented as template functions internally, and we must
       accept those as copy functions.  */
    return 0;

  args = FUNCTION_FIRST_USER_PARMTYPE (d);
  if (!args)
    return 0;

  arg_type = TREE_VALUE (args);
  if (arg_type == error_mark_node)
    return 0;

  if (TREE_CODE (arg_type) == REFERENCE_TYPE
      && TYPE_REF_IS_RVALUE (arg_type)
      && same_type_p (TYPE_MAIN_VARIANT (TREE_TYPE (arg_type)),
                      DECL_CONTEXT (d)))
    result = true;

  args = TREE_CHAIN (args);

  if (args && args != void_list_node && !TREE_PURPOSE (args))
    /* There are more non-optional args.  */
    return false;

  return result;
}

/* Remember any special properties of member function DECL.  */

void
grok_special_member_properties (tree decl)
{
  tree class_type;

  if (!DECL_NONSTATIC_MEMBER_FUNCTION_P (decl))
    return;

  class_type = DECL_CONTEXT (decl);
  if (DECL_CONSTRUCTOR_P (decl))
    {
      int ctor = copy_fn_p (decl);

      if (!DECL_ARTIFICIAL (decl))
	TYPE_HAS_USER_CONSTRUCTOR (class_type) = 1;

      if (ctor > 0)
	{
	  /* [class.copy]

	     A non-template constructor for class X is a copy
	     constructor if its first parameter is of type X&, const
	     X&, volatile X& or const volatile X&, and either there
	     are no other parameters or else all other parameters have
	     default arguments.  */
<<<<<<< HEAD
	  TYPE_HAS_INIT_REF (class_type) = 1;
	  if (user_provided_p (decl))
	    TYPE_HAS_COMPLEX_INIT_REF (class_type) = 1;
=======
	  TYPE_HAS_COPY_CTOR (class_type) = 1;
	  if (user_provided_p (decl))
	    TYPE_HAS_COMPLEX_COPY_CTOR (class_type) = 1;
>>>>>>> 779871ac
	  if (ctor > 1)
	    TYPE_HAS_CONST_COPY_CTOR (class_type) = 1;
	}
      else if (sufficient_parms_p (FUNCTION_FIRST_USER_PARMTYPE (decl)))
	{
	  TYPE_HAS_DEFAULT_CONSTRUCTOR (class_type) = 1;
	  if (user_provided_p (decl))
	    TYPE_HAS_COMPLEX_DFLT (class_type) = 1;
	}
      else if (move_fn_p (decl) && user_provided_p (decl))
	TYPE_HAS_COMPLEX_MOVE_CTOR (class_type) = 1;
      else if (is_list_ctor (decl))
	TYPE_HAS_LIST_CTOR (class_type) = 1;
    }
  else if (DECL_OVERLOADED_OPERATOR_P (decl) == NOP_EXPR)
    {
      /* [class.copy]

	 A non-template assignment operator for class X is a copy
	 assignment operator if its parameter is of type X, X&, const
	 X&, volatile X& or const volatile X&.  */

      int assop = copy_fn_p (decl);

      if (assop)
	{
<<<<<<< HEAD
	  TYPE_HAS_ASSIGN_REF (class_type) = 1;
	  if (user_provided_p (decl))
	    TYPE_HAS_COMPLEX_ASSIGN_REF (class_type) = 1;
=======
	  TYPE_HAS_COPY_ASSIGN (class_type) = 1;
	  if (user_provided_p (decl))
	    TYPE_HAS_COMPLEX_COPY_ASSIGN (class_type) = 1;
>>>>>>> 779871ac
	  if (assop != 1)
	    TYPE_HAS_CONST_COPY_ASSIGN (class_type) = 1;
	}
      else if (move_fn_p (decl) && user_provided_p (decl))
	TYPE_HAS_COMPLEX_MOVE_ASSIGN (class_type) = 1;
    }
  /* Destructors are handled in check_methods.  */
}

/* Check a constructor DECL has the correct form.  Complains
   if the class has a constructor of the form X(X).  */

int
grok_ctor_properties (const_tree ctype, const_tree decl)
{
  int ctor_parm = copy_fn_p (decl);

  if (ctor_parm < 0)
    {
      /* [class.copy]

	 A declaration of a constructor for a class X is ill-formed if
	 its first parameter is of type (optionally cv-qualified) X
	 and either there are no other parameters or else all other
	 parameters have default arguments.

	 We *don't* complain about member template instantiations that
	 have this form, though; they can occur as we try to decide
	 what constructor to use during overload resolution.  Since
	 overload resolution will never prefer such a constructor to
	 the non-template copy constructor (which is either explicitly
	 or implicitly defined), there's no need to worry about their
	 existence.  Theoretically, they should never even be
	 instantiated, but that's hard to forestall.  */
      error ("invalid constructor; you probably meant %<%T (const %T&)%>",
		ctype, ctype);
      return 0;
    }

  return 1;
}

/* An operator with this code is unary, but can also be binary.  */

static int
ambi_op_p (enum tree_code code)
{
  return (code == INDIRECT_REF
	  || code == ADDR_EXPR
	  || code == UNARY_PLUS_EXPR
	  || code == NEGATE_EXPR
	  || code == PREINCREMENT_EXPR
	  || code == PREDECREMENT_EXPR);
}

/* An operator with this name can only be unary.  */

static int
unary_op_p (enum tree_code code)
{
  return (code == TRUTH_NOT_EXPR
	  || code == BIT_NOT_EXPR
	  || code == COMPONENT_REF
	  || code == TYPE_EXPR);
}

/* DECL is a declaration for an overloaded operator.  If COMPLAIN is true,
   errors are issued for invalid declarations.  */

bool
grok_op_properties (tree decl, bool complain)
{
  tree argtypes = TYPE_ARG_TYPES (TREE_TYPE (decl));
  tree argtype;
  int methodp = (TREE_CODE (TREE_TYPE (decl)) == METHOD_TYPE);
  tree name = DECL_NAME (decl);
  enum tree_code operator_code;
  int arity;
  bool ellipsis_p;
  tree class_type;

  /* Count the number of arguments and check for ellipsis.  */
  for (argtype = argtypes, arity = 0;
       argtype && argtype != void_list_node;
       argtype = TREE_CHAIN (argtype))
    ++arity;
  ellipsis_p = !argtype;

  class_type = DECL_CONTEXT (decl);
  if (class_type && !CLASS_TYPE_P (class_type))
    class_type = NULL_TREE;

  if (DECL_CONV_FN_P (decl))
    operator_code = TYPE_EXPR;
  else
    do
      {
#define DEF_OPERATOR(NAME, CODE, MANGLING, ARITY, ASSN_P)	\
	if (ansi_opname (CODE) == name)				\
	  {							\
	    operator_code = (CODE);				\
	    break;						\
	  }							\
	else if (ansi_assopname (CODE) == name)			\
	  {							\
	    operator_code = (CODE);				\
	    DECL_ASSIGNMENT_OPERATOR_P (decl) = 1;		\
	    break;						\
	  }

#include "operators.def"
#undef DEF_OPERATOR

	gcc_unreachable ();
      }
    while (0);
  gcc_assert (operator_code != MAX_TREE_CODES);
  SET_OVERLOADED_OPERATOR_CODE (decl, operator_code);

  if (class_type)
    switch (operator_code)
      {
      case NEW_EXPR:
	TYPE_HAS_NEW_OPERATOR (class_type) = 1;
	break;

      case DELETE_EXPR:
	TYPE_GETS_DELETE (class_type) |= 1;
	break;

      case VEC_NEW_EXPR:
	TYPE_HAS_ARRAY_NEW_OPERATOR (class_type) = 1;
	break;

      case VEC_DELETE_EXPR:
	TYPE_GETS_DELETE (class_type) |= 2;
	break;

      default:
	break;
      }

    /* [basic.std.dynamic.allocation]/1:

       A program is ill-formed if an allocation function is declared
       in a namespace scope other than global scope or declared static
       in global scope.

       The same also holds true for deallocation functions.  */
  if (operator_code == NEW_EXPR || operator_code == VEC_NEW_EXPR
      || operator_code == DELETE_EXPR || operator_code == VEC_DELETE_EXPR)
    {
      if (DECL_NAMESPACE_SCOPE_P (decl))
	{
	  if (CP_DECL_CONTEXT (decl) != global_namespace)
	    {
	      error ("%qD may not be declared within a namespace", decl);
	      return false;
	    }
	  else if (!TREE_PUBLIC (decl))
	    {
	      error ("%qD may not be declared as static", decl);
	      return false;
	    }
	}
    }

  if (operator_code == NEW_EXPR || operator_code == VEC_NEW_EXPR)
    {
      TREE_TYPE (decl) = coerce_new_type (TREE_TYPE (decl));
      DECL_IS_OPERATOR_NEW (decl) = 1;
    }
  else if (operator_code == DELETE_EXPR || operator_code == VEC_DELETE_EXPR)
    TREE_TYPE (decl) = coerce_delete_type (TREE_TYPE (decl));
  else
    {
      /* An operator function must either be a non-static member function
	 or have at least one parameter of a class, a reference to a class,
	 an enumeration, or a reference to an enumeration.  13.4.0.6 */
      if (! methodp || DECL_STATIC_FUNCTION_P (decl))
	{
	  if (operator_code == TYPE_EXPR
	      || operator_code == CALL_EXPR
	      || operator_code == COMPONENT_REF
	      || operator_code == ARRAY_REF
	      || operator_code == NOP_EXPR)
	    {
	      if (class_type && LAMBDA_TYPE_P (class_type))
		/* Lambdas can have static op() and conv ops.  */;
	      else
		{
		  error ("%qD must be a nonstatic member function", decl);
		  return false;
		}
	    }
	  else
	    {
	      tree p;

	      if (DECL_STATIC_FUNCTION_P (decl))
		{
		  error ("%qD must be either a non-static member "
			 "function or a non-member function", decl);
		  return false;
		}

	      for (p = argtypes; p && p != void_list_node; p = TREE_CHAIN (p))
		{
		  tree arg = non_reference (TREE_VALUE (p));
		  if (arg == error_mark_node)
		    return false;

		  /* MAYBE_CLASS_TYPE_P, rather than CLASS_TYPE_P, is used
		     because these checks are performed even on
		     template functions.  */
		  if (MAYBE_CLASS_TYPE_P (arg)
		      || TREE_CODE (arg) == ENUMERAL_TYPE)
		    break;
		}

	      if (!p || p == void_list_node)
		{
		  if (complain)
		    error ("%qD must have an argument of class or "
			   "enumerated type", decl);
		  return false;
		}
	    }
	}

      /* There are no restrictions on the arguments to an overloaded
	 "operator ()".  */
      if (operator_code == CALL_EXPR)
	return true;

      /* Warn about conversion operators that will never be used.  */
      if (IDENTIFIER_TYPENAME_P (name)
	  && ! DECL_TEMPLATE_INFO (decl)
	  && warn_conversion
	  /* Warn only declaring the function; there is no need to
	     warn again about out-of-class definitions.  */
	  && class_type == current_class_type)
	{
	  tree t = TREE_TYPE (name);
	  int ref = (TREE_CODE (t) == REFERENCE_TYPE);

	  if (ref)
	    t = TYPE_MAIN_VARIANT (TREE_TYPE (t));

	  if (TREE_CODE (t) == VOID_TYPE)
            warning (OPT_Wconversion,
                     ref
                     ? G_("conversion to a reference to void "
                          "will never use a type conversion operator")
                     : G_("conversion to void "
                          "will never use a type conversion operator"));
	  else if (class_type)
	    {
	      if (t == class_type)
                warning (OPT_Wconversion,
                     ref
                     ? G_("conversion to a reference to the same type "
                          "will never use a type conversion operator")
                     : G_("conversion to the same type "
                          "will never use a type conversion operator"));		
	      /* Don't force t to be complete here.  */
	      else if (MAYBE_CLASS_TYPE_P (t)
		       && COMPLETE_TYPE_P (t)
		       && DERIVED_FROM_P (t, class_type))
                 warning (OPT_Wconversion,
                          ref
                          ? G_("conversion to a reference to a base class "
                               "will never use a type conversion operator")
                          : G_("conversion to a base class "
                               "will never use a type conversion operator"));		
	    }

	}

      if (operator_code == COND_EXPR)
	{
	  /* 13.4.0.3 */
	  error ("ISO C++ prohibits overloading operator ?:");
	  return false;
	}
      else if (ellipsis_p)
	{
	  error ("%qD must not have variable number of arguments", decl);
	  return false;
	}
      else if (ambi_op_p (operator_code))
	{
	  if (arity == 1)
	    /* We pick the one-argument operator codes by default, so
	       we don't have to change anything.  */
	    ;
	  else if (arity == 2)
	    {
	      /* If we thought this was a unary operator, we now know
		 it to be a binary operator.  */
	      switch (operator_code)
		{
		case INDIRECT_REF:
		  operator_code = MULT_EXPR;
		  break;

		case ADDR_EXPR:
		  operator_code = BIT_AND_EXPR;
		  break;

		case UNARY_PLUS_EXPR:
		  operator_code = PLUS_EXPR;
		  break;

		case NEGATE_EXPR:
		  operator_code = MINUS_EXPR;
		  break;

		case PREINCREMENT_EXPR:
		  operator_code = POSTINCREMENT_EXPR;
		  break;

		case PREDECREMENT_EXPR:
		  operator_code = POSTDECREMENT_EXPR;
		  break;

		default:
		  gcc_unreachable ();
		}

	      SET_OVERLOADED_OPERATOR_CODE (decl, operator_code);

	      if ((operator_code == POSTINCREMENT_EXPR
		   || operator_code == POSTDECREMENT_EXPR)
		  && ! processing_template_decl
		  && ! same_type_p (TREE_VALUE (TREE_CHAIN (argtypes)), integer_type_node))
		{
		  if (methodp)
		    error ("postfix %qD must take %<int%> as its argument",
			   decl);
		  else
		    error ("postfix %qD must take %<int%> as its second "
			   "argument", decl);
		  return false;
		}
	    }
	  else
	    {
	      if (methodp)
		error ("%qD must take either zero or one argument", decl);
	      else
		error ("%qD must take either one or two arguments", decl);
	      return false;
	    }

	  /* More Effective C++ rule 6.  */
	  if (warn_ecpp
	      && (operator_code == POSTINCREMENT_EXPR
		  || operator_code == POSTDECREMENT_EXPR
		  || operator_code == PREINCREMENT_EXPR
		  || operator_code == PREDECREMENT_EXPR))
	    {
	      tree arg = TREE_VALUE (argtypes);
	      tree ret = TREE_TYPE (TREE_TYPE (decl));
	      if (methodp || TREE_CODE (arg) == REFERENCE_TYPE)
		arg = TREE_TYPE (arg);
	      arg = TYPE_MAIN_VARIANT (arg);
	      if (operator_code == PREINCREMENT_EXPR
		  || operator_code == PREDECREMENT_EXPR)
		{
		  if (TREE_CODE (ret) != REFERENCE_TYPE
		      || !same_type_p (TYPE_MAIN_VARIANT (TREE_TYPE (ret)),
				       arg))
		    warning (OPT_Weffc__, "prefix %qD should return %qT", decl,
			     build_reference_type (arg));
		}
	      else
		{
		  if (!same_type_p (TYPE_MAIN_VARIANT (ret), arg))
		    warning (OPT_Weffc__, "postfix %qD should return %qT", decl, arg);
		}
	    }
	}
      else if (unary_op_p (operator_code))
	{
	  if (arity != 1)
	    {
	      if (methodp)
		error ("%qD must take %<void%>", decl);
	      else
		error ("%qD must take exactly one argument", decl);
	      return false;
	    }
	}
      else /* if (binary_op_p (operator_code)) */
	{
	  if (arity != 2)
	    {
	      if (methodp)
		error ("%qD must take exactly one argument", decl);
	      else
		error ("%qD must take exactly two arguments", decl);
	      return false;
	    }

	  /* More Effective C++ rule 7.  */
	  if (warn_ecpp
	      && (operator_code == TRUTH_ANDIF_EXPR
		  || operator_code == TRUTH_ORIF_EXPR
		  || operator_code == COMPOUND_EXPR))
	    warning (OPT_Weffc__, "user-defined %qD always evaluates both arguments",
		     decl);
	}

      /* Effective C++ rule 23.  */
      if (warn_ecpp
	  && arity == 2
	  && !DECL_ASSIGNMENT_OPERATOR_P (decl)
	  && (operator_code == PLUS_EXPR
	      || operator_code == MINUS_EXPR
	      || operator_code == TRUNC_DIV_EXPR
	      || operator_code == MULT_EXPR
	      || operator_code == TRUNC_MOD_EXPR)
	  && TREE_CODE (TREE_TYPE (TREE_TYPE (decl))) == REFERENCE_TYPE)
	warning (OPT_Weffc__, "%qD should return by value", decl);

      /* [over.oper]/8 */
      for (; argtypes && argtypes != void_list_node;
	  argtypes = TREE_CHAIN (argtypes))
	if (TREE_PURPOSE (argtypes))
	  {
	    TREE_PURPOSE (argtypes) = NULL_TREE;
	    if (operator_code == POSTINCREMENT_EXPR
		|| operator_code == POSTDECREMENT_EXPR)
	      {
		pedwarn (input_location, OPT_pedantic, "%qD cannot have default arguments", 
			 decl);
	      }
	    else
	      {
		error ("%qD cannot have default arguments", decl);
		return false;
	      }
	  }
    }
  return true;
}

/* Return a string giving the keyword associate with CODE.  */

static const char *
tag_name (enum tag_types code)
{
  switch (code)
    {
    case record_type:
      return "struct";
    case class_type:
      return "class";
    case union_type:
      return "union";
    case enum_type:
      return "enum";
    case typename_type:
      return "typename";
    default:
      gcc_unreachable ();
    }
}

/* Name lookup in an elaborated-type-specifier (after the keyword
   indicated by TAG_CODE) has found the TYPE_DECL DECL.  If the
   elaborated-type-specifier is invalid, issue a diagnostic and return
   error_mark_node; otherwise, return the *_TYPE to which it referred.
   If ALLOW_TEMPLATE_P is true, TYPE may be a class template.  */

tree
check_elaborated_type_specifier (enum tag_types tag_code,
				 tree decl,
				 bool allow_template_p)
{
  tree type;

  /* In the case of:

       struct S { struct S *p; };

     name lookup will find the TYPE_DECL for the implicit "S::S"
     typedef.  Adjust for that here.  */
  if (DECL_SELF_REFERENCE_P (decl))
    decl = TYPE_NAME (TREE_TYPE (decl));

  type = TREE_TYPE (decl);

  /* Check TEMPLATE_TYPE_PARM first because DECL_IMPLICIT_TYPEDEF_P
     is false for this case as well.  */
  if (TREE_CODE (type) == TEMPLATE_TYPE_PARM)
    {
      error ("using template type parameter %qT after %qs",
	     type, tag_name (tag_code));
      return error_mark_node;
    }
  /*   [dcl.type.elab]

       If the identifier resolves to a typedef-name or a template
       type-parameter, the elaborated-type-specifier is ill-formed.

     In other words, the only legitimate declaration to use in the
     elaborated type specifier is the implicit typedef created when
     the type is declared.  */
  else if (!DECL_IMPLICIT_TYPEDEF_P (decl)
	   && !DECL_SELF_REFERENCE_P (decl)
	   && tag_code != typename_type)
    {
      error ("using typedef-name %qD after %qs", decl, tag_name (tag_code));
      error ("%q+D has a previous declaration here", decl);
      return error_mark_node;
    }
  else if (TREE_CODE (type) != RECORD_TYPE
	   && TREE_CODE (type) != UNION_TYPE
	   && tag_code != enum_type
	   && tag_code != typename_type)
    {
      error ("%qT referred to as %qs", type, tag_name (tag_code));
      error ("%q+T has a previous declaration here", type);
      return error_mark_node;
    }
  else if (TREE_CODE (type) != ENUMERAL_TYPE
	   && tag_code == enum_type)
    {
      error ("%qT referred to as enum", type);
      error ("%q+T has a previous declaration here", type);
      return error_mark_node;
    }
  else if (!allow_template_p
	   && TREE_CODE (type) == RECORD_TYPE
	   && CLASSTYPE_IS_TEMPLATE (type))
    {
      /* If a class template appears as elaborated type specifier
	 without a template header such as:

	   template <class T> class C {};
	   void f(class C);		// No template header here

	 then the required template argument is missing.  */
      error ("template argument required for %<%s %T%>",
	     tag_name (tag_code),
	     DECL_NAME (CLASSTYPE_TI_TEMPLATE (type)));
      return error_mark_node;
    }

  return type;
}

/* Lookup NAME in elaborate type specifier in scope according to
   SCOPE and issue diagnostics if necessary.
   Return *_TYPE node upon success, NULL_TREE when the NAME is not
   found, and ERROR_MARK_NODE for type error.  */

static tree
lookup_and_check_tag (enum tag_types tag_code, tree name,
		      tag_scope scope, bool template_header_p)
{
  tree t;
  tree decl;
  if (scope == ts_global)
    {
      /* First try ordinary name lookup, ignoring hidden class name
	 injected via friend declaration.  */
      decl = lookup_name_prefer_type (name, 2);
      /* If that fails, the name will be placed in the smallest
	 non-class, non-function-prototype scope according to 3.3.1/5.
	 We may already have a hidden name declared as friend in this
	 scope.  So lookup again but not ignoring hidden names.
	 If we find one, that name will be made visible rather than
	 creating a new tag.  */
      if (!decl)
	decl = lookup_type_scope (name, ts_within_enclosing_non_class);
    }
  else
    decl = lookup_type_scope (name, scope);

  if (decl && DECL_CLASS_TEMPLATE_P (decl))
    decl = DECL_TEMPLATE_RESULT (decl);

  if (decl && TREE_CODE (decl) == TYPE_DECL)
    {
      /* Look for invalid nested type:
	   class C {
	     class C {};
	   };  */
      if (scope == ts_current && DECL_SELF_REFERENCE_P (decl))
	{
	  error ("%qD has the same name as the class in which it is "
		 "declared",
		 decl);
	  return error_mark_node;
	}

      /* Two cases we need to consider when deciding if a class
	 template is allowed as an elaborated type specifier:
	 1. It is a self reference to its own class.
	 2. It comes with a template header.

	 For example:

	   template <class T> class C {
	     class C *c1;		// DECL_SELF_REFERENCE_P is true
	     class D;
	   };
	   template <class U> class C; // template_header_p is true
	   template <class T> class C<T>::D {
	     class C *c2;		// DECL_SELF_REFERENCE_P is true
	   };  */

      t = check_elaborated_type_specifier (tag_code,
					   decl,
					   template_header_p
					   | DECL_SELF_REFERENCE_P (decl));
      return t;
    }
  else if (decl && TREE_CODE (decl) == TREE_LIST)
    {
      error ("reference to %qD is ambiguous", name);
      print_candidates (decl);
      return error_mark_node;
    }
  else
    return NULL_TREE;
}

/* Get the struct, enum or union (TAG_CODE says which) with tag NAME.
   Define the tag as a forward-reference if it is not defined.

   If a declaration is given, process it here, and report an error if
   multiple declarations are not identical.

   SCOPE is TS_CURRENT when this is also a definition.  Only look in
   the current frame for the name (since C++ allows new names in any
   scope.)  It is TS_WITHIN_ENCLOSING_NON_CLASS if this is a friend
   declaration.  Only look beginning from the current scope outward up
   till the nearest non-class scope.  Otherwise it is TS_GLOBAL.

   TEMPLATE_HEADER_P is true when this declaration is preceded by
   a set of template parameters.  */

tree
xref_tag (enum tag_types tag_code, tree name,
	  tag_scope scope, bool template_header_p)
{
  enum tree_code code;
  tree t;
  tree context = NULL_TREE;

  timevar_push (TV_NAME_LOOKUP);

  gcc_assert (TREE_CODE (name) == IDENTIFIER_NODE);

  switch (tag_code)
    {
    case record_type:
    case class_type:
      code = RECORD_TYPE;
      break;
    case union_type:
      code = UNION_TYPE;
      break;
    case enum_type:
      code = ENUMERAL_TYPE;
      break;
    default:
      gcc_unreachable ();
    }

  /* In case of anonymous name, xref_tag is only called to
     make type node and push name.  Name lookup is not required.  */
  if (ANON_AGGRNAME_P (name))
    t = NULL_TREE;
  else
    t = lookup_and_check_tag  (tag_code, name,
			       scope, template_header_p);

  if (t == error_mark_node)
    POP_TIMEVAR_AND_RETURN (TV_NAME_LOOKUP, error_mark_node);

  if (scope != ts_current && t && current_class_type
      && template_class_depth (current_class_type)
      && template_header_p)
    {
      /* Since SCOPE is not TS_CURRENT, we are not looking at a
	 definition of this tag.  Since, in addition, we are currently
	 processing a (member) template declaration of a template
	 class, we must be very careful; consider:

	   template <class X>
	   struct S1

	   template <class U>
	   struct S2
	   { template <class V>
	   friend struct S1; };

	 Here, the S2::S1 declaration should not be confused with the
	 outer declaration.  In particular, the inner version should
	 have a template parameter of level 2, not level 1.  This
	 would be particularly important if the member declaration
	 were instead:

	   template <class V = U> friend struct S1;

	 say, when we should tsubst into `U' when instantiating
	 S2.  On the other hand, when presented with:

	   template <class T>
	   struct S1 {
	     template <class U>
	     struct S2 {};
	     template <class U>
	     friend struct S2;
	   };

	 we must find the inner binding eventually.  We
	 accomplish this by making sure that the new type we
	 create to represent this declaration has the right
	 TYPE_CONTEXT.  */
      context = TYPE_CONTEXT (t);
      t = NULL_TREE;
    }

  if (! t)
    {
      /* If no such tag is yet defined, create a forward-reference node
	 and record it as the "definition".
	 When a real declaration of this type is found,
	 the forward-reference will be altered into a real type.  */
      if (code == ENUMERAL_TYPE)
	{
	  error ("use of enum %q#D without previous declaration", name);
	  POP_TIMEVAR_AND_RETURN (TV_NAME_LOOKUP, error_mark_node);
	}
      else
	{
	  t = make_class_type (code);
	  TYPE_CONTEXT (t) = context;
	  t = pushtag (name, t, scope);
	}
    }
  else
    {
      if (template_header_p && MAYBE_CLASS_TYPE_P (t))
        {
	  if (!redeclare_class_template (t, current_template_parms))
            POP_TIMEVAR_AND_RETURN (TV_NAME_LOOKUP, error_mark_node);
        }
      else if (!processing_template_decl
	       && CLASS_TYPE_P (t)
	       && CLASSTYPE_IS_TEMPLATE (t))
	{
	  error ("redeclaration of %qT as a non-template", t);
	  error ("previous declaration %q+D", t);
	  POP_TIMEVAR_AND_RETURN (TV_NAME_LOOKUP, error_mark_node);
	}

      /* Make injected friend class visible.  */
      if (scope != ts_within_enclosing_non_class
	  && hidden_name_p (TYPE_NAME (t)))
	{
	  DECL_ANTICIPATED (TYPE_NAME (t)) = 0;
	  DECL_FRIEND_P (TYPE_NAME (t)) = 0;

	  if (TYPE_TEMPLATE_INFO (t))
	    {
	      DECL_ANTICIPATED (TYPE_TI_TEMPLATE (t)) = 0;
	      DECL_FRIEND_P (TYPE_TI_TEMPLATE (t)) = 0;
	    }
	}
    }

  POP_TIMEVAR_AND_RETURN (TV_NAME_LOOKUP, t);
}

tree
xref_tag_from_type (tree old, tree id, tag_scope scope)
{
  enum tag_types tag_kind;

  if (TREE_CODE (old) == RECORD_TYPE)
    tag_kind = (CLASSTYPE_DECLARED_CLASS (old) ? class_type : record_type);
  else
    tag_kind  = union_type;

  if (id == NULL_TREE)
    id = TYPE_IDENTIFIER (old);

  return xref_tag (tag_kind, id, scope, false);
}

/* Create the binfo hierarchy for REF with (possibly NULL) base list
   BASE_LIST.  For each element on BASE_LIST the TREE_PURPOSE is an
   access_* node, and the TREE_VALUE is the type of the base-class.
   Non-NULL TREE_TYPE indicates virtual inheritance.  
 
   Returns true if the binfo hierarchy was successfully created,
   false if an error was detected. */

bool
xref_basetypes (tree ref, tree base_list)
{
  tree *basep;
  tree binfo, base_binfo;
  unsigned max_vbases = 0; /* Maximum direct & indirect virtual bases.  */
  unsigned max_bases = 0;  /* Maximum direct bases.  */
  int i;
  tree default_access;
  tree igo_prev; /* Track Inheritance Graph Order.  */

  if (ref == error_mark_node)
    return false;

  /* The base of a derived class is private by default, all others are
     public.  */
  default_access = (TREE_CODE (ref) == RECORD_TYPE
		    && CLASSTYPE_DECLARED_CLASS (ref)
		    ? access_private_node : access_public_node);

  /* First, make sure that any templates in base-classes are
     instantiated.  This ensures that if we call ourselves recursively
     we do not get confused about which classes are marked and which
     are not.  */
  basep = &base_list;
  while (*basep)
    {
      tree basetype = TREE_VALUE (*basep);

      if (!(processing_template_decl && uses_template_parms (basetype))
	  && !complete_type_or_else (basetype, NULL))
	/* An incomplete type.  Remove it from the list.  */
	*basep = TREE_CHAIN (*basep);
      else
	{
	  max_bases++;
	  if (TREE_TYPE (*basep))
	    max_vbases++;
	  if (CLASS_TYPE_P (basetype))
	    max_vbases += VEC_length (tree, CLASSTYPE_VBASECLASSES (basetype));
	  basep = &TREE_CHAIN (*basep);
	}
    }

  TYPE_MARKED_P (ref) = 1;

  /* The binfo slot should be empty, unless this is an (ill-formed)
     redefinition.  */
  if (TYPE_BINFO (ref) && !TYPE_SIZE (ref))
    {
      error ("redefinition of %q#T", ref);
      return false;
    }

  gcc_assert (TYPE_MAIN_VARIANT (ref) == ref);

  binfo = make_tree_binfo (max_bases);

  TYPE_BINFO (ref) = binfo;
  BINFO_OFFSET (binfo) = size_zero_node;
  BINFO_TYPE (binfo) = ref;

  /* Apply base-class info set up to the variants of this type.  */
  fixup_type_variants (ref);

  if (max_bases)
    {
      BINFO_BASE_ACCESSES (binfo) = VEC_alloc (tree, gc, max_bases);
      /* An aggregate cannot have baseclasses.  */
      CLASSTYPE_NON_AGGREGATE (ref) = 1;

      if (TREE_CODE (ref) == UNION_TYPE)
        {
	  error ("derived union %qT invalid", ref);
          return false;
        }
    }

  if (max_bases > 1)
    {
      if (TYPE_FOR_JAVA (ref))
        {
	  error ("Java class %qT cannot have multiple bases", ref);
          return false;
        }
    }

  if (max_vbases)
    {
      CLASSTYPE_VBASECLASSES (ref) = VEC_alloc (tree, gc, max_vbases);

      if (TYPE_FOR_JAVA (ref))
        {
	  error ("Java class %qT cannot have virtual bases", ref);
          return false;
        }
    }

  for (igo_prev = binfo; base_list; base_list = TREE_CHAIN (base_list))
    {
      tree access = TREE_PURPOSE (base_list);
      int via_virtual = TREE_TYPE (base_list) != NULL_TREE;
      tree basetype = TREE_VALUE (base_list);

      if (access == access_default_node)
	access = default_access;

      if (PACK_EXPANSION_P (basetype))
        basetype = PACK_EXPANSION_PATTERN (basetype);
      if (TREE_CODE (basetype) == TYPE_DECL)
	basetype = TREE_TYPE (basetype);
      if (!MAYBE_CLASS_TYPE_P (basetype) || TREE_CODE (basetype) == UNION_TYPE)
	{
	  error ("base type %qT fails to be a struct or class type",
		 basetype);
	  return false;
	}

      if (TYPE_FOR_JAVA (basetype) && (current_lang_depth () == 0))
	TYPE_FOR_JAVA (ref) = 1;

      base_binfo = NULL_TREE;
      if (CLASS_TYPE_P (basetype) && !dependent_type_p (basetype))
	{
	  base_binfo = TYPE_BINFO (basetype);
	  /* The original basetype could have been a typedef'd type.  */
	  basetype = BINFO_TYPE (base_binfo);

	  /* Inherit flags from the base.  */
	  TYPE_HAS_NEW_OPERATOR (ref)
	    |= TYPE_HAS_NEW_OPERATOR (basetype);
	  TYPE_HAS_ARRAY_NEW_OPERATOR (ref)
	    |= TYPE_HAS_ARRAY_NEW_OPERATOR (basetype);
	  TYPE_GETS_DELETE (ref) |= TYPE_GETS_DELETE (basetype);
	  TYPE_HAS_CONVERSION (ref) |= TYPE_HAS_CONVERSION (basetype);
	  CLASSTYPE_DIAMOND_SHAPED_P (ref)
	    |= CLASSTYPE_DIAMOND_SHAPED_P (basetype);
	  CLASSTYPE_REPEATED_BASE_P (ref)
	    |= CLASSTYPE_REPEATED_BASE_P (basetype);
	}

      /* We must do this test after we've seen through a typedef
	 type.  */
      if (TYPE_MARKED_P (basetype))
	{
	  if (basetype == ref)
	    error ("recursive type %qT undefined", basetype);
	  else
	    error ("duplicate base type %qT invalid", basetype);
	  return false;
	}

      if (PACK_EXPANSION_P (TREE_VALUE (base_list)))
        /* Regenerate the pack expansion for the bases. */
        basetype = make_pack_expansion (basetype);

      TYPE_MARKED_P (basetype) = 1;

      base_binfo = copy_binfo (base_binfo, basetype, ref,
			       &igo_prev, via_virtual);
      if (!BINFO_INHERITANCE_CHAIN (base_binfo))
	BINFO_INHERITANCE_CHAIN (base_binfo) = binfo;

      BINFO_BASE_APPEND (binfo, base_binfo);
      BINFO_BASE_ACCESS_APPEND (binfo, access);
    }

  if (VEC_space (tree, CLASSTYPE_VBASECLASSES (ref), 1))
    /* If we have space in the vbase vector, we must have shared at
       least one of them, and are therefore diamond shaped.  */
    CLASSTYPE_DIAMOND_SHAPED_P (ref) = 1;

  /* Unmark all the types.  */
  for (i = 0; BINFO_BASE_ITERATE (binfo, i, base_binfo); i++)
    TYPE_MARKED_P (BINFO_TYPE (base_binfo)) = 0;
  TYPE_MARKED_P (ref) = 0;

  /* Now see if we have a repeated base type.  */
  if (!CLASSTYPE_REPEATED_BASE_P (ref))
    {
      for (base_binfo = binfo; base_binfo;
	   base_binfo = TREE_CHAIN (base_binfo))
	{
	  if (TYPE_MARKED_P (BINFO_TYPE (base_binfo)))
	    {
	      CLASSTYPE_REPEATED_BASE_P (ref) = 1;
	      break;
	    }
	  TYPE_MARKED_P (BINFO_TYPE (base_binfo)) = 1;
	}
      for (base_binfo = binfo; base_binfo;
	   base_binfo = TREE_CHAIN (base_binfo))
	if (TYPE_MARKED_P (BINFO_TYPE (base_binfo)))
	  TYPE_MARKED_P (BINFO_TYPE (base_binfo)) = 0;
	else
	  break;
    }

  return true;
}


/* Begin compiling the definition of an enumeration type.
   NAME is its name, 

   UNDERLYING_TYPE is the type that will be used as the storage for
   the enumeration type. This should be NULL_TREE if no storage type
   was specified.

   SCOPED_ENUM_P is true if this is a scoped enumeration type.

   Returns the type object, as yet incomplete.
   Also records info about it so that build_enumerator
   may be used to declare the individual values as they are read.  */

tree
start_enum (tree name, tree underlying_type, bool scoped_enum_p)
{
  tree enumtype;

  gcc_assert (TREE_CODE (name) == IDENTIFIER_NODE);

  /* If this is the real definition for a previous forward reference,
     fill in the contents in the same object that used to be the
     forward reference.  */

  enumtype = lookup_and_check_tag (enum_type, name,
				   /*tag_scope=*/ts_current,
				   /*template_header_p=*/false);

  if (enumtype != NULL_TREE && TREE_CODE (enumtype) == ENUMERAL_TYPE)
    {
      error_at (input_location, "multiple definition of %q#T", enumtype);
      error_at (DECL_SOURCE_LOCATION (TYPE_MAIN_DECL (enumtype)),
		"previous definition here");
      /* Clear out TYPE_VALUES, and start again.  */
      TYPE_VALUES (enumtype) = NULL_TREE;
    }
  else
    {
      /* In case of error, make a dummy enum to allow parsing to
	 continue.  */
      if (enumtype == error_mark_node)
	name = make_anon_name ();

      enumtype = cxx_make_type (ENUMERAL_TYPE);
      enumtype = pushtag (name, enumtype, /*tag_scope=*/ts_current);
    }

  if (enumtype == error_mark_node)
    return enumtype;

  if (scoped_enum_p)
    {
      SET_SCOPED_ENUM_P (enumtype, 1);
      begin_scope (sk_scoped_enum, enumtype);

      /* [C++0x dcl.enum]p5: 

          If not explicitly specified, the underlying type of a scoped
          enumeration type is int.  */
      if (!underlying_type)
        underlying_type = integer_type_node;
    }

  if (underlying_type)
    {
      if (CP_INTEGRAL_TYPE_P (underlying_type))
        {
          TYPE_MIN_VALUE (enumtype) = TYPE_MIN_VALUE (underlying_type);
          TYPE_MAX_VALUE (enumtype) = TYPE_MAX_VALUE (underlying_type);
          TYPE_SIZE (enumtype) = TYPE_SIZE (underlying_type);
          TYPE_SIZE_UNIT (enumtype) = TYPE_SIZE_UNIT (underlying_type);
          SET_TYPE_MODE (enumtype, TYPE_MODE (underlying_type));
          TYPE_PRECISION (enumtype) = TYPE_PRECISION (underlying_type);
          TYPE_ALIGN (enumtype) = TYPE_ALIGN (underlying_type);
          TYPE_USER_ALIGN (enumtype) = TYPE_USER_ALIGN (underlying_type);
          TYPE_UNSIGNED (enumtype) = TYPE_UNSIGNED (underlying_type);
          ENUM_UNDERLYING_TYPE (enumtype) = underlying_type;
        }
      else if (!dependent_type_p (underlying_type))
        error ("underlying type %<%T%> of %<%T%> must be an integral type", 
               underlying_type, enumtype);
    }

  return enumtype;
}

/* After processing and defining all the values of an enumeration type,
   install their decls in the enumeration type and finish it off.
   ENUMTYPE is the type object and VALUES a list of name-value pairs.  */

void
finish_enum (tree enumtype)
{
  tree values;
  tree decl;
  tree minnode;
  tree maxnode;
  tree value;
  tree t;
  tree underlying_type = NULL_TREE;
  bool fixed_underlying_type_p 
    = ENUM_UNDERLYING_TYPE (enumtype) != NULL_TREE;

  /* We built up the VALUES in reverse order.  */
  TYPE_VALUES (enumtype) = nreverse (TYPE_VALUES (enumtype));

  /* For an enum defined in a template, just set the type of the values;
     all further processing is postponed until the template is
     instantiated.  We need to set the type so that tsubst of a CONST_DECL
     works.  */
  if (processing_template_decl)
    {
      for (values = TYPE_VALUES (enumtype);
	   values;
	   values = TREE_CHAIN (values))
	TREE_TYPE (TREE_VALUE (values)) = enumtype;
      if (at_function_scope_p ())
	add_stmt (build_min (TAG_DEFN, enumtype));
      if (SCOPED_ENUM_P (enumtype))
	finish_scope ();
      return;
    }

  /* Determine the minimum and maximum values of the enumerators.  */
  if (TYPE_VALUES (enumtype))
    {
      minnode = maxnode = NULL_TREE;

      for (values = TYPE_VALUES (enumtype);
           values;
           values = TREE_CHAIN (values))
        {
          decl = TREE_VALUE (values);

          /* [dcl.enum]: Following the closing brace of an enum-specifier,
             each enumerator has the type of its enumeration.  Prior to the
             closing brace, the type of each enumerator is the type of its
             initializing value.  */
          TREE_TYPE (decl) = enumtype;

          /* Update the minimum and maximum values, if appropriate.  */
          value = DECL_INITIAL (decl);
          if (value == error_mark_node)
            value = integer_zero_node;
          /* Figure out what the minimum and maximum values of the
             enumerators are.  */
          if (!minnode)
            minnode = maxnode = value;
          else if (tree_int_cst_lt (maxnode, value))
            maxnode = value;
          else if (tree_int_cst_lt (value, minnode))
            minnode = value;
        }
    }
  else
    /* [dcl.enum]
       
       If the enumerator-list is empty, the underlying type is as if
       the enumeration had a single enumerator with value 0.  */
    minnode = maxnode = integer_zero_node;

  if (!fixed_underlying_type_p)
    {
      /* Compute the number of bits require to represent all values of the
	 enumeration.  We must do this before the type of MINNODE and
	 MAXNODE are transformed, since tree_int_cst_min_precision relies
	 on the TREE_TYPE of the value it is passed.  */
      bool unsignedp = tree_int_cst_sgn (minnode) >= 0;
      int lowprec = tree_int_cst_min_precision (minnode, unsignedp);
      int highprec = tree_int_cst_min_precision (maxnode, unsignedp);
      int precision = MAX (lowprec, highprec);
      unsigned int itk;
      bool use_short_enum;

      /* Determine the underlying type of the enumeration.

         [dcl.enum]

         The underlying type of an enumeration is an integral type that
         can represent all the enumerator values defined in the
         enumeration.  It is implementation-defined which integral type is
         used as the underlying type for an enumeration except that the
         underlying type shall not be larger than int unless the value of
         an enumerator cannot fit in an int or unsigned int.

         We use "int" or an "unsigned int" as the underlying type, even if
         a smaller integral type would work, unless the user has
         explicitly requested that we use the smallest possible type.  The
         user can request that for all enumerations with a command line
         flag, or for just one enumeration with an attribute.  */

      use_short_enum = flag_short_enums
        || lookup_attribute ("packed", TYPE_ATTRIBUTES (enumtype));

      for (itk = (use_short_enum ? itk_char : itk_int);
           itk != itk_none;
           itk++)
        {
          underlying_type = integer_types[itk];
          if (underlying_type != NULL_TREE
	      && TYPE_PRECISION (underlying_type) >= precision
              && TYPE_UNSIGNED (underlying_type) == unsignedp)
            break;
        }
      if (itk == itk_none)
        {
          /* DR 377

             IF no integral type can represent all the enumerator values, the
             enumeration is ill-formed.  */
          error ("no integral type can represent all of the enumerator values "
                 "for %qT", enumtype);
          precision = TYPE_PRECISION (long_long_integer_type_node);
          underlying_type = integer_types[itk_unsigned_long_long];
        }

      /* [dcl.enum]

         The value of sizeof() applied to an enumeration type, an object
         of an enumeration type, or an enumerator, is the value of sizeof()
         applied to the underlying type.  */
      TYPE_MIN_VALUE (enumtype) = TYPE_MIN_VALUE (underlying_type);
      TYPE_MAX_VALUE (enumtype) = TYPE_MAX_VALUE (underlying_type);
      TYPE_SIZE (enumtype) = TYPE_SIZE (underlying_type);
      TYPE_SIZE_UNIT (enumtype) = TYPE_SIZE_UNIT (underlying_type);
      SET_TYPE_MODE (enumtype, TYPE_MODE (underlying_type));
      TYPE_PRECISION (enumtype) = TYPE_PRECISION (underlying_type);
      TYPE_ALIGN (enumtype) = TYPE_ALIGN (underlying_type);
      TYPE_USER_ALIGN (enumtype) = TYPE_USER_ALIGN (underlying_type);
      TYPE_UNSIGNED (enumtype) = TYPE_UNSIGNED (underlying_type);

      /* Compute the minimum and maximum values for the type.

	 [dcl.enum]

	 For an enumeration where emin is the smallest enumerator and emax
	 is the largest, the values of the enumeration are the values of the
	 underlying type in the range bmin to bmax, where bmin and bmax are,
	 respectively, the smallest and largest values of the smallest bit-
	 field that can store emin and emax.  */

      /* The middle-end currently assumes that types with TYPE_PRECISION
	 narrower than their underlying type are suitably zero or sign
	 extended to fill their mode.  Similarly, it assumes that the front
	 end assures that a value of a particular type must be within
	 TYPE_MIN_VALUE and TYPE_MAX_VALUE.

	 We used to set these fields based on bmin and bmax, but that led
	 to invalid assumptions like optimizing away bounds checking.  So
	 now we just set the TYPE_PRECISION, TYPE_MIN_VALUE, and
	 TYPE_MAX_VALUE to the values for the mode above and only restrict
	 the ENUM_UNDERLYING_TYPE for the benefit of diagnostics.  */
      ENUM_UNDERLYING_TYPE (enumtype)
	= build_distinct_type_copy (underlying_type);
      TYPE_PRECISION (ENUM_UNDERLYING_TYPE (enumtype)) = precision;
      set_min_and_max_values_for_integral_type
        (ENUM_UNDERLYING_TYPE (enumtype), precision, unsignedp);

      /* If -fstrict-enums, still constrain TYPE_MIN/MAX_VALUE.  */
      if (flag_strict_enums)
	set_min_and_max_values_for_integral_type (enumtype, precision,
						  unsignedp);
    }
  else
    underlying_type = ENUM_UNDERLYING_TYPE (enumtype);

  /* Convert each of the enumerators to the type of the underlying
     type of the enumeration.  */
  for (values = TYPE_VALUES (enumtype); values; values = TREE_CHAIN (values))
    {
      location_t saved_location;

      decl = TREE_VALUE (values);
      saved_location = input_location;
      input_location = DECL_SOURCE_LOCATION (decl);
      if (fixed_underlying_type_p)
        /* If the enumeration type has a fixed underlying type, we
           already checked all of the enumerator values.  */
        value = DECL_INITIAL (decl);
      else
        value = perform_implicit_conversion (underlying_type,
                                             DECL_INITIAL (decl),
                                             tf_warning_or_error);
      input_location = saved_location;

      /* Do not clobber shared ints.  */
      value = copy_node (value);

      TREE_TYPE (value) = enumtype;
      DECL_INITIAL (decl) = value;
    }

  /* Fix up all variant types of this enum type.  */
  for (t = TYPE_MAIN_VARIANT (enumtype); t; t = TYPE_NEXT_VARIANT (t))
    {
      TYPE_VALUES (t) = TYPE_VALUES (enumtype);
      TYPE_MIN_VALUE (t) = TYPE_MIN_VALUE (enumtype);
      TYPE_MAX_VALUE (t) = TYPE_MAX_VALUE (enumtype);
      TYPE_SIZE (t) = TYPE_SIZE (enumtype);
      TYPE_SIZE_UNIT (t) = TYPE_SIZE_UNIT (enumtype);
      SET_TYPE_MODE (t, TYPE_MODE (enumtype));
      TYPE_PRECISION (t) = TYPE_PRECISION (enumtype);
      TYPE_ALIGN (t) = TYPE_ALIGN (enumtype);
      TYPE_USER_ALIGN (t) = TYPE_USER_ALIGN (enumtype);
      TYPE_UNSIGNED (t) = TYPE_UNSIGNED (enumtype);
      ENUM_UNDERLYING_TYPE (t) = ENUM_UNDERLYING_TYPE (enumtype);
    }

  /* Finish up the scope of a scoped enumeration.  */
  if (SCOPED_ENUM_P (enumtype))
    finish_scope ();

  /* Finish debugging output for this type.  */
  rest_of_type_compilation (enumtype, namespace_bindings_p ());
}

/* Build and install a CONST_DECL for an enumeration constant of the
   enumeration type ENUMTYPE whose NAME and VALUE (if any) are provided.
   LOC is the location of NAME.
   Assignment of sequential values by default is handled here.  */

void
build_enumerator (tree name, tree value, tree enumtype, location_t loc)
{
  tree decl;
  tree context;
  tree type;

  /* If the VALUE was erroneous, pretend it wasn't there; that will
     result in the enum being assigned the next value in sequence.  */
  if (value == error_mark_node)
    value = NULL_TREE;

  /* Remove no-op casts from the value.  */
  if (value)
    STRIP_TYPE_NOPS (value);

  if (! processing_template_decl)
    {
      /* Validate and default VALUE.  */
      if (value != NULL_TREE)
	{
	  value = integral_constant_value (value);

	  if (TREE_CODE (value) == INTEGER_CST)
	    {
	      value = perform_integral_promotions (value);
	      constant_expression_warning (value);
	    }
	  else
	    {
	      error ("enumerator value for %qD is not an integer constant", name);
	      value = NULL_TREE;
	    }
	}

      /* Default based on previous value.  */
      if (value == NULL_TREE)
	{
	  if (TYPE_VALUES (enumtype))
	    {
	      HOST_WIDE_INT hi;
	      unsigned HOST_WIDE_INT lo;
	      tree prev_value;
	      bool overflowed;

	      /* The next value is the previous value plus one.
		 add_double doesn't know the type of the target expression,
		 so we must check with int_fits_type_p as well.  */
	      prev_value = DECL_INITIAL (TREE_VALUE (TYPE_VALUES (enumtype)));
	      if (error_operand_p (prev_value))
		value = error_mark_node;
	      else
		{
		  overflowed = add_double (TREE_INT_CST_LOW (prev_value),
					   TREE_INT_CST_HIGH (prev_value),
					   1, 0, &lo, &hi);
		  value = build_int_cst_wide (TREE_TYPE (prev_value), lo, hi);
		  overflowed
		    |= !int_fits_type_p (value, TREE_TYPE (prev_value));

		  if (overflowed)
		    {
		      error ("overflow in enumeration values at %qD", name);
		      value = error_mark_node;
		    }
		}
	    }
	  else
	    value = integer_zero_node;
	}

      /* Remove no-op casts from the value.  */
      STRIP_TYPE_NOPS (value);

      /* If the underlying type of the enum is fixed, check whether
         the enumerator values fits in the underlying type.  If it
         does not fit, the program is ill-formed [C++0x dcl.enum].  */
      if (ENUM_UNDERLYING_TYPE (enumtype)
          && value
          && TREE_CODE (value) == INTEGER_CST
          && !int_fits_type_p (value, ENUM_UNDERLYING_TYPE (enumtype)))
        {
          error ("enumerator value %E is too large for underlying type %<%T%>",
                 value, ENUM_UNDERLYING_TYPE (enumtype));

          /* Silently convert the value so that we can continue.  */
          value = perform_implicit_conversion (ENUM_UNDERLYING_TYPE (enumtype),
                                               value, tf_none);
        }
    }

  /* C++ associates enums with global, function, or class declarations.  */
  context = current_scope ();

  /* Build the actual enumeration constant.  Note that the enumeration
     constants have the underlying type of the enum (if it is fixed)
     or the type of their initializer (if the underlying type of the
     enum is not fixed):

      [ C++0x dcl.enum ]

        If the underlying type is fixed, the type of each enumerator
        prior to the closing brace is the underlying type; if the
        initializing value of an enumerator cannot be represented by
        the underlying type, the program is ill-formed. If the
        underlying type is not fixed, the type of each enumerator is
        the type of its initializing value.

    If the underlying type is not fixed, it will be computed by
    finish_enum and we will reset the type of this enumerator.  Of
    course, if we're processing a template, there may be no value.  */
  type = value ? TREE_TYPE (value) : NULL_TREE;

  if (context && context == current_class_type)
    /* This enum declaration is local to the class.  We need the full
       lang_decl so that we can record DECL_CLASS_CONTEXT, for example.  */
    decl = build_lang_decl_loc (loc, CONST_DECL, name, type);
  else
    /* It's a global enum, or it's local to a function.  (Note local to
       a function could mean local to a class method.  */
    decl = build_decl (loc, CONST_DECL, name, type);
  
  DECL_CONTEXT (decl) = FROB_CONTEXT (context);
  TREE_CONSTANT (decl) = 1;
  TREE_READONLY (decl) = 1;
  DECL_INITIAL (decl) = value;

  if (context && context == current_class_type && !SCOPED_ENUM_P (enumtype))
    /* In something like `struct S { enum E { i = 7 }; };' we put `i'
       on the TYPE_FIELDS list for `S'.  (That's so that you can say
       things like `S::i' later.)  */
    finish_member_declaration (decl);
  else
    pushdecl (decl);

  /* Add this enumeration constant to the list for this type.  */
  TYPE_VALUES (enumtype) = tree_cons (name, decl, TYPE_VALUES (enumtype));
}

/* Look for an enumerator with the given NAME within the enumeration
   type ENUMTYPE.  This routine is used primarily for qualified name
   lookup into an enumerator in C++0x, e.g.,

     enum class Color { Red, Green, Blue };

     Color color = Color::Red;

   Returns the value corresponding to the enumerator, or
   NULL_TREE if no such enumerator was found.  */
tree
lookup_enumerator (tree enumtype, tree name)
{
  tree e;
  gcc_assert (enumtype && TREE_CODE (enumtype) == ENUMERAL_TYPE);

  e = purpose_member (name, TYPE_VALUES (enumtype));
  return e? TREE_VALUE (e) : NULL_TREE;
}


/* We're defining DECL.  Make sure that its type is OK.  */

static void
check_function_type (tree decl, tree current_function_parms)
{
  tree fntype = TREE_TYPE (decl);
  tree return_type = complete_type (TREE_TYPE (fntype));

  /* In a function definition, arg types must be complete.  */
  require_complete_types_for_parms (current_function_parms);

  /* constexpr functions must have literal argument types and
     literal return type.  */
  validate_constexpr_fundecl (decl);

  if (dependent_type_p (return_type))
    return;
  if (!COMPLETE_OR_VOID_TYPE_P (return_type)
      || (TYPE_FOR_JAVA (return_type) && MAYBE_CLASS_TYPE_P (return_type)))
    {
      tree args = TYPE_ARG_TYPES (fntype);

      if (!COMPLETE_OR_VOID_TYPE_P (return_type))
	error ("return type %q#T is incomplete", return_type);
      else
	error ("return type has Java class type %q#T", return_type);

      /* Make it return void instead.  */
      if (TREE_CODE (fntype) == METHOD_TYPE)
	fntype = build_method_type_directly (TREE_TYPE (TREE_VALUE (args)),
					     void_type_node,
					     TREE_CHAIN (args));
      else
	fntype = build_function_type (void_type_node, args);
      fntype
	= build_exception_variant (fntype,
				   TYPE_RAISES_EXCEPTIONS (TREE_TYPE (decl)));
      fntype = (cp_build_type_attribute_variant
		(fntype, TYPE_ATTRIBUTES (TREE_TYPE (decl))));
      TREE_TYPE (decl) = fntype;
    }
  else
    abstract_virtuals_error (decl, TREE_TYPE (fntype));
}

/* Create the FUNCTION_DECL for a function definition.
   DECLSPECS and DECLARATOR are the parts of the declaration;
   they describe the function's name and the type it returns,
   but twisted together in a fashion that parallels the syntax of C.

   FLAGS is a bitwise or of SF_PRE_PARSED (indicating that the
   DECLARATOR is really the DECL for the function we are about to
   process and that DECLSPECS should be ignored), SF_INCLASS_INLINE
   indicating that the function is an inline defined in-class.

   This function creates a binding context for the function body
   as well as setting up the FUNCTION_DECL in current_function_decl.

   For C++, we must first check whether that datum makes any sense.
   For example, "class A local_a(1,2);" means that variable local_a
   is an aggregate of type A, which should have a constructor
   applied to it with the argument list [1, 2].

   On entry, DECL_INITIAL (decl1) should be NULL_TREE or error_mark_node,
   or may be a BLOCK if the function has been defined previously
   in this translation unit.  On exit, DECL_INITIAL (decl1) will be
   error_mark_node if the function has never been defined, or
   a BLOCK if the function has been defined somewhere.  */

void
start_preparsed_function (tree decl1, tree attrs, int flags)
{
  tree ctype = NULL_TREE;
  tree fntype;
  tree restype;
  int doing_friend = 0;
  struct cp_binding_level *bl;
  tree current_function_parms;
  struct c_fileinfo *finfo
    = get_fileinfo (LOCATION_FILE (DECL_SOURCE_LOCATION (decl1)));
  bool honor_interface;

  /* Sanity check.  */
  gcc_assert (TREE_CODE (TREE_VALUE (void_list_node)) == VOID_TYPE);
  gcc_assert (TREE_CHAIN (void_list_node) == NULL_TREE);

  fntype = TREE_TYPE (decl1);
  if (TREE_CODE (fntype) == METHOD_TYPE)
    ctype = TYPE_METHOD_BASETYPE (fntype);

  /* ISO C++ 11.4/5.  A friend function defined in a class is in
     the (lexical) scope of the class in which it is defined.  */
  if (!ctype && DECL_FRIEND_P (decl1))
    {
      ctype = DECL_FRIEND_CONTEXT (decl1);

      /* CTYPE could be null here if we're dealing with a template;
	 for example, `inline friend float foo()' inside a template
	 will have no CTYPE set.  */
      if (ctype && TREE_CODE (ctype) != RECORD_TYPE)
	ctype = NULL_TREE;
      else
	doing_friend = 1;
    }

  if (DECL_DECLARED_INLINE_P (decl1)
      && lookup_attribute ("noinline", attrs))
    warning (0, "inline function %q+D given attribute noinline", decl1);

  /* Handle gnu_inline attribute.  */
  if (GNU_INLINE_P (decl1))
    {
      DECL_EXTERNAL (decl1) = 1;
      DECL_NOT_REALLY_EXTERN (decl1) = 0;
      DECL_INTERFACE_KNOWN (decl1) = 1;
      DECL_DISREGARD_INLINE_LIMITS (decl1) = 1;
    }

  if (DECL_MAYBE_IN_CHARGE_CONSTRUCTOR_P (decl1))
    /* This is a constructor, we must ensure that any default args
       introduced by this definition are propagated to the clones
       now. The clones are used directly in overload resolution.  */
    adjust_clone_args (decl1);

  /* Sometimes we don't notice that a function is a static member, and
     build a METHOD_TYPE for it.  Fix that up now.  */
  if (ctype != NULL_TREE && DECL_STATIC_FUNCTION_P (decl1)
      && TREE_CODE (TREE_TYPE (decl1)) == METHOD_TYPE)
    {
      revert_static_member_fn (decl1);
      ctype = NULL_TREE;
    }

  /* Set up current_class_type, and enter the scope of the class, if
     appropriate.  */
  if (ctype)
    push_nested_class (ctype);
  else if (DECL_STATIC_FUNCTION_P (decl1))
    push_nested_class (DECL_CONTEXT (decl1));

  /* Now that we have entered the scope of the class, we must restore
     the bindings for any template parameters surrounding DECL1, if it
     is an inline member template.  (Order is important; consider the
     case where a template parameter has the same name as a field of
     the class.)  It is not until after this point that
     PROCESSING_TEMPLATE_DECL is guaranteed to be set up correctly.  */
  if (flags & SF_INCLASS_INLINE)
    maybe_begin_member_template_processing (decl1);

  /* Effective C++ rule 15.  */
  if (warn_ecpp
      && DECL_OVERLOADED_OPERATOR_P (decl1) == NOP_EXPR
      && TREE_CODE (TREE_TYPE (fntype)) == VOID_TYPE)
    warning (OPT_Weffc__, "%<operator=%> should return a reference to %<*this%>");

  /* Make the init_value nonzero so pushdecl knows this is not tentative.
     error_mark_node is replaced below (in poplevel) with the BLOCK.  */
  if (!DECL_INITIAL (decl1))
    DECL_INITIAL (decl1) = error_mark_node;

  /* This function exists in static storage.
     (This does not mean `static' in the C sense!)  */
  TREE_STATIC (decl1) = 1;

  /* We must call push_template_decl after current_class_type is set
     up.  (If we are processing inline definitions after exiting a
     class scope, current_class_type will be NULL_TREE until set above
     by push_nested_class.)  */
  if (processing_template_decl)
    {
      /* FIXME: Handle error_mark_node more gracefully.  */
      tree newdecl1 = push_template_decl (decl1);
      if (newdecl1 != error_mark_node)
	decl1 = newdecl1;
    }

  /* We are now in the scope of the function being defined.  */
  current_function_decl = decl1;

  /* Save the parm names or decls from this function's declarator
     where store_parm_decls will find them.  */
  current_function_parms = DECL_ARGUMENTS (decl1);

  /* Make sure the parameter and return types are reasonable.  When
     you declare a function, these types can be incomplete, but they
     must be complete when you define the function.  */
  check_function_type (decl1, current_function_parms);

  /* Build the return declaration for the function.  */
  restype = TREE_TYPE (fntype);
  if (DECL_RESULT (decl1) == NULL_TREE)
    {
      tree resdecl;

      resdecl = build_decl (input_location, RESULT_DECL, 0, restype);
      DECL_ARTIFICIAL (resdecl) = 1;
      DECL_IGNORED_P (resdecl) = 1;
      DECL_RESULT (decl1) = resdecl;

      cp_apply_type_quals_to_decl (cp_type_quals (restype), resdecl);
    }

  /* Let the user know we're compiling this function.  */
  announce_function (decl1);

  /* Record the decl so that the function name is defined.
     If we already have a decl for this name, and it is a FUNCTION_DECL,
     use the old decl.  */
  if (!processing_template_decl && !(flags & SF_PRE_PARSED))
    {
      /* A specialization is not used to guide overload resolution.  */
      if (!DECL_FUNCTION_MEMBER_P (decl1)
	  && !(DECL_USE_TEMPLATE (decl1) &&
	       PRIMARY_TEMPLATE_P (DECL_TI_TEMPLATE (decl1))))
	{
	  tree olddecl = pushdecl (decl1);

	  if (olddecl == error_mark_node)
	    /* If something went wrong when registering the declaration,
	       use DECL1; we have to have a FUNCTION_DECL to use when
	       parsing the body of the function.  */
	    ;
	  else
	    {
	      /* Otherwise, OLDDECL is either a previous declaration
		 of the same function or DECL1 itself.  */

	      if (warn_missing_declarations
		  && olddecl == decl1
		  && !DECL_MAIN_P (decl1)
		  && TREE_PUBLIC (decl1)
		  && !DECL_DECLARED_INLINE_P (decl1))
		{
		  tree context;

		  /* Check whether DECL1 is in an anonymous
		     namespace.  */
		  for (context = DECL_CONTEXT (decl1);
		       context;
		       context = DECL_CONTEXT (context))
		    {
		      if (TREE_CODE (context) == NAMESPACE_DECL
			  && DECL_NAME (context) == NULL_TREE)
			break;
		    }

		  if (context == NULL)
		    warning (OPT_Wmissing_declarations,
			     "no previous declaration for %q+D", decl1);
		}

	      decl1 = olddecl;
	    }
	}
      else
	{
	  /* We need to set the DECL_CONTEXT.  */
	  if (!DECL_CONTEXT (decl1) && DECL_TEMPLATE_INFO (decl1))
	    DECL_CONTEXT (decl1) = DECL_CONTEXT (DECL_TI_TEMPLATE (decl1));
	}
      fntype = TREE_TYPE (decl1);

      /* If #pragma weak applies, mark the decl appropriately now.
	 The pragma only applies to global functions.  Because
	 determining whether or not the #pragma applies involves
	 computing the mangled name for the declaration, we cannot
	 apply the pragma until after we have merged this declaration
	 with any previous declarations; if the original declaration
	 has a linkage specification, that specification applies to
	 the definition as well, and may affect the mangled name.  */
      if (!DECL_CONTEXT (decl1))
	maybe_apply_pragma_weak (decl1);
    }

  /* Reset this in case the call to pushdecl changed it.  */
  current_function_decl = decl1;

  gcc_assert (DECL_INITIAL (decl1));

  /* This function may already have been parsed, in which case just
     return; our caller will skip over the body without parsing.  */
  if (DECL_INITIAL (decl1) != error_mark_node)
    return;

  /* Initialize RTL machinery.  We cannot do this until
     CURRENT_FUNCTION_DECL and DECL_RESULT are set up.  We do this
     even when processing a template; this is how we get
     CFUN set up, and our per-function variables initialized.
     FIXME factor out the non-RTL stuff.  */
  bl = current_binding_level;
  allocate_struct_function (decl1, processing_template_decl);

  /* Initialize the language data structures.  Whenever we start
     a new function, we destroy temporaries in the usual way.  */
  cfun->language = ggc_alloc_cleared_language_function ();
  current_stmt_tree ()->stmts_are_full_exprs_p = 1;
  current_binding_level = bl;

  /* Even though we're inside a function body, we still don't want to
     call expand_expr to calculate the size of a variable-sized array.
     We haven't necessarily assigned RTL to all variables yet, so it's
     not safe to try to expand expressions involving them.  */
  cfun->dont_save_pending_sizes_p = 1;

  /* Start the statement-tree, start the tree now.  */
  DECL_SAVED_TREE (decl1) = push_stmt_list ();

  /* If we are (erroneously) defining a function that we have already
     defined before, wipe out what we knew before.  */
  if (!DECL_PENDING_INLINE_P (decl1))
    DECL_SAVED_FUNCTION_DATA (decl1) = NULL;

  if (ctype && !doing_friend && !DECL_STATIC_FUNCTION_P (decl1))
    {
      /* We know that this was set up by `grokclassfn'.  We do not
	 wait until `store_parm_decls', since evil parse errors may
	 never get us to that point.  Here we keep the consistency
	 between `current_class_type' and `current_class_ptr'.  */
      tree t = DECL_ARGUMENTS (decl1);

      gcc_assert (t != NULL_TREE && TREE_CODE (t) == PARM_DECL);
      gcc_assert (TREE_CODE (TREE_TYPE (t)) == POINTER_TYPE);

      cp_function_chain->x_current_class_ref
	= cp_build_indirect_ref (t, RO_NULL, tf_warning_or_error);
      cp_function_chain->x_current_class_ptr = t;

      /* Constructors and destructors need to know whether they're "in
	 charge" of initializing virtual base classes.  */
      t = DECL_CHAIN (t);
      if (DECL_HAS_IN_CHARGE_PARM_P (decl1))
	{
	  current_in_charge_parm = t;
	  t = DECL_CHAIN (t);
	}
      if (DECL_HAS_VTT_PARM_P (decl1))
	{
	  gcc_assert (DECL_NAME (t) == vtt_parm_identifier);
	  current_vtt_parm = t;
	}
    }

  honor_interface = (!DECL_TEMPLATE_INSTANTIATION (decl1)
		     /* Implicitly-defined methods (like the
			destructor for a class in which no destructor
			is explicitly declared) must not be defined
			until their definition is needed.  So, we
			ignore interface specifications for
			compiler-generated functions.  */
		     && !DECL_ARTIFICIAL (decl1));

  if (DECL_INTERFACE_KNOWN (decl1))
    {
      tree ctx = decl_function_context (decl1);

      if (DECL_NOT_REALLY_EXTERN (decl1))
	DECL_EXTERNAL (decl1) = 0;

      if (ctx != NULL_TREE && DECL_DECLARED_INLINE_P (ctx)
	  && TREE_PUBLIC (ctx))
	/* This is a function in a local class in an extern inline
	   function.  */
	comdat_linkage (decl1);
    }
  /* If this function belongs to an interface, it is public.
     If it belongs to someone else's interface, it is also external.
     This only affects inlines and template instantiations.  */
  else if (!finfo->interface_unknown && honor_interface)
    {
      if (DECL_DECLARED_INLINE_P (decl1)
	  || DECL_TEMPLATE_INSTANTIATION (decl1)
	  || processing_template_decl)
	{
	  DECL_EXTERNAL (decl1)
	    = (finfo->interface_only
	       || (DECL_DECLARED_INLINE_P (decl1)
		   && ! flag_implement_inlines
		   && !DECL_VINDEX (decl1)));

	  /* For WIN32 we also want to put these in linkonce sections.  */
	  maybe_make_one_only (decl1);
	}
      else
	DECL_EXTERNAL (decl1) = 0;
      DECL_INTERFACE_KNOWN (decl1) = 1;
      /* If this function is in an interface implemented in this file,
	 make sure that the back end knows to emit this function
	 here.  */
      if (!DECL_EXTERNAL (decl1))
	mark_needed (decl1);
    }
  else if (finfo->interface_unknown && finfo->interface_only
	   && honor_interface)
    {
      /* If MULTIPLE_SYMBOL_SPACES is defined and we saw a #pragma
	 interface, we will have both finfo->interface_unknown and
	 finfo->interface_only set.  In that case, we don't want to
	 use the normal heuristics because someone will supply a
	 #pragma implementation elsewhere, and deducing it here would
	 produce a conflict.  */
      comdat_linkage (decl1);
      DECL_EXTERNAL (decl1) = 0;
      DECL_INTERFACE_KNOWN (decl1) = 1;
      DECL_DEFER_OUTPUT (decl1) = 1;
    }
  else
    {
      /* This is a definition, not a reference.
	 So clear DECL_EXTERNAL, unless this is a GNU extern inline.  */
      if (!GNU_INLINE_P (decl1))
	DECL_EXTERNAL (decl1) = 0;

      if ((DECL_DECLARED_INLINE_P (decl1)
	   || DECL_TEMPLATE_INSTANTIATION (decl1))
	  && ! DECL_INTERFACE_KNOWN (decl1))
	DECL_DEFER_OUTPUT (decl1) = 1;
      else
	DECL_INTERFACE_KNOWN (decl1) = 1;
    }

  /* Determine the ELF visibility attribute for the function.  We must not
     do this before calling "pushdecl", as we must allow "duplicate_decls"
     to merge any attributes appropriately.  We also need to wait until
     linkage is set.  */
  if (!DECL_CLONED_FUNCTION_P (decl1))
    determine_visibility (decl1);

  begin_scope (sk_function_parms, decl1);

  ++function_depth;

  if (DECL_DESTRUCTOR_P (decl1)
      || (DECL_CONSTRUCTOR_P (decl1)
	  && targetm.cxx.cdtor_returns_this ()))
    {
      cdtor_label = build_decl (input_location, 
				LABEL_DECL, NULL_TREE, NULL_TREE);
      DECL_CONTEXT (cdtor_label) = current_function_decl;
    }

  start_fname_decls ();

  store_parm_decls (current_function_parms);
}


/* Like start_preparsed_function, except that instead of a
   FUNCTION_DECL, this function takes DECLSPECS and DECLARATOR.

   Returns 1 on success.  If the DECLARATOR is not suitable for a function
   (it defines a datum instead), we return 0, which tells
   yyparse to report a parse error.  */

int
start_function (cp_decl_specifier_seq *declspecs,
		const cp_declarator *declarator,
		tree attrs)
{
  tree decl1;

  decl1 = grokdeclarator (declarator, declspecs, FUNCDEF, 1, &attrs);
  if (decl1 == error_mark_node)
    return 0;
  /* If the declarator is not suitable for a function definition,
     cause a syntax error.  */
  if (decl1 == NULL_TREE || TREE_CODE (decl1) != FUNCTION_DECL)
    {
      error ("invalid function declaration");
      return 0;
    }

  if (DECL_MAIN_P (decl1))
    /* main must return int.  grokfndecl should have corrected it
       (and issued a diagnostic) if the user got it wrong.  */
    gcc_assert (same_type_p (TREE_TYPE (TREE_TYPE (decl1)),
			     integer_type_node));

  start_preparsed_function (decl1, attrs, /*flags=*/SF_DEFAULT);

  return 1;
}

/* Returns true iff an EH_SPEC_BLOCK should be created in the body of
   FN.  */

static bool
use_eh_spec_block (tree fn)
{
  return (flag_exceptions && flag_enforce_eh_specs
	  && !processing_template_decl
	  && !type_throw_all_p (TREE_TYPE (fn))
	  /* We insert the EH_SPEC_BLOCK only in the original
	     function; then, it is copied automatically to the
	     clones.  */
	  && !DECL_CLONED_FUNCTION_P (fn)
	  /* Implicitly-generated constructors and destructors have
	     exception specifications.  However, those specifications
	     are the union of the possible exceptions specified by the
	     constructors/destructors for bases and members, so no
	     unallowed exception will ever reach this function.  By
	     not creating the EH_SPEC_BLOCK we save a little memory,
	     and we avoid spurious warnings about unreachable
	     code.  */
	  && !DECL_ARTIFICIAL (fn));
}

/* Store the parameter declarations into the current function declaration.
   This is called after parsing the parameter declarations, before
   digesting the body of the function.

   Also install to binding contour return value identifier, if any.  */

static void
store_parm_decls (tree current_function_parms)
{
  tree fndecl = current_function_decl;
  tree parm;

  /* This is a chain of any other decls that came in among the parm
     declarations.  If a parm is declared with  enum {foo, bar} x;
     then CONST_DECLs for foo and bar are put here.  */
  tree nonparms = NULL_TREE;

  if (current_function_parms)
    {
      /* This case is when the function was defined with an ANSI prototype.
	 The parms already have decls, so we need not do anything here
	 except record them as in effect
	 and complain if any redundant old-style parm decls were written.  */

      tree specparms = current_function_parms;
      tree next;

      /* Must clear this because it might contain TYPE_DECLs declared
	     at class level.  */
      current_binding_level->names = NULL;

      /* If we're doing semantic analysis, then we'll call pushdecl
	     for each of these.  We must do them in reverse order so that
	     they end in the correct forward order.  */
      specparms = nreverse (specparms);

      for (parm = specparms; parm; parm = next)
	{
	  next = DECL_CHAIN (parm);
	  if (TREE_CODE (parm) == PARM_DECL)
	    {
	      if (DECL_NAME (parm) == NULL_TREE
		  || TREE_CODE (parm) != VOID_TYPE)
		pushdecl (parm);
	      else
		error ("parameter %qD declared void", parm);
	    }
	  else
	    {
	      /* If we find an enum constant or a type tag,
		 put it aside for the moment.  */
	      TREE_CHAIN (parm) = NULL_TREE;
	      nonparms = chainon (nonparms, parm);
	    }
	}

      /* Get the decls in their original chain order and record in the
	 function.  This is all and only the PARM_DECLs that were
	 pushed into scope by the loop above.  */
      DECL_ARGUMENTS (fndecl) = getdecls ();
    }
  else
    DECL_ARGUMENTS (fndecl) = NULL_TREE;

  /* Now store the final chain of decls for the arguments
     as the decl-chain of the current lexical scope.
     Put the enumerators in as well, at the front so that
     DECL_ARGUMENTS is not modified.  */
  current_binding_level->names = chainon (nonparms, DECL_ARGUMENTS (fndecl));

  if (use_eh_spec_block (current_function_decl))
    current_eh_spec_block = begin_eh_spec_block ();
}


/* We have finished doing semantic analysis on DECL, but have not yet
   generated RTL for its body.  Save away our current state, so that
   when we want to generate RTL later we know what to do.  */

static void
save_function_data (tree decl)
{
  struct language_function *f;

  /* Save the language-specific per-function data so that we can
     get it back when we really expand this function.  */
  gcc_assert (!DECL_PENDING_INLINE_P (decl));

  /* Make a copy.  */
  f = ggc_alloc_language_function ();
  memcpy (f, cp_function_chain, sizeof (struct language_function));
  DECL_SAVED_FUNCTION_DATA (decl) = f;

  /* Clear out the bits we don't need.  */
  f->base.x_stmt_tree.x_cur_stmt_list = NULL_TREE;
  f->bindings = NULL;
  f->x_local_names = NULL;
}


/* Set the return value of the constructor (if present).  */

static void
finish_constructor_body (void)
{
  tree val;
  tree exprstmt;

  if (targetm.cxx.cdtor_returns_this ()
      && (! TYPE_FOR_JAVA (current_class_type)))
    {
      /* Any return from a constructor will end up here.  */
      add_stmt (build_stmt (input_location, LABEL_EXPR, cdtor_label));

      val = DECL_ARGUMENTS (current_function_decl);
      val = build2 (MODIFY_EXPR, TREE_TYPE (val),
		    DECL_RESULT (current_function_decl), val);
      /* Return the address of the object.  */
      exprstmt = build_stmt (input_location, RETURN_EXPR, val);
      add_stmt (exprstmt);
    }
}

/* Do all the processing for the beginning of a destructor; set up the
   vtable pointers and cleanups for bases and members.  */

static void
begin_destructor_body (void)
{
  tree compound_stmt;

  /* If the CURRENT_CLASS_TYPE is incomplete, we will have already
     issued an error message.  We still want to try to process the
     body of the function, but initialize_vtbl_ptrs will crash if
     TYPE_BINFO is NULL.  */
  if (COMPLETE_TYPE_P (current_class_type))
    {
      compound_stmt = begin_compound_stmt (0);
      /* Make all virtual function table pointers in non-virtual base
	 classes point to CURRENT_CLASS_TYPE's virtual function
	 tables.  */
      initialize_vtbl_ptrs (current_class_ptr);
      finish_compound_stmt (compound_stmt);

      /* And insert cleanups for our bases and members so that they
	 will be properly destroyed if we throw.  */
      push_base_cleanups ();
    }
}

/* At the end of every destructor we generate code to delete the object if
   necessary.  Do that now.  */

static void
finish_destructor_body (void)
{
  tree exprstmt;

  /* Any return from a destructor will end up here; that way all base
     and member cleanups will be run when the function returns.  */
  add_stmt (build_stmt (input_location, LABEL_EXPR, cdtor_label));

  /* In a virtual destructor, we must call delete.  */
  if (DECL_VIRTUAL_P (current_function_decl))
    {
      tree if_stmt;
      tree virtual_size = cxx_sizeof (current_class_type);

      /* [class.dtor]

      At the point of definition of a virtual destructor (including
      an implicit definition), non-placement operator delete shall
      be looked up in the scope of the destructor's class and if
      found shall be accessible and unambiguous.  */
      exprstmt = build_op_delete_call(DELETE_EXPR, current_class_ptr,
				      virtual_size,
				      /*global_p=*/false,
				      /*placement=*/NULL_TREE,
				      /*alloc_fn=*/NULL_TREE);

      if_stmt = begin_if_stmt ();
      finish_if_stmt_cond (build2 (BIT_AND_EXPR, integer_type_node,
				   current_in_charge_parm,
				   integer_one_node),
			   if_stmt);
      finish_expr_stmt (exprstmt);
      finish_then_clause (if_stmt);
      finish_if_stmt (if_stmt);
    }

  if (targetm.cxx.cdtor_returns_this ())
    {
      tree val;

      val = DECL_ARGUMENTS (current_function_decl);
      val = build2 (MODIFY_EXPR, TREE_TYPE (val),
		    DECL_RESULT (current_function_decl), val);
      /* Return the address of the object.  */
      exprstmt = build_stmt (input_location, RETURN_EXPR, val);
      add_stmt (exprstmt);
    }
}

/* Do the necessary processing for the beginning of a function body, which
   in this case includes member-initializers, but not the catch clauses of
   a function-try-block.  Currently, this means opening a binding level
   for the member-initializers (in a ctor) and member cleanups (in a dtor).  */

tree
begin_function_body (void)
{
  tree stmt;

  if (! FUNCTION_NEEDS_BODY_BLOCK (current_function_decl))
    return NULL_TREE;

  if (processing_template_decl)
    /* Do nothing now.  */;
  else
    /* Always keep the BLOCK node associated with the outermost pair of
       curly braces of a function.  These are needed for correct
       operation of dwarfout.c.  */
    keep_next_level (true);

  stmt = begin_compound_stmt (BCS_FN_BODY);

  if (processing_template_decl)
    /* Do nothing now.  */;
  else if (DECL_DESTRUCTOR_P (current_function_decl))
    begin_destructor_body ();

  return stmt;
}

/* Do the processing for the end of a function body.  Currently, this means
   closing out the cleanups for fully-constructed bases and members, and in
   the case of the destructor, deleting the object if desired.  Again, this
   is only meaningful for [cd]tors, since they are the only functions where
   there is a significant distinction between the main body and any
   function catch clauses.  Handling, say, main() return semantics here
   would be wrong, as flowing off the end of a function catch clause for
   main() would also need to return 0.  */

void
finish_function_body (tree compstmt)
{
  if (compstmt == NULL_TREE)
    return;

  /* Close the block.  */
  finish_compound_stmt (compstmt);

  if (processing_template_decl)
    /* Do nothing now.  */;
  else if (DECL_CONSTRUCTOR_P (current_function_decl))
    finish_constructor_body ();
  else if (DECL_DESTRUCTOR_P (current_function_decl))
    finish_destructor_body ();
}

/* Given a function, returns the BLOCK corresponding to the outermost level
   of curly braces, skipping the artificial block created for constructor
   initializers.  */

tree
outer_curly_brace_block (tree fndecl)
{
  tree block = BLOCK_SUBBLOCKS (DECL_INITIAL (fndecl));
  if (FUNCTION_NEEDS_BODY_BLOCK (current_function_decl))
    /* Skip the artificial function body block.  */
    block = BLOCK_SUBBLOCKS (block);
  return block;
}

/* If FNDECL is a class's key method, add the class to the list of
   keyed classes that should be emitted.  */

static void
record_key_method_defined (tree fndecl)
{
  if (DECL_NONSTATIC_MEMBER_FUNCTION_P (fndecl)
      && DECL_VIRTUAL_P (fndecl)
      && !processing_template_decl)
    {
      tree fnclass = DECL_CONTEXT (fndecl);
      if (fndecl == CLASSTYPE_KEY_METHOD (fnclass))
	keyed_classes = tree_cons (NULL_TREE, fnclass, keyed_classes);
    }
}

/* Finish up a function declaration and compile that function
   all the way to assembler language output.  The free the storage
   for the function definition.

   FLAGS is a bitwise or of the following values:
     2 - INCLASS_INLINE
       We just finished processing the body of an in-class inline
       function definition.  (This processing will have taken place
       after the class definition is complete.)  */

tree
finish_function (int flags)
{
  tree fndecl = current_function_decl;
  tree fntype, ctype = NULL_TREE;
  int inclass_inline = (flags & 2) != 0;
  int nested;

  /* When we get some parse errors, we can end up without a
     current_function_decl, so cope.  */
  if (fndecl == NULL_TREE)
    return error_mark_node;

  gcc_assert (!defer_mark_used_calls);
  defer_mark_used_calls = true;

  record_key_method_defined (fndecl);

  nested = function_depth > 1;
  fntype = TREE_TYPE (fndecl);

  /*  TREE_READONLY (fndecl) = 1;
      This caused &foo to be of type ptr-to-const-function
      which then got a warning when stored in a ptr-to-function variable.  */

  gcc_assert (building_stmt_tree ());
  /* The current function is being defined, so its DECL_INITIAL should
     be set, and unless there's a multiple definition, it should be
     error_mark_node.  */
  gcc_assert (DECL_INITIAL (fndecl) == error_mark_node);

  /* For a cloned function, we've already got all the code we need;
     there's no need to add any extra bits.  */
  if (!DECL_CLONED_FUNCTION_P (fndecl))
    {
      if (DECL_MAIN_P (current_function_decl))
	{
	  tree stmt;

	  /* Make it so that `main' always returns 0 by default (or
	     1 for VMS).  */
#if VMS_TARGET
	  stmt = finish_return_stmt (integer_one_node);
#else
	  stmt = finish_return_stmt (integer_zero_node);
#endif
	  /* Hack.  We don't want the middle-end to warn that this
	     return is unreachable, so put the statement on the
	     special line 0.  */
	  {
	    location_t linezero = linemap_line_start (line_table, 0, 1);
	    SET_EXPR_LOCATION (stmt, linezero);
	  }
	}

      if (use_eh_spec_block (current_function_decl))
	finish_eh_spec_block (TYPE_RAISES_EXCEPTIONS
			      (TREE_TYPE (current_function_decl)),
			      current_eh_spec_block);
    }

  /* If we're saving up tree structure, tie off the function now.  */
  DECL_SAVED_TREE (fndecl) = pop_stmt_list (DECL_SAVED_TREE (fndecl));

  finish_fname_decls ();

  /* If this function can't throw any exceptions, remember that.  */
  if (!processing_template_decl
      && !cp_function_chain->can_throw
      && !flag_non_call_exceptions
      && !DECL_REPLACEABLE_P (fndecl))
    TREE_NOTHROW (fndecl) = 1;

  /* This must come after expand_function_end because cleanups might
     have declarations (from inline functions) that need to go into
     this function's blocks.  */

  /* If the current binding level isn't the outermost binding level
     for this function, either there is a bug, or we have experienced
     syntax errors and the statement tree is malformed.  */
  if (current_binding_level->kind != sk_function_parms)
    {
      /* Make sure we have already experienced errors.  */
      gcc_assert (errorcount);

      /* Throw away the broken statement tree and extra binding
	 levels.  */
      DECL_SAVED_TREE (fndecl) = alloc_stmt_list ();

      while (current_binding_level->kind != sk_function_parms)
	{
	  if (current_binding_level->kind == sk_class)
	    pop_nested_class ();
	  else
	    poplevel (0, 0, 0);
	}
    }
  poplevel (1, 0, 1);

  /* Statements should always be full-expressions at the outermost set
     of curly braces for a function.  */
  gcc_assert (stmts_are_full_exprs_p ());

  /* Set up the named return value optimization, if we can.  Candidate
     variables are selected in check_return_expr.  */
  if (current_function_return_value)
    {
      tree r = current_function_return_value;
      tree outer;

      if (r != error_mark_node
	  /* This is only worth doing for fns that return in memory--and
	     simpler, since we don't have to worry about promoted modes.  */
	  && aggregate_value_p (TREE_TYPE (TREE_TYPE (fndecl)), fndecl)
	  /* Only allow this for variables declared in the outer scope of
	     the function so we know that their lifetime always ends with a
	     return; see g++.dg/opt/nrv6.C.  We could be more flexible if
	     we were to do this optimization in tree-ssa.  */
	  && (outer = outer_curly_brace_block (fndecl))
	  && chain_member (r, BLOCK_VARS (outer)))
	finalize_nrv (&DECL_SAVED_TREE (fndecl), r, DECL_RESULT (fndecl));

      current_function_return_value = NULL_TREE;
    }

  /* Remember that we were in class scope.  */
  if (current_class_name)
    ctype = current_class_type;

  /* Must mark the RESULT_DECL as being in this function.  */
  DECL_CONTEXT (DECL_RESULT (fndecl)) = fndecl;

  /* Set the BLOCK_SUPERCONTEXT of the outermost function scope to point
     to the FUNCTION_DECL node itself.  */
  BLOCK_SUPERCONTEXT (DECL_INITIAL (fndecl)) = fndecl;

  /* Save away current state, if appropriate.  */
  if (!processing_template_decl)
    save_function_data (fndecl);

  /* Complain if there's just no return statement.  */
  if (warn_return_type
      && TREE_CODE (TREE_TYPE (fntype)) != VOID_TYPE
      && !dependent_type_p (TREE_TYPE (fntype))
      && !current_function_returns_value && !current_function_returns_null
      /* Don't complain if we abort or throw.  */
      && !current_function_returns_abnormally
      /* Don't complain if we are declared noreturn.  */
      && !TREE_THIS_VOLATILE (fndecl)
      && !DECL_NAME (DECL_RESULT (fndecl))
      && !TREE_NO_WARNING (fndecl)
      /* Structor return values (if any) are set by the compiler.  */
      && !DECL_CONSTRUCTOR_P (fndecl)
      && !DECL_DESTRUCTOR_P (fndecl))
    {
      warning (OPT_Wreturn_type,
 	       "no return statement in function returning non-void");
      TREE_NO_WARNING (fndecl) = 1;
    }

  /* Store the end of the function, so that we get good line number
     info for the epilogue.  */
  cfun->function_end_locus = input_location;

  /* Complain about parameters that are only set, but never otherwise used.  */
  if (warn_unused_but_set_parameter
      && !processing_template_decl
      && errorcount == unused_but_set_errorcount
      && !DECL_CLONED_FUNCTION_P (fndecl))
    {
      tree decl;

      for (decl = DECL_ARGUMENTS (fndecl);
	   decl;
	   decl = DECL_CHAIN (decl))
	if (TREE_USED (decl)
	    && TREE_CODE (decl) == PARM_DECL
	    && !DECL_READ_P (decl)
	    && DECL_NAME (decl)
	    && !DECL_ARTIFICIAL (decl)
	    && !TREE_NO_WARNING (decl)
	    && !DECL_IN_SYSTEM_HEADER (decl)
	    && TREE_TYPE (decl) != error_mark_node
	    && TREE_CODE (TREE_TYPE (decl)) != REFERENCE_TYPE
	    && (!CLASS_TYPE_P (TREE_TYPE (decl))
	        || !TYPE_HAS_NONTRIVIAL_DESTRUCTOR (TREE_TYPE (decl))))
	  warning (OPT_Wunused_but_set_parameter,
		   "parameter %q+D set but not used", decl);
      unused_but_set_errorcount = errorcount;
    }

  /* Genericize before inlining.  */
  if (!processing_template_decl)
    {
      struct language_function *f = DECL_SAVED_FUNCTION_DATA (fndecl);
      invoke_plugin_callbacks (PLUGIN_PRE_GENERICIZE, fndecl);
      cp_genericize (fndecl);
      /* Clear out the bits we don't need.  */
      f->x_current_class_ptr = NULL;
      f->x_current_class_ref = NULL;
      f->x_eh_spec_block = NULL;
      f->x_in_charge_parm = NULL;
      f->x_vtt_parm = NULL;
      f->x_return_value = NULL;
      f->bindings = NULL;
      f->extern_decl_map = NULL;
    }
  /* Clear out the bits we don't need.  */
  local_names = NULL;

  /* We're leaving the context of this function, so zap cfun.  It's still in
     DECL_STRUCT_FUNCTION, and we'll restore it in tree_rest_of_compilation.  */
  set_cfun (NULL);
  current_function_decl = NULL;

  /* If this is an in-class inline definition, we may have to pop the
     bindings for the template parameters that we added in
     maybe_begin_member_template_processing when start_function was
     called.  */
  if (inclass_inline)
    maybe_end_member_template_processing ();

  /* Leave the scope of the class.  */
  if (ctype)
    pop_nested_class ();

  --function_depth;

  /* Clean up.  */
  if (! nested)
    /* Let the error reporting routines know that we're outside a
       function.  For a nested function, this value is used in
       cxx_pop_function_context and then reset via pop_function_context.  */
    current_function_decl = NULL_TREE;

  defer_mark_used_calls = false;
  if (deferred_mark_used_calls)
    {
      unsigned int i;
      tree decl;

      FOR_EACH_VEC_ELT (tree, deferred_mark_used_calls, i, decl)
	mark_used (decl);
      VEC_free (tree, gc, deferred_mark_used_calls);
    }

  return fndecl;
}

/* Create the FUNCTION_DECL for a function definition.
   DECLSPECS and DECLARATOR are the parts of the declaration;
   they describe the return type and the name of the function,
   but twisted together in a fashion that parallels the syntax of C.

   This function creates a binding context for the function body
   as well as setting up the FUNCTION_DECL in current_function_decl.

   Returns a FUNCTION_DECL on success.

   If the DECLARATOR is not suitable for a function (it defines a datum
   instead), we return 0, which tells yyparse to report a parse error.

   May return void_type_node indicating that this method is actually
   a friend.  See grokfield for more details.

   Came here with a `.pushlevel' .

   DO NOT MAKE ANY CHANGES TO THIS CODE WITHOUT MAKING CORRESPONDING
   CHANGES TO CODE IN `grokfield'.  */

tree
grokmethod (cp_decl_specifier_seq *declspecs,
	    const cp_declarator *declarator, tree attrlist)
{
  tree fndecl = grokdeclarator (declarator, declspecs, MEMFUNCDEF, 0,
				&attrlist);

  if (fndecl == error_mark_node)
    return error_mark_node;

  if (fndecl == NULL || TREE_CODE (fndecl) != FUNCTION_DECL)
    {
      error ("invalid member function declaration");
      return error_mark_node;
    }

  if (attrlist)
    cplus_decl_attributes (&fndecl, attrlist, 0);

  /* Pass friends other than inline friend functions back.  */
  if (fndecl == void_type_node)
    return fndecl;

  if (DECL_IN_AGGR_P (fndecl))
    {
      if (DECL_CONTEXT (fndecl)
	  && TREE_CODE (DECL_CONTEXT (fndecl)) != NAMESPACE_DECL)
	error ("%qD is already defined in class %qT", fndecl,
	       DECL_CONTEXT (fndecl));
      return error_mark_node;
    }

  check_template_shadow (fndecl);

  DECL_DECLARED_INLINE_P (fndecl) = 1;
  DECL_NO_INLINE_WARNING_P (fndecl) = 1;

  /* We process method specializations in finish_struct_1.  */
  if (processing_template_decl && !DECL_TEMPLATE_SPECIALIZATION (fndecl))
    {
      fndecl = push_template_decl (fndecl);
      if (fndecl == error_mark_node)
	return fndecl;
    }

  if (! DECL_FRIEND_P (fndecl))
    {
      if (DECL_CHAIN (fndecl))
	{
	  fndecl = copy_node (fndecl);
	  TREE_CHAIN (fndecl) = NULL_TREE;
	}
    }

  cp_finish_decl (fndecl, NULL_TREE, false, NULL_TREE, 0);

  DECL_IN_AGGR_P (fndecl) = 1;
  return fndecl;
}


/* VAR is a VAR_DECL.  If its type is incomplete, remember VAR so that
   we can lay it out later, when and if its type becomes complete.  */

void
maybe_register_incomplete_var (tree var)
{
  gcc_assert (TREE_CODE (var) == VAR_DECL);

  /* Keep track of variables with incomplete types.  */
  if (!processing_template_decl && TREE_TYPE (var) != error_mark_node
      && DECL_EXTERNAL (var))
    {
      tree inner_type = TREE_TYPE (var);

      while (TREE_CODE (inner_type) == ARRAY_TYPE)
	inner_type = TREE_TYPE (inner_type);
      inner_type = TYPE_MAIN_VARIANT (inner_type);

      if ((!COMPLETE_TYPE_P (inner_type) && CLASS_TYPE_P (inner_type))
	  /* RTTI TD entries are created while defining the type_info.  */
	  || (TYPE_LANG_SPECIFIC (inner_type)
	      && TYPE_BEING_DEFINED (inner_type)))
	{
	  incomplete_var *iv
	    = VEC_safe_push (incomplete_var, gc, incomplete_vars, NULL);
	  iv->decl = var;
	  iv->incomplete_type = inner_type;
	}
    }
}

/* Called when a class type (given by TYPE) is defined.  If there are
   any existing VAR_DECLs whose type has been completed by this
   declaration, update them now.  */

void
complete_vars (tree type)
{
  unsigned ix;
  incomplete_var *iv;

  for (ix = 0; VEC_iterate (incomplete_var, incomplete_vars, ix, iv); )
    {
      if (same_type_p (type, iv->incomplete_type))
	{
	  tree var = iv->decl;
	  tree type = TREE_TYPE (var);
	  /* Complete the type of the variable.  The VAR_DECL itself
	     will be laid out in expand_expr.  */
	  complete_type (type);
	  cp_apply_type_quals_to_decl (cp_type_quals (type), var);
	  /* Remove this entry from the list.  */
	  VEC_unordered_remove (incomplete_var, incomplete_vars, ix);
	}
      else
	ix++;
    }

  /* Check for pending declarations which may have abstract type.  */
  complete_type_check_abstract (type);
}

/* If DECL is of a type which needs a cleanup, build and return an
   expression to perform that cleanup here.  Return NULL_TREE if no
   cleanup need be done.  */

tree
cxx_maybe_build_cleanup (tree decl)
{
  tree type;
  tree attr;
  tree cleanup;

  /* Assume no cleanup is required.  */
  cleanup = NULL_TREE;

  if (error_operand_p (decl))
    return cleanup;

  /* Handle "__attribute__((cleanup))".  We run the cleanup function
     before the destructor since the destructor is what actually
     terminates the lifetime of the object.  */
  attr = lookup_attribute ("cleanup", DECL_ATTRIBUTES (decl));
  if (attr)
    {
      tree id;
      tree fn;
      tree arg;

      /* Get the name specified by the user for the cleanup function.  */
      id = TREE_VALUE (TREE_VALUE (attr));
      /* Look up the name to find the cleanup function to call.  It is
	 important to use lookup_name here because that is what is
	 used in c-common.c:handle_cleanup_attribute when performing
	 initial checks on the attribute.  Note that those checks
	 include ensuring that the function found is not an overloaded
	 function, or an object with an overloaded call operator,
	 etc.; we can rely on the fact that the function found is an
	 ordinary FUNCTION_DECL.  */
      fn = lookup_name (id);
      arg = build_address (decl);
      mark_used (decl);
      cleanup = cp_build_function_call_nary (fn, tf_warning_or_error,
					     arg, NULL_TREE);
    }
  /* Handle ordinary C++ destructors.  */
  type = TREE_TYPE (decl);
  if (TYPE_HAS_NONTRIVIAL_DESTRUCTOR (type))
    {
      int flags = LOOKUP_NORMAL|LOOKUP_DESTRUCTOR;
      bool has_vbases = (TREE_CODE (type) == RECORD_TYPE
			 && CLASSTYPE_VBASECLASSES (type));
      tree addr;
      tree call;

      if (TREE_CODE (type) == ARRAY_TYPE)
	addr = decl;
      else
	addr = build_address (decl);

      /* Optimize for space over speed here.  */
      if (!has_vbases || flag_expensive_optimizations)
	flags |= LOOKUP_NONVIRTUAL;

      call = build_delete (TREE_TYPE (addr), addr,
			   sfk_complete_destructor, flags, 0);
      if (cleanup)
	cleanup = build_compound_expr (input_location, cleanup, call);
      else
	cleanup = call;
    }

  return cleanup;
}

/* When a stmt has been parsed, this function is called.  */

void
finish_stmt (void)
{
}

/* Return the FUNCTION_TYPE that corresponds to MEMFNTYPE, which can be a
   FUNCTION_DECL, METHOD_TYPE, FUNCTION_TYPE, pointer or reference to
   METHOD_TYPE or FUNCTION_TYPE, or pointer to member function.  */

tree
static_fn_type (tree memfntype)
{
  tree fntype;
  tree args;

  if (TYPE_PTRMEMFUNC_P (memfntype))
    memfntype = TYPE_PTRMEMFUNC_FN_TYPE (memfntype);
  if (POINTER_TYPE_P (memfntype)
      || TREE_CODE (memfntype) == FUNCTION_DECL)
    memfntype = TREE_TYPE (memfntype);
  if (TREE_CODE (memfntype) == FUNCTION_TYPE)
    return memfntype;
  gcc_assert (TREE_CODE (memfntype) == METHOD_TYPE);
  args = TYPE_ARG_TYPES (memfntype);
  fntype = build_function_type (TREE_TYPE (memfntype), TREE_CHAIN (args));
  fntype = apply_memfn_quals (fntype, type_memfn_quals (memfntype));
  fntype = (cp_build_type_attribute_variant
	    (fntype, TYPE_ATTRIBUTES (memfntype)));
  fntype = (build_exception_variant
	    (fntype, TYPE_RAISES_EXCEPTIONS (memfntype)));
  return fntype;
}

/* DECL was originally constructed as a non-static member function,
   but turned out to be static.  Update it accordingly.  */

void
revert_static_member_fn (tree decl)
{
  TREE_TYPE (decl) = static_fn_type (decl);

  if (cp_type_quals (TREE_TYPE (decl)) != TYPE_UNQUALIFIED)
    error ("static member function %q#D declared with type qualifiers", decl);

  if (DECL_ARGUMENTS (decl))
    DECL_ARGUMENTS (decl) = DECL_CHAIN (DECL_ARGUMENTS (decl));
  DECL_STATIC_FUNCTION_P (decl) = 1;
}

/* Return which tree structure is used by T, or TS_CP_GENERIC if T is
   one of the language-independent trees.  */

enum cp_tree_node_structure_enum
cp_tree_node_structure (union lang_tree_node * t)
{
  switch (TREE_CODE (&t->generic))
    {
    case DEFAULT_ARG:		return TS_CP_DEFAULT_ARG;
    case IDENTIFIER_NODE:	return TS_CP_IDENTIFIER;
    case OVERLOAD:		return TS_CP_OVERLOAD;
    case TEMPLATE_PARM_INDEX:	return TS_CP_TPI;
    case PTRMEM_CST:		return TS_CP_PTRMEM;
    case BASELINK:		return TS_CP_BASELINK;
    case STATIC_ASSERT:		return TS_CP_STATIC_ASSERT;
    case ARGUMENT_PACK_SELECT:  return TS_CP_ARGUMENT_PACK_SELECT;
    case TRAIT_EXPR:		return TS_CP_TRAIT_EXPR;
    case LAMBDA_EXPR:		return TS_CP_LAMBDA_EXPR;
<<<<<<< HEAD
=======
    case TEMPLATE_INFO:		return TS_CP_TEMPLATE_INFO;
>>>>>>> 779871ac
    default:			return TS_CP_GENERIC;
    }
}

/* Build the void_list_node (void_type_node having been created).  */
tree
build_void_list_node (void)
{
  tree t = build_tree_list (NULL_TREE, void_type_node);
  return t;
}

bool
cp_missing_noreturn_ok_p (tree decl)
{
  /* A missing noreturn is ok for the `main' function.  */
  return DECL_MAIN_P (decl);
}

/* Return the COMDAT group into which DECL should be placed.  */

tree
cxx_comdat_group (tree decl)
{
  tree name;

  /* Virtual tables, construction virtual tables, and virtual table
     tables all go in a single COMDAT group, named after the primary
     virtual table.  */
  if (TREE_CODE (decl) == VAR_DECL && DECL_VTABLE_OR_VTT_P (decl))
    name = DECL_ASSEMBLER_NAME (CLASSTYPE_VTABLES (DECL_CONTEXT (decl)));
  /* For all other DECLs, the COMDAT group is the mangled name of the
     declaration itself.  */
  else
    {
      while (DECL_THUNK_P (decl))
	{
	  /* If TARGET_USE_LOCAL_THUNK_ALIAS_P, use_thunk puts the thunk
	     into the same section as the target function.  In that case
	     we must return target's name.  */
	  tree target = THUNK_TARGET (decl);
	  if (TARGET_USE_LOCAL_THUNK_ALIAS_P (target)
	      && DECL_SECTION_NAME (target) != NULL
	      && DECL_ONE_ONLY (target))
	    decl = target;
	  else
	    break;
	}
      name = DECL_ASSEMBLER_NAME (decl);
    }

  return name;
}

#include "gt-cp-decl.h"<|MERGE_RESOLUTION|>--- conflicted
+++ resolved
@@ -4774,10 +4774,6 @@
       && DECL_INITIAL (decl) == NULL)
     error ("missing initializer for constexpr %qD", decl);
 
-  if (TREE_CODE (decl) == VAR_DECL && DECL_DECLARED_CONSTEXPR_P (decl)
-      && DECL_INITIAL (decl) == NULL)
-    error ("missing initializer for constexpr %qD", decl);
-
   /* ``Unless explicitly declared extern, a const object does not have
      external linkage and must be initialized. ($8.4; $12.1)'' ARM
      7.1.6 */
@@ -6960,14 +6956,9 @@
 		/* Allow this; it's pretty common in C.  */;
 	      else
 		{
-<<<<<<< HEAD
-		  permerror (input_location, "non-local function %q#D uses anonymous type",
-			      decl);
-=======
 		  permerror (input_location, "anonymous type with no linkage "
 			     "used to declare function %q#D with linkage",
 			     decl);
->>>>>>> 779871ac
 		  if (DECL_ORIGINAL_TYPE (TYPE_NAME (t)))
 		    permerror (input_location, "%q+#D does not refer to the unqualified "
 			       "type, so it is not used for linkage",
@@ -6975,12 +6966,8 @@
 		}
 	    }
 	  else
-<<<<<<< HEAD
-	    permerror (input_location, "non-local function %q#D uses local type %qT", decl, t);
-=======
 	    permerror (input_location, "type %qT with no linkage used to "
 		       "declare function %q#D with linkage", t, decl);
->>>>>>> 779871ac
 	}
     }
 
@@ -7254,13 +7241,8 @@
 		     no linkage can only be used to declare extern "C"
 		     entities.  Since it's not always an error in the
 		     ISO C++ 90 Standard, we only issue a warning.  */
-<<<<<<< HEAD
-		  warning (0, "non-local variable %q#D uses anonymous type",
-			   decl);
-=======
 		  warning (0, "anonymous type with no linkage used to declare "
 			   "variable %q#D with linkage", decl);
->>>>>>> 779871ac
 		  if (DECL_ORIGINAL_TYPE (TYPE_NAME (t)))
 		    warning (0, "%q+#D does not refer to the unqualified "
 			     "type, so it is not used for linkage",
@@ -7268,12 +7250,8 @@
 		}
 	    }
 	  else
-<<<<<<< HEAD
-	    warning (0, "non-local variable %q#D uses local type %qT", decl, t);
-=======
 	    warning (0, "type %qT with no linkage used to declare variable "
 		     "%q#D with linkage", t, decl);
->>>>>>> 779871ac
 	}
     }
   else
@@ -7366,12 +7344,7 @@
 {
   if (TREE_CODE (member_type) == METHOD_TYPE)
     {
-<<<<<<< HEAD
-      tree arg_types = TYPE_ARG_TYPES (member_type);
-      cp_cv_quals quals = cp_type_quals (TREE_TYPE (TREE_VALUE (arg_types)));
-=======
       cp_cv_quals quals = type_memfn_quals (member_type);
->>>>>>> 779871ac
       member_type = build_memfn_type (member_type, class_type, quals);
       return build_ptrmemfunc_type (build_pointer_type (member_type));
     }
@@ -7864,10 +7837,7 @@
   bool type_was_error_mark_node = false;
   bool parameter_pack_p = declarator? declarator->parameter_pack_p : false;
   bool template_type_arg = false;
-<<<<<<< HEAD
-=======
   bool template_parm_flag = false;
->>>>>>> 779871ac
   bool constexpr_p = declspecs->specs[(int) ds_constexpr];
   const char *errmsg;
 
@@ -9022,11 +8992,7 @@
              membership class as `constexpr'.  */
           if (constexpr_p)
             error ("a constexpr function cannot be defined "
-<<<<<<< HEAD
-                   "outside of its class.");
-=======
                    "outside of its class");
->>>>>>> 779871ac
 
 	  if (TREE_CODE (sname) == IDENTIFIER_NODE
 	      && NEW_DELETE_OPNAME_P (sname))
@@ -10324,15 +10290,9 @@
 	     X&, volatile X& or const volatile X&, and either there
 	     are no other parameters or else all other parameters have
 	     default arguments.  */
-<<<<<<< HEAD
-	  TYPE_HAS_INIT_REF (class_type) = 1;
-	  if (user_provided_p (decl))
-	    TYPE_HAS_COMPLEX_INIT_REF (class_type) = 1;
-=======
 	  TYPE_HAS_COPY_CTOR (class_type) = 1;
 	  if (user_provided_p (decl))
 	    TYPE_HAS_COMPLEX_COPY_CTOR (class_type) = 1;
->>>>>>> 779871ac
 	  if (ctor > 1)
 	    TYPE_HAS_CONST_COPY_CTOR (class_type) = 1;
 	}
@@ -10359,15 +10319,9 @@
 
       if (assop)
 	{
-<<<<<<< HEAD
-	  TYPE_HAS_ASSIGN_REF (class_type) = 1;
-	  if (user_provided_p (decl))
-	    TYPE_HAS_COMPLEX_ASSIGN_REF (class_type) = 1;
-=======
 	  TYPE_HAS_COPY_ASSIGN (class_type) = 1;
 	  if (user_provided_p (decl))
 	    TYPE_HAS_COMPLEX_COPY_ASSIGN (class_type) = 1;
->>>>>>> 779871ac
 	  if (assop != 1)
 	    TYPE_HAS_CONST_COPY_ASSIGN (class_type) = 1;
 	}
@@ -10555,13 +10509,8 @@
 	      || operator_code == ARRAY_REF
 	      || operator_code == NOP_EXPR)
 	    {
-	      if (class_type && LAMBDA_TYPE_P (class_type))
-		/* Lambdas can have static op() and conv ops.  */;
-	      else
-		{
-		  error ("%qD must be a nonstatic member function", decl);
-		  return false;
-		}
+	      error ("%qD must be a nonstatic member function", decl);
+	      return false;
 	    }
 	  else
 	    {
@@ -13205,10 +13154,7 @@
     case ARGUMENT_PACK_SELECT:  return TS_CP_ARGUMENT_PACK_SELECT;
     case TRAIT_EXPR:		return TS_CP_TRAIT_EXPR;
     case LAMBDA_EXPR:		return TS_CP_LAMBDA_EXPR;
-<<<<<<< HEAD
-=======
     case TEMPLATE_INFO:		return TS_CP_TEMPLATE_INFO;
->>>>>>> 779871ac
     default:			return TS_CP_GENERIC;
     }
 }
