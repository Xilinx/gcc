/* Name mangling for the 3.0 C++ ABI.
   Copyright (C) 2000, 2001, 2002, 2003, 2004, 2005, 2007, 2008, 2009
   Free Software Foundation, Inc.
   Written by Alex Samuel <samuel@codesourcery.com>

   This file is part of GCC.

   GCC is free software; you can redistribute it and/or modify it
   under the terms of the GNU General Public License as published by
   the Free Software Foundation; either version 3, or (at your option)
   any later version.

   GCC is distributed in the hope that it will be useful, but
   WITHOUT ANY WARRANTY; without even the implied warranty of
   MERCHANTABILITY or FITNESS FOR A PARTICULAR PURPOSE.  See the GNU
   General Public License for more details.

You should have received a copy of the GNU General Public License
along with GCC; see the file COPYING3.  If not see
<http://www.gnu.org/licenses/>.  */

/* This file implements mangling of C++ names according to the IA64
   C++ ABI specification.  A mangled name encodes a function or
   variable's name, scope, type, and/or template arguments into a text
   identifier.  This identifier is used as the function's or
   variable's linkage name, to preserve compatibility between C++'s
   language features (templates, scoping, and overloading) and C
   linkers.

   Additionally, g++ uses mangled names internally.  To support this,
   mangling of types is allowed, even though the mangled name of a
   type should not appear by itself as an exported name.  Ditto for
   uninstantiated templates.

   The primary entry point for this module is mangle_decl, which
   returns an identifier containing the mangled name for a decl.
   Additional entry points are provided to build mangled names of
   particular constructs when the appropriate decl for that construct
   is not available.  These are:

     mangle_typeinfo_for_type:		typeinfo data
     mangle_typeinfo_string_for_type:	typeinfo type name
     mangle_vtbl_for_type:		virtual table data
     mangle_vtt_for_type:		VTT data
     mangle_ctor_vtbl_for_type:		`C-in-B' constructor virtual table data
     mangle_thunk:			thunk function or entry  */

#include "config.h"
#include "system.h"
#include "coretypes.h"
#include "tm.h"
#include "tree.h"
#include "tm_p.h"
#include "cp-tree.h"
#include "obstack.h"
#include "toplev.h"
#include "flags.h"
#include "target.h"
#include "cgraph.h"

/* Debugging support.  */

/* Define DEBUG_MANGLE to enable very verbose trace messages.  */
#ifndef DEBUG_MANGLE
#define DEBUG_MANGLE 0
#endif

/* Macros for tracing the write_* functions.  */
#if DEBUG_MANGLE
# define MANGLE_TRACE(FN, INPUT) \
  fprintf (stderr, "  %-24s: %-24s\n", (FN), (INPUT))
# define MANGLE_TRACE_TREE(FN, NODE) \
  fprintf (stderr, "  %-24s: %-24s (%p)\n", \
	   (FN), tree_code_name[TREE_CODE (NODE)], (void *) (NODE))
#else
# define MANGLE_TRACE(FN, INPUT)
# define MANGLE_TRACE_TREE(FN, NODE)
#endif

/* Nonzero if NODE is a class template-id.  We can't rely on
   CLASSTYPE_USE_TEMPLATE here because of tricky bugs in the parser
   that hard to distinguish A<T> from A, where A<T> is the type as
   instantiated outside of the template, and A is the type used
   without parameters inside the template.  */
#define CLASSTYPE_TEMPLATE_ID_P(NODE)					\
  (TYPE_LANG_SPECIFIC (NODE) != NULL					\
   && (TREE_CODE (NODE) == BOUND_TEMPLATE_TEMPLATE_PARM			\
       || (CLASSTYPE_TEMPLATE_INFO (NODE) != NULL			\
	   && (PRIMARY_TEMPLATE_P (CLASSTYPE_TI_TEMPLATE (NODE))))))

/* Things we only need one of.  This module is not reentrant.  */
typedef struct GTY(()) globals {
  /* An array of the current substitution candidates, in the order
     we've seen them.  */
  VEC(tree,gc) *substitutions;

  /* The entity that is being mangled.  */
  tree GTY ((skip)) entity;

  /* True if the mangling will be different in a future version of the
     ABI.  */
  bool need_abi_warning;
} globals;

static GTY (()) globals G;

/* The obstack on which we build mangled names.  */
static struct obstack *mangle_obstack;

/* The obstack on which we build mangled names that are not going to
   be IDENTIFIER_NODEs.  */
static struct obstack name_obstack;

/* The first object on the name_obstack; we use this to free memory
   allocated on the name_obstack.  */
static void *name_base;

/* Indices into subst_identifiers.  These are identifiers used in
   special substitution rules.  */
typedef enum
{
  SUBID_ALLOCATOR,
  SUBID_BASIC_STRING,
  SUBID_CHAR_TRAITS,
  SUBID_BASIC_ISTREAM,
  SUBID_BASIC_OSTREAM,
  SUBID_BASIC_IOSTREAM,
  SUBID_MAX
}
substitution_identifier_index_t;

/* For quick substitution checks, look up these common identifiers
   once only.  */
static GTY(()) tree subst_identifiers[SUBID_MAX];

/* Single-letter codes for builtin integer types, defined in
   <builtin-type>.  These are indexed by integer_type_kind values.  */
static const char
integer_type_codes[itk_none] =
{
  'c',  /* itk_char */
  'a',  /* itk_signed_char */
  'h',  /* itk_unsigned_char */
  's',  /* itk_short */
  't',  /* itk_unsigned_short */
  'i',  /* itk_int */
  'j',  /* itk_unsigned_int */
  'l',  /* itk_long */
  'm',  /* itk_unsigned_long */
  'x',  /* itk_long_long */
  'y',  /* itk_unsigned_long_long */
  'n',  /* itk_int128 */
  'o',  /* itk_unsigned_int128  */
};

static int decl_is_template_id (const tree, tree* const);

/* Functions for handling substitutions.  */

static inline tree canonicalize_for_substitution (tree);
static void add_substitution (tree);
static inline int is_std_substitution (const tree,
				       const substitution_identifier_index_t);
static inline int is_std_substitution_char (const tree,
					    const substitution_identifier_index_t);
static int find_substitution (tree);
static void mangle_call_offset (const tree, const tree);

/* Functions for emitting mangled representations of things.  */

static void write_mangled_name (const tree, bool);
static void write_encoding (const tree);
static void write_name (tree, const int);
static void write_unscoped_name (const tree);
static void write_unscoped_template_name (const tree);
static void write_nested_name (const tree);
static void write_prefix (const tree);
static void write_template_prefix (const tree);
static void write_unqualified_name (const tree);
static void write_conversion_operator_name (const tree);
static void write_source_name (tree);
static void write_unnamed_type_name (const tree);
static void write_closure_type_name (const tree);
static int hwint_to_ascii (unsigned HOST_WIDE_INT, const unsigned int, char *,
			   const unsigned int);
static void write_number (unsigned HOST_WIDE_INT, const int,
			  const unsigned int);
static void write_compact_number (int num);
static void write_integer_cst (const tree);
static void write_real_cst (const tree);
static void write_identifier (const char *);
static void write_special_name_constructor (const tree);
static void write_special_name_destructor (const tree);
static void write_type (tree);
static int write_CV_qualifiers_for_type (const tree);
static void write_builtin_type (tree);
static void write_function_type (const tree);
static void write_bare_function_type (const tree, const int, const tree);
static void write_method_parms (tree, const int, const tree);
static void write_class_enum_type (const tree);
static void write_template_args (tree);
static void write_expression (tree);
static void write_template_arg_literal (const tree);
static void write_template_arg (tree);
static void write_template_template_arg (const tree);
static void write_array_type (const tree);
static void write_pointer_to_member_type (const tree);
static void write_template_param (const tree);
static void write_template_template_param (const tree);
static void write_substitution (const int);
static int discriminator_for_local_entity (tree);
static int discriminator_for_string_literal (tree, tree);
static void write_discriminator (const int);
static void write_local_name (tree, const tree, const tree);
static void dump_substitution_candidates (void);
static tree mangle_decl_string (const tree);
static int local_class_index (tree);

/* Control functions.  */

static inline void start_mangling (const tree);
static inline const char *finish_mangling (const bool);
static tree mangle_special_for_type (const tree, const char *);

/* Foreign language functions.  */

static void write_java_integer_type_codes (const tree);

/* Append a single character to the end of the mangled
   representation.  */
#define write_char(CHAR)						\
  obstack_1grow (mangle_obstack, (CHAR))

/* Append a sized buffer to the end of the mangled representation.  */
#define write_chars(CHAR, LEN)						\
  obstack_grow (mangle_obstack, (CHAR), (LEN))

/* Append a NUL-terminated string to the end of the mangled
   representation.  */
#define write_string(STRING)						\
  obstack_grow (mangle_obstack, (STRING), strlen (STRING))

/* Nonzero if NODE1 and NODE2 are both TREE_LIST nodes and have the
   same purpose (context, which may be a type) and value (template
   decl).  See write_template_prefix for more information on what this
   is used for.  */
#define NESTED_TEMPLATE_MATCH(NODE1, NODE2)				\
  (TREE_CODE (NODE1) == TREE_LIST					\
   && TREE_CODE (NODE2) == TREE_LIST					\
   && ((TYPE_P (TREE_PURPOSE (NODE1))					\
	&& same_type_p (TREE_PURPOSE (NODE1), TREE_PURPOSE (NODE2)))	\
       || TREE_PURPOSE (NODE1) == TREE_PURPOSE (NODE2))			\
   && TREE_VALUE (NODE1) == TREE_VALUE (NODE2))

/* Write out an unsigned quantity in base 10.  */
#define write_unsigned_number(NUMBER)					\
  write_number ((NUMBER), /*unsigned_p=*/1, 10)

/* If DECL is a template instance, return nonzero and, if
   TEMPLATE_INFO is non-NULL, set *TEMPLATE_INFO to its template info.
   Otherwise return zero.  */

static int
decl_is_template_id (const tree decl, tree* const template_info)
{
  if (TREE_CODE (decl) == TYPE_DECL)
    {
      /* TYPE_DECLs are handled specially.  Look at its type to decide
	 if this is a template instantiation.  */
      const tree type = TREE_TYPE (decl);

      if (CLASS_TYPE_P (type) && CLASSTYPE_TEMPLATE_ID_P (type))
	{
	  if (template_info != NULL)
	    /* For a templated TYPE_DECL, the template info is hanging
	       off the type.  */
	    *template_info = TYPE_TEMPLATE_INFO (type);
	  return 1;
	}
    }
  else
    {
      /* Check if this is a primary template.  */
      if (DECL_LANG_SPECIFIC (decl) != NULL
	  && DECL_USE_TEMPLATE (decl)
	  && PRIMARY_TEMPLATE_P (DECL_TI_TEMPLATE (decl))
	  && TREE_CODE (decl) != TEMPLATE_DECL)
	{
	  if (template_info != NULL)
	    /* For most templated decls, the template info is hanging
	       off the decl.  */
	    *template_info = DECL_TEMPLATE_INFO (decl);
	  return 1;
	}
    }

  /* It's not a template id.  */
  return 0;
}

/* Produce debugging output of current substitution candidates.  */

static void
dump_substitution_candidates (void)
{
  unsigned i;
  tree el;

  fprintf (stderr, "  ++ substitutions  ");
  FOR_EACH_VEC_ELT (tree, G.substitutions, i, el)
    {
      const char *name = "???";

      if (i > 0)
	fprintf (stderr, "                    ");
      if (DECL_P (el))
	name = IDENTIFIER_POINTER (DECL_NAME (el));
      else if (TREE_CODE (el) == TREE_LIST)
	name = IDENTIFIER_POINTER (DECL_NAME (TREE_VALUE (el)));
      else if (TYPE_NAME (el))
	name = IDENTIFIER_POINTER (DECL_NAME (TYPE_NAME (el)));
      fprintf (stderr, " S%d_ = ", i - 1);
      if (TYPE_P (el) &&
	  (CP_TYPE_RESTRICT_P (el)
	   || CP_TYPE_VOLATILE_P (el)
	   || CP_TYPE_CONST_P (el)))
	fprintf (stderr, "CV-");
      fprintf (stderr, "%s (%s at %p)\n",
	       name, tree_code_name[TREE_CODE (el)], (void *) el);
    }
}

/* Both decls and types can be substitution candidates, but sometimes
   they refer to the same thing.  For instance, a TYPE_DECL and
   RECORD_TYPE for the same class refer to the same thing, and should
   be treated accordingly in substitutions.  This function returns a
   canonicalized tree node representing NODE that is used when adding
   and substitution candidates and finding matches.  */

static inline tree
canonicalize_for_substitution (tree node)
{
  /* For a TYPE_DECL, use the type instead.  */
  if (TREE_CODE (node) == TYPE_DECL)
    node = TREE_TYPE (node);
  if (TYPE_P (node)
      && TYPE_CANONICAL (node) != node
      && TYPE_MAIN_VARIANT (node) != node)
    {
      /* Here we want to strip the topmost typedef only.
         We need to do that so is_std_substitution can do proper
         name matching.  */
      if (TREE_CODE (node) == FUNCTION_TYPE)
	/* Use build_qualified_type and TYPE_QUALS here to preserve
	   the old buggy mangling of attribute noreturn with abi<5.  */
	node = build_qualified_type (TYPE_MAIN_VARIANT (node),
				     TYPE_QUALS (node));
      else
	node = cp_build_qualified_type (TYPE_MAIN_VARIANT (node),
					cp_type_quals (node));
    }
  return node;
}

/* Add NODE as a substitution candidate.  NODE must not already be on
   the list of candidates.  */

static void
add_substitution (tree node)
{
  tree c;

  if (DEBUG_MANGLE)
    fprintf (stderr, "  ++ add_substitution (%s at %10p)\n",
	     tree_code_name[TREE_CODE (node)], (void *) node);

  /* Get the canonicalized substitution candidate for NODE.  */
  c = canonicalize_for_substitution (node);
  if (DEBUG_MANGLE && c != node)
    fprintf (stderr, "  ++ using candidate (%s at %10p)\n",
	     tree_code_name[TREE_CODE (node)], (void *) node);
  node = c;

#if ENABLE_CHECKING
  /* Make sure NODE isn't already a candidate.  */
  {
    int i;
    tree candidate;

    FOR_EACH_VEC_ELT (tree, G.substitutions, i, candidate)
      {
	gcc_assert (!(DECL_P (node) && node == candidate));
	gcc_assert (!(TYPE_P (node) && TYPE_P (candidate)
		      && same_type_p (node, candidate)));
      }
  }
#endif /* ENABLE_CHECKING */

  /* Put the decl onto the varray of substitution candidates.  */
  VEC_safe_push (tree, gc, G.substitutions, node);

  if (DEBUG_MANGLE)
    dump_substitution_candidates ();
}

/* Helper function for find_substitution.  Returns nonzero if NODE,
   which may be a decl or a CLASS_TYPE, is a template-id with template
   name of substitution_index[INDEX] in the ::std namespace.  */

static inline int
is_std_substitution (const tree node,
		     const substitution_identifier_index_t index)
{
  tree type = NULL;
  tree decl = NULL;

  if (DECL_P (node))
    {
      type = TREE_TYPE (node);
      decl = node;
    }
  else if (CLASS_TYPE_P (node))
    {
      type = node;
      decl = TYPE_NAME (node);
    }
  else
    /* These are not the droids you're looking for.  */
    return 0;

  return (DECL_NAMESPACE_STD_P (CP_DECL_CONTEXT (decl))
	  && TYPE_LANG_SPECIFIC (type)
	  && TYPE_TEMPLATE_INFO (type)
	  && (DECL_NAME (TYPE_TI_TEMPLATE (type))
	      == subst_identifiers[index]));
}

/* Helper function for find_substitution.  Returns nonzero if NODE,
   which may be a decl or a CLASS_TYPE, is the template-id
   ::std::identifier<char>, where identifier is
   substitution_index[INDEX].  */

static inline int
is_std_substitution_char (const tree node,
			  const substitution_identifier_index_t index)
{
  tree args;
  /* Check NODE's name is ::std::identifier.  */
  if (!is_std_substitution (node, index))
    return 0;
  /* Figure out its template args.  */
  if (DECL_P (node))
    args = DECL_TI_ARGS (node);
  else if (CLASS_TYPE_P (node))
    args = CLASSTYPE_TI_ARGS (node);
  else
    /* Oops, not a template.  */
    return 0;
  /* NODE's template arg list should be <char>.  */
  return
    TREE_VEC_LENGTH (args) == 1
    && TREE_VEC_ELT (args, 0) == char_type_node;
}

/* Check whether a substitution should be used to represent NODE in
   the mangling.

   First, check standard special-case substitutions.

     <substitution> ::= St
	 # ::std

		    ::= Sa
	 # ::std::allocator

		    ::= Sb
	 # ::std::basic_string

		    ::= Ss
	 # ::std::basic_string<char,
			       ::std::char_traits<char>,
			       ::std::allocator<char> >

		    ::= Si
	 # ::std::basic_istream<char, ::std::char_traits<char> >

		    ::= So
	 # ::std::basic_ostream<char, ::std::char_traits<char> >

		    ::= Sd
	 # ::std::basic_iostream<char, ::std::char_traits<char> >

   Then examine the stack of currently available substitution
   candidates for entities appearing earlier in the same mangling

   If a substitution is found, write its mangled representation and
   return nonzero.  If none is found, just return zero.  */

static int
find_substitution (tree node)
{
  int i;
  const int size = VEC_length (tree, G.substitutions);
  tree decl;
  tree type;

  if (DEBUG_MANGLE)
    fprintf (stderr, "  ++ find_substitution (%s at %p)\n",
	     tree_code_name[TREE_CODE (node)], (void *) node);

  /* Obtain the canonicalized substitution representation for NODE.
     This is what we'll compare against.  */
  node = canonicalize_for_substitution (node);

  /* Check for builtin substitutions.  */

  decl = TYPE_P (node) ? TYPE_NAME (node) : node;
  type = TYPE_P (node) ? node : TREE_TYPE (node);

  /* Check for std::allocator.  */
  if (decl
      && is_std_substitution (decl, SUBID_ALLOCATOR)
      && !CLASSTYPE_USE_TEMPLATE (TREE_TYPE (decl)))
    {
      write_string ("Sa");
      return 1;
    }

  /* Check for std::basic_string.  */
  if (decl && is_std_substitution (decl, SUBID_BASIC_STRING))
    {
      if (TYPE_P (node))
	{
	  /* If this is a type (i.e. a fully-qualified template-id),
	     check for
		 std::basic_string <char,
				    std::char_traits<char>,
				    std::allocator<char> > .  */
	  if (cp_type_quals (type) == TYPE_UNQUALIFIED
	      && CLASSTYPE_USE_TEMPLATE (type))
	    {
	      tree args = CLASSTYPE_TI_ARGS (type);
	      if (TREE_VEC_LENGTH (args) == 3
		  && same_type_p (TREE_VEC_ELT (args, 0), char_type_node)
		  && is_std_substitution_char (TREE_VEC_ELT (args, 1),
					       SUBID_CHAR_TRAITS)
		  && is_std_substitution_char (TREE_VEC_ELT (args, 2),
					       SUBID_ALLOCATOR))
		{
		  write_string ("Ss");
		  return 1;
		}
	    }
	}
      else
	/* Substitute for the template name only if this isn't a type.  */
	{
	  write_string ("Sb");
	  return 1;
	}
    }

  /* Check for basic_{i,o,io}stream.  */
  if (TYPE_P (node)
      && cp_type_quals (type) == TYPE_UNQUALIFIED
      && CLASS_TYPE_P (type)
      && CLASSTYPE_USE_TEMPLATE (type)
      && CLASSTYPE_TEMPLATE_INFO (type) != NULL)
    {
      /* First, check for the template
	 args <char, std::char_traits<char> > .  */
      tree args = CLASSTYPE_TI_ARGS (type);
      if (TREE_VEC_LENGTH (args) == 2
	  && TYPE_P (TREE_VEC_ELT (args, 0))
	  && same_type_p (TREE_VEC_ELT (args, 0), char_type_node)
	  && is_std_substitution_char (TREE_VEC_ELT (args, 1),
				       SUBID_CHAR_TRAITS))
	{
	  /* Got them.  Is this basic_istream?  */
	  if (is_std_substitution (decl, SUBID_BASIC_ISTREAM))
	    {
	      write_string ("Si");
	      return 1;
	    }
	  /* Or basic_ostream?  */
	  else if (is_std_substitution (decl, SUBID_BASIC_OSTREAM))
	    {
	      write_string ("So");
	      return 1;
	    }
	  /* Or basic_iostream?  */
	  else if (is_std_substitution (decl, SUBID_BASIC_IOSTREAM))
	    {
	      write_string ("Sd");
	      return 1;
	    }
	}
    }

  /* Check for namespace std.  */
  if (decl && DECL_NAMESPACE_STD_P (decl))
    {
      write_string ("St");
      return 1;
    }

  /* Now check the list of available substitutions for this mangling
     operation.  */
  for (i = 0; i < size; ++i)
    {
      tree candidate = VEC_index (tree, G.substitutions, i);
      /* NODE is a matched to a candidate if it's the same decl node or
	 if it's the same type.  */
      if (decl == candidate
	  || (TYPE_P (candidate) && type && TYPE_P (type)
	      && same_type_p (type, candidate))
	  || NESTED_TEMPLATE_MATCH (node, candidate))
	{
	  write_substitution (i);
	  return 1;
	}
    }

  /* No substitution found.  */
  return 0;
}


/* TOP_LEVEL is true, if this is being called at outermost level of
  mangling. It should be false when mangling a decl appearing in an
  expression within some other mangling.

  <mangled-name>      ::= _Z <encoding>  */

static void
write_mangled_name (const tree decl, bool top_level)
{
  MANGLE_TRACE_TREE ("mangled-name", decl);

  if (/* The names of `extern "C"' functions are not mangled.  */
      DECL_EXTERN_C_FUNCTION_P (decl)
      /* But overloaded operator names *are* mangled.  */
      && !DECL_OVERLOADED_OPERATOR_P (decl))
    {
    unmangled_name:;

      if (top_level)
	write_string (IDENTIFIER_POINTER (DECL_NAME (decl)));
      else
	{
	  /* The standard notes: "The <encoding> of an extern "C"
	     function is treated like global-scope data, i.e. as its
	     <source-name> without a type."  We cannot write
	     overloaded operators that way though, because it contains
	     characters invalid in assembler.  */
	  if (abi_version_at_least (2))
	    write_string ("_Z");
	  else
	    G.need_abi_warning = true;
	  write_source_name (DECL_NAME (decl));
	}
    }
  else if (TREE_CODE (decl) == VAR_DECL
	   /* The names of non-static global variables aren't mangled.  */
	   && DECL_EXTERNAL_LINKAGE_P (decl)
	   && (CP_DECL_CONTEXT (decl) == global_namespace
	       /* And neither are `extern "C"' variables.  */
	       || DECL_EXTERN_C_P (decl)))
    {
      if (top_level || abi_version_at_least (2))
	goto unmangled_name;
      else
	{
	  G.need_abi_warning = true;
	  goto mangled_name;
	}
    }
  else
    {
    mangled_name:;
      write_string ("_Z");
      write_encoding (decl);
      if (DECL_LANG_SPECIFIC (decl)
	  && (DECL_MAYBE_IN_CHARGE_DESTRUCTOR_P (decl)
	      || DECL_MAYBE_IN_CHARGE_CONSTRUCTOR_P (decl)))
	/* We need a distinct mangled name for these entities, but
	   we should never actually output it.  So, we append some
	   characters the assembler won't like.  */
	write_string (" *INTERNAL* ");
    }
}

/*   <encoding>		::= <function name> <bare-function-type>
			::= <data name>  */

static void
write_encoding (const tree decl)
{
  MANGLE_TRACE_TREE ("encoding", decl);

  if (DECL_LANG_SPECIFIC (decl) && DECL_EXTERN_C_FUNCTION_P (decl))
    {
      /* For overloaded operators write just the mangled name
	 without arguments.  */
      if (DECL_OVERLOADED_OPERATOR_P (decl))
	write_name (decl, /*ignore_local_scope=*/0);
      else
	write_source_name (DECL_NAME (decl));
      return;
    }

  write_name (decl, /*ignore_local_scope=*/0);
  if (TREE_CODE (decl) == FUNCTION_DECL)
    {
      tree fn_type;
      tree d;

      if (decl_is_template_id (decl, NULL))
	{
	  fn_type = get_mostly_instantiated_function_type (decl);
	  /* FN_TYPE will not have parameter types for in-charge or
	     VTT parameters.  Therefore, we pass NULL_TREE to
	     write_bare_function_type -- otherwise, it will get
	     confused about which artificial parameters to skip.  */
	  d = NULL_TREE;
	}
      else
	{
	  fn_type = TREE_TYPE (decl);
	  d = decl;
	}

      write_bare_function_type (fn_type,
				(!DECL_CONSTRUCTOR_P (decl)
				 && !DECL_DESTRUCTOR_P (decl)
				 && !DECL_CONV_FN_P (decl)
				 && decl_is_template_id (decl, NULL)),
				d);
    }
}

/* Lambdas can have a bit more context for mangling, specifically VAR_DECL
   or PARM_DECL context, which doesn't belong in DECL_CONTEXT.  */

static tree
decl_mangling_context (tree decl)
{
  if (TREE_CODE (decl) == TYPE_DECL
      && LAMBDA_TYPE_P (TREE_TYPE (decl)))
    {
      tree extra = LAMBDA_TYPE_EXTRA_SCOPE (TREE_TYPE (decl));
      if (extra)
	return extra;
    }
<<<<<<< HEAD
=======
    else if (TREE_CODE (decl) == TYPE_DECL
	     && TREE_CODE (TREE_TYPE (decl)) == TEMPLATE_TYPE_PARM)
     /* template type parms have no mangling context.  */
      return NULL_TREE;
>>>>>>> 779871ac
  return CP_DECL_CONTEXT (decl);
}

/* <name> ::= <unscoped-name>
	  ::= <unscoped-template-name> <template-args>
	  ::= <nested-name>
	  ::= <local-name>

   If IGNORE_LOCAL_SCOPE is nonzero, this production of <name> is
   called from <local-name>, which mangles the enclosing scope
   elsewhere and then uses this function to mangle just the part
   underneath the function scope.  So don't use the <local-name>
   production, to avoid an infinite recursion.  */

static void
write_name (tree decl, const int ignore_local_scope)
{
  tree context;

  MANGLE_TRACE_TREE ("name", decl);

  if (TREE_CODE (decl) == TYPE_DECL)
    {
      /* In case this is a typedef, fish out the corresponding
	 TYPE_DECL for the main variant.  */
      decl = TYPE_NAME (TYPE_MAIN_VARIANT (TREE_TYPE (decl)));
    }

  context = decl_mangling_context (decl);

  /* A decl in :: or ::std scope is treated specially.  The former is
     mangled using <unscoped-name> or <unscoped-template-name>, the
     latter with a special substitution.  Also, a name that is
     directly in a local function scope is also mangled with
     <unscoped-name> rather than a full <nested-name>.  */
  if (context == NULL
      || context == global_namespace
      || DECL_NAMESPACE_STD_P (context)
      || (ignore_local_scope && TREE_CODE (context) == FUNCTION_DECL))
    {
      tree template_info;
      /* Is this a template instance?  */
      if (decl_is_template_id (decl, &template_info))
	{
	  /* Yes: use <unscoped-template-name>.  */
	  write_unscoped_template_name (TI_TEMPLATE (template_info));
	  write_template_args (TI_ARGS (template_info));
	}
      else
	/* Everything else gets an <unqualified-name>.  */
	write_unscoped_name (decl);
    }
  else
    {
      /* Handle local names, unless we asked not to (that is, invoked
	 under <local-name>, to handle only the part of the name under
	 the local scope).  */
      if (!ignore_local_scope)
	{
	  /* Scan up the list of scope context, looking for a
	     function.  If we find one, this entity is in local
	     function scope.  local_entity tracks context one scope
	     level down, so it will contain the element that's
	     directly in that function's scope, either decl or one of
	     its enclosing scopes.  */
	  tree local_entity = decl;
	  while (context != NULL && context != global_namespace)
	    {
	      /* Make sure we're always dealing with decls.  */
	      if (context != NULL && TYPE_P (context))
		context = TYPE_NAME (context);
	      /* Is this a function?  */
	      if (TREE_CODE (context) == FUNCTION_DECL
		  || TREE_CODE (context) == PARM_DECL)
		{
		  /* Yes, we have local scope.  Use the <local-name>
		     production for the innermost function scope.  */
		  write_local_name (context, local_entity, decl);
		  return;
		}
	      /* Up one scope level.  */
	      local_entity = context;
	      context = decl_mangling_context (context);
	    }

	  /* No local scope found?  Fall through to <nested-name>.  */
	}

      /* Other decls get a <nested-name> to encode their scope.  */
      write_nested_name (decl);
    }
}

/* <unscoped-name> ::= <unqualified-name>
		   ::= St <unqualified-name>   # ::std::  */

static void
write_unscoped_name (const tree decl)
{
  tree context = CP_DECL_CONTEXT (decl);

  MANGLE_TRACE_TREE ("unscoped-name", decl);

  /* Is DECL in ::std?  */
  if (DECL_NAMESPACE_STD_P (context))
    {
      write_string ("St");
      write_unqualified_name (decl);
    }
  else
    {
      /* If not, it should be either in the global namespace, or directly
	 in a local function scope.  */
      gcc_assert (context == global_namespace
		  || context != NULL
		  || TREE_CODE (context) == FUNCTION_DECL);

      write_unqualified_name (decl);
    }
}

/* <unscoped-template-name> ::= <unscoped-name>
			    ::= <substitution>  */

static void
write_unscoped_template_name (const tree decl)
{
  MANGLE_TRACE_TREE ("unscoped-template-name", decl);

  if (find_substitution (decl))
    return;
  write_unscoped_name (decl);
  add_substitution (decl);
}

/* Write the nested name, including CV-qualifiers, of DECL.

   <nested-name> ::= N [<CV-qualifiers>] <prefix> <unqualified-name> E
		 ::= N [<CV-qualifiers>] <template-prefix> <template-args> E

   <CV-qualifiers> ::= [r] [V] [K]  */

static void
write_nested_name (const tree decl)
{
  tree template_info;

  MANGLE_TRACE_TREE ("nested-name", decl);

  write_char ('N');

  /* Write CV-qualifiers, if this is a member function.  */
  if (TREE_CODE (decl) == FUNCTION_DECL
      && DECL_NONSTATIC_MEMBER_FUNCTION_P (decl))
    {
      if (DECL_VOLATILE_MEMFUNC_P (decl))
	write_char ('V');
      if (DECL_CONST_MEMFUNC_P (decl))
	write_char ('K');
    }

  /* Is this a template instance?  */
  if (decl_is_template_id (decl, &template_info))
    {
      /* Yes, use <template-prefix>.  */
      write_template_prefix (decl);
      write_template_args (TI_ARGS (template_info));
    }
  else if (TREE_CODE (TREE_TYPE (decl)) == TYPENAME_TYPE)
    {
      tree name = TYPENAME_TYPE_FULLNAME (TREE_TYPE (decl));
      if (TREE_CODE (name) == TEMPLATE_ID_EXPR)
	{
	  write_template_prefix (decl);
	  write_template_args (TREE_OPERAND (name, 1));
	}
      else
	{
	  write_prefix (CP_DECL_CONTEXT (decl));
	  write_unqualified_name (decl);
	}
    }
  else
    {
      /* No, just use <prefix>  */
      write_prefix (DECL_CONTEXT (decl));
      write_unqualified_name (decl);
    }
  write_char ('E');
}

/* <prefix> ::= <prefix> <unqualified-name>
	    ::= <template-param>
	    ::= <template-prefix> <template-args>
	    ::= # empty
	    ::= <substitution>  */

static void
write_prefix (const tree node)
{
  tree decl;
  /* Non-NULL if NODE represents a template-id.  */
  tree template_info = NULL;

  if (node == NULL
      || node == global_namespace)
    return;

  MANGLE_TRACE_TREE ("prefix", node);

  if (find_substitution (node))
    return;

  if (DECL_P (node))
    {
      /* If this is a function or parm decl, that means we've hit function
	 scope, so this prefix must be for a local name.  In this
	 case, we're under the <local-name> production, which encodes
	 the enclosing function scope elsewhere.  So don't continue
	 here.  */
      if (TREE_CODE (node) == FUNCTION_DECL
	  || TREE_CODE (node) == PARM_DECL)
	return;

      decl = node;
      decl_is_template_id (decl, &template_info);
    }
  else
    {
      /* Node is a type.  */
      decl = TYPE_NAME (node);
      if (CLASSTYPE_TEMPLATE_ID_P (node))
	template_info = TYPE_TEMPLATE_INFO (node);
    }

  /* In G++ 3.2, the name of the template parameter was used.  */
  if (TREE_CODE (node) == TEMPLATE_TYPE_PARM
      && !abi_version_at_least (2))
    G.need_abi_warning = true;

  if (TREE_CODE (node) == TEMPLATE_TYPE_PARM
      && abi_version_at_least (2))
    write_template_param (node);
  else if (template_info != NULL)
    /* Templated.  */
    {
      write_template_prefix (decl);
      write_template_args (TI_ARGS (template_info));
    }
  else if (TREE_CODE (TREE_TYPE (decl)) == TYPENAME_TYPE)
    {
      tree name = TYPENAME_TYPE_FULLNAME (TREE_TYPE (decl));
      if (TREE_CODE (name) == TEMPLATE_ID_EXPR)
	{
	  write_template_prefix (decl);
	  write_template_args (TREE_OPERAND (name, 1));
	}
      else
	{
	  write_prefix (CP_DECL_CONTEXT (decl));
	  write_unqualified_name (decl);
	}
    }
  else
    /* Not templated.  */
    {
      write_prefix (decl_mangling_context (decl));
      write_unqualified_name (decl);
      if (TREE_CODE (decl) == VAR_DECL
	  || TREE_CODE (decl) == FIELD_DECL)
	{
	  /* <data-member-prefix> := <member source-name> M */
	  write_char ('M');
	  return;
	}
    }

  add_substitution (node);
}

/* <template-prefix> ::= <prefix> <template component>
		     ::= <template-param>
		     ::= <substitution>  */

static void
write_template_prefix (const tree node)
{
  tree decl = DECL_P (node) ? node : TYPE_NAME (node);
  tree type = DECL_P (node) ? TREE_TYPE (node) : node;
  tree context = CP_DECL_CONTEXT (decl);
  tree template_info;
  tree templ;
  tree substitution;

  MANGLE_TRACE_TREE ("template-prefix", node);

  /* Find the template decl.  */
  if (decl_is_template_id (decl, &template_info))
    templ = TI_TEMPLATE (template_info);
  else if (TREE_CODE (type) == TYPENAME_TYPE)
    /* For a typename type, all we have is the name.  */
    templ = DECL_NAME (decl);
  else
    {
      gcc_assert (CLASSTYPE_TEMPLATE_ID_P (type));

      templ = TYPE_TI_TEMPLATE (type);
    }

  /* For a member template, though, the template name for the
     innermost name must have all the outer template levels
     instantiated.  For instance, consider

       template<typename T> struct Outer {
	 template<typename U> struct Inner {};
       };

     The template name for `Inner' in `Outer<int>::Inner<float>' is
     `Outer<int>::Inner<U>'.  In g++, we don't instantiate the template
     levels separately, so there's no TEMPLATE_DECL available for this
     (there's only `Outer<T>::Inner<U>').

     In order to get the substitutions right, we create a special
     TREE_LIST to represent the substitution candidate for a nested
     template.  The TREE_PURPOSE is the template's context, fully
     instantiated, and the TREE_VALUE is the TEMPLATE_DECL for the inner
     template.

     So, for the example above, `Outer<int>::Inner' is represented as a
     substitution candidate by a TREE_LIST whose purpose is `Outer<int>'
     and whose value is `Outer<T>::Inner<U>'.  */
  if (TYPE_P (context))
    substitution = build_tree_list (context, templ);
  else
    substitution = templ;

  if (find_substitution (substitution))
    return;

  /* In G++ 3.2, the name of the template template parameter was used.  */
  if (TREE_TYPE (templ)
      && TREE_CODE (TREE_TYPE (templ)) == TEMPLATE_TEMPLATE_PARM
      && !abi_version_at_least (2))
    G.need_abi_warning = true;

  if (TREE_TYPE (templ)
      && TREE_CODE (TREE_TYPE (templ)) == TEMPLATE_TEMPLATE_PARM
      && abi_version_at_least (2))
    write_template_param (TREE_TYPE (templ));
  else
    {
      write_prefix (context);
      write_unqualified_name (decl);
    }

  add_substitution (substitution);
}

/* We don't need to handle thunks, vtables, or VTTs here.  Those are
   mangled through special entry points.

    <unqualified-name>  ::= <operator-name>
			::= <special-name>
			::= <source-name>
			::= <unnamed-type-name>
			::= <local-source-name> 

    <local-source-name>	::= L <source-name> <discriminator> */

static void
write_unqualified_id (tree identifier)
{
  if (IDENTIFIER_TYPENAME_P (identifier))
    write_conversion_operator_name (TREE_TYPE (identifier));
  else if (IDENTIFIER_OPNAME_P (identifier))
    {
      int i;
      const char *mangled_name = NULL;

      /* Unfortunately, there is no easy way to go from the
	 name of the operator back to the corresponding tree
	 code.  */
      for (i = 0; i < MAX_TREE_CODES; ++i)
	if (operator_name_info[i].identifier == identifier)
	  {
	    /* The ABI says that we prefer binary operator
	       names to unary operator names.  */
	    if (operator_name_info[i].arity == 2)
	      {
		mangled_name = operator_name_info[i].mangled_name;
		break;
	      }
	    else if (!mangled_name)
	      mangled_name = operator_name_info[i].mangled_name;
	  }
	else if (assignment_operator_name_info[i].identifier
		 == identifier)
	  {
	    mangled_name
	      = assignment_operator_name_info[i].mangled_name;
	    break;
	  }
      write_string (mangled_name);
    }
  else
    write_source_name (identifier);
}

static void
write_unqualified_name (const tree decl)
{
  MANGLE_TRACE_TREE ("unqualified-name", decl);

  if (TREE_CODE (decl) == IDENTIFIER_NODE)
    {
      write_unqualified_id (decl);
      return;
    }

  if (DECL_NAME (decl) == NULL_TREE)
    {
      gcc_assert (DECL_ASSEMBLER_NAME_SET_P (decl));
      write_source_name (DECL_ASSEMBLER_NAME (decl));
      return;
    }
  else if (DECL_DECLARES_FUNCTION_P (decl))
    {
      bool found = true;
      if (DECL_CONSTRUCTOR_P (decl))
	write_special_name_constructor (decl);
      else if (DECL_DESTRUCTOR_P (decl))
	write_special_name_destructor (decl);
      else if (DECL_CONV_FN_P (decl))
	{
	  /* Conversion operator. Handle it right here.
	     <operator> ::= cv <type>  */
	  tree type;
	  if (decl_is_template_id (decl, NULL))
	    {
	      tree fn_type;
	      fn_type = get_mostly_instantiated_function_type (decl);
	      type = TREE_TYPE (fn_type);
	    }
	  else
	    type = DECL_CONV_FN_TYPE (decl);
	  write_conversion_operator_name (type);
	}
      else if (DECL_OVERLOADED_OPERATOR_P (decl))
	{
	  operator_name_info_t *oni;
	  if (DECL_ASSIGNMENT_OPERATOR_P (decl))
	    oni = assignment_operator_name_info;
	  else
	    oni = operator_name_info;

	  write_string (oni[DECL_OVERLOADED_OPERATOR_P (decl)].mangled_name);
	}
      else
	found = false;

      if (found)
	return;
    }

  if (VAR_OR_FUNCTION_DECL_P (decl) && ! TREE_PUBLIC (decl)
      && DECL_NAMESPACE_SCOPE_P (decl)
      && decl_linkage (decl) == lk_internal)
    {
      MANGLE_TRACE_TREE ("local-source-name", decl);
      write_char ('L');
      write_source_name (DECL_NAME (decl));
      /* The default discriminator is 1, and that's all we ever use,
	 so there's no code to output one here.  */
    }
  else
    {
      tree type = TREE_TYPE (decl);

      if (TREE_CODE (decl) == TYPE_DECL
          && TYPE_ANONYMOUS_P (type))
        write_unnamed_type_name (type);
      else if (TREE_CODE (decl) == TYPE_DECL
               && LAMBDA_TYPE_P (type))
        write_closure_type_name (type);
      else
        write_source_name (DECL_NAME (decl));
    }
}

/* Write the unqualified-name for a conversion operator to TYPE.  */

static void
write_conversion_operator_name (const tree type)
{
  write_string ("cv");
  write_type (type);
}

/* Non-terminal <source-name>.  IDENTIFIER is an IDENTIFIER_NODE.

     <source-name> ::= </length/ number> <identifier>  */

static void
write_source_name (tree identifier)
{
  MANGLE_TRACE_TREE ("source-name", identifier);

  /* Never write the whole template-id name including the template
     arguments; we only want the template name.  */
  if (IDENTIFIER_TEMPLATE (identifier))
    identifier = IDENTIFIER_TEMPLATE (identifier);

  write_unsigned_number (IDENTIFIER_LENGTH (identifier));
  write_identifier (IDENTIFIER_POINTER (identifier));
}

/* Encode 0 as _, and 1+ as n-1_.  */

static void
write_compact_number (int num)
{
  if (num > 0)
    write_unsigned_number (num - 1);
  write_char ('_');
}

/* Return how many unnamed types precede TYPE in its enclosing class.  */

static int
nested_anon_class_index (tree type)
{
  int index = 0;
  tree member = TYPE_FIELDS (TYPE_CONTEXT (type));
<<<<<<< HEAD
  for (; member; member = TREE_CHAIN (member))
=======
  for (; member; member = DECL_CHAIN (member))
>>>>>>> 779871ac
    if (DECL_IMPLICIT_TYPEDEF_P (member))
      {
	tree memtype = TREE_TYPE (member);
	if (memtype == type)
	  return index;
	else if (TYPE_ANONYMOUS_P (memtype))
	  ++index;
      }

  gcc_unreachable ();
}

/* <unnamed-type-name> ::= Ut [ <nonnegative number> ] _ */

static void
write_unnamed_type_name (const tree type __attribute__ ((__unused__)))
{
  int discriminator;
  MANGLE_TRACE_TREE ("unnamed-type-name", type);

  if (TYPE_FUNCTION_SCOPE_P (type))
    discriminator = local_class_index (type);
  else if (TYPE_CLASS_SCOPE_P (type))
    discriminator = nested_anon_class_index (type);
  else
    {
      gcc_assert (no_linkage_check (type, /*relaxed_p=*/true));
      /* Just use the old mangling at namespace scope.  */
      write_source_name (TYPE_IDENTIFIER (type));
      return;
    }

  write_string ("Ut");
  write_compact_number (discriminator);
}

/* <closure-type-name> ::= Ul <lambda-sig> E [ <nonnegative number> ] _
   <lambda-sig> ::= <parameter type>+  # Parameter types or "v" if the lambda has no parameters */

static void
write_closure_type_name (const tree type)
{
  tree fn = lambda_function (type);
  tree lambda = CLASSTYPE_LAMBDA_EXPR (type);
  tree parms = TYPE_ARG_TYPES (TREE_TYPE (fn));

  MANGLE_TRACE_TREE ("closure-type-name", type);

  write_string ("Ul");
<<<<<<< HEAD
  write_method_parms (parms, DECL_NONSTATIC_MEMBER_FUNCTION_P (fn), fn);
=======
  write_method_parms (parms, /*method_p=*/1, fn);
>>>>>>> 779871ac
  write_char ('E');
  write_compact_number (LAMBDA_EXPR_DISCRIMINATOR (lambda));
}

/* Convert NUMBER to ascii using base BASE and generating at least
   MIN_DIGITS characters. BUFFER points to the _end_ of the buffer
   into which to store the characters. Returns the number of
   characters generated (these will be layed out in advance of where
   BUFFER points).  */

static int
hwint_to_ascii (unsigned HOST_WIDE_INT number, const unsigned int base,
		char *buffer, const unsigned int min_digits)
{
  static const char base_digits[] = "0123456789ABCDEFGHIJKLMNOPQRSTUVWXYZ";
  unsigned digits = 0;

  while (number)
    {
      unsigned HOST_WIDE_INT d = number / base;

      *--buffer = base_digits[number - d * base];
      digits++;
      number = d;
    }
  while (digits < min_digits)
    {
      *--buffer = base_digits[0];
      digits++;
    }
  return digits;
}

/* Non-terminal <number>.

     <number> ::= [n] </decimal integer/>  */

static void
write_number (unsigned HOST_WIDE_INT number, const int unsigned_p,
	      const unsigned int base)
{
  char buffer[sizeof (HOST_WIDE_INT) * 8];
  unsigned count = 0;

  if (!unsigned_p && (HOST_WIDE_INT) number < 0)
    {
      write_char ('n');
      number = -((HOST_WIDE_INT) number);
    }
  count = hwint_to_ascii (number, base, buffer + sizeof (buffer), 1);
  write_chars (buffer + sizeof (buffer) - count, count);
}

/* Write out an integral CST in decimal. Most numbers are small, and
   representable in a HOST_WIDE_INT. Occasionally we'll have numbers
   bigger than that, which we must deal with.  */

static inline void
write_integer_cst (const tree cst)
{
  int sign = tree_int_cst_sgn (cst);

  if (TREE_INT_CST_HIGH (cst) + (sign < 0))
    {
      /* A bignum. We do this in chunks, each of which fits in a
	 HOST_WIDE_INT.  */
      char buffer[sizeof (HOST_WIDE_INT) * 8 * 2];
      unsigned HOST_WIDE_INT chunk;
      unsigned chunk_digits;
      char *ptr = buffer + sizeof (buffer);
      unsigned count = 0;
      tree n, base, type;
      int done;

      /* HOST_WIDE_INT must be at least 32 bits, so 10^9 is
	 representable.  */
      chunk = 1000000000;
      chunk_digits = 9;

      if (sizeof (HOST_WIDE_INT) >= 8)
	{
	  /* It is at least 64 bits, so 10^18 is representable.  */
	  chunk_digits = 18;
	  chunk *= chunk;
	}

      type = c_common_signed_or_unsigned_type (1, TREE_TYPE (cst));
      base = build_int_cstu (type, chunk);
      n = build_int_cst_wide (type,
			      TREE_INT_CST_LOW (cst), TREE_INT_CST_HIGH (cst));

      if (sign < 0)
	{
	  write_char ('n');
	  n = fold_build1_loc (input_location, NEGATE_EXPR, type, n);
	}
      do
	{
	  tree d = fold_build2_loc (input_location, FLOOR_DIV_EXPR, type, n, base);
	  tree tmp = fold_build2_loc (input_location, MULT_EXPR, type, d, base);
	  unsigned c;

	  done = integer_zerop (d);
	  tmp = fold_build2_loc (input_location, MINUS_EXPR, type, n, tmp);
	  c = hwint_to_ascii (TREE_INT_CST_LOW (tmp), 10, ptr,
			      done ? 1 : chunk_digits);
	  ptr -= c;
	  count += c;
	  n = d;
	}
      while (!done);
      write_chars (ptr, count);
    }
  else
    {
      /* A small num.  */
      unsigned HOST_WIDE_INT low = TREE_INT_CST_LOW (cst);

      if (sign < 0)
	{
	  write_char ('n');
	  low = -low;
	}
      write_unsigned_number (low);
    }
}

/* Write out a floating-point literal.

    "Floating-point literals are encoded using the bit pattern of the
    target processor's internal representation of that number, as a
    fixed-length lowercase hexadecimal string, high-order bytes first
    (even if the target processor would store low-order bytes first).
    The "n" prefix is not used for floating-point literals; the sign
    bit is encoded with the rest of the number.

    Here are some examples, assuming the IEEE standard representation
    for floating point numbers.  (Spaces are for readability, not
    part of the encoding.)

	1.0f			Lf 3f80 0000 E
       -1.0f			Lf bf80 0000 E
	1.17549435e-38f		Lf 0080 0000 E
	1.40129846e-45f		Lf 0000 0001 E
	0.0f			Lf 0000 0000 E"

   Caller is responsible for the Lx and the E.  */
static void
write_real_cst (const tree value)
{
  if (abi_version_at_least (2))
    {
      long target_real[4];  /* largest supported float */
      char buffer[9];       /* eight hex digits in a 32-bit number */
      int i, limit, dir;

      tree type = TREE_TYPE (value);
      int words = GET_MODE_BITSIZE (TYPE_MODE (type)) / 32;

      real_to_target (target_real, &TREE_REAL_CST (value),
		      TYPE_MODE (type));

      /* The value in target_real is in the target word order,
	 so we must write it out backward if that happens to be
	 little-endian.  write_number cannot be used, it will
	 produce uppercase.  */
      if (FLOAT_WORDS_BIG_ENDIAN)
	i = 0, limit = words, dir = 1;
      else
	i = words - 1, limit = -1, dir = -1;

      for (; i != limit; i += dir)
	{
	  sprintf (buffer, "%08lx", (unsigned long) target_real[i]);
	  write_chars (buffer, 8);
	}
    }
  else
    {
      /* In G++ 3.3 and before the REAL_VALUE_TYPE was written out
	 literally.  Note that compatibility with 3.2 is impossible,
	 because the old floating-point emulator used a different
	 format for REAL_VALUE_TYPE.  */
      size_t i;
      for (i = 0; i < sizeof (TREE_REAL_CST (value)); ++i)
	write_number (((unsigned char *) &TREE_REAL_CST (value))[i],
		      /*unsigned_p*/ 1,
		      /*base*/ 16);
      G.need_abi_warning = 1;
    }
}

/* Non-terminal <identifier>.

     <identifier> ::= </unqualified source code identifier>  */

static void
write_identifier (const char *identifier)
{
  MANGLE_TRACE ("identifier", identifier);
  write_string (identifier);
}

/* Handle constructor productions of non-terminal <special-name>.
   CTOR is a constructor FUNCTION_DECL.

     <special-name> ::= C1   # complete object constructor
		    ::= C2   # base object constructor
		    ::= C3   # complete object allocating constructor

   Currently, allocating constructors are never used.

   We also need to provide mangled names for the maybe-in-charge
   constructor, so we treat it here too.  mangle_decl_string will
   append *INTERNAL* to that, to make sure we never emit it.  */

static void
write_special_name_constructor (const tree ctor)
{
  if (DECL_BASE_CONSTRUCTOR_P (ctor))
    write_string ("C2");
  else
    {
      gcc_assert (DECL_COMPLETE_CONSTRUCTOR_P (ctor)
		  /* Even though we don't ever emit a definition of
		     the old-style destructor, we still have to
		     consider entities (like static variables) nested
		     inside it.  */
		  || DECL_MAYBE_IN_CHARGE_CONSTRUCTOR_P (ctor));
      write_string ("C1");
    }
}

/* Handle destructor productions of non-terminal <special-name>.
   DTOR is a destructor FUNCTION_DECL.

     <special-name> ::= D0 # deleting (in-charge) destructor
		    ::= D1 # complete object (in-charge) destructor
		    ::= D2 # base object (not-in-charge) destructor

   We also need to provide mangled names for the maybe-incharge
   destructor, so we treat it here too.  mangle_decl_string will
   append *INTERNAL* to that, to make sure we never emit it.  */

static void
write_special_name_destructor (const tree dtor)
{
  if (DECL_DELETING_DESTRUCTOR_P (dtor))
    write_string ("D0");
  else if (DECL_BASE_DESTRUCTOR_P (dtor))
    write_string ("D2");
  else
    {
      gcc_assert (DECL_COMPLETE_DESTRUCTOR_P (dtor)
		  /* Even though we don't ever emit a definition of
		     the old-style destructor, we still have to
		     consider entities (like static variables) nested
		     inside it.  */
		  || DECL_MAYBE_IN_CHARGE_DESTRUCTOR_P (dtor));
      write_string ("D1");
    }
}

/* Scan the vector of local classes and return how many others with the
   same name (or same no name) and context precede ENTITY.  */

static int
local_class_index (tree entity)
{
  int ix, discriminator = 0;
  tree name = (TYPE_ANONYMOUS_P (entity) ? NULL_TREE
	       : TYPE_IDENTIFIER (entity));
  tree ctx = TYPE_CONTEXT (entity);
  for (ix = 0; ; ix++)
    {
      tree type = VEC_index (tree, local_classes, ix);
      if (type == entity)
	return discriminator;
      if (TYPE_CONTEXT (type) == ctx
	  && (name ? TYPE_IDENTIFIER (type) == name
	      : TYPE_ANONYMOUS_P (type)))
	++discriminator;
    }
  gcc_unreachable ();
}

/* Return the discriminator for ENTITY appearing inside
   FUNCTION.  The discriminator is the lexical ordinal of VAR among
   entities with the same name in the same FUNCTION.  */

static int
discriminator_for_local_entity (tree entity)
{
  if (DECL_DISCRIMINATOR_P (entity))
    {
<<<<<<< HEAD
      if (DECL_LANG_SPECIFIC (entity))
	return DECL_DISCRIMINATOR (entity);
      else
	/* The first entity with a particular name doesn't get
	   DECL_LANG_SPECIFIC/DECL_DISCRIMINATOR.  */
=======
      if (DECL_DISCRIMINATOR_SET_P (entity))
	return DECL_DISCRIMINATOR (entity);
      else
	/* The first entity with a particular name doesn't get
	   DECL_DISCRIMINATOR set up.  */
>>>>>>> 779871ac
	return 0;
    }
  else if (TREE_CODE (entity) == TYPE_DECL)
    {
      /* Scan the list of local classes.  */
      entity = TREE_TYPE (entity);

      /* Lambdas and unnamed types have their own discriminators.  */
      if (LAMBDA_TYPE_P (entity) || TYPE_ANONYMOUS_P (entity))
	return 0;

      return local_class_index (entity);
    }
  else
    gcc_unreachable ();
}

/* Return the discriminator for STRING, a string literal used inside
   FUNCTION.  The discriminator is the lexical ordinal of STRING among
   string literals used in FUNCTION.  */

static int
discriminator_for_string_literal (tree function ATTRIBUTE_UNUSED,
				  tree string ATTRIBUTE_UNUSED)
{
  /* For now, we don't discriminate amongst string literals.  */
  return 0;
}

/*   <discriminator> := _ <number>

   The discriminator is used only for the second and later occurrences
   of the same name within a single function. In this case <number> is
   n - 2, if this is the nth occurrence, in lexical order.  */

static void
write_discriminator (const int discriminator)
{
  /* If discriminator is zero, don't write anything.  Otherwise...  */
  if (discriminator > 0)
    {
      write_char ('_');
      write_unsigned_number (discriminator - 1);
    }
}

/* Mangle the name of a function-scope entity.  FUNCTION is the
   FUNCTION_DECL for the enclosing function, or a PARM_DECL for lambdas in
   default argument scope.  ENTITY is the decl for the entity itself.
   LOCAL_ENTITY is the entity that's directly scoped in FUNCTION_DECL,
   either ENTITY itself or an enclosing scope of ENTITY.

     <local-name> := Z <function encoding> E <entity name> [<discriminator>]
		  := Z <function encoding> E s [<discriminator>]
		  := Z <function encoding> Ed [ <parameter number> ] _ <entity name> */

static void
write_local_name (tree function, const tree local_entity,
		  const tree entity)
{
  tree parm = NULL_TREE;

  MANGLE_TRACE_TREE ("local-name", entity);

  if (TREE_CODE (function) == PARM_DECL)
    {
      parm = function;
      function = DECL_CONTEXT (parm);
    }

  write_char ('Z');
  write_encoding (function);
  write_char ('E');

  /* For this purpose, parameters are numbered from right-to-left.  */
  if (parm)
    {
      tree t;
      int i = 0;
<<<<<<< HEAD
      for (t = DECL_ARGUMENTS (function); t; t = TREE_CHAIN (t))
=======
      for (t = DECL_ARGUMENTS (function); t; t = DECL_CHAIN (t))
>>>>>>> 779871ac
	{
	  if (t == parm)
	    i = 1;
	  else if (i)
	    ++i;
	}
      write_char ('d');
      write_compact_number (i - 1);
    }

  if (TREE_CODE (entity) == STRING_CST)
    {
      write_char ('s');
      write_discriminator (discriminator_for_string_literal (function,
							     entity));
    }
  else
    {
      /* Now the <entity name>.  Let write_name know its being called
	 from <local-name>, so it doesn't try to process the enclosing
	 function scope again.  */
      write_name (entity, /*ignore_local_scope=*/1);
      write_discriminator (discriminator_for_local_entity (local_entity));
    }
}

/* Non-terminals <type> and <CV-qualifier>.

     <type> ::= <builtin-type>
	    ::= <function-type>
	    ::= <class-enum-type>
	    ::= <array-type>
	    ::= <pointer-to-member-type>
	    ::= <template-param>
	    ::= <substitution>
	    ::= <CV-qualifier>
	    ::= P <type>    # pointer-to
	    ::= R <type>    # reference-to
	    ::= C <type>    # complex pair (C 2000)
	    ::= G <type>    # imaginary (C 2000)     [not supported]
	    ::= U <source-name> <type>   # vendor extended type qualifier

   C++0x extensions

     <type> ::= RR <type>   # rvalue reference-to
     <type> ::= Dt <expression> # decltype of an id-expression or 
                                # class member access
     <type> ::= DT <expression> # decltype of an expression
     <type> ::= Dn              # decltype of nullptr

   TYPE is a type node.  */

static void
write_type (tree type)
{
  /* This gets set to nonzero if TYPE turns out to be a (possibly
     CV-qualified) builtin type.  */
  int is_builtin_type = 0;

  MANGLE_TRACE_TREE ("type", type);

  if (type == error_mark_node)
    return;

  type = canonicalize_for_substitution (type);
  if (find_substitution (type))
    return;

  /* According to the C++ ABI, some library classes are passed the
     same as the scalar type of their single member and use the same
     mangling.  */
  if (TREE_CODE (type) == RECORD_TYPE && TYPE_TRANSPARENT_AGGR (type))
    type = TREE_TYPE (first_field (type));

  if (write_CV_qualifiers_for_type (type) > 0)
    /* If TYPE was CV-qualified, we just wrote the qualifiers; now
       mangle the unqualified type.  The recursive call is needed here
       since both the qualified and unqualified types are substitution
       candidates.  */
    write_type (TYPE_MAIN_VARIANT (type));
  else if (TREE_CODE (type) == ARRAY_TYPE)
    /* It is important not to use the TYPE_MAIN_VARIANT of TYPE here
       so that the cv-qualification of the element type is available
       in write_array_type.  */
    write_array_type (type);
  else
    {
      tree type_orig = type;

      /* See through any typedefs.  */
      type = TYPE_MAIN_VARIANT (type);

      if (TYPE_PTRMEM_P (type))
	write_pointer_to_member_type (type);
      else
        {
	  /* Handle any target-specific fundamental types.  */
	  const char *target_mangling
	    = targetm.mangle_type (type_orig);

	  if (target_mangling)
	    {
	      write_string (target_mangling);
	      /* Add substitutions for types other than fundamental
		 types.  */
	      if (TREE_CODE (type) != VOID_TYPE
		  && TREE_CODE (type) != INTEGER_TYPE
		  && TREE_CODE (type) != REAL_TYPE
		  && TREE_CODE (type) != BOOLEAN_TYPE)
		add_substitution (type);
	      return;
	    }

	  switch (TREE_CODE (type))
	    {
	    case VOID_TYPE:
	    case BOOLEAN_TYPE:
	    case INTEGER_TYPE:  /* Includes wchar_t.  */
	    case REAL_TYPE:
	    case FIXED_POINT_TYPE:
	      {
		/* If this is a typedef, TYPE may not be one of
		   the standard builtin type nodes, but an alias of one.  Use
		   TYPE_MAIN_VARIANT to get to the underlying builtin type.  */
		write_builtin_type (TYPE_MAIN_VARIANT (type));
		++is_builtin_type;
	      }
	      break;

	    case COMPLEX_TYPE:
	      write_char ('C');
	      write_type (TREE_TYPE (type));
	      break;

	    case FUNCTION_TYPE:
	    case METHOD_TYPE:
	      write_function_type (type);
	      break;

	    case UNION_TYPE:
	    case RECORD_TYPE:
	    case ENUMERAL_TYPE:
	      /* A pointer-to-member function is represented as a special
		 RECORD_TYPE, so check for this first.  */
	      if (TYPE_PTRMEMFUNC_P (type))
		write_pointer_to_member_type (type);
	      else
		write_class_enum_type (type);
	      break;

	    case TYPENAME_TYPE:
	    case UNBOUND_CLASS_TEMPLATE:
	      /* We handle TYPENAME_TYPEs and UNBOUND_CLASS_TEMPLATEs like
		 ordinary nested names.  */
	      write_nested_name (TYPE_STUB_DECL (type));
	      break;

	    case POINTER_TYPE:
	      write_char ('P');
	      write_type (TREE_TYPE (type));
	      break;

	    case REFERENCE_TYPE:
	      if (TYPE_REF_IS_RVALUE (type))
        	write_char('O');
              else
                write_char ('R');
	      write_type (TREE_TYPE (type));
	      break;

	    case TEMPLATE_TYPE_PARM:
	    case TEMPLATE_PARM_INDEX:
	      write_template_param (type);
	      break;

	    case TEMPLATE_TEMPLATE_PARM:
	      write_template_template_param (type);
	      break;

	    case BOUND_TEMPLATE_TEMPLATE_PARM:
	      write_template_template_param (type);
	      write_template_args
		(TI_ARGS (TEMPLATE_TEMPLATE_PARM_TEMPLATE_INFO (type)));
	      break;

	    case VECTOR_TYPE:
	      if (abi_version_at_least (4))
		{
		  write_string ("Dv");
		  /* Non-constant vector size would be encoded with
		     _ expression, but we don't support that yet.  */
		  write_unsigned_number (TYPE_VECTOR_SUBPARTS (type));
		  write_char ('_');
		}
	      else
		{
		  G.need_abi_warning = 1;
		  write_string ("U8__vector");
		}
	      write_type (TREE_TYPE (type));
	      break;

            case TYPE_PACK_EXPANSION:
              write_string ("Dp");
              write_type (PACK_EXPANSION_PATTERN (type));
              break;

            case DECLTYPE_TYPE:
	      /* These shouldn't make it into mangling.  */
	      gcc_assert (!DECLTYPE_FOR_LAMBDA_CAPTURE (type)
			  && !DECLTYPE_FOR_LAMBDA_RETURN (type));

              write_char ('D');
              if (DECLTYPE_TYPE_ID_EXPR_OR_MEMBER_ACCESS_P (type))
                write_char ('t');
              else
                write_char ('T');
	      ++cp_unevaluated_operand;
              write_expression (DECLTYPE_TYPE_EXPR (type));
	      --cp_unevaluated_operand;
              write_char ('E');
              break;

	    case TYPEOF_TYPE:
	      sorry ("mangling typeof, use decltype instead");
	      break;

	    case LANG_TYPE:
	      if (NULLPTR_TYPE_P (type))
		{
		  write_string ("Dn");
		  break;
		}
	      /* else fall through.  */

	    default:
	      gcc_unreachable ();
	    }
	}
    }

  /* Types other than builtin types are substitution candidates.  */
  if (!is_builtin_type)
    add_substitution (type);
}

/* Non-terminal <CV-qualifiers> for type nodes.  Returns the number of
   CV-qualifiers written for TYPE.

     <CV-qualifiers> ::= [r] [V] [K]  */

static int
write_CV_qualifiers_for_type (const tree type)
{
  int num_qualifiers = 0;

  /* The order is specified by:

       "In cases where multiple order-insensitive qualifiers are
       present, they should be ordered 'K' (closest to the base type),
       'V', 'r', and 'U' (farthest from the base type) ..."

     Note that we do not use cp_type_quals below; given "const
     int[3]", the "const" is emitted with the "int", not with the
     array.  */
  cp_cv_quals quals = TYPE_QUALS (type);

  /* Attribute const/noreturn are not reflected in mangling.  */
  if (abi_version_at_least (5)
      && (TREE_CODE (type) == FUNCTION_TYPE
	  || TREE_CODE (type) == METHOD_TYPE))
    return 0;

  if (quals & TYPE_QUAL_RESTRICT)
    {
      write_char ('r');
      ++num_qualifiers;
    }
  if (quals & TYPE_QUAL_VOLATILE)
    {
      write_char ('V');
      ++num_qualifiers;
    }
  if (quals & TYPE_QUAL_CONST)
    {
      write_char ('K');
      ++num_qualifiers;
    }

  return num_qualifiers;
}

/* Non-terminal <builtin-type>.

     <builtin-type> ::= v   # void
		    ::= b   # bool
		    ::= w   # wchar_t
		    ::= c   # char
		    ::= a   # signed char
		    ::= h   # unsigned char
		    ::= s   # short
		    ::= t   # unsigned short
		    ::= i   # int
		    ::= j   # unsigned int
		    ::= l   # long
		    ::= m   # unsigned long
		    ::= x   # long long, __int64
		    ::= y   # unsigned long long, __int64
		    ::= n   # __int128
		    ::= o   # unsigned __int128
		    ::= f   # float
		    ::= d   # double
		    ::= e   # long double, __float80
		    ::= g   # __float128          [not supported]
		    ::= u <source-name>  # vendor extended type */

static void
write_builtin_type (tree type)
{
  if (TYPE_CANONICAL (type))
    type = TYPE_CANONICAL (type);

  switch (TREE_CODE (type))
    {
    case VOID_TYPE:
      write_char ('v');
      break;

    case BOOLEAN_TYPE:
      write_char ('b');
      break;

    case INTEGER_TYPE:
      /* TYPE may still be wchar_t, char16_t, or char32_t, since that
	 isn't in integer_type_nodes.  */
      if (type == wchar_type_node)
	write_char ('w');
      else if (type == char16_type_node)
	write_string ("Ds");
      else if (type == char32_type_node)
	write_string ("Di");
      else if (TYPE_FOR_JAVA (type))
	write_java_integer_type_codes (type);
      else
	{
	  size_t itk;
	  /* Assume TYPE is one of the shared integer type nodes.  Find
	     it in the array of these nodes.  */
	iagain:
	  for (itk = 0; itk < itk_none; ++itk)
	    if (integer_types[itk] != NULL_TREE
		&& type == integer_types[itk])
	      {
		/* Print the corresponding single-letter code.  */
		write_char (integer_type_codes[itk]);
		break;
	      }

	  if (itk == itk_none)
	    {
	      tree t = c_common_type_for_mode (TYPE_MODE (type),
					       TYPE_UNSIGNED (type));
	      if (type != t)
		{
		  type = t;
		  goto iagain;
		}

	      if (TYPE_PRECISION (type) == 128)
		write_char (TYPE_UNSIGNED (type) ? 'o' : 'n');
	      else
		{
		  /* Allow for cases where TYPE is not one of the shared
		     integer type nodes and write a "vendor extended builtin
		     type" with a name the form intN or uintN, respectively.
		     Situations like this can happen if you have an
		     __attribute__((__mode__(__SI__))) type and use exotic
		     switches like '-mint8' on AVR.  Of course, this is
		     undefined by the C++ ABI (and '-mint8' is not even
		     Standard C conforming), but when using such special
		     options you're pretty much in nowhere land anyway.  */
		  const char *prefix;
		  char prec[11];	/* up to ten digits for an unsigned */

		  prefix = TYPE_UNSIGNED (type) ? "uint" : "int";
		  sprintf (prec, "%u", (unsigned) TYPE_PRECISION (type));
		  write_char ('u');	/* "vendor extended builtin type" */
		  write_unsigned_number (strlen (prefix) + strlen (prec));
		  write_string (prefix);
		  write_string (prec);
		}
	    }
	}
      break;

    case REAL_TYPE:
      if (type == float_type_node
	  || type == java_float_type_node)
	write_char ('f');
      else if (type == double_type_node
	       || type == java_double_type_node)
	write_char ('d');
      else if (type == long_double_type_node)
	write_char ('e');
      else if (type == dfloat32_type_node)
	write_string ("Df");
      else if (type == dfloat64_type_node)
	write_string ("Dd");
      else if (type == dfloat128_type_node)
	write_string ("De");
      else
	gcc_unreachable ();
      break;

    case FIXED_POINT_TYPE:
      write_string ("DF");
      if (GET_MODE_IBIT (TYPE_MODE (type)) > 0)
	write_unsigned_number (GET_MODE_IBIT (TYPE_MODE (type)));
      if (type == fract_type_node
	  || type == sat_fract_type_node
	  || type == accum_type_node
	  || type == sat_accum_type_node)
	write_char ('i');
      else if (type == unsigned_fract_type_node
	       || type == sat_unsigned_fract_type_node
	       || type == unsigned_accum_type_node
	       || type == sat_unsigned_accum_type_node)
	write_char ('j');
      else if (type == short_fract_type_node
	       || type == sat_short_fract_type_node
	       || type == short_accum_type_node
	       || type == sat_short_accum_type_node)
	write_char ('s');
      else if (type == unsigned_short_fract_type_node
	       || type == sat_unsigned_short_fract_type_node
	       || type == unsigned_short_accum_type_node
	       || type == sat_unsigned_short_accum_type_node)
	write_char ('t');
      else if (type == long_fract_type_node
	       || type == sat_long_fract_type_node
	       || type == long_accum_type_node
	       || type == sat_long_accum_type_node)
	write_char ('l');
      else if (type == unsigned_long_fract_type_node
	       || type == sat_unsigned_long_fract_type_node
	       || type == unsigned_long_accum_type_node
	       || type == sat_unsigned_long_accum_type_node)
	write_char ('m');
      else if (type == long_long_fract_type_node
	       || type == sat_long_long_fract_type_node
	       || type == long_long_accum_type_node
	       || type == sat_long_long_accum_type_node)
	write_char ('x');
      else if (type == unsigned_long_long_fract_type_node
	       || type == sat_unsigned_long_long_fract_type_node
	       || type == unsigned_long_long_accum_type_node
	       || type == sat_unsigned_long_long_accum_type_node)
	write_char ('y');
      else
	sorry ("mangling unknown fixed point type");
      write_unsigned_number (GET_MODE_FBIT (TYPE_MODE (type)));
      if (TYPE_SATURATING (type))
	write_char ('s');
      else
	write_char ('n');
      break;

    default:
      gcc_unreachable ();
    }
}

/* Non-terminal <function-type>.  NODE is a FUNCTION_TYPE or
   METHOD_TYPE.  The return type is mangled before the parameter
   types.

     <function-type> ::= F [Y] <bare-function-type> E   */

static void
write_function_type (const tree type)
{
  MANGLE_TRACE_TREE ("function-type", type);

  /* For a pointer to member function, the function type may have
     cv-qualifiers, indicating the quals for the artificial 'this'
     parameter.  */
  if (TREE_CODE (type) == METHOD_TYPE)
    {
      /* The first parameter must be a POINTER_TYPE pointing to the
	 `this' parameter.  */
      tree this_type = TREE_TYPE (TREE_VALUE (TYPE_ARG_TYPES (type)));
      write_CV_qualifiers_for_type (this_type);
    }

  write_char ('F');
  /* We don't track whether or not a type is `extern "C"'.  Note that
     you can have an `extern "C"' function that does not have
     `extern "C"' type, and vice versa:

       extern "C" typedef void function_t();
       function_t f; // f has C++ linkage, but its type is
		     // `extern "C"'

       typedef void function_t();
       extern "C" function_t f; // Vice versa.

     See [dcl.link].  */
  write_bare_function_type (type, /*include_return_type_p=*/1,
			    /*decl=*/NULL);
  write_char ('E');
}

/* Non-terminal <bare-function-type>.  TYPE is a FUNCTION_TYPE or
   METHOD_TYPE.  If INCLUDE_RETURN_TYPE is nonzero, the return value
   is mangled before the parameter types.  If non-NULL, DECL is
   FUNCTION_DECL for the function whose type is being emitted.

   If DECL is a member of a Java type, then a literal 'J'
   is output and the return type is mangled as if INCLUDE_RETURN_TYPE
   were nonzero.

     <bare-function-type> ::= [J]</signature/ type>+  */

static void
write_bare_function_type (const tree type, const int include_return_type_p,
			  const tree decl)
{
  int java_method_p;

  MANGLE_TRACE_TREE ("bare-function-type", type);

  /* Detect Java methods and emit special encoding.  */
  if (decl != NULL
      && DECL_FUNCTION_MEMBER_P (decl)
      && TYPE_FOR_JAVA (DECL_CONTEXT (decl))
      && !DECL_CONSTRUCTOR_P (decl)
      && !DECL_DESTRUCTOR_P (decl)
      && !DECL_CONV_FN_P (decl))
    {
      java_method_p = 1;
      write_char ('J');
    }
  else
    {
      java_method_p = 0;
    }

  /* Mangle the return type, if requested.  */
  if (include_return_type_p || java_method_p)
    write_type (TREE_TYPE (type));

  /* Now mangle the types of the arguments.  */
  write_method_parms (TYPE_ARG_TYPES (type),
		      TREE_CODE (type) == METHOD_TYPE,
		      decl);
}

/* Write the mangled representation of a method parameter list of
   types given in PARM_TYPES.  If METHOD_P is nonzero, the function is
   considered a non-static method, and the this parameter is omitted.
   If non-NULL, DECL is the FUNCTION_DECL for the function whose
   parameters are being emitted.  */

static void
write_method_parms (tree parm_types, const int method_p, const tree decl)
{
  tree first_parm_type;
  tree parm_decl = decl ? DECL_ARGUMENTS (decl) : NULL_TREE;

  /* Assume this parameter type list is variable-length.  If it ends
     with a void type, then it's not.  */
  int varargs_p = 1;

  /* If this is a member function, skip the first arg, which is the
     this pointer.
       "Member functions do not encode the type of their implicit this
       parameter."

     Similarly, there's no need to mangle artificial parameters, like
     the VTT parameters for constructors and destructors.  */
  if (method_p)
    {
      parm_types = TREE_CHAIN (parm_types);
      parm_decl = parm_decl ? DECL_CHAIN (parm_decl) : NULL_TREE;

      while (parm_decl && DECL_ARTIFICIAL (parm_decl))
	{
	  parm_types = TREE_CHAIN (parm_types);
	  parm_decl = DECL_CHAIN (parm_decl);
	}
    }

  for (first_parm_type = parm_types;
       parm_types;
       parm_types = TREE_CHAIN (parm_types))
    {
      tree parm = TREE_VALUE (parm_types);
      if (parm == void_type_node)
	{
	  /* "Empty parameter lists, whether declared as () or
	     conventionally as (void), are encoded with a void parameter
	     (v)."  */
	  if (parm_types == first_parm_type)
	    write_type (parm);
	  /* If the parm list is terminated with a void type, it's
	     fixed-length.  */
	  varargs_p = 0;
	  /* A void type better be the last one.  */
	  gcc_assert (TREE_CHAIN (parm_types) == NULL);
	}
      else
	write_type (parm);
    }

  if (varargs_p)
    /* <builtin-type> ::= z  # ellipsis  */
    write_char ('z');
}

/* <class-enum-type> ::= <name>  */

static void
write_class_enum_type (const tree type)
{
  write_name (TYPE_NAME (type), /*ignore_local_scope=*/0);
}

/* Non-terminal <template-args>.  ARGS is a TREE_VEC of template
   arguments.

     <template-args> ::= I <template-arg>* E  */

static void
write_template_args (tree args)
{
  int i;
  int length = 0;

  MANGLE_TRACE_TREE ("template-args", args);

  write_char ('I');

  if (args)
    length = TREE_VEC_LENGTH (args);

  if (args && TREE_CODE (TREE_VEC_ELT (args, 0)) == TREE_VEC)
    {
      /* We have nested template args.  We want the innermost template
	 argument list.  */
      args = TREE_VEC_ELT (args, length - 1);
      length = TREE_VEC_LENGTH (args);
    }
  for (i = 0; i < length; ++i)
    write_template_arg (TREE_VEC_ELT (args, i));

  write_char ('E');
}

/* Write out the
   <unqualified-name>
   <unqualified-name> <template-args>
   part of SCOPE_REF or COMPONENT_REF mangling.  */

static void
write_member_name (tree member)
{
  if (TREE_CODE (member) == IDENTIFIER_NODE)
    write_unqualified_id (member);
  else if (DECL_P (member))
    write_unqualified_name (member);
  else if (TREE_CODE (member) == TEMPLATE_ID_EXPR)
    {
      tree name = TREE_OPERAND (member, 0);
      if (TREE_CODE (name) == OVERLOAD)
	name = OVL_FUNCTION (name);
      write_member_name (name);
      write_template_args (TREE_OPERAND (member, 1));
    }
  else
    write_expression (member);
}

/* <expression> ::= <unary operator-name> <expression>
		::= <binary operator-name> <expression> <expression>
		::= <expr-primary>

   <expr-primary> ::= <template-param>
		  ::= L <type> <value number> E		# literal
		  ::= L <mangled-name> E		# external name
		  ::= st <type>				# sizeof
		  ::= sr <type> <unqualified-name>	# dependent name
		  ::= sr <type> <unqualified-name> <template-args> */

static void
write_expression (tree expr)
{
  enum tree_code code = TREE_CODE (expr);

  /* Skip NOP_EXPRs.  They can occur when (say) a pointer argument
     is converted (via qualification conversions) to another
     type.  */
  while (TREE_CODE (expr) == NOP_EXPR
	 || TREE_CODE (expr) == NON_LVALUE_EXPR)
    {
      expr = TREE_OPERAND (expr, 0);
      code = TREE_CODE (expr);
    }

  if (code == BASELINK)
    {
      expr = BASELINK_FUNCTIONS (expr);
      code = TREE_CODE (expr);
    }

  /* Handle pointers-to-members by making them look like expression
     nodes.  */
  if (code == PTRMEM_CST)
    {
      expr = build_nt (ADDR_EXPR,
		       build_qualified_name (/*type=*/NULL_TREE,
					     PTRMEM_CST_CLASS (expr),
					     PTRMEM_CST_MEMBER (expr),
					     /*template_p=*/false));
      code = TREE_CODE (expr);
    }

  /* Handle template parameters.  */
  if (code == TEMPLATE_TYPE_PARM
      || code == TEMPLATE_TEMPLATE_PARM
      || code == BOUND_TEMPLATE_TEMPLATE_PARM
      || code == TEMPLATE_PARM_INDEX)
    write_template_param (expr);
  /* Handle literals.  */
  else if (TREE_CODE_CLASS (code) == tcc_constant
	   || (abi_version_at_least (2) && code == CONST_DECL))
    write_template_arg_literal (expr);
  else if (code == PARM_DECL)
    {
      /* A function parameter used in a late-specified return type.  */
      int index = DECL_PARM_INDEX (expr);
      gcc_assert (index >= 1);
      write_string ("fp");
      write_compact_number (index - 1);
    }
  else if (DECL_P (expr))
    {
      /* G++ 3.2 incorrectly mangled non-type template arguments of
	 enumeration type using their names.  */
      if (code == CONST_DECL)
	G.need_abi_warning = 1;
      write_char ('L');
      write_mangled_name (expr, false);
      write_char ('E');
    }
  else if (TREE_CODE (expr) == SIZEOF_EXPR
	   && TYPE_P (TREE_OPERAND (expr, 0)))
    {
      write_string ("st");
      write_type (TREE_OPERAND (expr, 0));
    }
  else if (TREE_CODE (expr) == ALIGNOF_EXPR
	   && TYPE_P (TREE_OPERAND (expr, 0)))
    {
      write_string ("at");
      write_type (TREE_OPERAND (expr, 0));
    }
  else if (TREE_CODE (expr) == SCOPE_REF)
    {
      tree scope = TREE_OPERAND (expr, 0);
      tree member = TREE_OPERAND (expr, 1);

      if (!abi_version_at_least (2))
	{
	  write_string ("sr");
	  write_type (scope);
	  /* G++ 3.2 incorrectly put out both the "sr" code and
	     the nested name of the qualified name.  */
	  G.need_abi_warning = 1;
	  write_encoding (member);
	}

      /* If the MEMBER is a real declaration, then the qualifying
	 scope was not dependent.  Ideally, we would not have a
	 SCOPE_REF in those cases, but sometimes we do.  If the second
	 argument is a DECL, then the name must not have been
	 dependent.  */
      else if (DECL_P (member))
	write_expression (member);
      else
	{
	  write_string ("sr");
	  write_type (scope);
	  write_member_name (member);
	}
    }
  else if (TREE_CODE (expr) == INDIRECT_REF
	   && TREE_TYPE (TREE_OPERAND (expr, 0))
	   && TREE_CODE (TREE_TYPE (TREE_OPERAND (expr, 0))) == REFERENCE_TYPE)
    {
      write_expression (TREE_OPERAND (expr, 0));
    }
  else if (TREE_CODE (expr) == IDENTIFIER_NODE)
    {
      /* An operator name appearing as a dependent name needs to be
	 specially marked to disambiguate between a use of the operator
	 name and a use of the operator in an expression.  */
      if (IDENTIFIER_OPNAME_P (expr))
	write_string ("on");
      write_unqualified_id (expr);
    }
  else if (TREE_CODE (expr) == TEMPLATE_ID_EXPR)
    {
      tree fn = TREE_OPERAND (expr, 0);
      if (is_overloaded_fn (fn))
	fn = DECL_NAME (get_first_fn (fn));
      if (IDENTIFIER_OPNAME_P (fn))
	write_string ("on");
      write_unqualified_id (fn);
      write_template_args (TREE_OPERAND (expr, 1));
    }
  else
    {
      int i, len;
      const char *name;

      /* When we bind a variable or function to a non-type template
	 argument with reference type, we create an ADDR_EXPR to show
	 the fact that the entity's address has been taken.  But, we
	 don't actually want to output a mangling code for the `&'.  */
      if (TREE_CODE (expr) == ADDR_EXPR
	  && TREE_TYPE (expr)
	  && TREE_CODE (TREE_TYPE (expr)) == REFERENCE_TYPE)
	{
	  expr = TREE_OPERAND (expr, 0);
	  if (DECL_P (expr))
	    {
	      write_expression (expr);
	      return;
	    }

	  code = TREE_CODE (expr);
	}

      if (code == COMPONENT_REF)
	{
	  tree ob = TREE_OPERAND (expr, 0);

	  if (TREE_CODE (ob) == ARROW_EXPR)
	    {
	      write_string (operator_name_info[(int)code].mangled_name);
	      ob = TREE_OPERAND (ob, 0);
	    }
	  else
	    write_string ("dt");

	  write_expression (ob);
	  write_member_name (TREE_OPERAND (expr, 1));
	  return;
	}

      /* If it wasn't any of those, recursively expand the expression.  */
      name = operator_name_info[(int) code].mangled_name;
      if (name == NULL)
	{
	  sorry ("mangling %C", code);
	  return;
	}
      else
	write_string (name);	

      switch (code)
	{
	case CALL_EXPR:
	  {
	    tree fn = CALL_EXPR_FN (expr);

	    if (TREE_CODE (fn) == ADDR_EXPR)
	      fn = TREE_OPERAND (fn, 0);

	    /* Mangle a dependent name as the name, not whatever happens to
	       be the first function in the overload set.  */
	    if ((TREE_CODE (fn) == FUNCTION_DECL
		 || TREE_CODE (fn) == OVERLOAD)
		&& type_dependent_expression_p_push (expr))
	      fn = DECL_NAME (get_first_fn (fn));

	    write_expression (fn);
	  }

	  for (i = 0; i < call_expr_nargs (expr); ++i)
	    write_expression (CALL_EXPR_ARG (expr, i));
	  write_char ('E');
	  break;

	case CAST_EXPR:
	  write_type (TREE_TYPE (expr));
	  if (list_length (TREE_OPERAND (expr, 0)) == 1)	  
	    write_expression (TREE_VALUE (TREE_OPERAND (expr, 0)));
	  else
	    {
	      tree args = TREE_OPERAND (expr, 0);
	      write_char ('_');
	      for (; args; args = TREE_CHAIN (args))
		write_expression (TREE_VALUE (args));
	      write_char ('E');
	    }
	  break;

	  /* FIXME these should have a distinct mangling.  */
	case STATIC_CAST_EXPR:
	case CONST_CAST_EXPR:
	  write_type (TREE_TYPE (expr));
	  write_expression (TREE_OPERAND (expr, 0));
	  break;

	case NEW_EXPR:
	  sorry ("mangling new-expression");
	  break;

	default:
	  /* In the middle-end, some expressions have more operands than
	     they do in templates (and mangling).  */
	  switch (code)
	    {
	    case PREINCREMENT_EXPR:
	    case PREDECREMENT_EXPR:
	    case POSTINCREMENT_EXPR:
	    case POSTDECREMENT_EXPR:
	      len = 1;
	      break;

	    case ARRAY_REF:
	      len = 2;
	      break;

	    default:
	      len = TREE_OPERAND_LENGTH (expr);
	      break;
	    }

	  for (i = 0; i < len; ++i)
	    {
	      tree operand = TREE_OPERAND (expr, i);
	      /* As a GNU extension, the middle operand of a
		 conditional may be omitted.  Since expression
		 manglings are supposed to represent the input token
		 stream, there's no good way to mangle such an
		 expression without extending the C++ ABI.  */
	      if (code == COND_EXPR && i == 1 && !operand)
		{
		  error ("omitted middle operand to %<?:%> operand "
			 "cannot be mangled");
		  continue;
		}
	      write_expression (operand);
	    }
	}
    }
}

/* Literal subcase of non-terminal <template-arg>.

     "Literal arguments, e.g. "A<42L>", are encoded with their type
     and value. Negative integer values are preceded with "n"; for
     example, "A<-42L>" becomes "1AILln42EE". The bool value false is
     encoded as 0, true as 1."  */

static void
write_template_arg_literal (const tree value)
{
  write_char ('L');
  write_type (TREE_TYPE (value));

  switch (TREE_CODE (value))
    {
    case CONST_DECL:
      write_integer_cst (DECL_INITIAL (value));
      break;

    case INTEGER_CST:
      gcc_assert (!same_type_p (TREE_TYPE (value), boolean_type_node)
		  || integer_zerop (value) || integer_onep (value));
      write_integer_cst (value);
      break;

    case REAL_CST:
      write_real_cst (value);
      break;

    default:
      gcc_unreachable ();
    }

  write_char ('E');
}

/* Non-terminal <template-arg>.

     <template-arg> ::= <type>				# type
		    ::= L <type> </value/ number> E	# literal
		    ::= LZ <name> E			# external name
		    ::= X <expression> E		# expression  */

static void
write_template_arg (tree node)
{
  enum tree_code code = TREE_CODE (node);

  MANGLE_TRACE_TREE ("template-arg", node);

  /* A template template parameter's argument list contains TREE_LIST
     nodes of which the value field is the actual argument.  */
  if (code == TREE_LIST)
    {
      node = TREE_VALUE (node);
      /* If it's a decl, deal with its type instead.  */
      if (DECL_P (node))
	{
	  node = TREE_TYPE (node);
	  code = TREE_CODE (node);
	}
    }

  if (TREE_CODE (node) == NOP_EXPR
      && TREE_CODE (TREE_TYPE (node)) == REFERENCE_TYPE)
    {
      /* Template parameters can be of reference type. To maintain
	 internal consistency, such arguments use a conversion from
	 address of object to reference type.  */
      gcc_assert (TREE_CODE (TREE_OPERAND (node, 0)) == ADDR_EXPR);
      if (abi_version_at_least (2))
	node = TREE_OPERAND (TREE_OPERAND (node, 0), 0);
      else
	G.need_abi_warning = 1;
    }

  if (ARGUMENT_PACK_P (node))
    {
      /* Expand the template argument pack. */
      tree args = ARGUMENT_PACK_ARGS (node);
      int i, length = TREE_VEC_LENGTH (args);
      write_char ('I');
      for (i = 0; i < length; ++i)
        write_template_arg (TREE_VEC_ELT (args, i));
      write_char ('E');
    }
  else if (TYPE_P (node))
    write_type (node);
  else if (code == TEMPLATE_DECL)
    /* A template appearing as a template arg is a template template arg.  */
    write_template_template_arg (node);
  else if ((TREE_CODE_CLASS (code) == tcc_constant && code != PTRMEM_CST)
	   || (abi_version_at_least (2) && code == CONST_DECL))
    write_template_arg_literal (node);
  else if (DECL_P (node))
    {
      /* Until ABI version 2, non-type template arguments of
	 enumeration type were mangled using their names.  */
      if (code == CONST_DECL && !abi_version_at_least (2))
	G.need_abi_warning = 1;
      write_char ('L');
      /* Until ABI version 3, the underscore before the mangled name
	 was incorrectly omitted.  */
      if (!abi_version_at_least (3))
	{
	  G.need_abi_warning = 1;
	  write_char ('Z');
	}
      else
	write_string ("_Z");
      write_encoding (node);
      write_char ('E');
    }
  else
    {
      /* Template arguments may be expressions.  */
      write_char ('X');
      write_expression (node);
      write_char ('E');
    }
}

/*  <template-template-arg>
			::= <name>
			::= <substitution>  */

static void
write_template_template_arg (const tree decl)
{
  MANGLE_TRACE_TREE ("template-template-arg", decl);

  if (find_substitution (decl))
    return;
  write_name (decl, /*ignore_local_scope=*/0);
  add_substitution (decl);
}


/* Non-terminal <array-type>.  TYPE is an ARRAY_TYPE.

     <array-type> ::= A [</dimension/ number>] _ </element/ type>
		  ::= A <expression> _ </element/ type>

     "Array types encode the dimension (number of elements) and the
     element type. For variable length arrays, the dimension (but not
     the '_' separator) is omitted."  */

static void
write_array_type (const tree type)
{
  write_char ('A');
  if (TYPE_DOMAIN (type))
    {
      tree index_type;
      tree max;

      index_type = TYPE_DOMAIN (type);
      /* The INDEX_TYPE gives the upper and lower bounds of the
	 array.  */
      max = TYPE_MAX_VALUE (index_type);
      if (TREE_CODE (max) == INTEGER_CST)
	{
	  /* The ABI specifies that we should mangle the number of
	     elements in the array, not the largest allowed index.  */
	  max = size_binop (PLUS_EXPR, max, size_one_node);
	  write_unsigned_number (tree_low_cst (max, 1));
	}
      else
	{
	  max = TREE_OPERAND (max, 0);
	  if (!abi_version_at_least (2))
	    {
	      /* value_dependent_expression_p presumes nothing is
		 dependent when PROCESSING_TEMPLATE_DECL is zero.  */
	      ++processing_template_decl;
	      if (!value_dependent_expression_p (max))
		G.need_abi_warning = 1;
	      --processing_template_decl;
	    }
	  write_expression (max);
	}

    }
  write_char ('_');
  write_type (TREE_TYPE (type));
}

/* Non-terminal <pointer-to-member-type> for pointer-to-member
   variables.  TYPE is a pointer-to-member POINTER_TYPE.

     <pointer-to-member-type> ::= M </class/ type> </member/ type>  */

static void
write_pointer_to_member_type (const tree type)
{
  write_char ('M');
  write_type (TYPE_PTRMEM_CLASS_TYPE (type));
  write_type (TYPE_PTRMEM_POINTED_TO_TYPE (type));
}

/* Non-terminal <template-param>.  PARM is a TEMPLATE_TYPE_PARM,
   TEMPLATE_TEMPLATE_PARM, BOUND_TEMPLATE_TEMPLATE_PARM or a
   TEMPLATE_PARM_INDEX.

     <template-param> ::= T </parameter/ number> _  */

static void
write_template_param (const tree parm)
{
  int parm_index;

  MANGLE_TRACE_TREE ("template-parm", parm);

  switch (TREE_CODE (parm))
    {
    case TEMPLATE_TYPE_PARM:
    case TEMPLATE_TEMPLATE_PARM:
    case BOUND_TEMPLATE_TEMPLATE_PARM:
      parm_index = TEMPLATE_TYPE_IDX (parm);
      break;

    case TEMPLATE_PARM_INDEX:
      parm_index = TEMPLATE_PARM_IDX (parm);
      break;

    default:
      gcc_unreachable ();
    }

  write_char ('T');
  /* NUMBER as it appears in the mangling is (-1)-indexed, with the
     earliest template param denoted by `_'.  */
  write_compact_number (parm_index);
}

/*  <template-template-param>
			::= <template-param>
			::= <substitution>  */

static void
write_template_template_param (const tree parm)
{
  tree templ = NULL_TREE;

  /* PARM, a TEMPLATE_TEMPLATE_PARM, is an instantiation of the
     template template parameter.  The substitution candidate here is
     only the template.  */
  if (TREE_CODE (parm) == BOUND_TEMPLATE_TEMPLATE_PARM)
    {
      templ
	= TI_TEMPLATE (TEMPLATE_TEMPLATE_PARM_TEMPLATE_INFO (parm));
      if (find_substitution (templ))
	return;
    }

  /* <template-param> encodes only the template parameter position,
     not its template arguments, which is fine here.  */
  write_template_param (parm);
  if (templ)
    add_substitution (templ);
}

/* Non-terminal <substitution>.

      <substitution> ::= S <seq-id> _
		     ::= S_  */

static void
write_substitution (const int seq_id)
{
  MANGLE_TRACE ("substitution", "");

  write_char ('S');
  if (seq_id > 0)
    write_number (seq_id - 1, /*unsigned=*/1, 36);
  write_char ('_');
}

/* Start mangling ENTITY.  */

static inline void
start_mangling (const tree entity)
{
  G.entity = entity;
  G.need_abi_warning = false;
  obstack_free (&name_obstack, name_base);
  mangle_obstack = &name_obstack;
  name_base = obstack_alloc (&name_obstack, 0);
}

/* Done with mangling. If WARN is true, and the name of G.entity will
   be mangled differently in a future version of the ABI, issue a
   warning.  */

static void
finish_mangling_internal (const bool warn)
{
  if (warn_abi && warn && G.need_abi_warning)
    warning (OPT_Wabi, "the mangled name of %qD will change in a future "
	     "version of GCC",
	     G.entity);

  /* Clear all the substitutions.  */
  VEC_truncate (tree, G.substitutions, 0);

  /* Null-terminate the string.  */
  write_char ('\0');
}


/* Like finish_mangling_internal, but return the mangled string.  */

static inline const char *
finish_mangling (const bool warn)
{
  finish_mangling_internal (warn);
  return (const char *) obstack_finish (mangle_obstack);
}

/* Like finish_mangling_internal, but return an identifier.  */

static tree
finish_mangling_get_identifier (const bool warn)
{
  finish_mangling_internal (warn);
  /* Don't obstack_finish here, and the next start_mangling will
     remove the identifier.  */
  return get_identifier ((const char *) obstack_base (mangle_obstack));
}

/* Initialize data structures for mangling.  */

void
init_mangle (void)
{
  gcc_obstack_init (&name_obstack);
  name_base = obstack_alloc (&name_obstack, 0);
  G.substitutions = NULL;

  /* Cache these identifiers for quick comparison when checking for
     standard substitutions.  */
  subst_identifiers[SUBID_ALLOCATOR] = get_identifier ("allocator");
  subst_identifiers[SUBID_BASIC_STRING] = get_identifier ("basic_string");
  subst_identifiers[SUBID_CHAR_TRAITS] = get_identifier ("char_traits");
  subst_identifiers[SUBID_BASIC_ISTREAM] = get_identifier ("basic_istream");
  subst_identifiers[SUBID_BASIC_OSTREAM] = get_identifier ("basic_ostream");
  subst_identifiers[SUBID_BASIC_IOSTREAM] = get_identifier ("basic_iostream");
}

/* Generate the mangled name of DECL.  */

static tree
mangle_decl_string (const tree decl)
{
  tree result;
  location_t saved_loc = input_location;
  tree saved_fn = NULL_TREE;
  bool template_p = false;

  if (DECL_LANG_SPECIFIC (decl) && DECL_USE_TEMPLATE (decl))
    {
      struct tinst_level *tl = current_instantiation ();
      if (!tl || tl->decl != decl)
	{
	  template_p = true;
	  saved_fn = current_function_decl;
	  push_tinst_level (decl);
	  current_function_decl = NULL_TREE;
	}
    }
  input_location = DECL_SOURCE_LOCATION (decl);

  start_mangling (decl);

  if (TREE_CODE (decl) == TYPE_DECL)
    write_type (TREE_TYPE (decl));
  else
    write_mangled_name (decl, true);

  result = finish_mangling_get_identifier (/*warn=*/true);
  if (DEBUG_MANGLE)
    fprintf (stderr, "mangle_decl_string = '%s'\n\n",
	     IDENTIFIER_POINTER (result));

  if (template_p)
    {
      pop_tinst_level ();
      current_function_decl = saved_fn;
    }
  input_location = saved_loc;

  return result;
}

/* Create an identifier for the external mangled name of DECL.  */

void
mangle_decl (const tree decl)
{
  tree id = mangle_decl_string (decl);
  id = targetm.mangle_decl_assembler_name (decl, id);
  SET_DECL_ASSEMBLER_NAME (decl, id);

  if (G.need_abi_warning)
    {
#ifdef ASM_OUTPUT_DEF
      /* If the mangling will change in the future, emit an alias with the
	 future mangled name for forward-compatibility.  */
      int save_ver;
      tree id2, alias;
#endif

      SET_IDENTIFIER_GLOBAL_VALUE (id, decl);
      if (IDENTIFIER_GLOBAL_VALUE (id) != decl)
	inform (DECL_SOURCE_LOCATION (decl), "-fabi-version=4 (or =0) "
		"avoids this error with a change in vector mangling");

#ifdef ASM_OUTPUT_DEF
      save_ver = flag_abi_version;
      flag_abi_version = 0;
      id2 = mangle_decl_string (decl);
      id2 = targetm.mangle_decl_assembler_name (decl, id2);
      flag_abi_version = save_ver;

      alias = make_alias_for (decl, id2);
      DECL_IGNORED_P (alias) = 1;
      TREE_PUBLIC (alias) = TREE_PUBLIC (decl);
      DECL_VISIBILITY (alias) = DECL_VISIBILITY (decl);
      if (vague_linkage_p (decl))
	DECL_WEAK (alias) = 1;
      if (TREE_CODE (decl) == FUNCTION_DECL)
	cgraph_same_body_alias (alias, decl);
      else
	varpool_extra_name_alias (alias, decl);
#endif
    }
}

/* Generate the mangled representation of TYPE.  */

const char *
mangle_type_string (const tree type)
{
  const char *result;

  start_mangling (type);
  write_type (type);
  result = finish_mangling (/*warn=*/false);
  if (DEBUG_MANGLE)
    fprintf (stderr, "mangle_type_string = '%s'\n\n", result);
  return result;
}

/* Create an identifier for the mangled name of a special component
   for belonging to TYPE.  CODE is the ABI-specified code for this
   component.  */

static tree
mangle_special_for_type (const tree type, const char *code)
{
  tree result;

  /* We don't have an actual decl here for the special component, so
     we can't just process the <encoded-name>.  Instead, fake it.  */
  start_mangling (type);

  /* Start the mangling.  */
  write_string ("_Z");
  write_string (code);

  /* Add the type.  */
  write_type (type);
  result = finish_mangling_get_identifier (/*warn=*/false);

  if (DEBUG_MANGLE)
    fprintf (stderr, "mangle_special_for_type = %s\n\n",
	     IDENTIFIER_POINTER (result));

  return result;
}

/* Create an identifier for the mangled representation of the typeinfo
   structure for TYPE.  */

tree
mangle_typeinfo_for_type (const tree type)
{
  return mangle_special_for_type (type, "TI");
}

/* Create an identifier for the mangled name of the NTBS containing
   the mangled name of TYPE.  */

tree
mangle_typeinfo_string_for_type (const tree type)
{
  return mangle_special_for_type (type, "TS");
}

/* Create an identifier for the mangled name of the vtable for TYPE.  */

tree
mangle_vtbl_for_type (const tree type)
{
  return mangle_special_for_type (type, "TV");
}

/* Returns an identifier for the mangled name of the VTT for TYPE.  */

tree
mangle_vtt_for_type (const tree type)
{
  return mangle_special_for_type (type, "TT");
}

/* Return an identifier for a construction vtable group.  TYPE is
   the most derived class in the hierarchy; BINFO is the base
   subobject for which this construction vtable group will be used.

   This mangling isn't part of the ABI specification; in the ABI
   specification, the vtable group is dumped in the same COMDAT as the
   main vtable, and is referenced only from that vtable, so it doesn't
   need an external name.  For binary formats without COMDAT sections,
   though, we need external names for the vtable groups.

   We use the production

    <special-name> ::= CT <type> <offset number> _ <base type>  */

tree
mangle_ctor_vtbl_for_type (const tree type, const tree binfo)
{
  tree result;

  start_mangling (type);

  write_string ("_Z");
  write_string ("TC");
  write_type (type);
  write_integer_cst (BINFO_OFFSET (binfo));
  write_char ('_');
  write_type (BINFO_TYPE (binfo));

  result = finish_mangling_get_identifier (/*warn=*/false);
  if (DEBUG_MANGLE)
    fprintf (stderr, "mangle_ctor_vtbl_for_type = %s\n\n",
	     IDENTIFIER_POINTER (result));
  return result;
}

/* Mangle a this pointer or result pointer adjustment.

   <call-offset> ::= h <fixed offset number> _
		 ::= v <fixed offset number> _ <virtual offset number> _ */

static void
mangle_call_offset (const tree fixed_offset, const tree virtual_offset)
{
  write_char (virtual_offset ? 'v' : 'h');

  /* For either flavor, write the fixed offset.  */
  write_integer_cst (fixed_offset);
  write_char ('_');

  /* For a virtual thunk, add the virtual offset.  */
  if (virtual_offset)
    {
      write_integer_cst (virtual_offset);
      write_char ('_');
    }
}

/* Return an identifier for the mangled name of a this-adjusting or
   covariant thunk to FN_DECL.  FIXED_OFFSET is the initial adjustment
   to this used to find the vptr.  If VIRTUAL_OFFSET is non-NULL, this
   is a virtual thunk, and it is the vtbl offset in
   bytes. THIS_ADJUSTING is nonzero for a this adjusting thunk and
   zero for a covariant thunk. Note, that FN_DECL might be a covariant
   thunk itself. A covariant thunk name always includes the adjustment
   for the this pointer, even if there is none.

   <special-name> ::= T <call-offset> <base encoding>
		  ::= Tc <this_adjust call-offset> <result_adjust call-offset>
					<base encoding>  */

tree
mangle_thunk (tree fn_decl, const int this_adjusting, tree fixed_offset,
	      tree virtual_offset)
{
  tree result;

  start_mangling (fn_decl);

  write_string ("_Z");
  write_char ('T');

  if (!this_adjusting)
    {
      /* Covariant thunk with no this adjustment */
      write_char ('c');
      mangle_call_offset (integer_zero_node, NULL_TREE);
      mangle_call_offset (fixed_offset, virtual_offset);
    }
  else if (!DECL_THUNK_P (fn_decl))
    /* Plain this adjusting thunk.  */
    mangle_call_offset (fixed_offset, virtual_offset);
  else
    {
      /* This adjusting thunk to covariant thunk.  */
      write_char ('c');
      mangle_call_offset (fixed_offset, virtual_offset);
      fixed_offset = ssize_int (THUNK_FIXED_OFFSET (fn_decl));
      virtual_offset = THUNK_VIRTUAL_OFFSET (fn_decl);
      if (virtual_offset)
	virtual_offset = BINFO_VPTR_FIELD (virtual_offset);
      mangle_call_offset (fixed_offset, virtual_offset);
      fn_decl = THUNK_TARGET (fn_decl);
    }

  /* Scoped name.  */
  write_encoding (fn_decl);

  result = finish_mangling_get_identifier (/*warn=*/false);
  if (DEBUG_MANGLE)
    fprintf (stderr, "mangle_thunk = %s\n\n", IDENTIFIER_POINTER (result));
  return result;
}

/* This hash table maps TYPEs to the IDENTIFIER for a conversion
   operator to TYPE.  The nodes are IDENTIFIERs whose TREE_TYPE is the
   TYPE.  */

static GTY ((param_is (union tree_node))) htab_t conv_type_names;

/* Hash a node (VAL1) in the table.  */

static hashval_t
hash_type (const void *val)
{
  return (hashval_t) TYPE_UID (TREE_TYPE ((const_tree) val));
}

/* Compare VAL1 (a node in the table) with VAL2 (a TYPE).  */

static int
compare_type (const void *val1, const void *val2)
{
  return TREE_TYPE ((const_tree) val1) == (const_tree) val2;
}

/* Return an identifier for the mangled unqualified name for a
   conversion operator to TYPE.  This mangling is not specified by the
   ABI spec; it is only used internally.  */

tree
mangle_conv_op_name_for_type (const tree type)
{
  void **slot;
  tree identifier;

  if (type == error_mark_node)
    return error_mark_node;

  if (conv_type_names == NULL)
    conv_type_names = htab_create_ggc (31, &hash_type, &compare_type, NULL);

  slot = htab_find_slot_with_hash (conv_type_names, type,
				   (hashval_t) TYPE_UID (type), INSERT);
  identifier = (tree)*slot;
  if (!identifier)
    {
      char buffer[64];

       /* Create a unique name corresponding to TYPE.  */
      sprintf (buffer, "operator %lu",
	       (unsigned long) htab_elements (conv_type_names));
      identifier = get_identifier (buffer);
      *slot = identifier;

      /* Hang TYPE off the identifier so it can be found easily later
	 when performing conversions.  */
      TREE_TYPE (identifier) = type;

      /* Set bits on the identifier so we know later it's a conversion.  */
      IDENTIFIER_OPNAME_P (identifier) = 1;
      IDENTIFIER_TYPENAME_P (identifier) = 1;
    }

  return identifier;
}

/* Return an identifier for the name of an initialization guard
   variable for indicated VARIABLE.  */

tree
mangle_guard_variable (const tree variable)
{
  start_mangling (variable);
  write_string ("_ZGV");
  if (strncmp (IDENTIFIER_POINTER (DECL_NAME (variable)), "_ZGR", 4) == 0)
    /* The name of a guard variable for a reference temporary should refer
       to the reference, not the temporary.  */
    write_string (IDENTIFIER_POINTER (DECL_NAME (variable)) + 4);
  else
    write_name (variable, /*ignore_local_scope=*/0);
  return finish_mangling_get_identifier (/*warn=*/false);
}

/* Return an identifier for the name of a temporary variable used to
   initialize a static reference.  This isn't part of the ABI, but we might
   as well call them something readable.  */

tree
mangle_ref_init_variable (const tree variable)
{
  start_mangling (variable);
  write_string ("_ZGR");
  write_name (variable, /*ignore_local_scope=*/0);
  return finish_mangling_get_identifier (/*warn=*/false);
}


/* Foreign language type mangling section.  */

/* How to write the type codes for the integer Java type.  */

static void
write_java_integer_type_codes (const tree type)
{
  if (type == java_int_type_node)
    write_char ('i');
  else if (type == java_short_type_node)
    write_char ('s');
  else if (type == java_byte_type_node)
    write_char ('c');
  else if (type == java_char_type_node)
    write_char ('w');
  else if (type == java_long_type_node)
    write_char ('x');
  else if (type == java_boolean_type_node)
    write_char ('b');
  else
    gcc_unreachable ();
}

#include "gt-cp-mangle.h"<|MERGE_RESOLUTION|>--- conflicted
+++ resolved
@@ -752,13 +752,10 @@
       if (extra)
 	return extra;
     }
-<<<<<<< HEAD
-=======
     else if (TREE_CODE (decl) == TYPE_DECL
 	     && TREE_CODE (TREE_TYPE (decl)) == TEMPLATE_TYPE_PARM)
      /* template type parms have no mangling context.  */
       return NULL_TREE;
->>>>>>> 779871ac
   return CP_DECL_CONTEXT (decl);
 }
 
@@ -1292,11 +1289,7 @@
 {
   int index = 0;
   tree member = TYPE_FIELDS (TYPE_CONTEXT (type));
-<<<<<<< HEAD
-  for (; member; member = TREE_CHAIN (member))
-=======
   for (; member; member = DECL_CHAIN (member))
->>>>>>> 779871ac
     if (DECL_IMPLICIT_TYPEDEF_P (member))
       {
 	tree memtype = TREE_TYPE (member);
@@ -1346,11 +1339,7 @@
   MANGLE_TRACE_TREE ("closure-type-name", type);
 
   write_string ("Ul");
-<<<<<<< HEAD
-  write_method_parms (parms, DECL_NONSTATIC_MEMBER_FUNCTION_P (fn), fn);
-=======
   write_method_parms (parms, /*method_p=*/1, fn);
->>>>>>> 779871ac
   write_char ('E');
   write_compact_number (LAMBDA_EXPR_DISCRIMINATOR (lambda));
 }
@@ -1646,19 +1635,11 @@
 {
   if (DECL_DISCRIMINATOR_P (entity))
     {
-<<<<<<< HEAD
-      if (DECL_LANG_SPECIFIC (entity))
-	return DECL_DISCRIMINATOR (entity);
-      else
-	/* The first entity with a particular name doesn't get
-	   DECL_LANG_SPECIFIC/DECL_DISCRIMINATOR.  */
-=======
       if (DECL_DISCRIMINATOR_SET_P (entity))
 	return DECL_DISCRIMINATOR (entity);
       else
 	/* The first entity with a particular name doesn't get
 	   DECL_DISCRIMINATOR set up.  */
->>>>>>> 779871ac
 	return 0;
     }
   else if (TREE_CODE (entity) == TYPE_DECL)
@@ -1738,11 +1719,7 @@
     {
       tree t;
       int i = 0;
-<<<<<<< HEAD
-      for (t = DECL_ARGUMENTS (function); t; t = TREE_CHAIN (t))
-=======
       for (t = DECL_ARGUMENTS (function); t; t = DECL_CHAIN (t))
->>>>>>> 779871ac
 	{
 	  if (t == parm)
 	    i = 1;
