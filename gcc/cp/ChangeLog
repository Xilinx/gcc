<<<<<<< HEAD
2010-03-10  Gabriel Dos Reis  <gdr@cse.tamu.edu>

	* parser.c (cp_parser_ctor_initializer_opt_and_function_body):
	Check body of constexpr constructors.
	* cp-tree.h (TYPE_ARRAY_P): New.
	(hash_constexpr_args): Declare.
	(register_constexpr_fundef): Likewise.
	(cxx_constant_value): Likewise.
	(generalized_constant_expression_allowed): New.
	* decl.c (validate_constexpr_redeclaration): New.
	(duplicate_decls): Use it.
	(cp_finish_decl): Validate constexpr bit.
	(grokdeclarator): Check uses of constexpr specifier.
	(maybe_save_function_definition): New.
	(finish_function): Use it.
	* class.c (check_bases): Accumulate literal type property from
	base classes.
	(check_field_decls): Same for non-static data members.
	(finalize_literal_type_property): New.
	(check_bases_and_members): Use it.
	(finish_struct_1): Assume the class being processed is literal.
	* typeck2.c (store_init_value): Fold initializers of 
	constexpr variables.
	* pt.c (hash_constexpr_args): Define.
	* semantics.c (ensure_literal_type_for_constexpr_object): Tidy.
	(constexpr_fundef): New datatype.
	(constexpr_fundef_table): New global table.
	(constexpr_fundef_equal): New.
	(constexpr_fundef_hash): Likewise.
	(retrieve_constexpr_fundef): Likewise.
	(validate_constexpr_fundecl): Tidy.  Allow constexpr function
	declarations that are not definitions.
	(build_constexpr_constructor_member_initializers): New.
	(register_constexpr_fundef): Define.
	(constexpr_call): New datatype.
	(constexpr_call_table): New global table.
	(constexpr_call_hash): New.
	(constexpr_call_equal): Likewise.
	(maybe_initialize_constexpr_call_table): Likewise.
	(is_this_parameter): Likewise.
	(get_function_named_in_call): Likewise.
	(get_nth_callarg): Likewise.
	(lookup_parameter_binding): Likewise.
	(cxx_eval_builtin_function_call): Likewise.
	(cxx_bind_parameters_in_call): Likewise.
	(cxx_eval_call_expression): Likewise.
	(cxx_eval_unary_expression): Likewise.
	(cxx_eval_binary_expression): Likewise.
	(cxx_eval_conditional_expression): Likewise.
	(cxx_eval_array_reference): Likewise.
	(cxx_eval_component_reference): Likewise.
	(cxx_eval_logical_expression): Likewise.
	(cxx_eval_object_construction): Likewise.
	(cxx_eval_constant_expression): Likewise.
	(cxx_constant_value): Define.
	(has_automatic_or_tls): New.
	(morally_constexpr_builtin_function_p): Likewise.
	(potential_constant_expression): Likewise.
	(valid_type_in_constexpr_fundecl_p): New.
	(validate_constexpr_fundecl): Use it.
	(valid_for_static_initialization_p): New.
	(cxx_eval_bare_aggregate): Likewise.
	(implicit_dereference_p): Likewise.
	(implicit_address_p): Likewise.
	(cxx_eval_constant_expression): Use them.
=======
2010-06-02  Jason Merrill  <jason@redhat.com>

	* error.c (dump_type): Improve typedef handling.

	PR c++/9726
	PR c++/23594
	PR c++/44333
	* name-lookup.c (same_entity_p): New.
	(ambiguous_decl): Multiple declarations of the same entity
	are not ambiguous.

2010-06-01  Jason Merrill  <jason@redhat.com>

	DR 990
	* call.c (add_list_candidates): Prefer the default constructor.
	(build_aggr_conv): Treat missing initializers like { }.
	* typeck2.c (process_init_constructor_record): Likewise.
	* init.c (expand_default_init): Use digest_init for
	direct aggregate initialization, too.

	* call.c (add_list_candidates): Split out...
	(build_user_type_conversion_1): ...from here.
	(build_new_method_call): And here.
	(implicit_conversion): Propagate LOOKUP_NO_NARROWING.

	PR c++/44358
	* call.c (build_list_conv): Set list-initialization flags properly.

2010-06-01  Nathan Froyd  <froydnj@codesourcery.com>

	* typeck2.c (build_x_arrow): Make types_memoized a VEC.

2010-06-01  Arnaud Charlet  <charlet@adacore.com>
	    Matthew Gingell  <gingell@adacore.com>

	* Make-lang.in (CXX_C_OBJS): Add c-ada-spec.o.
	* decl2.c: Include langhooks.h and c-ada-spec.h.
	(cpp_check, collect_source_refs, collect_ada_namespace,
	collect_all_refs): New functions.
	(cp_write_global_declarations): Add handling of -fdump-ada-spec.
	* lang-specs.h: Ditto.

2010-05-29  Nathan Froyd  <froydnj@codesourcery.com>

	* cp-tree.h (cp_build_function_call_nary): Declare.
	* typeck.c (cp_build_function_call_nary): Define.
	* decl.c (register_dtor_fn): Use it instead of
	cp_build_function_call.
	(cxx_maybe_build_cleanup): Likewise.
	* decl2.c (generate_ctor_or_dtor_function): Likewise.
	* except.c (do_get_exception_ptr): Likewise.
	(do_begin_catch): Likewise.
	(do_allocate_exception): Likewise.
	(do_free_exception): Likewise.
	(build_throw): Likewise.  Use cp_build_function_call_vec instead
	of cp_build_function_call.
	(do_end_catch): Likewise.

2010-05-29  Nathan Froyd  <froydnj@codesourcery.com>

	* cp-tree.h (struct cp_decl_specifier_seq): Move type_location field up.
	(struct cp_declarator): Move id_loc field up.

2010-05-29  Steven Bosscher  <steven@gcc.gnu.org>

	* cp-tree.h (ATTRIBUTE_GCC_CXXDIAG): Remove.  Require that
	this file is included before c-common.h.  Define GCC_DIAG_STYLE
	before including diagnostic-core.h and toplev.h.
	(pedwarn_cxx98): Use ATTRIBUTE_GCC_DIAG.
	* pt.c: Include cp-tree.h before c-common.h.

2010-05-29  Steven Bosscher  <steven@gcc.gnu.org>

	* tree.c (c_register_addr_space): Add stub.

2010-05-28  Joseph Myers  <joseph@codesourcery.com>

	* g++spec.c (lang_specific_driver): Use fatal_error instead of
	fatal.

2010-05-28  Dodji Seketeli  <dodji@redhat.com>

	Revert fix of PR c++/44188
	* cp-tree.h (typedef_variant_p): Revert moving this declaration to
	gcc/tree.h.
	* tree.c (typedef_variant_p): Revert moving this definition to
	gcc/tree.c.
	* decl.c (grokdeclarator): Revert naming typedef handling.

2010-05-27  Joseph Myers  <joseph@codesourcery.com>

	* call.c: Include diagnostic-core.h instead of diagnostic.h.
	* cp-lang.c: Don't include diagnostic.h
	* name-lookup.c: Include diagnostic-core.h instead of
	diagnostic.h.
	(cp_emit_debug_info_for_using): Use seen_error.
	* optimize.c: Include diagnostic-core.h instead of diagnostic.h.
	* parser.c: Include diagnostic-core.h instead of diagnostic.h.
	* pt.c (iterative_hash_template_arg): Use seen_error.
	* repo.c: Include diagnostic-core.h instead of diagnostic.h.
	* typeck2.c: Include diagnostic-core.h instead of diagnostic.h.
	* Make-lang.in (cp/cp-lang.o, cp/typeck2.o, cp/call.o, cp/repo.o,
	cp/optimize.o, cp/parser.o, cp/name-lookup.o): Update
	dependencies.

2010-05-25  Dodji Seketeli  <dodji@redhat.com>

	PR c++/44188
	* cp-tree.h (typedef_variant_p): Move this declaration to
	gcc/tree.h.
	* tree.c (typedef_variant_p): Move this definition to gcc/tree.c.
	* decl.c (grokdeclarator): Do not rename debug info of an
	anonymous tagged type named by a typedef.

2010-05-27  Jason Merrill  <jason@redhat.com>

	PR c++/43555
	* decl.c (grokdeclarator) [cdk_pointer et al]: Force evaluation of
	anonymous VLA size.

2010-05-27  Kai Tietz  <kai.tietz@onevision.com>

	PR bootstrap/44287
	* rtti.c (emit_support_tinfos): Check for NULL_TREE.
	* class.c (layout_class_type): Likewise.
	* decl.c (finish_enum): Likewise.
	* mangle.c (write_builitin_type): Likewise.

2010-05-26  Kai Tietz  <kai.tietz@onevision.com>

	* cp-tree.h (cp_decl_specifier_seq): Add new bifield
	explicit_int128_p.
	* decl.c (grokdeclarator): Handle __int128.
	* parser.c (cp_lexer_next_token_is_decl_specifier_ke): Likewise.
	(cp_parser_simple_type_specifier): Likewise.
	* rtti.c (emit_support_tinfos): Add int128 nodes for rtti.
	* typeck.c (cp_common_type): Handle __int128.
	* mangle.c (integer_type_codes): Add itk_int128 and
	itk_unsigned_int128.

2010-05-26  Jason Merrill  <jason@redhat.com>

	PR c++/43382
	* pt.c (tsubst_pack_expansion): Don't get confused by recursive
	unification.

2010-05-26  Steven Bosscher  <steven@gcc.gnu.org>

	* cp-lang.c: Do not include expr.h.

2010-05-26  Steven Bosscher  <steven@gcc.gnu.org>

	* decl.c: Do not include rtl.h
	* semantics.c: Likewise.

2010-05-25  Steven Bosscher  <steven@gcc.gnu.org>

	* cp-tree.h: Do not include splay-tree.h.
	(struct prtmem_cst): Remove unused field and false comment.
	* typeck.c: Do not include rtl.h, expr.h, and tm_p.h.
	* optimize.c: Do not inclde rtl.h, insn-config.h, and integrate.h.
	* init.c: Do not include rtl.h and expr.h.
	* class.c: Do not include rtl.h.  Include splay-tree.h.
	(build_clone): Use plain NULL instead of NULL_RTX.
	* decl.c: Do not include expr.h.  Explain why rtl.h has to be
	included.  Include splay-tree.h.
	* method.c: Do not include rtl.h and expr.h.
	(use_thunk): Use plain NULL instead of NULL_RTX.
	* except.c: Do not include rtl.h, expr.h, and libfuncs.h.
	* tree.c: Do not include rtl.h, insn-config.h, integrate.h,
	and target.h.  Include splay-tree.h.
	* expr.c: Do not include rtl.h and expr.h.
	* pt.c: Do not include obstack.h and rtl.h.
	(tsubst_friend_function): Use plain NULL instead of NULL_RTX.
	(tsubst_decl): Likewise.
	(instantiate_decl): Likewise.
	* semantics.c: Do not include exprt.h and debug.h.  Explain why
	rtl.h has to be included.
	* decl2.c: Do not include rtl.h and expr.h.  Include splay-tree.h.
	* call.c: Do not include rtl.h and expr.h.
	* search.c: Do not include obstack.h and rtl.h.
	* friend.c: Do not include rtl.h and expr.h.
	* Make-lang.in: Update dependencies.

2010-05-25  Jakub Jelinek  <jakub@redhat.com>

	PR c++/18249
	* parser.c (non_integral_constant): Add NIC_NONE.
	(required_token): Add RT_NONE.
	(cp_parser_unary_expression): Initialize non_constant_p
	to NIC_NONE.
	(cp_parser_asm_definition): Initialize missing to RT_NONE.
	(cp_parser_primary_expression, cp_parser_postfix_expression,
	cp_parser_cast_expression, cp_parser_binary_expression,
	cp_parser_functional_cast): Fix formatting.

2010-05-25  Shujing Zhao  <pearly.zhao@oracle.com>
	
	PR c++/18249
	* parser.c: Remove inclusion of dyn-string.h.
	(non_integral_constant): New enum.
	(name_lookup_error): New enum.
	(required_token): New enum.
	(cp_parser_required_error): New function.
	(cp_parser_require): Change the type of variable token_desc to
	required_token and use cp_parser_required_error.
	(cp_parser_require_keyword): Likewise.
	(cp_parser_error): Use gmsgid as parameter.
	(cp_parser_name_lookup_error): Change the type of variable desired to
	name_lookup_error and put the diagnostic in the full sentences. Change
	caller.
	(cp_parser_non_integral_constant_expression): Change the type of the
	variable thing to non_integral_constant and put the diagnostics in
	full sentences. Change caller.

2010-05-24  Eric Botcazou  <ebotcazou@adacore.com>

	PR middle-end/44100
	* typeck.c (cp_build_unary_op): Fold offsetof-like computations.

2010-05-24  Joseph Myers  <joseph@codesourcery.com>

	* error.c (cp_diagnostic_starter): Update call to
	diagnostic_build_prefix.
	(cp_print_error_function,
	print_instantiation_partial_context_line): Check show_column flag
	in context.

2010-05-24  Jason Merrill  <jason@redhat.com>

	PR c++/41510
	* decl.c (check_initializer): Don't wrap an init-list in a
	TREE_LIST.
	* init.c (build_aggr_init): Don't assume copy-initialization if
	init has CONSTRUCTOR_IS_DIRECT_INIT.
	* call.c (build_new_method_call): Sanity check.

2010-05-24  Nathan Froyd  <froydnj@codesourcery.com>

	* rtti.c (tinfo_base_init): Use build_constructor instead of
	build_constructor_from_list.  Don't cons a tree node for
	returning.
	(generic_initializer): Use build_constructor_single instead of
	build_constructor_from_list.
	(ptr_initializer): Use build_constructor instead of
	build_constructor_from_list
	(ptm_initializer): Likewise.
	(class_initializer): Likewise.  Take varargs instead of TRAIL.
	(get_pseudo_ti_init): Adjust calls to class_initializer.  Use
	build_constructor instead of build_constructor_from_list.

2010-05-22  Steven Bosscher  <steven@gcc.gnu.org>

	* semantics.c: Include bitmap.h.
	* Make-lang.in: Update dependencies.

2010-05-22  Jan Hubicka  <jh@suse.cz>

	* decl2.c (maybe_emit_vtables): Produce same comdat group when outputting
	comdat vtables.
	(cxx_callgraph_analyze_expr): Remove code marking vtables needed.

2010-05-21  Joseph Myers  <joseph@codesourcery.com>

	* cxx-pretty-print.c: Correct merge error.

2010-05-21  Joseph Myers  <joseph@codesourcery.com>

	* error.c: Include tree-diagnostic.h and tree-pretty-print.h.
	(cp_print_error_function): Use diagnostic_abstract_origin macro.
	(cp_printer): Handle %K here using percent_K_format.
	* cxx-pretty-print.c: Include tree-pretty-print.h.
	* Make-lang.in (cp/error.o, cp/cxx-pretty-print.o): Update
	dependencies.

2010-05-21  Steven Bosscher  <steven@gcc.gnu.org>

	* error.c, tree.c, typeck2.c, cxx-pretty-print.c, mangle.c:
	Clean up redundant includes.

2010-05-20  Paolo Carlini  <paolo.carlini@oracle.com>

	PR c++/30298
	* decl.c (xref_basetypes): Return false in case of ill-formed
	redefinition.

2010-05-19  Jason Merrill  <jason@redhat.com>

	* call.c (reference_binding): Use cp_build_qualified_type_real
	and cp_type_quals consistently.
	(add_function_candidate): Likewise.
	(build_conditional_expr): Likewise.
	(convert_like_real): Likewise.
	(type_passed_as): Likewise.
	* class.c (add_method): Likewise.
	(same_signature_p): Likewise.
	(layout_class_type): Likewise.
	* decl.c (cxx_init_decl_processing): Likewise.
	(cp_fname_init): Likewise.
	(grokdeclarator): Likewise.
	* decl2.c (cp_reconstruct_complex_type): Likewise.
	* init.c (build_new_1): Likewise.
	* method.c (do_build_copy_constructor): Likewise.
	(implicitly_declare_fn): Likewise.
	* pt.c (tsubst_aggr_type): Likewise.
	(tsubst): Likewise.
	* rtti.c (init_rtti_processing): Likewise.
	(build_headof): Likewise.
	(build_dynamic_cast_1): Likewise.
	(tinfo_base_init): Likewise.
	(emit_support_tinfos): Likewise.
	* semantics.c (capture_decltype): Likewise.
	* tree.c (cv_unqualified): Likewise.
	* typeck.c (composite_pointer_type): Likewise.
	(string_conv_p): Likewise.

	* mangle.c (write_CV_qualifiers_for_type): Tweak.

	* call.c (initialize_reference): Use CP_TYPE_CONST_P.
	* decl.c (start_decl): Likewise.
	* semantics.c (finish_compound_literal): Likewise.
	* typeck.c (check_return_expr): Use CP_TYPE_VOLATILE_P.
	(cp_type_readonly): Remove.
	* cp-tree.h: Remove declaration.

	* typeck.c (merge_types): Preserve memfn quals.

	* decl.c (grokdeclarator): Don't check quals on fn type.
	* typeck.c (cp_apply_type_quals_to_decl): Likewise.
	* tree.c (cp_build_qualified_type_real): Simplify qualifier checking.

	PR c++/44193
	* typeck.c (type_memfn_quals): New fn.
	(apply_memfn_quals): New fn.
	(cp_type_quals): Return TYPE_UNQUALIFIED for FUNCTION_TYPE.
	(cp_type_readonly): Use cp_type_quals.
	* cp-tree.h: Add declarations.
	* tree.c (cp_build_qualified_type_real): Don't set, but do
	preserve, quals on FUNCTION_TYPE.
	(strip_typedefs): Use apply_memfn_quals and type_memfn_quals.
	* decl.c (build_ptrmem_type): Likewise.
	(grokdeclarator): Likewise.
	(static_fn_type): Likewise.
	* decl2.c (change_return_type): Likewise.
	(cp_reconstruct_complex_type): Likewise.
	* pt.c (tsubst_function_type): Likewise.
	(unify): Likewise.
	(tsubst): Likewise.  Drop special FUNCTION_TYPE substitution code.

2010-05-18  Nathan Froyd  <froydnj@codesourcery.com>

	* tree.c (build_min_non_dep_call_vec): Update comment.

2010-05-17  Jason Merrill  <jason@redhat.com>

	* call.c (struct z_candidate): Add explicit_targs field.
	(add_template_candidate_real): Set it.
	(build_over_call): Use it to control init-list warning.

	PR c++/44157
	* call.c (build_over_call): Limit init-list deduction warning to
	cases where the argument is actually an init-list.

	PR c++/44158
	* call.c (build_over_call): Don't do bitwise copy for move ctor.

2010-05-17  Dodji Seketeli  <dodji@redhat.com>
	    Jason Merrill  <jason@redhat.com>

	PR c++/44108
	* decl.c (compute_array_index_type): Call mark_rvalue_use.

2010-05-15  Jason Merrill  <jason@redhat.com>

	* cp-tree.h (TYPE_NOEXCEPT_P): New macro.
	* except.c (begin_eh_spec_block): Use MUST_NOT_THROW_EXPR if
	TYPE_NOEXCEPT_P.
	(finish_eh_spec_block): Adjust.

2010-05-15  Jakub Jelinek  <jakub@redhat.com>

	PR c++/44148
	* pt.c (tsubst): Unshare template argument.

2010-05-15  Steven Bosscher  <steven@gcc.gnu.org>

	* decl.c: Include tree-iterator.h, as fixup for tree-inline.h changes.
	* Make-lang.in: Fix dependencies accordingly.

2010-05-14  Jason Merrill  <jason@redhat.com>

	C++ DR 475
	* except.c (build_throw): Simplify, adjust for DR 475.

	PR c++/44127
	* except.c (dtor_nothrow): Return nonzero for type with
	trivial destructor.

	PR c++/44127
	* cp-gimplify.c (gimplify_must_not_throw_expr): Use
	gimple_build_eh_must_not_throw.

2010-05-14  Martin Jambor  <mjambor@suse.cz>

	* cp-lang.c (LANG_HOOKS_FOLD_OBJ_TYPE_REF): Remove both its undef
	and define.

2010-05-14  Jonathan Wakely  <jwakely.gcc@gmail.com>

	* call.c (build_new_method_call): Change warning text.
	* typeck2.c (build_functional_cast): Change error text.

2010-05-14  Shujing Zhao  <pearly.zhao@oracle.com>

	PR c++/30566
	* name-lookup.c (pushdecl_maybe_friend): Avoid the warnings about
	shadowing the outer parameter or variables by the declaration of
	nested function in nested structure or class. Warn the shadowing by
	the declaration of nested lambda expression.

2010-05-13  Jason Merrill  <jason@redhat.com>

	* typeck.c (cp_build_array_ref): Factor out from...
	(build_array_ref): ...here.  Drop complain parm.
	(build_new_op): Adjust.
	* class.c (build_vtbl_ref_1): Adjust.
	* decl2.c (grok_array_decl): Adjust.
	* cp-tree.h: Adjust prototypes.

2010-05-13  Jan Hubicka  <jh@suse.cz>

	* decl.c (cp_finish_decl): Do not worry about used attribute.

2010-05-12  Jason Merrill  <jason@redhat.com>

	* typeck.c (build_array_ref): Take complain parm.
	* cp-tree.h: Add it to prototype.
	* call.c (build_new_op): Pass it.
	* class.c (build_vtbl_ref): Pass it.
	* decl2.c (grok_array_decl): Pass it.

	PR bootstrap/44048
	PR target/44099
	* cp-tree.def (NULLPTR_TYPE): Remove.
	* cp-tree.h (NULLPTR_TYPE_P): New.
	(SCALAR_TYPE_P): Use it.
	(nullptr_type_node): New.
	(cp_tree_index): Add CPTI_NULLPTR_TYPE.
	* decl.c (cxx_init_decl_processing): Call record_builtin_type on
	nullptr_type_node.
	* cvt.c (ocp_convert): Use NULLPTR_TYPE_P instead of NULLPTR_TYPE.
	* cxx-pretty-print.c (pp_cxx_constant): Likewise.
	* error.c (dump_type, dump_type_prefix, dump_type_suffix): Likewise.
	* mangle.c (write_type): Likewise.
	* name-lookup.c (arg_assoc_type): Likewise.
	* typeck.c (build_reinterpret_cast_1): Likewise.
	* rtti.c (typeinfo_in_lib_p): Likewise.
	(emit_support_tinfos): Remove local nullptr_type_node.

	* cp-tree.h (UNKNOWN_TYPE): Remove.
	* decl.c (cxx_init_decl_processing): Use LANG_TYPE instead.
	* error.c (dumy_type, dump_type_prefix, dump_type_suffix): Likewise.
	* typeck2.c (cxx_incomplete_type_diagnostic): Likewise.
	* class.c (instantiate_type): Check unknown_type_node rather than
	UNKNOWN_TYPE.
	* name-lookup.c (maybe_push_decl): Likewise.
	* rtti.c (get_tinfo_decl_dynamic): Likewise.
	(get_typeid): Likewise.
	* semantics.c (finish_offsetof): Likewise.

	PR c++/20669
	* call.c (add_template_candidate_real): If deduction fails, still
	add the template as a non-viable candidate.
	(equal_functions): Handle template candidates.
	(print_z_candidate): Likewise.
	(print_z_candidates): Likewise.
	(build_new_function_call): Likewise.

	* cp-tree.h (LOOKUP_LIST_ONLY): New.
	* call.c (add_candidates): Enforce it.
	(build_new_method_call): Try non-list ctor if no viable list ctor.
	(build_user_type_conversion_1): Likewise.

	* call.c (add_candidates): Distinguish between type(x) and
	x.operator type().
	(convert_class_to_reference): Set LOOKUP_NO_CONVERSION.
	(build_new_method_call): Give better error for conversion op.

	* call.c (add_candidates): Add first_arg and return_type parms.
	Add special constructor/conversion op handling.
	(convert_class_to_reference): Use it.
	(build_user_type_conversion_1): Likewise.
	(build_op_call): Likewise.
	(build_new_method_call): Likewise.
	(build_new_op): Adjust.
	(perform_overload_resolution): Adjust.

2010-05-11  Paolo Carlini  <paolo.carlini@oracle.com>

	PR c++/34272
	PR c++/43630
	PR c++/34491
	* pt.c (process_partial_specialization): Return error_mark_node
	in case of unused template parameters in partial specialization.

2010-05-11  Jakub Jelinek  <jakub@redhat.com>

	PR c++/44062
	* semantics.c (finish_expr_stmt): Don't call mark_exp_read here...
	* cvt.c (convert_to_void): ... but here.  If expr is a COMPOUND_EXPR,
	look at its second operand.

2010-05-10  Jason Merrill  <jason@redhat.com>

	PR c++/44017
	* semantics.c (baselink_for_fns): Revert earlier change.

	PR c++/44045
	* typeck.c (cp_build_modify_expr): Complain about assignment to
	array from init list.

2010-05-10  Fabien Chêne  <fabien.chene@gmail.com>

	PR c++/43719
	* decl.c (check_initializer): strip array type before checking for
	uninitialized const or ref members.

2010-05-07  Fabien Chêne  <fabien.chene@gmail.com>

	PR c++/43951
	* init.c (diagnose_uninitialized_cst_or_ref_member_1): Returns the
	error count. Emit errors only if compain is true.
	(build_new_1): Do not return error_mark_node if
	diagnose_uninitialized_cst_or_ref_member_1 does not diagnose any
	errors. Delay the check for user-provided constructor.
	(perform_member_init): Adjust.
	* cp-tree.h (diagnose_uninitialized_cst_or_ref_member): Change the
	prototype.
>>>>>>> 7199a4db

2010-05-06  Magnus Fromreide  <magfr@lysator.liu.se>
	    Jason Merrill  <jason@redhat.com>

	Add support for C++0x nullptr.
	* cp-tree.def: Add NULLPTR_TYPE.
	* cp-tree.h: Add nullptr_node.
	(cp_tree_index): Add CPTI_NULLPTR.
	(SCALAR_TYPE_P): Add NULLPTR_TYPE.
	* call.c (null_ptr_cst_p): Handle nullptr.
	(standard_conversion): Likewise.
	(convert_arg_to_ellipsis): Likewise.
	* mangle.c (write_type): Likewise.
	* name-lookup.c (arg_assoc_type): Likewise.
	* parser.c (cp_parser_primary_expression): Likewise.
	* typeck.c (cp_build_binary_op): Likewise.
	(build_reinterpret_cast_1): Likewise.
	* error.c (dump_type): Likewise.
	(dump_type_prefix, dump_type_suffix): Likewise.
	* decl.c (cxx_init_decl_processing): Likewise.
	* cxx-pretty-print.c (pp_cxx_constant): Likewise.
	* cvt.c (ocp_convert): Likewise.
	* rtti.c (typeinfo_in_lib_p, emit_support_tinfos): Put
	nullptr_t tinfo in libsupc++.

2010-05-06  Jason Merrill  <jason@redhat.com>

	* semantics.c (simplify_aggr_init_expr): Use INIT_EXPR.

2010-04-22  Jakub Jelinek <jakub@redhat.com>
	    Dodji Seketeli <dodji@redhat.com>

	PR c/18624
	* cp-tree.h (mark_exp_read, rvalue_use, lvalue_use, type_use):
	Declare ...
	* expr.c (mark_exp_read, rvalue_use, lvalue_use, type_use): ... new fns.
	* typeck.c (cxx_sizeof_expr, cxx_alignof_expr): Call type_use.
	(decay_conversion, perform_integral_promotions): Call rvalue_use.
	(cp_build_unary_op): Call lvalue_use.
	* decl.c (unused_but_set_errorcount): New variable.
	(poplevel): Issue -Wunused-but-set-variable diagnostics.
	(duplicate_decls): Merge DECL_READ_P flags.
	(start_cleanup_fn): Set DECL_READ_P flag.
	(finish_function): Issue -Wunused-but-set-parameter diagnostics.
	* tree.c (rvalue): Call rvalue_use.
	* pt.c (convert_nontype_argument): Likewise.
	* semantics.c (finish_expr_stmt, finish_asm_stmt, finish_typeof,
	finish_decltype_type): Likewise.
	* call.c (convert_like_real) <ck_identity, ck_user>: Call rvalue use.
	(build_x_va_arg, build_new_method_call, build_over_call): Call lvalue_use
	or rvalue_use depending on the expr.
	* init.c (build_new, build_delete): Likewise.
	* rtti.c (build_typeid, build_dynamic_cast_1): Likewise.

2010-05-05  Jason Merrill  <jason@redhat.com>

	PR c++/43787
	* cp-gimplify.c (cp_gimplify_expr): Remove copies of empty classes.
	* call.c (build_over_call): Don't try to avoid INIT_EXPR copies here.

2010-05-04  Paolo Carlini  <paolo.carlini@oracle.com>

	PR c++/43028
	* pt.c (unify): Check each elt for error_mark_node.

2010-05-04  Jason Merrill  <jason@redhat.com>

	PR c++/38064
	* typeck.c (cp_build_binary_op): Allow enums for <> as well.

2010-05-04  Paolo Carlini  <paolo.carlini@oracle.com>

	PR c++/43705
	* call.c (build_new_method_call): Return error_mark_node if fns is
	NULL_TREE.

2010-05-03  Dodji Seketeli  <dodji@redhat.com>

	PR c++/43953
	* pt.c (most_specialized_class): Pretend we are processing
	a template decl during the call to coerce_template_parms.

2010-05-03  Jason Merrill  <jason@redhat.com>

	PR c++/42810
	PR c++/43680
	* decl.c (finish_enum): Use the TYPE_MIN_VALUE and TYPE_MAX_VALUE
	from the selected underlying type unless -fstrict-enums.  Set
	ENUM_UNDERLYING_TYPE to	have the restricted range.
	* cvt.c (type_promotes_to): Use ENUM_UNDERLYING_TYPE.
	* class.c (check_bitfield_decl): Likewise.

2010-05-01  H.J. Lu  <hongjiu.lu@intel.com>

	PR c++/43951
	* init.c (build_new_1): Revert the accidental checkin in
	revision 158918.

2010-04-30  Jason Merrill  <jason@redhat.com>

	PR c++/43868
	* cxx-pretty-print.c (pp_cxx_decl_specifier_seq): Move pmf handling...
	(pp_cxx_type_specifier_seq): ...here.

2010-04-30  Steven Bosscher  <steven@gcc.gnu.org>

	* optimize.c, parser.c, mangle.c, cp-tree.h: Do not include varray.h.
	* Make-lang.in: Don't include varray.h dependency in CXX_TREE_H.

2010-04-30  Shujing Zhao  <pearly.zhao@oracle.com>

	PR c++/43779
	* typeck.c (warn_args_num): New function.
	(convert_arguments): Use warn_args_num to print the diagnostic
	messages. 

2010-04-29  Fabien Chêne  <fabien.chene@gmail.com>

	PR c++/43890
	* init.c (diagnose_uninitialized_cst_or_ref_member): check for
	user-provided constructor while recursing.

2010-04-28  Manuel López-Ibáñez  <manu@gcc.gnu.org>

	PR c++/9335
        * error.c (print_instantiation_partial_context_line): Handle
	recursive instantiation.
        (print_instantiation_partial_context): Likewise.

2010-04-27  Jason Merrill  <jason@redhat.com>

	* init.c (perform_member_init): Check CLASS_TYPE_P.

2010-04-27  Fabien Chêne  <fabien.chene@gmail.com>

	PR c++/29043
	* init.c (perform_member_init): check for uninitialized const or
	reference members, including array types.

2010-04-24  Jason Merrill  <jason@redhat.com>

	* tree.c (get_fns): Split out from get_first_fn.
	* cp-tree.h: Declare it.
	* search.c (shared_member_p): Use it.
	* semantics.c (finish_qualified_id_expr): Simplify.
	(finish_id_expression): Simplify.

	* semantics.c (finish_non_static_data_member): Call maybe_dummy_object
	whenever object is NULL_TREE.  Don't do 'this' capture here.
	(finish_qualified_id_expr): Pass NULL_TREE.
	(finish_id_expression): Likewise.
	(lambda_expr_this_capture): Likewise.

	* semantics.c (finish_qualified_id_expr): Use maybe_dummy_object
	rather than checking current_class_ref directly.
	(finish_call_expr): Likewise.

	PR c++/43856
	* name-lookup.c (qualify_lookup): Disqualify lambda op().
	* class.c (current_nonlambda_class_type): New fn.
	* semantics.c (nonlambda_method_basetype): New.
	* cp-tree.h: Declare them.
	* tree.c (maybe_dummy_object): Handle implicit 'this' capture.

	* semantics.c (baselink_for_fns): Correct BASELINK_BINFO.

	PR c++/43875
	* semantics.c (lambda_return_type): Complain about
	braced-init-list.

	PR c++/43790
	* tree.c (cv_unqualified): Handle error_mark_node.

	PR c++/41468
	* call.c (convert_like_real) [ck_ambig]: Just return error_mark_node
	if we don't want errors.

	PR c++/41468
	* class.c (convert_to_base): Add complain parameter.  Pass
	ba_quiet to lookup_base if we don't want errors.
	(build_vfield_ref): Pass complain to convert_to_base.
	* call.c (convert_like_real): Likewise.
	(initialize_reference): Likewise.
	(perform_direct_initialization_if_possible): Pass complain to
	convert_like_real.
	* cp-tree.h: Adjust.

2010-04-27  Fabien Chêne  <fabien.chene@gmail.com>
	    Jason Merrill  <jason@redhat.com>

	PR c++/42844
	* decl.c (check_for_uninitialized_const_var): Handle classes that need
	constructing, too.
	(check_initializer): Call it for classes that need constructing, too.
	* class.c (in_class_defaulted_default_constructor): New.
	* cp-tree.h: Declare it.

2010-04-20  Jason Merrill  <jason@redhat.com>

	PR c++/9335
	* init.c (constant_value_1): Treat error_mark_node as a constant
	if DECL_INITIALIZED_BY_CONSTANT_EXPRESSION_P is set.
	* cvt.c (ocp_convert): Handle getting error_mark_node from
	integral_constant_value.
	* decl.c (compute_array_index_type): Likewise.

2010-04-20  Dodji Seketeli  <dodji@redhat.com>

	PR c++/43800
	PR c++/43704
	* typeck.c (incompatible_dependent_types_p): If one of the
	compared types if not a typedef then honour their main variant
	equivalence.

2010-04-20  Jakub Jelinek  <jakub@redhat.com>

	* cp-tree.h (TYPE_REF_IS_RVALUE): Remove.

2010-04-19  Dodji Seketeli  <dodji@redhat.com>

	PR c++/43704
	* typeck.c (structural_comptypes): Test dependent typedefs
	incompatibility before testing for their main variant based
	equivalence.

2010-04-19  Jakub Jelinek  <jakub@redhat.com>

	* cp-tree.h (SCOPED_ENUM_P, UNSCOPED_ENUM_P, SET_SCOPED_ENUM_P): Use
	ENUM_IS_SCOPED bit instead of TYPE_LANG_FLAG_5.

2010-04-18  Eric Botcazou  <ebotcazou@adacore.com>

	* decl.c (cxx_init_decl_processing): Remove second argument in call to
	build_common_tree_nodes.

2010-04-14  Jason Merrill  <jason@redhat.com>

	PR c++/36625
	* parser.c (cp_parser_parenthesized_expression_list): Change
	is_attribute_list parm to int to indicate whether or not to
	handle initial identifier specially.
	(cp_parser_attribute_list): Use attribute_takes_identifier_p.

2010-04-13  Jason Merrill  <jason@redhat.com>

	* call.c (type_decays_to): Check MAYBE_CLASS_TYPE_P instead of
	CLASS_TYPE_P.
	* parser.c (cp_parser_lambda_expression): Complain about lambda in
	unevaluated context.
	* pt.c (iterative_hash_template_arg): Don't crash on lambda.

2010-04-12  Jason Merrill  <jason@redhat.com>

	PR c++/43641
	* semantics.c (maybe_add_lambda_conv_op): Use build_call_a and tweak
	return value directly.

	* call.c (type_decays_to): Call cv_unqualified for non-class type.

2010-04-12  Fabien Chene  <fabien.chene@gmail.com>

	PR c++/25811
	* cp-tree.h (diagnose_uninitialized_cst_or_ref_member): Declare.
	* init.c (build_new_1): Check for uninitialized const members and
	uninitialized reference members, when using new without
	new-initializer. Call diagnose_uninitialized_cst_or_ref_member.
	(diagnose_uninitialized_cst_or_ref_member): Define, call
	diagnose_uninitialized_cst_or_ref_member_1.
	(diagnose_uninitialized_cst_or_ref_member_1): New function.

2010-04-12  Richard Guenther  <rguenther@suse.de>

	PR c++/43611
	* semantics.c (expand_or_defer_fn_1): Do not keep extern
	template inline functions.

2010-04-09  Manuel López-Ibáñez  <manu@gcc.gnu.org>

	PR c++/28584
	* typeck.c (cp_build_c_cast): Warn for casting integer to larger
	pointer type.

2010-04-07  Jason Merrill  <jason@redhat.com>

	PR c++/43016
	* decl.c (start_preparsed_function): Do defer nested functions.

	PR c++/11094, DR 408
	* cp-tree.h (VAR_HAD_UNKNOWN_BOUND, SET_VAR_HAD_UNKNOWN_BOUND): New.
	* decl2.c (finish_static_data_member_decl): Set it.
	* decl.c (duplicate_decls): Propagate it.
	* pt.c (tsubst_decl): Don't substitute the domain of an array
	VAR_DECL if it's set.
	(regenerate_decl_from_template): Substitute it here.
	(type_dependent_expression_p): Return true if it's set.
	* semantics.c (finish_decltype_type): Instantiate such a variable.
	* typeck.c (cxx_sizeof_expr): Likewise.
	(strip_array_domain): New.

	PR c++/43145
	* name-lookup.c (current_decl_namespace): Non-static.
	(pop_nested_namespace): Sanity check.
	* cp-tree.h: Declare current_decl_namespace.
	* decl.c (grokvardecl): Use it instead of current_namespace.
	(grokfndecl): Likewise.

	PR c++/38392
	* pt.c (tsubst_friend_function): Instatiate a friend that has already
	been used.

	* pt.c (print_template_statistics): New.
	* cp-tree.h: Declare it.
	* tree.c (cxx_print_statistics): Call it.

	PR c++/41970
	* decl.c (grokvardecl): Tweak warning message.
	(grokfndecl): Likewise.

2010-04-07  Dodji Seketeli  <dodji@redhat.com>

	PR c++/42697
	*pt.c (tsubst_decl): Get the arguments of a specialization from
	the specialization template, not from the most general template.

2010-04-07  Dodji Seketeli  <dodji@redhat.com>

	PR c++/40239
	* typeck2.c (process_init_constructor_record):
	value-initialize members that are are not explicitely
	initialized.

2010-04-07  Jie Zhang  <jie@codesourcery.com>

	PR c++/42556
	* typeck2.c (split_nonconstant_init_1): Drop empty CONSTRUCTOR
	when all of its elements are non-constant and have been split out.

2010-04-06  Taras Glek  <taras@mozilla.com>
	    Jason Merrill  <jason@redhat.com>

	* parser.c (cp_parser_class_specifier): Set class location to that
	of IDENTIFIER_NODE instead of '{' when possible.
	* semantics.c (begin_class_definition): Do not overide locations
	with less precise ones.

2010-04-06  Jason Merrill  <jason@redhat.com>

	PR c++/43648
	* name-lookup.c (constructor_name_p): Allow X::~X even for typedefs.

	PR c++/43621
	* pt.c (maybe_update_decl_type): Check the return value from
	push_scope.

2010-04-01  Jason Merrill  <jason@redhat.com>

	* decl.c (next_initializable_field): No longer static.
	* cp-tree.h: Declare it.
	* call.c (build_aggr_conv): Fail if there are more initializers
	than initializable fields.

	* semantics.c (maybe_add_lambda_conv_op): Use null_pointer_node
	instead of void_zero_node.

2010-03-31  Dodji Seketeli  <dodji@redhat.com>

	PR c++/43558
	* cp-tree.h (TEMPLATE_TYPE_PARM_SIBLING_PARMS): New accessor macro.
	* pt.c (end_template_parm_list): Store sibling template parms of
	each TEMPLATE_TYPE_PARMs into its TEMPLATE_TYPE_PARM_SIBLING_PARMS.
	(push_template_decl_real): Don't store the containing template decl
	into the DECL_CONTEXT of TEMPLATE_TYPE_PARMs anymore.
	* typeck.c (get_template_parms_of_dependent_type): Get sibling parms
	of a TEMPLATE_TYPE_PARM from TEMPLATE_TYPE_PARM_SIBLING_PARMS.
	Simplify the logic.

2010-03-30  Jason Merrill  <jason@redhat.com>

	PR c++/43076
	* pt.c (push_template_decl_real): Deal better with running out of
	scopes before running out of template parms.

	PR c++/41185
	PR c++/41786
	* parser.c (cp_parser_direct_declarator): Don't allow VLAs in
	function parameter context.  Don't print an error if parsing
	tentatively.

	PR c++/43559
	* pt.c (more_specialized_fn): Don't control cv-qualifier check
	with same_type_p.

2010-03-26  Jason Merrill  <jason@redhat.com>

	PR c++/43509
	* parser.c (cp_parser_qualifying_entity): Do accept enum names in
	c++0x mode, but not other type-names.

2010-03-26  Dodji Seketeli  <dodji@redhat.com>

	PR c++/43327
	* pt.c (add_to_template_args): Support NULL ARGS;
	(most_specialized_class): call coerce_template_parms on
	template arguments passed to get_class_bindings. Use
	add_to_template_args.
	(unify): Handle VAR_DECLs.

2010-03-26  Dodji Seketeli  <dodji@redhat.com>

	* cp-tree.h (get_template_parms_at_level): Change unsigned parm
	into int.
	* pt.c (get_template_parms_at_level): Adjust.

2010-03-25  Dodji Seketeli  <dodji@redhat.com>

	PR c++/43206
	* cp-tree.h (get_template_parms_at_level): Declare ...
	* pt.c (get_template_parms_at_level): ... new function.
	* typeck.c (get_template_parms_of_dependent_type): If a template
	type parm's DECL_CONTEXT isn't yet set, get its siblings from
	current_template_parms. Use get_template_parms_at_level. Remove
	useless test.
	(incompatible_dependent_types_p): If we get empty parms from just one
	of the template type parms we are comparing then the template parms are
	incompatible.

2010-03-24  Jason Merrill  <jason@redhat.com>

	PR c++/43502
	* parser.c (make_declarator): Initialize id_loc.
	(cp_parser_lambda_declarator_opt): And set it.

2010-03-23  Jason Merrill  <jason@redhat.com>

	Make lambda conversion op and op() non-static.
	* semantics.c (maybe_add_lambda_conv_op): Make non-static.
	Also add the thunk function returned by the conversion op.
	Mark the conversion deleted if the op() is variadic.
	* decl2.c (mark_used): Give helpful message about deleted conversion.
	* parser.c (cp_parser_lambda_declarator_opt): Don't make op() static.
	* semantics.c (finish_this_expr): Adjust.
	* mangle.c (write_closure_type_name): Adjust.
	* decl.c (grok_op_properties): Don't allow it.
	* call.c (build_user_type_conversion_1): No static conversion ops.
	(build_op_call): Or op().

	* decl2.c (change_return_type): Fix 'this' quals.

2010-03-22  Jason Merrill  <jason@redhat.com>

	PR c++/43333
	* tree.c (pod_type_p): Use old meaning in C++98 mode.

	PR c++/43281
	* pt.c (contains_auto_r): New fn.
	(do_auto_deduction): Use it.
	(tsubst): Don't look at TREE_TYPE of a TEMPLATE_TYPE_PARM.

2010-03-20  Simon Martin  <simartin@users.sourceforge.net>

	PR c++/43081:
	* decl2.c (grokfield): Handle invalid initializers for member
	functions.

2010-03-20  Dodji Seketeli  <dodji@redhat.com>

	PR c++/43375
	* method.c (make_alias_for): Avoid crashing when DECL_LANG_SPECIFIC
	is NULL.
	* decl2.c (vague_linkage_p): Likewise.

2010-03-18  Paolo Carlini  <paolo.carlini@oracle.com>

	PR c++/43418
	* parser.c (cp_parser_for_init_statement): Use NULL_TREE, not
	false, in the cp_parser_expression_statement call.

2010-03-05  Jason Merrill  <jason@redhat.com>

	* mangle.c (mangle_decl): Give name collision error even without
	ASM_OUTPUT_DEF.

2010-03-04  Marco Poletti  <poletti.marco@gmail.com>

	* pt.c (process_partial_specialization): Use error_n instead of
	error.

2010-03-03  Jason Merrill  <jason@redhat.com>

	PR c++/12909
	* mangle.c (mangle_decl): Handle VAR_DECL, too.

2010-03-03  Jason Merrill  <jason@redhat.com>

	PR c++/12909
	* mangle.c: Include cgraph.h.
	(mangle_decl): If the mangled name will change in a later
	ABI version, make the later mangled name an alias.
	* method.c (make_alias_for): Copy DECL_ARGUMENTS.
	* Make-lang.in (mangle.o): Depend on cgraph.h.
	* method.c (make_alias_for): Handle VAR_DECL, too.
	* decl2.c (vague_linkage_p): Rename from vague_linkage_fn_p.
	* tree.c (no_linkage_check): Adjust.
	* decl.c (maybe_commonize_var): Adjust.
	* cp-tree.h: Adjust.

2010-03-01  Marco Poletti  <poletti.marco@gmail.com>

	* pt.c (redeclare_class_template): Use error_n and inform_n.

2010-02-27  Mark Mitchell  <mark@codesourcery.com>

	PR c++/42748
	* cp-tree.h (push_tinst_level): Declare.
	(pop_tinst_level): Likewise.
	* pt.c (push_tinst_level): Give it external linkage.
	(pop_tinst_level): Likewise.
	* mangle.c (mangle_decl_string): Set the source location to that
	of the decl while mangling.

2010-02-27  Simon Martin  <simartin@users.sourceforge.net>

	PR c++/42054
	* pt.c (redeclare_class_template): Return false if there are erroneous
	template parameters.

2010-02-24  Manuel López-Ibáñez  <manu@gcc.gnu.org>

	* pt.c (push_tinst_level): Replace -ftemplate-depth- with 
	-ftemplate-depth=.

2010-02-24  Jason Merrill  <jason@redhat.com>

	PR c++/12909
	* mangle.c (write_type): Give -Wabi warning for old vector mangling.

	* class.c (layout_class_type): Don't give -Wabi warning for a bug
	in a previous ABI version.

2010-02-23  Jason Merrill  <jason@redhat.com>

	PR c++/43143
	* typeck2.c (digest_init_r): Accept value init of array.

2010-02-22  Manuel López-Ibáñez  <manu@gcc.gnu.org>

	PR c++/43126
	* typeck.c (convert_arguments): Update error message.

2010-02-22  Mike Stump  <mikestump@comcast.net>

	PR c++/43125
	* decl.c (duplicate_decls): Merge DECL_PRESERVE_P.

2010-02-21  Manuel López-Ibáñez  <manu@gcc.gnu.org>

	PR c++/23510
	* error.c (print_instantiation_partial_context_line): New.
	(print_instantiation_partial_context): Print at most 12 contexts,
	skip the rest with a message.

2010-02-21  Dodji Seketeli  <dodji@redhat.com>

	PR c++/42824
	* pt.c (lookup_template_class): Better support of specialization
	of member of class template implicit instantiation.

2010-02-20  Manuel López-Ibáñez  <manu@gcc.gnu.org>

	PR c++/35669
	* call.c (conversion_null_warnings): Replace -Wconversion with
	-Wconversion-null.
	* cvt.c (build_expr_type_conversion): Likewise.

2010-02-18  Jason Merrill  <jason@redhat.com>

	PR c++/42837
	* class.c (create_vtable_ptr): Set DECL_PACKED if type is packed.

	PR c++/43108
	* typeck.c (cp_build_binary_op): Adapt mixed complex/non handling from
	C build_binary_op.
	* cp-tree.h (WANT_VECTOR_OR_COMPLEX): Rename from WANT_VECTOR.
	* cvt.c (build_expr_type_conversion): Allow COMPLEX_TYPE.

	PR c++/43070
	* semantics.c (finish_goto_stmt): Don't call decay_conversion.

	PR c++/26261
	PR c++/43101
	* pt.c (tsubst_qualified_id): Do normal lookup in non-dependent scope.
	(maybe_update_decl_type): New fn.
	* parser.c (cp_parser_init_declarator): Use it.

	PR c++/43109
	* semantics.c (begin_class_definition): Don't crash on unnamed ns.

2010-02-17  Jason Merrill  <jason@redhat.com>

	PR c++/43075
	* call.c (build_over_call): Don't create zero-sized assignments.
	* cp-gimplify.c (cp_genericize_r): Don't remove them here.
	* cp-objcp-common.c (cp_expr_size): Remove.
	* cp-tree.h: Remove prototype.

	PR c++/43069
	* name-lookup.c (set_decl_namespace): Don't copy DECL_CONTEXT if the
	decl we looked up doesn't match.

	PR c++/43093
	* cp-gimplify.c (cp_gimplify_expr) [INIT_EXPR]: Return if we don't
	have an INIT_EXPR anymore.

	PR c++/43079
	* pt.c (convert_nontype_argument): Change assert to test.

2010-02-16  Jason Merrill  <jason@redhat.com>

	* cp-gimplify.c (cp_gimplify_expr): Fix error recovery.

	PR c++/43031
	* cp-gimplify.c (cp_gimplify_expr) [MODIFY_EXPR]: Use
	VIEW_CONVERT_EXPR for conversions between structural equality types
	that the back end can't tell are the same.

	PR c++/43036
	* tree.c (build_cplus_array_type): Set TYPE_MAIN_VARIANT to strip
	cv-quals from element here.
	(cp_build_qualified_type_real): Not here.  Preserve typedef name.

2010-02-14  Jason Merrill  <jason@redhat.com>

	PR c++/41997
	* semantics.c (finish_compound_literal): Use
	cp_apply_type_quals_to_decl when creating a static variable.

2010-02-12  Jason Merrill  <jason@redhat.com>

	PR c++/43024
	* name-lookup.h (current_binding_level): Check for null
	cp_function_chain.

2010-02-12  Jason Merrill  <jason@redhat.com>

	PR c++/43054
	* tree.c (cp_tree_equal): Correct CALL_EXPR logic.

2010-02-12  Jakub Jelinek  <jakub@redhat.com>

	PR c++/43033
	* name-lookup.c (pushdecl_maybe_friend): Check default args of t
	instead of x.

2010-02-10  Jason Merrill  <jason@redhat.com>

	PR c++/41896
	* semantics.c (outer_lambda_capture_p): Revert.
	(add_capture): Only finish_member_declaration if
	we're in the lambda class.
	(register_capture_members): New.
	* cp-tree.h: Declare it.
	* parser.c (cp_parser_lambda_expression): Call it.

2010-02-10  Jason Merrill  <jason@redhat.com>

	PR c++/41896
	* semantics.c (outer_lambda_capture_p): Use current_function_decl
	instead of current_class_type.

2010-02-10  Jason Merrill  <jason@redhat.com>

	PR c++/42983, core issue 906
	* method.c (defaultable_fn_check): Check virtualness.

2010-02-10  Jason Merrill  <jason@redhat.com>

	PR c++/43016
	* semantics.c (maybe_add_lambda_conv_op): Set DECL_INTERFACE_KNOWN.

2010-02-10  Shujing Zhao  <pearly.zhao@oracle.com>

	* Make-lang.in (cp/cvt.o, cp/parser.o, cp/search.o): Depend on intl.h.
	* cvt.c (warn_ref_binding): Wrap the messages into G_() for easy
	translation.
	* parser.c (cp_parser_postfix_expression, cp_parser_new_type_id)
	(cp_parser_cast_expression, cp_parser_condition, cp_parser_decltype)
	(cp_parser_parameter_declaration)
	(cp_parser_exception_specification_opt)
	(cp_parser_exception_declaration): Likewise.
	* pt.c (check_default_tmpl_args): Likewise.
	* search.c (lookup_field_r): Likewise.

2010-02-09  Jason Merrill  <jason@redhat.com>

	PR c++/42399
	* pt.c (tsubst_copy_and_build): Propagate LAMBDA_EXPR_LOCATION.

2010-02-09  Jason Merrill  <jason@redhat.com>

	PR c++/42370
	* decl2.c (change_return_type): New fn.
	* semantics.c (apply_lambda_return_type): Use it.
	* cp-tree.h: Declare it.

2010-02-05  Richard Guenther  <rguenther@suse.de>

	* Make-lang.in (cp/cp-lang.o): Depend on gt-cp-cp-lang.h.
	* cp-lang.c: Include gt-cp-cp-lang.h.
	* config-lang.in (gtfiles): Add cp/cp-lang.c.

2010-02-05  Dodji Seketeli  <dodji@redhat.com>

	PR c++/42915
	* typeck.c (get_template_parms_of_dependent_type): Try getting
	the template parameters fromt the type itself first.

2010-02-03  Jason Merrill  <jason@redhat.com>

	PR c++/4926
	PR c++/38600
	* mangle.c (write_unqualified_id): Split out from write_expression.
	(write_unqualified_name): Call it.
	(write_member_name): Likewise.
	(write_expression): Support TEMPLATE_ID_EXPR.
	Disambiguate operator names.

	PR c++/12909
	* mangle.c (write_type) [VECTOR_TYPE]: Change mangling with
	-fabi-version=4.

2010-02-02  Jason Merrill  <jason@redhat.com>

	PR c++/41090
	* decl.c (cp_finish_decl): Add local statics to cfun->local_decls.
	* optimize.c (clone_body): Remap their initializers when making base
	variants.
	(maybe_clone_body): Complain if multiple clones aren't safe.

2010-01-29  Dodji Seketeli  <dodji@redhat.com>

	PR c++/42758
	PR c++/42634
	PR c++/42336
	PR c++/42797
	PR c++/42880
	* cp-tree.h (NON_DEFAULT_TEMPLATE_ARGS_COUNT,
	SET_NON_DEFAULT_TEMPLATE_ARGS_COUNT,
	GET_NON_DEFAULT_TEMPLATE_ARGS_COUNT): New accessor macros.
	* pt.c (coerce_template_parms, type_unification_real,
	expand_template_argument_pack, coerce_template_parameter_pack):
	Set the non default template args count.
	(current_template_args): Always set non defaulted
	template args count when compiled with --enable-checking
	(tsubst_template_args, type_unification_real): Propagate the non
	defaulted template args count.
	* error.c (get_non_default_template_args_count): Renamed
	count_non_default_template_args into this. Don't calculate the
	non default template argument count anymore. Use the new
	accessor macros above to get it.
	(dump_template_argument_list, dump_type, dump_decl,
	dump_template_parms): Adjust.
	* parser.c (cp_parser_template_argument_list): Always set defaulted
	template args count when compiled with --enable-checking.

2010-01-29  Shujing Zhao  <pearly.zhao@oracle.com>

	* decl.c (redeclaration_error_message): Wrap the return messages into
	G_() for easy translation.

2010-01-28  Jason Merrill  <jason@redhat.com>

	PR c++/42880
	* semantics.c (begin_class_definition): Don't use type_as_string.

2010-01-28  Dodji Seketeli  <dodji@redhat.com>

	PR c++/42713
	PR c++/42820
	* typeck.c (get_template_parms_of_dependent_type): Factorized
	this out of incompatible_template_type_parms_p
	(incompatible_dependent_types_p): Renamed
	incompatible_template_type_parms_p into this. Make it detect
	two incompatible dependent typedefs too.
	(structural_comptypes): Use incompatible_dependent_types_p.
	* pt.c (get_template_info):
	Handle BOUND_TEMPLATE_TEMPLATE_PARAM.

2010-01-20  Janis Johnson  <janis187@us.ibm.com>
	    Jason Merrill  <jason@redhat.com>

	* mangle.c (write_type): Mangle transparent record as member type.
	* semantics.c (begin_class_definition): Recognize decimal classes
	and set TYPE_TRANSPARENT_AGGR.

2010-01-20  Jason Merrill  <jason@redhat.com>

	PR c++/42338
	* mangle.c (write_expression): Handle tree codes that have extra
	arguments in the middle-end.

2010-01-20  Paolo Carlini  <paolo.carlini@oracle.com>

	PR c++/42038
	* except.c (expand_start_catch_block): Deal correctly with
	do_begin_catch returning error_mark_node.

2010-01-20  Jason Merrill  <jason@redhat.com>

	PR c++/41788
	* class.c (layout_class_type): Set packed_maybe_necessary for packed
	non-PODs.

	PR c++/41920
	* semantics.c (build_lambda_object): Call mark_used on captured
	variables.

	PR c++/40750
	* decl.c (grokdeclarator): Clear type_quals for a member function
	declared using a typedef.  Don't complain about adding cv-quals
	to a function typedef in C++0x mode.

2010-01-20  Jakub Jelinek  <jakub@redhat.com>

	* decl.c (create_array_type_for_decl): Remove set but not used
	variable error_msg.  Remove break stmts after return stmts.

2010-01-19  Dodji Seketeli  <dodji@redhat.com>

	* error.c (dump_template_parms, count_non_default_template_args):
	Revert fix of PR c++/42634.

2010-01-18  Dodji Seketeli  <dodji@redhat.com>

	PR c++/42634
	* error.c (dump_template_parms): Use innermost template
	arguments before calling count_non_default_template_args.
	(count_non_default_template_args): We are being called with
	template innermost arguments now. There is no need to ensure
	that again.

2010-01-18  Dodji Seketeli  <dodji@redhat.com>

	PR c++/42766
	* cvt.c (build_expr_type_conversion): Look through OVERLOAD.

2010-01-17  Dodji Seketeli  <dodji@redhat.com>

	PR c++/42697
	*pt.c (tsubst_decl):  Revert commit for PR c++/42697.

2010-01-17  Dodji Seketeli  <dodji@redhat.com>

	PR c++/42697
	*pt.c (tsubst_decl): Get the arguments of a specialization from
	the specialization template, not from the most general template.

2010-01-16  Jason Merrill  <jason@redhat.com>

	PR c++/42761
	* semantics.c (finish_decltype_type): Within a template, treat
	unresolved CALL_EXPR as dependent.

2010-01-15  Dodji Seketeli  <dodji@redhat.com>

	* error.c (dump_template_parms,count_non_default_template_args):
	Revert changes of PR c++/42634.

2010-01-14  Jakub Jelinek  <jakub@redhat.com>

	PR middle-end/42674
	* decl.c (finish_function): Don't emit -Wreturn-type warnings in
	functions with noreturn attribute.

2010-01-14  Jason Merrill  <jason@redhat.com>

	PR c++/42701
	* call.c (build_new_method_call): Don't free the vec here.

	PR c++/42655
	* call.c (convert_like_real): Do full decay_conversion for ck_rvalue.

2010-01-13  Dodji Seketeli  <dodji@redhat.com>

	PR c++/42634
	* error.c (dump_template_parms): Use innermost template
	arguments before calling count_non_default_template_args.
	(count_non_default_template_args): We are being called with
	template innermost arguments now. There is no need to ensure
	that again.

2010-01-07  Dodji Seketeli  <dodji@redhat.com>

	c++/40155
	* pt.c (unify_pack_expansion): In non-deduced contexts, re-use template
	arguments that were previously deduced.

2010-01-05  Jason Merrill  <jason@redhat.com>

	* pt.c (unify_pack_expansion): Handle deduction from init-list.
	* call.c (build_over_call): Don't complain about it.

2010-01-04  Jason Merrill  <jason@redhat.com>

	PR c++/42555
	* pt.c (tsubst_decl): Don't apply type attributes in place.

	PR c++/42567
	* semantics.c (describable_type): Remove decltype comment and
	semantics.



Copyright (C) 2010 Free Software Foundation, Inc.

Copying and distribution of this file, with or without modification,
are permitted in any medium without royalty provided the copyright
notice and this notice are preserved.<|MERGE_RESOLUTION|>--- conflicted
+++ resolved
@@ -1,4 +1,542 @@
-<<<<<<< HEAD
+2010-06-02  Jason Merrill  <jason@redhat.com>
+
+	* error.c (dump_type): Improve typedef handling.
+
+	PR c++/9726
+	PR c++/23594
+	PR c++/44333
+	* name-lookup.c (same_entity_p): New.
+	(ambiguous_decl): Multiple declarations of the same entity
+	are not ambiguous.
+
+2010-06-01  Jason Merrill  <jason@redhat.com>
+
+	DR 990
+	* call.c (add_list_candidates): Prefer the default constructor.
+	(build_aggr_conv): Treat missing initializers like { }.
+	* typeck2.c (process_init_constructor_record): Likewise.
+	* init.c (expand_default_init): Use digest_init for
+	direct aggregate initialization, too.
+
+	* call.c (add_list_candidates): Split out...
+	(build_user_type_conversion_1): ...from here.
+	(build_new_method_call): And here.
+	(implicit_conversion): Propagate LOOKUP_NO_NARROWING.
+
+	PR c++/44358
+	* call.c (build_list_conv): Set list-initialization flags properly.
+
+2010-06-01  Nathan Froyd  <froydnj@codesourcery.com>
+
+	* typeck2.c (build_x_arrow): Make types_memoized a VEC.
+
+2010-06-01  Arnaud Charlet  <charlet@adacore.com>
+	    Matthew Gingell  <gingell@adacore.com>
+
+	* Make-lang.in (CXX_C_OBJS): Add c-ada-spec.o.
+	* decl2.c: Include langhooks.h and c-ada-spec.h.
+	(cpp_check, collect_source_refs, collect_ada_namespace,
+	collect_all_refs): New functions.
+	(cp_write_global_declarations): Add handling of -fdump-ada-spec.
+	* lang-specs.h: Ditto.
+
+2010-05-29  Nathan Froyd  <froydnj@codesourcery.com>
+
+	* cp-tree.h (cp_build_function_call_nary): Declare.
+	* typeck.c (cp_build_function_call_nary): Define.
+	* decl.c (register_dtor_fn): Use it instead of
+	cp_build_function_call.
+	(cxx_maybe_build_cleanup): Likewise.
+	* decl2.c (generate_ctor_or_dtor_function): Likewise.
+	* except.c (do_get_exception_ptr): Likewise.
+	(do_begin_catch): Likewise.
+	(do_allocate_exception): Likewise.
+	(do_free_exception): Likewise.
+	(build_throw): Likewise.  Use cp_build_function_call_vec instead
+	of cp_build_function_call.
+	(do_end_catch): Likewise.
+
+2010-05-29  Nathan Froyd  <froydnj@codesourcery.com>
+
+	* cp-tree.h (struct cp_decl_specifier_seq): Move type_location field up.
+	(struct cp_declarator): Move id_loc field up.
+
+2010-05-29  Steven Bosscher  <steven@gcc.gnu.org>
+
+	* cp-tree.h (ATTRIBUTE_GCC_CXXDIAG): Remove.  Require that
+	this file is included before c-common.h.  Define GCC_DIAG_STYLE
+	before including diagnostic-core.h and toplev.h.
+	(pedwarn_cxx98): Use ATTRIBUTE_GCC_DIAG.
+	* pt.c: Include cp-tree.h before c-common.h.
+
+2010-05-29  Steven Bosscher  <steven@gcc.gnu.org>
+
+	* tree.c (c_register_addr_space): Add stub.
+
+2010-05-28  Joseph Myers  <joseph@codesourcery.com>
+
+	* g++spec.c (lang_specific_driver): Use fatal_error instead of
+	fatal.
+
+2010-05-28  Dodji Seketeli  <dodji@redhat.com>
+
+	Revert fix of PR c++/44188
+	* cp-tree.h (typedef_variant_p): Revert moving this declaration to
+	gcc/tree.h.
+	* tree.c (typedef_variant_p): Revert moving this definition to
+	gcc/tree.c.
+	* decl.c (grokdeclarator): Revert naming typedef handling.
+
+2010-05-27  Joseph Myers  <joseph@codesourcery.com>
+
+	* call.c: Include diagnostic-core.h instead of diagnostic.h.
+	* cp-lang.c: Don't include diagnostic.h
+	* name-lookup.c: Include diagnostic-core.h instead of
+	diagnostic.h.
+	(cp_emit_debug_info_for_using): Use seen_error.
+	* optimize.c: Include diagnostic-core.h instead of diagnostic.h.
+	* parser.c: Include diagnostic-core.h instead of diagnostic.h.
+	* pt.c (iterative_hash_template_arg): Use seen_error.
+	* repo.c: Include diagnostic-core.h instead of diagnostic.h.
+	* typeck2.c: Include diagnostic-core.h instead of diagnostic.h.
+	* Make-lang.in (cp/cp-lang.o, cp/typeck2.o, cp/call.o, cp/repo.o,
+	cp/optimize.o, cp/parser.o, cp/name-lookup.o): Update
+	dependencies.
+
+2010-05-25  Dodji Seketeli  <dodji@redhat.com>
+
+	PR c++/44188
+	* cp-tree.h (typedef_variant_p): Move this declaration to
+	gcc/tree.h.
+	* tree.c (typedef_variant_p): Move this definition to gcc/tree.c.
+	* decl.c (grokdeclarator): Do not rename debug info of an
+	anonymous tagged type named by a typedef.
+
+2010-05-27  Jason Merrill  <jason@redhat.com>
+
+	PR c++/43555
+	* decl.c (grokdeclarator) [cdk_pointer et al]: Force evaluation of
+	anonymous VLA size.
+
+2010-05-27  Kai Tietz  <kai.tietz@onevision.com>
+
+	PR bootstrap/44287
+	* rtti.c (emit_support_tinfos): Check for NULL_TREE.
+	* class.c (layout_class_type): Likewise.
+	* decl.c (finish_enum): Likewise.
+	* mangle.c (write_builitin_type): Likewise.
+
+2010-05-26  Kai Tietz  <kai.tietz@onevision.com>
+
+	* cp-tree.h (cp_decl_specifier_seq): Add new bifield
+	explicit_int128_p.
+	* decl.c (grokdeclarator): Handle __int128.
+	* parser.c (cp_lexer_next_token_is_decl_specifier_ke): Likewise.
+	(cp_parser_simple_type_specifier): Likewise.
+	* rtti.c (emit_support_tinfos): Add int128 nodes for rtti.
+	* typeck.c (cp_common_type): Handle __int128.
+	* mangle.c (integer_type_codes): Add itk_int128 and
+	itk_unsigned_int128.
+
+2010-05-26  Jason Merrill  <jason@redhat.com>
+
+	PR c++/43382
+	* pt.c (tsubst_pack_expansion): Don't get confused by recursive
+	unification.
+
+2010-05-26  Steven Bosscher  <steven@gcc.gnu.org>
+
+	* cp-lang.c: Do not include expr.h.
+
+2010-05-26  Steven Bosscher  <steven@gcc.gnu.org>
+
+	* decl.c: Do not include rtl.h
+	* semantics.c: Likewise.
+
+2010-05-25  Steven Bosscher  <steven@gcc.gnu.org>
+
+	* cp-tree.h: Do not include splay-tree.h.
+	(struct prtmem_cst): Remove unused field and false comment.
+	* typeck.c: Do not include rtl.h, expr.h, and tm_p.h.
+	* optimize.c: Do not inclde rtl.h, insn-config.h, and integrate.h.
+	* init.c: Do not include rtl.h and expr.h.
+	* class.c: Do not include rtl.h.  Include splay-tree.h.
+	(build_clone): Use plain NULL instead of NULL_RTX.
+	* decl.c: Do not include expr.h.  Explain why rtl.h has to be
+	included.  Include splay-tree.h.
+	* method.c: Do not include rtl.h and expr.h.
+	(use_thunk): Use plain NULL instead of NULL_RTX.
+	* except.c: Do not include rtl.h, expr.h, and libfuncs.h.
+	* tree.c: Do not include rtl.h, insn-config.h, integrate.h,
+	and target.h.  Include splay-tree.h.
+	* expr.c: Do not include rtl.h and expr.h.
+	* pt.c: Do not include obstack.h and rtl.h.
+	(tsubst_friend_function): Use plain NULL instead of NULL_RTX.
+	(tsubst_decl): Likewise.
+	(instantiate_decl): Likewise.
+	* semantics.c: Do not include exprt.h and debug.h.  Explain why
+	rtl.h has to be included.
+	* decl2.c: Do not include rtl.h and expr.h.  Include splay-tree.h.
+	* call.c: Do not include rtl.h and expr.h.
+	* search.c: Do not include obstack.h and rtl.h.
+	* friend.c: Do not include rtl.h and expr.h.
+	* Make-lang.in: Update dependencies.
+
+2010-05-25  Jakub Jelinek  <jakub@redhat.com>
+
+	PR c++/18249
+	* parser.c (non_integral_constant): Add NIC_NONE.
+	(required_token): Add RT_NONE.
+	(cp_parser_unary_expression): Initialize non_constant_p
+	to NIC_NONE.
+	(cp_parser_asm_definition): Initialize missing to RT_NONE.
+	(cp_parser_primary_expression, cp_parser_postfix_expression,
+	cp_parser_cast_expression, cp_parser_binary_expression,
+	cp_parser_functional_cast): Fix formatting.
+
+2010-05-25  Shujing Zhao  <pearly.zhao@oracle.com>
+	
+	PR c++/18249
+	* parser.c: Remove inclusion of dyn-string.h.
+	(non_integral_constant): New enum.
+	(name_lookup_error): New enum.
+	(required_token): New enum.
+	(cp_parser_required_error): New function.
+	(cp_parser_require): Change the type of variable token_desc to
+	required_token and use cp_parser_required_error.
+	(cp_parser_require_keyword): Likewise.
+	(cp_parser_error): Use gmsgid as parameter.
+	(cp_parser_name_lookup_error): Change the type of variable desired to
+	name_lookup_error and put the diagnostic in the full sentences. Change
+	caller.
+	(cp_parser_non_integral_constant_expression): Change the type of the
+	variable thing to non_integral_constant and put the diagnostics in
+	full sentences. Change caller.
+
+2010-05-24  Eric Botcazou  <ebotcazou@adacore.com>
+
+	PR middle-end/44100
+	* typeck.c (cp_build_unary_op): Fold offsetof-like computations.
+
+2010-05-24  Joseph Myers  <joseph@codesourcery.com>
+
+	* error.c (cp_diagnostic_starter): Update call to
+	diagnostic_build_prefix.
+	(cp_print_error_function,
+	print_instantiation_partial_context_line): Check show_column flag
+	in context.
+
+2010-05-24  Jason Merrill  <jason@redhat.com>
+
+	PR c++/41510
+	* decl.c (check_initializer): Don't wrap an init-list in a
+	TREE_LIST.
+	* init.c (build_aggr_init): Don't assume copy-initialization if
+	init has CONSTRUCTOR_IS_DIRECT_INIT.
+	* call.c (build_new_method_call): Sanity check.
+
+2010-05-24  Nathan Froyd  <froydnj@codesourcery.com>
+
+	* rtti.c (tinfo_base_init): Use build_constructor instead of
+	build_constructor_from_list.  Don't cons a tree node for
+	returning.
+	(generic_initializer): Use build_constructor_single instead of
+	build_constructor_from_list.
+	(ptr_initializer): Use build_constructor instead of
+	build_constructor_from_list
+	(ptm_initializer): Likewise.
+	(class_initializer): Likewise.  Take varargs instead of TRAIL.
+	(get_pseudo_ti_init): Adjust calls to class_initializer.  Use
+	build_constructor instead of build_constructor_from_list.
+
+2010-05-22  Steven Bosscher  <steven@gcc.gnu.org>
+
+	* semantics.c: Include bitmap.h.
+	* Make-lang.in: Update dependencies.
+
+2010-05-22  Jan Hubicka  <jh@suse.cz>
+
+	* decl2.c (maybe_emit_vtables): Produce same comdat group when outputting
+	comdat vtables.
+	(cxx_callgraph_analyze_expr): Remove code marking vtables needed.
+
+2010-05-21  Joseph Myers  <joseph@codesourcery.com>
+
+	* cxx-pretty-print.c: Correct merge error.
+
+2010-05-21  Joseph Myers  <joseph@codesourcery.com>
+
+	* error.c: Include tree-diagnostic.h and tree-pretty-print.h.
+	(cp_print_error_function): Use diagnostic_abstract_origin macro.
+	(cp_printer): Handle %K here using percent_K_format.
+	* cxx-pretty-print.c: Include tree-pretty-print.h.
+	* Make-lang.in (cp/error.o, cp/cxx-pretty-print.o): Update
+	dependencies.
+
+2010-05-21  Steven Bosscher  <steven@gcc.gnu.org>
+
+	* error.c, tree.c, typeck2.c, cxx-pretty-print.c, mangle.c:
+	Clean up redundant includes.
+
+2010-05-20  Paolo Carlini  <paolo.carlini@oracle.com>
+
+	PR c++/30298
+	* decl.c (xref_basetypes): Return false in case of ill-formed
+	redefinition.
+
+2010-05-19  Jason Merrill  <jason@redhat.com>
+
+	* call.c (reference_binding): Use cp_build_qualified_type_real
+	and cp_type_quals consistently.
+	(add_function_candidate): Likewise.
+	(build_conditional_expr): Likewise.
+	(convert_like_real): Likewise.
+	(type_passed_as): Likewise.
+	* class.c (add_method): Likewise.
+	(same_signature_p): Likewise.
+	(layout_class_type): Likewise.
+	* decl.c (cxx_init_decl_processing): Likewise.
+	(cp_fname_init): Likewise.
+	(grokdeclarator): Likewise.
+	* decl2.c (cp_reconstruct_complex_type): Likewise.
+	* init.c (build_new_1): Likewise.
+	* method.c (do_build_copy_constructor): Likewise.
+	(implicitly_declare_fn): Likewise.
+	* pt.c (tsubst_aggr_type): Likewise.
+	(tsubst): Likewise.
+	* rtti.c (init_rtti_processing): Likewise.
+	(build_headof): Likewise.
+	(build_dynamic_cast_1): Likewise.
+	(tinfo_base_init): Likewise.
+	(emit_support_tinfos): Likewise.
+	* semantics.c (capture_decltype): Likewise.
+	* tree.c (cv_unqualified): Likewise.
+	* typeck.c (composite_pointer_type): Likewise.
+	(string_conv_p): Likewise.
+
+	* mangle.c (write_CV_qualifiers_for_type): Tweak.
+
+	* call.c (initialize_reference): Use CP_TYPE_CONST_P.
+	* decl.c (start_decl): Likewise.
+	* semantics.c (finish_compound_literal): Likewise.
+	* typeck.c (check_return_expr): Use CP_TYPE_VOLATILE_P.
+	(cp_type_readonly): Remove.
+	* cp-tree.h: Remove declaration.
+
+	* typeck.c (merge_types): Preserve memfn quals.
+
+	* decl.c (grokdeclarator): Don't check quals on fn type.
+	* typeck.c (cp_apply_type_quals_to_decl): Likewise.
+	* tree.c (cp_build_qualified_type_real): Simplify qualifier checking.
+
+	PR c++/44193
+	* typeck.c (type_memfn_quals): New fn.
+	(apply_memfn_quals): New fn.
+	(cp_type_quals): Return TYPE_UNQUALIFIED for FUNCTION_TYPE.
+	(cp_type_readonly): Use cp_type_quals.
+	* cp-tree.h: Add declarations.
+	* tree.c (cp_build_qualified_type_real): Don't set, but do
+	preserve, quals on FUNCTION_TYPE.
+	(strip_typedefs): Use apply_memfn_quals and type_memfn_quals.
+	* decl.c (build_ptrmem_type): Likewise.
+	(grokdeclarator): Likewise.
+	(static_fn_type): Likewise.
+	* decl2.c (change_return_type): Likewise.
+	(cp_reconstruct_complex_type): Likewise.
+	* pt.c (tsubst_function_type): Likewise.
+	(unify): Likewise.
+	(tsubst): Likewise.  Drop special FUNCTION_TYPE substitution code.
+
+2010-05-18  Nathan Froyd  <froydnj@codesourcery.com>
+
+	* tree.c (build_min_non_dep_call_vec): Update comment.
+
+2010-05-17  Jason Merrill  <jason@redhat.com>
+
+	* call.c (struct z_candidate): Add explicit_targs field.
+	(add_template_candidate_real): Set it.
+	(build_over_call): Use it to control init-list warning.
+
+	PR c++/44157
+	* call.c (build_over_call): Limit init-list deduction warning to
+	cases where the argument is actually an init-list.
+
+	PR c++/44158
+	* call.c (build_over_call): Don't do bitwise copy for move ctor.
+
+2010-05-17  Dodji Seketeli  <dodji@redhat.com>
+	    Jason Merrill  <jason@redhat.com>
+
+	PR c++/44108
+	* decl.c (compute_array_index_type): Call mark_rvalue_use.
+
+2010-05-15  Jason Merrill  <jason@redhat.com>
+
+	* cp-tree.h (TYPE_NOEXCEPT_P): New macro.
+	* except.c (begin_eh_spec_block): Use MUST_NOT_THROW_EXPR if
+	TYPE_NOEXCEPT_P.
+	(finish_eh_spec_block): Adjust.
+
+2010-05-15  Jakub Jelinek  <jakub@redhat.com>
+
+	PR c++/44148
+	* pt.c (tsubst): Unshare template argument.
+
+2010-05-15  Steven Bosscher  <steven@gcc.gnu.org>
+
+	* decl.c: Include tree-iterator.h, as fixup for tree-inline.h changes.
+	* Make-lang.in: Fix dependencies accordingly.
+
+2010-05-14  Jason Merrill  <jason@redhat.com>
+
+	C++ DR 475
+	* except.c (build_throw): Simplify, adjust for DR 475.
+
+	PR c++/44127
+	* except.c (dtor_nothrow): Return nonzero for type with
+	trivial destructor.
+
+	PR c++/44127
+	* cp-gimplify.c (gimplify_must_not_throw_expr): Use
+	gimple_build_eh_must_not_throw.
+
+2010-05-14  Martin Jambor  <mjambor@suse.cz>
+
+	* cp-lang.c (LANG_HOOKS_FOLD_OBJ_TYPE_REF): Remove both its undef
+	and define.
+
+2010-05-14  Jonathan Wakely  <jwakely.gcc@gmail.com>
+
+	* call.c (build_new_method_call): Change warning text.
+	* typeck2.c (build_functional_cast): Change error text.
+
+2010-05-14  Shujing Zhao  <pearly.zhao@oracle.com>
+
+	PR c++/30566
+	* name-lookup.c (pushdecl_maybe_friend): Avoid the warnings about
+	shadowing the outer parameter or variables by the declaration of
+	nested function in nested structure or class. Warn the shadowing by
+	the declaration of nested lambda expression.
+
+2010-05-13  Jason Merrill  <jason@redhat.com>
+
+	* typeck.c (cp_build_array_ref): Factor out from...
+	(build_array_ref): ...here.  Drop complain parm.
+	(build_new_op): Adjust.
+	* class.c (build_vtbl_ref_1): Adjust.
+	* decl2.c (grok_array_decl): Adjust.
+	* cp-tree.h: Adjust prototypes.
+
+2010-05-13  Jan Hubicka  <jh@suse.cz>
+
+	* decl.c (cp_finish_decl): Do not worry about used attribute.
+
+2010-05-12  Jason Merrill  <jason@redhat.com>
+
+	* typeck.c (build_array_ref): Take complain parm.
+	* cp-tree.h: Add it to prototype.
+	* call.c (build_new_op): Pass it.
+	* class.c (build_vtbl_ref): Pass it.
+	* decl2.c (grok_array_decl): Pass it.
+
+	PR bootstrap/44048
+	PR target/44099
+	* cp-tree.def (NULLPTR_TYPE): Remove.
+	* cp-tree.h (NULLPTR_TYPE_P): New.
+	(SCALAR_TYPE_P): Use it.
+	(nullptr_type_node): New.
+	(cp_tree_index): Add CPTI_NULLPTR_TYPE.
+	* decl.c (cxx_init_decl_processing): Call record_builtin_type on
+	nullptr_type_node.
+	* cvt.c (ocp_convert): Use NULLPTR_TYPE_P instead of NULLPTR_TYPE.
+	* cxx-pretty-print.c (pp_cxx_constant): Likewise.
+	* error.c (dump_type, dump_type_prefix, dump_type_suffix): Likewise.
+	* mangle.c (write_type): Likewise.
+	* name-lookup.c (arg_assoc_type): Likewise.
+	* typeck.c (build_reinterpret_cast_1): Likewise.
+	* rtti.c (typeinfo_in_lib_p): Likewise.
+	(emit_support_tinfos): Remove local nullptr_type_node.
+
+	* cp-tree.h (UNKNOWN_TYPE): Remove.
+	* decl.c (cxx_init_decl_processing): Use LANG_TYPE instead.
+	* error.c (dumy_type, dump_type_prefix, dump_type_suffix): Likewise.
+	* typeck2.c (cxx_incomplete_type_diagnostic): Likewise.
+	* class.c (instantiate_type): Check unknown_type_node rather than
+	UNKNOWN_TYPE.
+	* name-lookup.c (maybe_push_decl): Likewise.
+	* rtti.c (get_tinfo_decl_dynamic): Likewise.
+	(get_typeid): Likewise.
+	* semantics.c (finish_offsetof): Likewise.
+
+	PR c++/20669
+	* call.c (add_template_candidate_real): If deduction fails, still
+	add the template as a non-viable candidate.
+	(equal_functions): Handle template candidates.
+	(print_z_candidate): Likewise.
+	(print_z_candidates): Likewise.
+	(build_new_function_call): Likewise.
+
+	* cp-tree.h (LOOKUP_LIST_ONLY): New.
+	* call.c (add_candidates): Enforce it.
+	(build_new_method_call): Try non-list ctor if no viable list ctor.
+	(build_user_type_conversion_1): Likewise.
+
+	* call.c (add_candidates): Distinguish between type(x) and
+	x.operator type().
+	(convert_class_to_reference): Set LOOKUP_NO_CONVERSION.
+	(build_new_method_call): Give better error for conversion op.
+
+	* call.c (add_candidates): Add first_arg and return_type parms.
+	Add special constructor/conversion op handling.
+	(convert_class_to_reference): Use it.
+	(build_user_type_conversion_1): Likewise.
+	(build_op_call): Likewise.
+	(build_new_method_call): Likewise.
+	(build_new_op): Adjust.
+	(perform_overload_resolution): Adjust.
+
+2010-05-11  Paolo Carlini  <paolo.carlini@oracle.com>
+
+	PR c++/34272
+	PR c++/43630
+	PR c++/34491
+	* pt.c (process_partial_specialization): Return error_mark_node
+	in case of unused template parameters in partial specialization.
+
+2010-05-11  Jakub Jelinek  <jakub@redhat.com>
+
+	PR c++/44062
+	* semantics.c (finish_expr_stmt): Don't call mark_exp_read here...
+	* cvt.c (convert_to_void): ... but here.  If expr is a COMPOUND_EXPR,
+	look at its second operand.
+
+2010-05-10  Jason Merrill  <jason@redhat.com>
+
+	PR c++/44017
+	* semantics.c (baselink_for_fns): Revert earlier change.
+
+	PR c++/44045
+	* typeck.c (cp_build_modify_expr): Complain about assignment to
+	array from init list.
+
+2010-05-10  Fabien Chêne  <fabien.chene@gmail.com>
+
+	PR c++/43719
+	* decl.c (check_initializer): strip array type before checking for
+	uninitialized const or ref members.
+
+2010-05-07  Fabien Chêne  <fabien.chene@gmail.com>
+
+	PR c++/43951
+	* init.c (diagnose_uninitialized_cst_or_ref_member_1): Returns the
+	error count. Emit errors only if compain is true.
+	(build_new_1): Do not return error_mark_node if
+	diagnose_uninitialized_cst_or_ref_member_1 does not diagnose any
+	errors. Delay the check for user-provided constructor.
+	(perform_member_init): Adjust.
+	* cp-tree.h (diagnose_uninitialized_cst_or_ref_member): Change the
+	prototype.
+
 2010-03-10  Gabriel Dos Reis  <gdr@cse.tamu.edu>
 
 	* parser.c (cp_parser_ctor_initializer_opt_and_function_body):
@@ -64,546 +602,6 @@
 	(implicit_dereference_p): Likewise.
 	(implicit_address_p): Likewise.
 	(cxx_eval_constant_expression): Use them.
-=======
-2010-06-02  Jason Merrill  <jason@redhat.com>
-
-	* error.c (dump_type): Improve typedef handling.
-
-	PR c++/9726
-	PR c++/23594
-	PR c++/44333
-	* name-lookup.c (same_entity_p): New.
-	(ambiguous_decl): Multiple declarations of the same entity
-	are not ambiguous.
-
-2010-06-01  Jason Merrill  <jason@redhat.com>
-
-	DR 990
-	* call.c (add_list_candidates): Prefer the default constructor.
-	(build_aggr_conv): Treat missing initializers like { }.
-	* typeck2.c (process_init_constructor_record): Likewise.
-	* init.c (expand_default_init): Use digest_init for
-	direct aggregate initialization, too.
-
-	* call.c (add_list_candidates): Split out...
-	(build_user_type_conversion_1): ...from here.
-	(build_new_method_call): And here.
-	(implicit_conversion): Propagate LOOKUP_NO_NARROWING.
-
-	PR c++/44358
-	* call.c (build_list_conv): Set list-initialization flags properly.
-
-2010-06-01  Nathan Froyd  <froydnj@codesourcery.com>
-
-	* typeck2.c (build_x_arrow): Make types_memoized a VEC.
-
-2010-06-01  Arnaud Charlet  <charlet@adacore.com>
-	    Matthew Gingell  <gingell@adacore.com>
-
-	* Make-lang.in (CXX_C_OBJS): Add c-ada-spec.o.
-	* decl2.c: Include langhooks.h and c-ada-spec.h.
-	(cpp_check, collect_source_refs, collect_ada_namespace,
-	collect_all_refs): New functions.
-	(cp_write_global_declarations): Add handling of -fdump-ada-spec.
-	* lang-specs.h: Ditto.
-
-2010-05-29  Nathan Froyd  <froydnj@codesourcery.com>
-
-	* cp-tree.h (cp_build_function_call_nary): Declare.
-	* typeck.c (cp_build_function_call_nary): Define.
-	* decl.c (register_dtor_fn): Use it instead of
-	cp_build_function_call.
-	(cxx_maybe_build_cleanup): Likewise.
-	* decl2.c (generate_ctor_or_dtor_function): Likewise.
-	* except.c (do_get_exception_ptr): Likewise.
-	(do_begin_catch): Likewise.
-	(do_allocate_exception): Likewise.
-	(do_free_exception): Likewise.
-	(build_throw): Likewise.  Use cp_build_function_call_vec instead
-	of cp_build_function_call.
-	(do_end_catch): Likewise.
-
-2010-05-29  Nathan Froyd  <froydnj@codesourcery.com>
-
-	* cp-tree.h (struct cp_decl_specifier_seq): Move type_location field up.
-	(struct cp_declarator): Move id_loc field up.
-
-2010-05-29  Steven Bosscher  <steven@gcc.gnu.org>
-
-	* cp-tree.h (ATTRIBUTE_GCC_CXXDIAG): Remove.  Require that
-	this file is included before c-common.h.  Define GCC_DIAG_STYLE
-	before including diagnostic-core.h and toplev.h.
-	(pedwarn_cxx98): Use ATTRIBUTE_GCC_DIAG.
-	* pt.c: Include cp-tree.h before c-common.h.
-
-2010-05-29  Steven Bosscher  <steven@gcc.gnu.org>
-
-	* tree.c (c_register_addr_space): Add stub.
-
-2010-05-28  Joseph Myers  <joseph@codesourcery.com>
-
-	* g++spec.c (lang_specific_driver): Use fatal_error instead of
-	fatal.
-
-2010-05-28  Dodji Seketeli  <dodji@redhat.com>
-
-	Revert fix of PR c++/44188
-	* cp-tree.h (typedef_variant_p): Revert moving this declaration to
-	gcc/tree.h.
-	* tree.c (typedef_variant_p): Revert moving this definition to
-	gcc/tree.c.
-	* decl.c (grokdeclarator): Revert naming typedef handling.
-
-2010-05-27  Joseph Myers  <joseph@codesourcery.com>
-
-	* call.c: Include diagnostic-core.h instead of diagnostic.h.
-	* cp-lang.c: Don't include diagnostic.h
-	* name-lookup.c: Include diagnostic-core.h instead of
-	diagnostic.h.
-	(cp_emit_debug_info_for_using): Use seen_error.
-	* optimize.c: Include diagnostic-core.h instead of diagnostic.h.
-	* parser.c: Include diagnostic-core.h instead of diagnostic.h.
-	* pt.c (iterative_hash_template_arg): Use seen_error.
-	* repo.c: Include diagnostic-core.h instead of diagnostic.h.
-	* typeck2.c: Include diagnostic-core.h instead of diagnostic.h.
-	* Make-lang.in (cp/cp-lang.o, cp/typeck2.o, cp/call.o, cp/repo.o,
-	cp/optimize.o, cp/parser.o, cp/name-lookup.o): Update
-	dependencies.
-
-2010-05-25  Dodji Seketeli  <dodji@redhat.com>
-
-	PR c++/44188
-	* cp-tree.h (typedef_variant_p): Move this declaration to
-	gcc/tree.h.
-	* tree.c (typedef_variant_p): Move this definition to gcc/tree.c.
-	* decl.c (grokdeclarator): Do not rename debug info of an
-	anonymous tagged type named by a typedef.
-
-2010-05-27  Jason Merrill  <jason@redhat.com>
-
-	PR c++/43555
-	* decl.c (grokdeclarator) [cdk_pointer et al]: Force evaluation of
-	anonymous VLA size.
-
-2010-05-27  Kai Tietz  <kai.tietz@onevision.com>
-
-	PR bootstrap/44287
-	* rtti.c (emit_support_tinfos): Check for NULL_TREE.
-	* class.c (layout_class_type): Likewise.
-	* decl.c (finish_enum): Likewise.
-	* mangle.c (write_builitin_type): Likewise.
-
-2010-05-26  Kai Tietz  <kai.tietz@onevision.com>
-
-	* cp-tree.h (cp_decl_specifier_seq): Add new bifield
-	explicit_int128_p.
-	* decl.c (grokdeclarator): Handle __int128.
-	* parser.c (cp_lexer_next_token_is_decl_specifier_ke): Likewise.
-	(cp_parser_simple_type_specifier): Likewise.
-	* rtti.c (emit_support_tinfos): Add int128 nodes for rtti.
-	* typeck.c (cp_common_type): Handle __int128.
-	* mangle.c (integer_type_codes): Add itk_int128 and
-	itk_unsigned_int128.
-
-2010-05-26  Jason Merrill  <jason@redhat.com>
-
-	PR c++/43382
-	* pt.c (tsubst_pack_expansion): Don't get confused by recursive
-	unification.
-
-2010-05-26  Steven Bosscher  <steven@gcc.gnu.org>
-
-	* cp-lang.c: Do not include expr.h.
-
-2010-05-26  Steven Bosscher  <steven@gcc.gnu.org>
-
-	* decl.c: Do not include rtl.h
-	* semantics.c: Likewise.
-
-2010-05-25  Steven Bosscher  <steven@gcc.gnu.org>
-
-	* cp-tree.h: Do not include splay-tree.h.
-	(struct prtmem_cst): Remove unused field and false comment.
-	* typeck.c: Do not include rtl.h, expr.h, and tm_p.h.
-	* optimize.c: Do not inclde rtl.h, insn-config.h, and integrate.h.
-	* init.c: Do not include rtl.h and expr.h.
-	* class.c: Do not include rtl.h.  Include splay-tree.h.
-	(build_clone): Use plain NULL instead of NULL_RTX.
-	* decl.c: Do not include expr.h.  Explain why rtl.h has to be
-	included.  Include splay-tree.h.
-	* method.c: Do not include rtl.h and expr.h.
-	(use_thunk): Use plain NULL instead of NULL_RTX.
-	* except.c: Do not include rtl.h, expr.h, and libfuncs.h.
-	* tree.c: Do not include rtl.h, insn-config.h, integrate.h,
-	and target.h.  Include splay-tree.h.
-	* expr.c: Do not include rtl.h and expr.h.
-	* pt.c: Do not include obstack.h and rtl.h.
-	(tsubst_friend_function): Use plain NULL instead of NULL_RTX.
-	(tsubst_decl): Likewise.
-	(instantiate_decl): Likewise.
-	* semantics.c: Do not include exprt.h and debug.h.  Explain why
-	rtl.h has to be included.
-	* decl2.c: Do not include rtl.h and expr.h.  Include splay-tree.h.
-	* call.c: Do not include rtl.h and expr.h.
-	* search.c: Do not include obstack.h and rtl.h.
-	* friend.c: Do not include rtl.h and expr.h.
-	* Make-lang.in: Update dependencies.
-
-2010-05-25  Jakub Jelinek  <jakub@redhat.com>
-
-	PR c++/18249
-	* parser.c (non_integral_constant): Add NIC_NONE.
-	(required_token): Add RT_NONE.
-	(cp_parser_unary_expression): Initialize non_constant_p
-	to NIC_NONE.
-	(cp_parser_asm_definition): Initialize missing to RT_NONE.
-	(cp_parser_primary_expression, cp_parser_postfix_expression,
-	cp_parser_cast_expression, cp_parser_binary_expression,
-	cp_parser_functional_cast): Fix formatting.
-
-2010-05-25  Shujing Zhao  <pearly.zhao@oracle.com>
-	
-	PR c++/18249
-	* parser.c: Remove inclusion of dyn-string.h.
-	(non_integral_constant): New enum.
-	(name_lookup_error): New enum.
-	(required_token): New enum.
-	(cp_parser_required_error): New function.
-	(cp_parser_require): Change the type of variable token_desc to
-	required_token and use cp_parser_required_error.
-	(cp_parser_require_keyword): Likewise.
-	(cp_parser_error): Use gmsgid as parameter.
-	(cp_parser_name_lookup_error): Change the type of variable desired to
-	name_lookup_error and put the diagnostic in the full sentences. Change
-	caller.
-	(cp_parser_non_integral_constant_expression): Change the type of the
-	variable thing to non_integral_constant and put the diagnostics in
-	full sentences. Change caller.
-
-2010-05-24  Eric Botcazou  <ebotcazou@adacore.com>
-
-	PR middle-end/44100
-	* typeck.c (cp_build_unary_op): Fold offsetof-like computations.
-
-2010-05-24  Joseph Myers  <joseph@codesourcery.com>
-
-	* error.c (cp_diagnostic_starter): Update call to
-	diagnostic_build_prefix.
-	(cp_print_error_function,
-	print_instantiation_partial_context_line): Check show_column flag
-	in context.
-
-2010-05-24  Jason Merrill  <jason@redhat.com>
-
-	PR c++/41510
-	* decl.c (check_initializer): Don't wrap an init-list in a
-	TREE_LIST.
-	* init.c (build_aggr_init): Don't assume copy-initialization if
-	init has CONSTRUCTOR_IS_DIRECT_INIT.
-	* call.c (build_new_method_call): Sanity check.
-
-2010-05-24  Nathan Froyd  <froydnj@codesourcery.com>
-
-	* rtti.c (tinfo_base_init): Use build_constructor instead of
-	build_constructor_from_list.  Don't cons a tree node for
-	returning.
-	(generic_initializer): Use build_constructor_single instead of
-	build_constructor_from_list.
-	(ptr_initializer): Use build_constructor instead of
-	build_constructor_from_list
-	(ptm_initializer): Likewise.
-	(class_initializer): Likewise.  Take varargs instead of TRAIL.
-	(get_pseudo_ti_init): Adjust calls to class_initializer.  Use
-	build_constructor instead of build_constructor_from_list.
-
-2010-05-22  Steven Bosscher  <steven@gcc.gnu.org>
-
-	* semantics.c: Include bitmap.h.
-	* Make-lang.in: Update dependencies.
-
-2010-05-22  Jan Hubicka  <jh@suse.cz>
-
-	* decl2.c (maybe_emit_vtables): Produce same comdat group when outputting
-	comdat vtables.
-	(cxx_callgraph_analyze_expr): Remove code marking vtables needed.
-
-2010-05-21  Joseph Myers  <joseph@codesourcery.com>
-
-	* cxx-pretty-print.c: Correct merge error.
-
-2010-05-21  Joseph Myers  <joseph@codesourcery.com>
-
-	* error.c: Include tree-diagnostic.h and tree-pretty-print.h.
-	(cp_print_error_function): Use diagnostic_abstract_origin macro.
-	(cp_printer): Handle %K here using percent_K_format.
-	* cxx-pretty-print.c: Include tree-pretty-print.h.
-	* Make-lang.in (cp/error.o, cp/cxx-pretty-print.o): Update
-	dependencies.
-
-2010-05-21  Steven Bosscher  <steven@gcc.gnu.org>
-
-	* error.c, tree.c, typeck2.c, cxx-pretty-print.c, mangle.c:
-	Clean up redundant includes.
-
-2010-05-20  Paolo Carlini  <paolo.carlini@oracle.com>
-
-	PR c++/30298
-	* decl.c (xref_basetypes): Return false in case of ill-formed
-	redefinition.
-
-2010-05-19  Jason Merrill  <jason@redhat.com>
-
-	* call.c (reference_binding): Use cp_build_qualified_type_real
-	and cp_type_quals consistently.
-	(add_function_candidate): Likewise.
-	(build_conditional_expr): Likewise.
-	(convert_like_real): Likewise.
-	(type_passed_as): Likewise.
-	* class.c (add_method): Likewise.
-	(same_signature_p): Likewise.
-	(layout_class_type): Likewise.
-	* decl.c (cxx_init_decl_processing): Likewise.
-	(cp_fname_init): Likewise.
-	(grokdeclarator): Likewise.
-	* decl2.c (cp_reconstruct_complex_type): Likewise.
-	* init.c (build_new_1): Likewise.
-	* method.c (do_build_copy_constructor): Likewise.
-	(implicitly_declare_fn): Likewise.
-	* pt.c (tsubst_aggr_type): Likewise.
-	(tsubst): Likewise.
-	* rtti.c (init_rtti_processing): Likewise.
-	(build_headof): Likewise.
-	(build_dynamic_cast_1): Likewise.
-	(tinfo_base_init): Likewise.
-	(emit_support_tinfos): Likewise.
-	* semantics.c (capture_decltype): Likewise.
-	* tree.c (cv_unqualified): Likewise.
-	* typeck.c (composite_pointer_type): Likewise.
-	(string_conv_p): Likewise.
-
-	* mangle.c (write_CV_qualifiers_for_type): Tweak.
-
-	* call.c (initialize_reference): Use CP_TYPE_CONST_P.
-	* decl.c (start_decl): Likewise.
-	* semantics.c (finish_compound_literal): Likewise.
-	* typeck.c (check_return_expr): Use CP_TYPE_VOLATILE_P.
-	(cp_type_readonly): Remove.
-	* cp-tree.h: Remove declaration.
-
-	* typeck.c (merge_types): Preserve memfn quals.
-
-	* decl.c (grokdeclarator): Don't check quals on fn type.
-	* typeck.c (cp_apply_type_quals_to_decl): Likewise.
-	* tree.c (cp_build_qualified_type_real): Simplify qualifier checking.
-
-	PR c++/44193
-	* typeck.c (type_memfn_quals): New fn.
-	(apply_memfn_quals): New fn.
-	(cp_type_quals): Return TYPE_UNQUALIFIED for FUNCTION_TYPE.
-	(cp_type_readonly): Use cp_type_quals.
-	* cp-tree.h: Add declarations.
-	* tree.c (cp_build_qualified_type_real): Don't set, but do
-	preserve, quals on FUNCTION_TYPE.
-	(strip_typedefs): Use apply_memfn_quals and type_memfn_quals.
-	* decl.c (build_ptrmem_type): Likewise.
-	(grokdeclarator): Likewise.
-	(static_fn_type): Likewise.
-	* decl2.c (change_return_type): Likewise.
-	(cp_reconstruct_complex_type): Likewise.
-	* pt.c (tsubst_function_type): Likewise.
-	(unify): Likewise.
-	(tsubst): Likewise.  Drop special FUNCTION_TYPE substitution code.
-
-2010-05-18  Nathan Froyd  <froydnj@codesourcery.com>
-
-	* tree.c (build_min_non_dep_call_vec): Update comment.
-
-2010-05-17  Jason Merrill  <jason@redhat.com>
-
-	* call.c (struct z_candidate): Add explicit_targs field.
-	(add_template_candidate_real): Set it.
-	(build_over_call): Use it to control init-list warning.
-
-	PR c++/44157
-	* call.c (build_over_call): Limit init-list deduction warning to
-	cases where the argument is actually an init-list.
-
-	PR c++/44158
-	* call.c (build_over_call): Don't do bitwise copy for move ctor.
-
-2010-05-17  Dodji Seketeli  <dodji@redhat.com>
-	    Jason Merrill  <jason@redhat.com>
-
-	PR c++/44108
-	* decl.c (compute_array_index_type): Call mark_rvalue_use.
-
-2010-05-15  Jason Merrill  <jason@redhat.com>
-
-	* cp-tree.h (TYPE_NOEXCEPT_P): New macro.
-	* except.c (begin_eh_spec_block): Use MUST_NOT_THROW_EXPR if
-	TYPE_NOEXCEPT_P.
-	(finish_eh_spec_block): Adjust.
-
-2010-05-15  Jakub Jelinek  <jakub@redhat.com>
-
-	PR c++/44148
-	* pt.c (tsubst): Unshare template argument.
-
-2010-05-15  Steven Bosscher  <steven@gcc.gnu.org>
-
-	* decl.c: Include tree-iterator.h, as fixup for tree-inline.h changes.
-	* Make-lang.in: Fix dependencies accordingly.
-
-2010-05-14  Jason Merrill  <jason@redhat.com>
-
-	C++ DR 475
-	* except.c (build_throw): Simplify, adjust for DR 475.
-
-	PR c++/44127
-	* except.c (dtor_nothrow): Return nonzero for type with
-	trivial destructor.
-
-	PR c++/44127
-	* cp-gimplify.c (gimplify_must_not_throw_expr): Use
-	gimple_build_eh_must_not_throw.
-
-2010-05-14  Martin Jambor  <mjambor@suse.cz>
-
-	* cp-lang.c (LANG_HOOKS_FOLD_OBJ_TYPE_REF): Remove both its undef
-	and define.
-
-2010-05-14  Jonathan Wakely  <jwakely.gcc@gmail.com>
-
-	* call.c (build_new_method_call): Change warning text.
-	* typeck2.c (build_functional_cast): Change error text.
-
-2010-05-14  Shujing Zhao  <pearly.zhao@oracle.com>
-
-	PR c++/30566
-	* name-lookup.c (pushdecl_maybe_friend): Avoid the warnings about
-	shadowing the outer parameter or variables by the declaration of
-	nested function in nested structure or class. Warn the shadowing by
-	the declaration of nested lambda expression.
-
-2010-05-13  Jason Merrill  <jason@redhat.com>
-
-	* typeck.c (cp_build_array_ref): Factor out from...
-	(build_array_ref): ...here.  Drop complain parm.
-	(build_new_op): Adjust.
-	* class.c (build_vtbl_ref_1): Adjust.
-	* decl2.c (grok_array_decl): Adjust.
-	* cp-tree.h: Adjust prototypes.
-
-2010-05-13  Jan Hubicka  <jh@suse.cz>
-
-	* decl.c (cp_finish_decl): Do not worry about used attribute.
-
-2010-05-12  Jason Merrill  <jason@redhat.com>
-
-	* typeck.c (build_array_ref): Take complain parm.
-	* cp-tree.h: Add it to prototype.
-	* call.c (build_new_op): Pass it.
-	* class.c (build_vtbl_ref): Pass it.
-	* decl2.c (grok_array_decl): Pass it.
-
-	PR bootstrap/44048
-	PR target/44099
-	* cp-tree.def (NULLPTR_TYPE): Remove.
-	* cp-tree.h (NULLPTR_TYPE_P): New.
-	(SCALAR_TYPE_P): Use it.
-	(nullptr_type_node): New.
-	(cp_tree_index): Add CPTI_NULLPTR_TYPE.
-	* decl.c (cxx_init_decl_processing): Call record_builtin_type on
-	nullptr_type_node.
-	* cvt.c (ocp_convert): Use NULLPTR_TYPE_P instead of NULLPTR_TYPE.
-	* cxx-pretty-print.c (pp_cxx_constant): Likewise.
-	* error.c (dump_type, dump_type_prefix, dump_type_suffix): Likewise.
-	* mangle.c (write_type): Likewise.
-	* name-lookup.c (arg_assoc_type): Likewise.
-	* typeck.c (build_reinterpret_cast_1): Likewise.
-	* rtti.c (typeinfo_in_lib_p): Likewise.
-	(emit_support_tinfos): Remove local nullptr_type_node.
-
-	* cp-tree.h (UNKNOWN_TYPE): Remove.
-	* decl.c (cxx_init_decl_processing): Use LANG_TYPE instead.
-	* error.c (dumy_type, dump_type_prefix, dump_type_suffix): Likewise.
-	* typeck2.c (cxx_incomplete_type_diagnostic): Likewise.
-	* class.c (instantiate_type): Check unknown_type_node rather than
-	UNKNOWN_TYPE.
-	* name-lookup.c (maybe_push_decl): Likewise.
-	* rtti.c (get_tinfo_decl_dynamic): Likewise.
-	(get_typeid): Likewise.
-	* semantics.c (finish_offsetof): Likewise.
-
-	PR c++/20669
-	* call.c (add_template_candidate_real): If deduction fails, still
-	add the template as a non-viable candidate.
-	(equal_functions): Handle template candidates.
-	(print_z_candidate): Likewise.
-	(print_z_candidates): Likewise.
-	(build_new_function_call): Likewise.
-
-	* cp-tree.h (LOOKUP_LIST_ONLY): New.
-	* call.c (add_candidates): Enforce it.
-	(build_new_method_call): Try non-list ctor if no viable list ctor.
-	(build_user_type_conversion_1): Likewise.
-
-	* call.c (add_candidates): Distinguish between type(x) and
-	x.operator type().
-	(convert_class_to_reference): Set LOOKUP_NO_CONVERSION.
-	(build_new_method_call): Give better error for conversion op.
-
-	* call.c (add_candidates): Add first_arg and return_type parms.
-	Add special constructor/conversion op handling.
-	(convert_class_to_reference): Use it.
-	(build_user_type_conversion_1): Likewise.
-	(build_op_call): Likewise.
-	(build_new_method_call): Likewise.
-	(build_new_op): Adjust.
-	(perform_overload_resolution): Adjust.
-
-2010-05-11  Paolo Carlini  <paolo.carlini@oracle.com>
-
-	PR c++/34272
-	PR c++/43630
-	PR c++/34491
-	* pt.c (process_partial_specialization): Return error_mark_node
-	in case of unused template parameters in partial specialization.
-
-2010-05-11  Jakub Jelinek  <jakub@redhat.com>
-
-	PR c++/44062
-	* semantics.c (finish_expr_stmt): Don't call mark_exp_read here...
-	* cvt.c (convert_to_void): ... but here.  If expr is a COMPOUND_EXPR,
-	look at its second operand.
-
-2010-05-10  Jason Merrill  <jason@redhat.com>
-
-	PR c++/44017
-	* semantics.c (baselink_for_fns): Revert earlier change.
-
-	PR c++/44045
-	* typeck.c (cp_build_modify_expr): Complain about assignment to
-	array from init list.
-
-2010-05-10  Fabien Chêne  <fabien.chene@gmail.com>
-
-	PR c++/43719
-	* decl.c (check_initializer): strip array type before checking for
-	uninitialized const or ref members.
-
-2010-05-07  Fabien Chêne  <fabien.chene@gmail.com>
-
-	PR c++/43951
-	* init.c (diagnose_uninitialized_cst_or_ref_member_1): Returns the
-	error count. Emit errors only if compain is true.
-	(build_new_1): Do not return error_mark_node if
-	diagnose_uninitialized_cst_or_ref_member_1 does not diagnose any
-	errors. Delay the check for user-provided constructor.
-	(perform_member_init): Adjust.
-	* cp-tree.h (diagnose_uninitialized_cst_or_ref_member): Change the
-	prototype.
->>>>>>> 7199a4db
 
 2010-05-06  Magnus Fromreide  <magfr@lysator.liu.se>
 	    Jason Merrill  <jason@redhat.com>
