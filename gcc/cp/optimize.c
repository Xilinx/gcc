/* Perform optimizations on tree structure.
   Copyright (C) 1998, 1999, 2000, 2001, 2002, 2004, 2005, 2007, 2008, 2009,
   2010 Free Software Foundation, Inc.
   Written by Mark Michell (mark@codesourcery.com).

This file is part of GCC.

GCC is free software; you can redistribute it and/or modify it
under the terms of the GNU General Public License as published by
the Free Software Foundation; either version 3, or (at your option)
any later version.

GCC is distributed in the hope that it will be useful, but
WITHOUT ANY WARRANTY; without even the implied warranty of
MERCHANTABILITY or FITNESS FOR A PARTICULAR PURPOSE.  See the GNU
General Public License for more details.

You should have received a copy of the GNU General Public License
along with GCC; see the file COPYING3.  If not see
<http://www.gnu.org/licenses/>.  */

#include "config.h"
#include "system.h"
#include "coretypes.h"
#include "tm.h"
#include "tree.h"
#include "cp-tree.h"
#include "input.h"
#include "toplev.h"
#include "params.h"
#include "hashtab.h"
#include "target.h"
#include "debug.h"
#include "tree-inline.h"
#include "flags.h"
#include "langhooks.h"
#include "diagnostic-core.h"
#include "tree-dump.h"
#include "gimple.h"
#include "tree-iterator.h"
#include "cgraph.h"

/* Prototypes.  */

static void update_cloned_parm (tree, tree, bool);

/* CLONED_PARM is a copy of CLONE, generated for a cloned constructor
   or destructor.  Update it to ensure that the source-position for
   the cloned parameter matches that for the original, and that the
   debugging generation code will be able to find the original PARM.  */

static void
update_cloned_parm (tree parm, tree cloned_parm, bool first)
{
  DECL_ABSTRACT_ORIGIN (cloned_parm) = parm;

  /* We may have taken its address.  */
  TREE_ADDRESSABLE (cloned_parm) = TREE_ADDRESSABLE (parm);

  /* The definition might have different constness.  */
  TREE_READONLY (cloned_parm) = TREE_READONLY (parm);

  TREE_USED (cloned_parm) = !first || TREE_USED (parm);

  /* The name may have changed from the declaration.  */
  DECL_NAME (cloned_parm) = DECL_NAME (parm);
  DECL_SOURCE_LOCATION (cloned_parm) = DECL_SOURCE_LOCATION (parm);
  TREE_TYPE (cloned_parm) = TREE_TYPE (parm);

  DECL_GIMPLE_REG_P (cloned_parm) = DECL_GIMPLE_REG_P (parm);
}


/* FN is a function in High GIMPLE form that has a complete body and no
   CFG.  CLONE is a function whose body is to be set to a copy of FN,
   mapping argument declarations according to the ARG_MAP splay_tree.  */

static void
clone_body (tree clone, tree fn, void *arg_map)
{
  copy_body_data id;
  tree stmts;

  /* Clone the body, as if we were making an inline call.  But, remap
     the parameters in the callee to the parameters of caller.  */
  memset (&id, 0, sizeof (id));
  id.src_fn = fn;
  id.dst_fn = clone;
  id.src_cfun = DECL_STRUCT_FUNCTION (fn);
  id.decl_map = (struct pointer_map_t *) arg_map;

  id.copy_decl = copy_decl_no_change;
  id.transform_call_graph_edges = CB_CGE_DUPLICATE;
  id.transform_new_cfg = true;
  id.transform_return_to_modify = false;
  id.transform_lang_insert_block = NULL;

  /* We're not inside any EH region.  */
  id.eh_lp_nr = 0;

  stmts = DECL_SAVED_TREE (fn);
  walk_tree (&stmts, copy_tree_body_r, &id, NULL);

  /* Also remap the initializer of any static variables so that they (in
     particular, any label addresses) correspond to the base variant rather
     than the abstract one.  */
  if (DECL_NAME (clone) == base_dtor_identifier
      || DECL_NAME (clone) == base_ctor_identifier)
    {
<<<<<<< HEAD
      tree decls = DECL_STRUCT_FUNCTION (fn)->local_decls;
      for (; decls; decls = TREE_CHAIN (decls))
	{
	  tree decl = TREE_VALUE (decls);
	  walk_tree (&DECL_INITIAL (decl), copy_tree_body_r, &id, NULL);
	}
    }

  append_to_statement_list_force (stmts, &DECL_SAVED_TREE (clone));
}

/* DELETE_DTOR is a delete destructor whose body will be built.
   COMPLETE_DTOR is the corresponding complete destructor.  */

=======
      unsigned ix;
      tree decl;

      FOR_EACH_LOCAL_DECL (DECL_STRUCT_FUNCTION (fn), ix, decl)
        walk_tree (&DECL_INITIAL (decl), copy_tree_body_r, &id, NULL);
    }

  append_to_statement_list_force (stmts, &DECL_SAVED_TREE (clone));
}

/* DELETE_DTOR is a delete destructor whose body will be built.
   COMPLETE_DTOR is the corresponding complete destructor.  */

>>>>>>> 3bd7a983
static void
build_delete_destructor_body (tree delete_dtor, tree complete_dtor)
{
  tree call_dtor, call_delete;
  tree parm = DECL_ARGUMENTS (delete_dtor);
  tree virtual_size = cxx_sizeof (current_class_type);

  /* Call the corresponding complete destructor.  */
  gcc_assert (complete_dtor);
  call_dtor = build_cxx_call (complete_dtor, 1, &parm);
  add_stmt (call_dtor);

  add_stmt (build_stmt (0, LABEL_EXPR, cdtor_label));

  /* Call the delete function.  */
  call_delete = build_op_delete_call (DELETE_EXPR, current_class_ptr,
                                      virtual_size,
                                      /*global_p=*/false,
                                      /*placement=*/NULL_TREE,
                                      /*alloc_fn=*/NULL_TREE);
  add_stmt (call_delete);

  /* Return the address of the object.  */
  if (targetm.cxx.cdtor_returns_this ())
    {
      tree val = DECL_ARGUMENTS (delete_dtor);
      val = build2 (MODIFY_EXPR, TREE_TYPE (val),
                    DECL_RESULT (delete_dtor), val);
      add_stmt (build_stmt (0, RETURN_EXPR, val));
    }
}

/* Return name of comdat group for complete and base ctor (or dtor)
   that have the same body.  If dtor is virtual, deleting dtor goes
   into this comdat group as well.  */

static tree
cdtor_comdat_group (tree complete, tree base)
{
  tree complete_name = DECL_COMDAT_GROUP (complete);
  tree base_name = DECL_COMDAT_GROUP (base);
  char *grp_name;
  const char *p, *q;
  bool diff_seen = false;
  size_t idx;
  if (complete_name == NULL)
    complete_name = cxx_comdat_group (complete);
  if (base_name == NULL)
    base_name = cxx_comdat_group (base);
  gcc_assert (IDENTIFIER_LENGTH (complete_name)
	      == IDENTIFIER_LENGTH (base_name));
  grp_name = XALLOCAVEC (char, IDENTIFIER_LENGTH (complete_name) + 1);
  p = IDENTIFIER_POINTER (complete_name);
  q = IDENTIFIER_POINTER (base_name);
  for (idx = 0; idx < IDENTIFIER_LENGTH (complete_name); idx++)
    if (p[idx] == q[idx])
      grp_name[idx] = p[idx];
    else
      {
	gcc_assert (!diff_seen
		    && idx > 0
		    && (p[idx - 1] == 'C' || p[idx - 1] == 'D')
		    && p[idx] == '1'
		    && q[idx] == '2');
	grp_name[idx] = '5';
	diff_seen = true;
      }
  grp_name[idx] = '\0';
  gcc_assert (diff_seen);
  return get_identifier (grp_name);
}

/* FN is a function that has a complete body.  Clone the body as
   necessary.  Returns nonzero if there's no longer any need to
   process the main body.  */

bool
maybe_clone_body (tree fn)
{
  tree comdat_group = NULL_TREE;
  tree clone;
  tree fns[3];
  bool first = true;
  bool in_charge_parm_used;
  int idx;
  bool need_alias = false;

  /* We only clone constructors and destructors.  */
  if (!DECL_MAYBE_IN_CHARGE_CONSTRUCTOR_P (fn)
      && !DECL_MAYBE_IN_CHARGE_DESTRUCTOR_P (fn))
    return 0;

  /* Emit the DWARF1 abstract instance.  */
  (*debug_hooks->deferred_inline_function) (fn);

  in_charge_parm_used = CLASSTYPE_VBASECLASSES (DECL_CONTEXT (fn)) != NULL;
  fns[0] = NULL_TREE;
  fns[1] = NULL_TREE;
  fns[2] = NULL_TREE;

  /* Look for the complete destructor which may be used to build the
     delete destructor.  */
  FOR_EACH_CLONE (clone, fn)
    if (DECL_NAME (clone) == complete_dtor_identifier
	|| DECL_NAME (clone) == complete_ctor_identifier)
      fns[1] = clone;
    else if (DECL_NAME (clone) == base_dtor_identifier
	     || DECL_NAME (clone) == base_ctor_identifier)
      fns[0] = clone;
    else if (DECL_NAME (clone) == deleting_dtor_identifier)
      fns[2] = clone;
    else
      gcc_unreachable ();

  /* Remember if we can't have multiple clones for some reason.  We need to
     check this before we remap local static initializers in clone_body.  */
  if (!tree_versionable_function_p (fn))
    need_alias = true;

  /* We know that any clones immediately follow FN in the TYPE_METHODS
     list.  */
  push_to_top_level ();
  for (idx = 0; idx < 3; idx++)
    {
      tree parm;
      tree clone_parm;
      int parmno;
      bool alias = false;
      struct pointer_map_t *decl_map;

      clone = fns[idx];
      if (!clone)
	continue;      

      /* Update CLONE's source position information to match FN's.  */
      DECL_SOURCE_LOCATION (clone) = DECL_SOURCE_LOCATION (fn);
      DECL_DECLARED_INLINE_P (clone) = DECL_DECLARED_INLINE_P (fn);
      DECL_COMDAT (clone) = DECL_COMDAT (fn);
      DECL_WEAK (clone) = DECL_WEAK (fn);

      /* We don't copy the comdat group from fn to clone because the assembler
	 name of fn was corrupted by write_mangled_name by adding *INTERNAL*
	 to it. By doing so, it also corrupted the comdat group. */
      if (DECL_ONE_ONLY (fn))
	DECL_COMDAT_GROUP (clone) = cxx_comdat_group (clone);
      DECL_SECTION_NAME (clone) = DECL_SECTION_NAME (fn);
      DECL_USE_TEMPLATE (clone) = DECL_USE_TEMPLATE (fn);
      DECL_EXTERNAL (clone) = DECL_EXTERNAL (fn);
      DECL_INTERFACE_KNOWN (clone) = DECL_INTERFACE_KNOWN (fn);
      DECL_NOT_REALLY_EXTERN (clone) = DECL_NOT_REALLY_EXTERN (fn);
      TREE_PUBLIC (clone) = TREE_PUBLIC (fn);
      DECL_VISIBILITY (clone) = DECL_VISIBILITY (fn);
      DECL_VISIBILITY_SPECIFIED (clone) = DECL_VISIBILITY_SPECIFIED (fn);
      DECL_DLLIMPORT_P (clone) = DECL_DLLIMPORT_P (fn);
      DECL_ATTRIBUTES (clone) = copy_list (DECL_ATTRIBUTES (fn));
      DECL_DISREGARD_INLINE_LIMITS (clone) = DECL_DISREGARD_INLINE_LIMITS (fn);

      /* Adjust the parameter names and locations.  */
      parm = DECL_ARGUMENTS (fn);
      clone_parm = DECL_ARGUMENTS (clone);
      /* Update the `this' parameter, which is always first.  */
      update_cloned_parm (parm, clone_parm, first);
      parm = DECL_CHAIN (parm);
      clone_parm = DECL_CHAIN (clone_parm);
      if (DECL_HAS_IN_CHARGE_PARM_P (fn))
	parm = DECL_CHAIN (parm);
      if (DECL_HAS_VTT_PARM_P (fn))
	parm = DECL_CHAIN (parm);
      if (DECL_HAS_VTT_PARM_P (clone))
	clone_parm = DECL_CHAIN (clone_parm);
      for (; parm;
	   parm = DECL_CHAIN (parm), clone_parm = DECL_CHAIN (clone_parm))
	/* Update this parameter.  */
	update_cloned_parm (parm, clone_parm, first);

      /* Start processing the function.  */
      start_preparsed_function (clone, NULL_TREE, SF_PRE_PARSED);

      /* Tell cgraph if both ctors or both dtors are known to have
	 the same body.  */
      if (!in_charge_parm_used
	  && fns[0]
	  && idx == 1
	  && !flag_use_repository
	  && DECL_INTERFACE_KNOWN (fns[0])
	  && (SUPPORTS_ONE_ONLY || !DECL_WEAK (fns[0]))
	  && (!DECL_ONE_ONLY (fns[0])
	      || (HAVE_COMDAT_GROUP
		  && DECL_WEAK (fns[0])))
	  && cgraph_same_body_alias (clone, fns[0]))
	{
	  alias = true;
	  if (DECL_ONE_ONLY (fns[0]))
	    {
	      /* For comdat base and complete cdtors put them
		 into the same, *[CD]5* comdat group instead of
		 *[CD][12]*.  */
	      comdat_group = cdtor_comdat_group (fns[1], fns[0]);
	      DECL_COMDAT_GROUP (fns[0]) = comdat_group;
	    }
	}

      /* Build the delete destructor by calling complete destructor
         and delete function.  */
      if (idx == 2)
	build_delete_destructor_body (clone, fns[1]);
      else if (alias)
	/* No need to populate body.  */ ;
      else
	{
	  /* If we can't have multiple copies of FN (say, because there's a
	     static local initialized with the address of a label), we need
	     to use an alias for the complete variant.  */
	  if (idx == 1 && need_alias)
	    {
	      if (DECL_STRUCT_FUNCTION (fn)->cannot_be_copied_set)
		sorry (DECL_STRUCT_FUNCTION (fn)->cannot_be_copied_reason, fn);
	      else
		sorry ("making multiple clones of %qD", fn);
	    }

          /* Remap the parameters.  */
          decl_map = pointer_map_create ();
          for (parmno = 0,
                parm = DECL_ARGUMENTS (fn),
                clone_parm = DECL_ARGUMENTS (clone);
              parm;
              ++parmno,
<<<<<<< HEAD
                parm = TREE_CHAIN (parm))
=======
                parm = DECL_CHAIN (parm))
>>>>>>> 3bd7a983
            {
              /* Map the in-charge parameter to an appropriate constant.  */
              if (DECL_HAS_IN_CHARGE_PARM_P (fn) && parmno == 1)
                {
                  tree in_charge;
                  in_charge = in_charge_arg_for_name (DECL_NAME (clone));
                  *pointer_map_insert (decl_map, parm) = in_charge;
                }
              else if (DECL_ARTIFICIAL (parm)
                       && DECL_NAME (parm) == vtt_parm_identifier)
                {
                  /* For a subobject constructor or destructor, the next
                     argument is the VTT parameter.  Remap the VTT_PARM
                     from the CLONE to this parameter.  */
                  if (DECL_HAS_VTT_PARM_P (clone))
                    {
                      DECL_ABSTRACT_ORIGIN (clone_parm) = parm;
                      *pointer_map_insert (decl_map, parm) = clone_parm;
<<<<<<< HEAD
                      clone_parm = TREE_CHAIN (clone_parm);
=======
                      clone_parm = DECL_CHAIN (clone_parm);
>>>>>>> 3bd7a983
                    }
                  /* Otherwise, map the VTT parameter to `NULL'.  */
                  else
                    *pointer_map_insert (decl_map, parm)
                       = fold_convert (TREE_TYPE (parm), null_pointer_node);
                }
              /* Map other parameters to their equivalents in the cloned
                 function.  */
              else
                {
                  *pointer_map_insert (decl_map, parm) = clone_parm;
<<<<<<< HEAD
                  clone_parm = TREE_CHAIN (clone_parm);
=======
                  clone_parm = DECL_CHAIN (clone_parm);
>>>>>>> 3bd7a983
                }
            }

          if (targetm.cxx.cdtor_returns_this ())
            {
              parm = DECL_RESULT (fn);
              clone_parm = DECL_RESULT (clone);
              *pointer_map_insert (decl_map, parm) = clone_parm;
            }

          /* Clone the body.  */
          clone_body (clone, fn, decl_map);

          /* Clean up.  */
          pointer_map_destroy (decl_map);
        }

      /* The clone can throw iff the original function can throw.  */
      cp_function_chain->can_throw = !TREE_NOTHROW (fn);

      /* Now, expand this function into RTL, if appropriate.  */
      finish_function (0);
      BLOCK_ABSTRACT_ORIGIN (DECL_INITIAL (clone)) = DECL_INITIAL (fn);
      if (alias)
	{
	  if (expand_or_defer_fn_1 (clone))
	    emit_associated_thunks (clone);
	}
      else
	expand_or_defer_fn (clone);
      first = false;
    }
  pop_from_top_level ();

  if (comdat_group)
    {
      DECL_COMDAT_GROUP (fns[1]) = comdat_group;
      if (fns[2])
	{
	  struct cgraph_node *base_dtor_node, *deleting_dtor_node;
	  /* If *[CD][12]* dtors go into the *[CD]5* comdat group and dtor is
	     virtual, it goes into the same comdat group as well.  */
	  DECL_COMDAT_GROUP (fns[2]) = comdat_group;
	  base_dtor_node = cgraph_node (fns[0]);
	  deleting_dtor_node = cgraph_node (fns[2]);
	  gcc_assert (base_dtor_node->same_comdat_group == NULL);
	  gcc_assert (deleting_dtor_node->same_comdat_group == NULL);
	  base_dtor_node->same_comdat_group = deleting_dtor_node;
	  deleting_dtor_node->same_comdat_group = base_dtor_node;
	}
    }

  /* We don't need to process the original function any further.  */
  return 1;
}<|MERGE_RESOLUTION|>--- conflicted
+++ resolved
@@ -107,22 +107,6 @@
   if (DECL_NAME (clone) == base_dtor_identifier
       || DECL_NAME (clone) == base_ctor_identifier)
     {
-<<<<<<< HEAD
-      tree decls = DECL_STRUCT_FUNCTION (fn)->local_decls;
-      for (; decls; decls = TREE_CHAIN (decls))
-	{
-	  tree decl = TREE_VALUE (decls);
-	  walk_tree (&DECL_INITIAL (decl), copy_tree_body_r, &id, NULL);
-	}
-    }
-
-  append_to_statement_list_force (stmts, &DECL_SAVED_TREE (clone));
-}
-
-/* DELETE_DTOR is a delete destructor whose body will be built.
-   COMPLETE_DTOR is the corresponding complete destructor.  */
-
-=======
       unsigned ix;
       tree decl;
 
@@ -136,7 +120,6 @@
 /* DELETE_DTOR is a delete destructor whose body will be built.
    COMPLETE_DTOR is the corresponding complete destructor.  */
 
->>>>>>> 3bd7a983
 static void
 build_delete_destructor_body (tree delete_dtor, tree complete_dtor)
 {
@@ -365,11 +348,7 @@
                 clone_parm = DECL_ARGUMENTS (clone);
               parm;
               ++parmno,
-<<<<<<< HEAD
-                parm = TREE_CHAIN (parm))
-=======
                 parm = DECL_CHAIN (parm))
->>>>>>> 3bd7a983
             {
               /* Map the in-charge parameter to an appropriate constant.  */
               if (DECL_HAS_IN_CHARGE_PARM_P (fn) && parmno == 1)
@@ -388,11 +367,7 @@
                     {
                       DECL_ABSTRACT_ORIGIN (clone_parm) = parm;
                       *pointer_map_insert (decl_map, parm) = clone_parm;
-<<<<<<< HEAD
-                      clone_parm = TREE_CHAIN (clone_parm);
-=======
                       clone_parm = DECL_CHAIN (clone_parm);
->>>>>>> 3bd7a983
                     }
                   /* Otherwise, map the VTT parameter to `NULL'.  */
                   else
@@ -404,11 +379,7 @@
               else
                 {
                   *pointer_map_insert (decl_map, parm) = clone_parm;
-<<<<<<< HEAD
-                  clone_parm = TREE_CHAIN (clone_parm);
-=======
                   clone_parm = DECL_CHAIN (clone_parm);
->>>>>>> 3bd7a983
                 }
             }
 
