/* Convert function calls to rtl insns, for GNU C compiler.
   Copyright (C) 1989, 1992, 1993, 1994, 1995, 1996, 1997, 1998,
   1999, 2000, 2001, 2002, 2003, 2004, 2005, 2006, 2007, 2008, 2009, 2010
   Free Software Foundation, Inc.

This file is part of GCC.

GCC is free software; you can redistribute it and/or modify it under
the terms of the GNU General Public License as published by the Free
Software Foundation; either version 3, or (at your option) any later
version.

GCC is distributed in the hope that it will be useful, but WITHOUT ANY
WARRANTY; without even the implied warranty of MERCHANTABILITY or
FITNESS FOR A PARTICULAR PURPOSE.  See the GNU General Public License
for more details.

You should have received a copy of the GNU General Public License
along with GCC; see the file COPYING3.  If not see
<http://www.gnu.org/licenses/>.  */

#include "config.h"
#include "system.h"
#include "coretypes.h"
#include "tm.h"
#include "rtl.h"
#include "tree.h"
#include "gimple.h"
#include "flags.h"
#include "expr.h"
#include "optabs.h"
#include "libfuncs.h"
#include "function.h"
#include "regs.h"
#include "diagnostic-core.h"
#include "output.h"
#include "tm_p.h"
#include "timevar.h"
#include "sbitmap.h"
#include "langhooks.h"
#include "target.h"
#include "debug.h"
#include "cgraph.h"
#include "except.h"
#include "dbgcnt.h"
#include "tree-flow.h"

/* Like PREFERRED_STACK_BOUNDARY but in units of bytes, not bits.  */
#define STACK_BYTES (PREFERRED_STACK_BOUNDARY / BITS_PER_UNIT)

/* Data structure and subroutines used within expand_call.  */

struct arg_data
{
  /* Tree node for this argument.  */
  tree tree_value;
  /* Mode for value; TYPE_MODE unless promoted.  */
  enum machine_mode mode;
  /* Current RTL value for argument, or 0 if it isn't precomputed.  */
  rtx value;
  /* Initially-compute RTL value for argument; only for const functions.  */
  rtx initial_value;
  /* Register to pass this argument in, 0 if passed on stack, or an
     PARALLEL if the arg is to be copied into multiple non-contiguous
     registers.  */
  rtx reg;
  /* Register to pass this argument in when generating tail call sequence.
     This is not the same register as for normal calls on machines with
     register windows.  */
  rtx tail_call_reg;
  /* If REG is a PARALLEL, this is a copy of VALUE pulled into the correct
     form for emit_group_move.  */
  rtx parallel_value;
  /* If REG was promoted from the actual mode of the argument expression,
     indicates whether the promotion is sign- or zero-extended.  */
  int unsignedp;
  /* Number of bytes to put in registers.  0 means put the whole arg
     in registers.  Also 0 if not passed in registers.  */
  int partial;
  /* Nonzero if argument must be passed on stack.
     Note that some arguments may be passed on the stack
     even though pass_on_stack is zero, just because FUNCTION_ARG says so.
     pass_on_stack identifies arguments that *cannot* go in registers.  */
  int pass_on_stack;
  /* Some fields packaged up for locate_and_pad_parm.  */
  struct locate_and_pad_arg_data locate;
  /* Location on the stack at which parameter should be stored.  The store
     has already been done if STACK == VALUE.  */
  rtx stack;
  /* Location on the stack of the start of this argument slot.  This can
     differ from STACK if this arg pads downward.  This location is known
     to be aligned to TARGET_FUNCTION_ARG_BOUNDARY.  */
  rtx stack_slot;
  /* Place that this stack area has been saved, if needed.  */
  rtx save_area;
  /* If an argument's alignment does not permit direct copying into registers,
     copy in smaller-sized pieces into pseudos.  These are stored in a
     block pointed to by this field.  The next field says how many
     word-sized pseudos we made.  */
  rtx *aligned_regs;
  int n_aligned_regs;
};

/* A vector of one char per byte of stack space.  A byte if nonzero if
   the corresponding stack location has been used.
   This vector is used to prevent a function call within an argument from
   clobbering any stack already set up.  */
static char *stack_usage_map;

/* Size of STACK_USAGE_MAP.  */
static int highest_outgoing_arg_in_use;

/* A bitmap of virtual-incoming stack space.  Bit is set if the corresponding
   stack location's tail call argument has been already stored into the stack.
   This bitmap is used to prevent sibling call optimization if function tries
   to use parent's incoming argument slots when they have been already
   overwritten with tail call arguments.  */
static sbitmap stored_args_map;

/* stack_arg_under_construction is nonzero when an argument may be
   initialized with a constructor call (including a C function that
   returns a BLKmode struct) and expand_call must take special action
   to make sure the object being constructed does not overlap the
   argument list for the constructor call.  */
static int stack_arg_under_construction;

static void emit_call_1 (rtx, tree, tree, tree, HOST_WIDE_INT, HOST_WIDE_INT,
			 HOST_WIDE_INT, rtx, rtx, int, rtx, int,
			 CUMULATIVE_ARGS *);
static void precompute_register_parameters (int, struct arg_data *, int *);
static int store_one_arg (struct arg_data *, rtx, int, int, int);
static void store_unaligned_arguments_into_pseudos (struct arg_data *, int);
static int finalize_must_preallocate (int, int, struct arg_data *,
				      struct args_size *);
static void precompute_arguments (int, struct arg_data *);
static int compute_argument_block_size (int, struct args_size *, tree, tree, int);
static void initialize_argument_information (int, struct arg_data *,
					     struct args_size *, int,
					     tree, tree,
					     tree, tree, CUMULATIVE_ARGS *, int,
					     rtx *, int *, int *, int *,
					     bool *, bool);
static void compute_argument_addresses (struct arg_data *, rtx, int);
static rtx rtx_for_function_call (tree, tree);
static void load_register_parameters (struct arg_data *, int, rtx *, int,
				      int, int *);
static rtx emit_library_call_value_1 (int, rtx, rtx, enum libcall_type,
				      enum machine_mode, int, va_list);
static int special_function_p (const_tree, int);
static int check_sibcall_argument_overlap_1 (rtx);
static int check_sibcall_argument_overlap (rtx, struct arg_data *, int);

static int combine_pending_stack_adjustment_and_call (int, struct args_size *,
						      unsigned int);
static tree split_complex_types (tree);

#ifdef REG_PARM_STACK_SPACE
static rtx save_fixed_argument_area (int, rtx, int *, int *);
static void restore_fixed_argument_area (rtx, rtx, int, int);
#endif

/* Force FUNEXP into a form suitable for the address of a CALL,
   and return that as an rtx.  Also load the static chain register
   if FNDECL is a nested function.

   CALL_FUSAGE points to a variable holding the prospective
   CALL_INSN_FUNCTION_USAGE information.  */

rtx
prepare_call_address (tree fndecl, rtx funexp, rtx static_chain_value,
		      rtx *call_fusage, int reg_parm_seen, int sibcallp)
{
  /* Make a valid memory address and copy constants through pseudo-regs,
     but not for a constant address if -fno-function-cse.  */
  if (GET_CODE (funexp) != SYMBOL_REF)
    /* If we are using registers for parameters, force the
       function address into a register now.  */
    funexp = ((reg_parm_seen
	       && targetm.small_register_classes_for_mode_p (FUNCTION_MODE))
	      ? force_not_mem (memory_address (FUNCTION_MODE, funexp))
	      : memory_address (FUNCTION_MODE, funexp));
  else if (! sibcallp)
    {
#ifndef NO_FUNCTION_CSE
      if (optimize && ! flag_no_function_cse)
	funexp = force_reg (Pmode, funexp);
#endif
    }

  if (static_chain_value != 0)
    {
      rtx chain;

      gcc_assert (fndecl);
      chain = targetm.calls.static_chain (fndecl, false);
      static_chain_value = convert_memory_address (Pmode, static_chain_value);

      emit_move_insn (chain, static_chain_value);
      if (REG_P (chain))
	use_reg (call_fusage, chain);
    }

  return funexp;
}

/* Generate instructions to call function FUNEXP,
   and optionally pop the results.
   The CALL_INSN is the first insn generated.

   FNDECL is the declaration node of the function.  This is given to the
   hook TARGET_RETURN_POPS_ARGS to determine whether this function pops
   its own args.

   FUNTYPE is the data type of the function.  This is given to the hook
   TARGET_RETURN_POPS_ARGS to determine whether this function pops its
   own args.  We used to allow an identifier for library functions, but
   that doesn't work when the return type is an aggregate type and the
   calling convention says that the pointer to this aggregate is to be
   popped by the callee.

   STACK_SIZE is the number of bytes of arguments on the stack,
   ROUNDED_STACK_SIZE is that number rounded up to
   PREFERRED_STACK_BOUNDARY; zero if the size is variable.  This is
   both to put into the call insn and to generate explicit popping
   code if necessary.

   STRUCT_VALUE_SIZE is the number of bytes wanted in a structure value.
   It is zero if this call doesn't want a structure value.

   NEXT_ARG_REG is the rtx that results from executing
     targetm.calls.function_arg (&args_so_far, VOIDmode, void_type_node, true)
   just after all the args have had their registers assigned.
   This could be whatever you like, but normally it is the first
   arg-register beyond those used for args in this call,
   or 0 if all the arg-registers are used in this call.
   It is passed on to `gen_call' so you can put this info in the call insn.

   VALREG is a hard register in which a value is returned,
   or 0 if the call does not return a value.

   OLD_INHIBIT_DEFER_POP is the value that `inhibit_defer_pop' had before
   the args to this call were processed.
   We restore `inhibit_defer_pop' to that value.

   CALL_FUSAGE is either empty or an EXPR_LIST of USE expressions that
   denote registers used by the called function.  */

static void
emit_call_1 (rtx funexp, tree fntree ATTRIBUTE_UNUSED, tree fndecl ATTRIBUTE_UNUSED,
	     tree funtype ATTRIBUTE_UNUSED,
	     HOST_WIDE_INT stack_size ATTRIBUTE_UNUSED,
	     HOST_WIDE_INT rounded_stack_size,
	     HOST_WIDE_INT struct_value_size ATTRIBUTE_UNUSED,
	     rtx next_arg_reg ATTRIBUTE_UNUSED, rtx valreg,
	     int old_inhibit_defer_pop, rtx call_fusage, int ecf_flags,
	     CUMULATIVE_ARGS *args_so_far ATTRIBUTE_UNUSED)
{
  rtx rounded_stack_size_rtx = GEN_INT (rounded_stack_size);
  rtx call_insn;
  int already_popped = 0;
<<<<<<< HEAD
  HOST_WIDE_INT n_popped = RETURN_POPS_ARGS (fndecl, funtype, stack_size);
=======
  HOST_WIDE_INT n_popped
    = targetm.calls.return_pops_args (fndecl, funtype, stack_size);
>>>>>>> b56a5220

#ifdef CALL_POPS_ARGS
  n_popped += CALL_POPS_ARGS (* args_so_far);
#endif

  /* Ensure address is valid.  SYMBOL_REF is already valid, so no need,
     and we don't want to load it into a register as an optimization,
     because prepare_call_address already did it if it should be done.  */
  if (GET_CODE (funexp) != SYMBOL_REF)
    funexp = memory_address (FUNCTION_MODE, funexp);

#if defined (HAVE_sibcall_pop) && defined (HAVE_sibcall_value_pop)
  if ((ecf_flags & ECF_SIBCALL)
      && HAVE_sibcall_pop && HAVE_sibcall_value_pop
      && (n_popped > 0 || stack_size == 0))
    {
      rtx n_pop = GEN_INT (n_popped);
      rtx pat;

      /* If this subroutine pops its own args, record that in the call insn
	 if possible, for the sake of frame pointer elimination.  */

      if (valreg)
	pat = GEN_SIBCALL_VALUE_POP (valreg,
				     gen_rtx_MEM (FUNCTION_MODE, funexp),
				     rounded_stack_size_rtx, next_arg_reg,
				     n_pop);
      else
	pat = GEN_SIBCALL_POP (gen_rtx_MEM (FUNCTION_MODE, funexp),
			       rounded_stack_size_rtx, next_arg_reg, n_pop);

      emit_call_insn (pat);
      already_popped = 1;
    }
  else
#endif

#if defined (HAVE_call_pop) && defined (HAVE_call_value_pop)
  /* If the target has "call" or "call_value" insns, then prefer them
     if no arguments are actually popped.  If the target does not have
     "call" or "call_value" insns, then we must use the popping versions
     even if the call has no arguments to pop.  */
#if defined (HAVE_call) && defined (HAVE_call_value)
  if (HAVE_call && HAVE_call_value && HAVE_call_pop && HAVE_call_value_pop
      && n_popped > 0)
#else
  if (HAVE_call_pop && HAVE_call_value_pop)
#endif
    {
      rtx n_pop = GEN_INT (n_popped);
      rtx pat;

      /* If this subroutine pops its own args, record that in the call insn
	 if possible, for the sake of frame pointer elimination.  */

      if (valreg)
	pat = GEN_CALL_VALUE_POP (valreg,
				  gen_rtx_MEM (FUNCTION_MODE, funexp),
				  rounded_stack_size_rtx, next_arg_reg, n_pop);
      else
	pat = GEN_CALL_POP (gen_rtx_MEM (FUNCTION_MODE, funexp),
			    rounded_stack_size_rtx, next_arg_reg, n_pop);

      emit_call_insn (pat);
      already_popped = 1;
    }
  else
#endif

#if defined (HAVE_sibcall) && defined (HAVE_sibcall_value)
  if ((ecf_flags & ECF_SIBCALL)
      && HAVE_sibcall && HAVE_sibcall_value)
    {
      if (valreg)
	emit_call_insn (GEN_SIBCALL_VALUE (valreg,
					   gen_rtx_MEM (FUNCTION_MODE, funexp),
					   rounded_stack_size_rtx,
					   next_arg_reg, NULL_RTX));
      else
	emit_call_insn (GEN_SIBCALL (gen_rtx_MEM (FUNCTION_MODE, funexp),
				     rounded_stack_size_rtx, next_arg_reg,
				     GEN_INT (struct_value_size)));
    }
  else
#endif

#if defined (HAVE_call) && defined (HAVE_call_value)
  if (HAVE_call && HAVE_call_value)
    {
      if (valreg)
	emit_call_insn (GEN_CALL_VALUE (valreg,
					gen_rtx_MEM (FUNCTION_MODE, funexp),
					rounded_stack_size_rtx, next_arg_reg,
					NULL_RTX));
      else
	emit_call_insn (GEN_CALL (gen_rtx_MEM (FUNCTION_MODE, funexp),
				  rounded_stack_size_rtx, next_arg_reg,
				  GEN_INT (struct_value_size)));
    }
  else
#endif
    gcc_unreachable ();

  /* Find the call we just emitted.  */
  call_insn = last_call_insn ();

  /* Put the register usage information there.  */
  add_function_usage_to (call_insn, call_fusage);

  /* If this is a const call, then set the insn's unchanging bit.  */
  if (ecf_flags & ECF_CONST)
    RTL_CONST_CALL_P (call_insn) = 1;

  /* If this is a pure call, then set the insn's unchanging bit.  */
  if (ecf_flags & ECF_PURE)
    RTL_PURE_CALL_P (call_insn) = 1;

  /* If this is a const call, then set the insn's unchanging bit.  */
  if (ecf_flags & ECF_LOOPING_CONST_OR_PURE)
    RTL_LOOPING_CONST_OR_PURE_CALL_P (call_insn) = 1;

  /* Create a nothrow REG_EH_REGION note, if needed.  */
  make_reg_eh_region_note (call_insn, ecf_flags, 0);

  if (ecf_flags & ECF_NORETURN)
    add_reg_note (call_insn, REG_NORETURN, const0_rtx);

  if (ecf_flags & ECF_RETURNS_TWICE)
    {
      add_reg_note (call_insn, REG_SETJMP, const0_rtx);
      cfun->calls_setjmp = 1;
    }

  SIBLING_CALL_P (call_insn) = ((ecf_flags & ECF_SIBCALL) != 0);

  /* Record debug information for virtual calls.  */
  if (flag_enable_icf_debug && fndecl == NULL)
    (*debug_hooks->virtual_call_token) (CALL_EXPR_FN (fntree),
                                        INSN_UID (call_insn));

  /* Restore this now, so that we do defer pops for this call's args
     if the context of the call as a whole permits.  */
  inhibit_defer_pop = old_inhibit_defer_pop;

  if (n_popped > 0)
    {
      if (!already_popped)
	CALL_INSN_FUNCTION_USAGE (call_insn)
	  = gen_rtx_EXPR_LIST (VOIDmode,
			       gen_rtx_CLOBBER (VOIDmode, stack_pointer_rtx),
			       CALL_INSN_FUNCTION_USAGE (call_insn));
      rounded_stack_size -= n_popped;
      rounded_stack_size_rtx = GEN_INT (rounded_stack_size);
      stack_pointer_delta -= n_popped;

      /* If popup is needed, stack realign must use DRAP  */
      if (SUPPORTS_STACK_ALIGNMENT)
        crtl->need_drap = true;
    }

  if (!ACCUMULATE_OUTGOING_ARGS)
    {
      /* If returning from the subroutine does not automatically pop the args,
	 we need an instruction to pop them sooner or later.
	 Perhaps do it now; perhaps just record how much space to pop later.

	 If returning from the subroutine does pop the args, indicate that the
	 stack pointer will be changed.  */

      if (rounded_stack_size != 0)
	{
	  if (ecf_flags & ECF_NORETURN)
	    /* Just pretend we did the pop.  */
	    stack_pointer_delta -= rounded_stack_size;
	  else if (flag_defer_pop && inhibit_defer_pop == 0
	      && ! (ecf_flags & (ECF_CONST | ECF_PURE)))
	    pending_stack_adjust += rounded_stack_size;
	  else
	    adjust_stack (rounded_stack_size_rtx);
	}
    }
  /* When we accumulate outgoing args, we must avoid any stack manipulations.
     Restore the stack pointer to its original value now.  Usually
     ACCUMULATE_OUTGOING_ARGS targets don't get here, but there are exceptions.
     On  i386 ACCUMULATE_OUTGOING_ARGS can be enabled on demand, and
     popping variants of functions exist as well.

     ??? We may optimize similar to defer_pop above, but it is
     probably not worthwhile.

     ??? It will be worthwhile to enable combine_stack_adjustments even for
     such machines.  */
  else if (n_popped)
    anti_adjust_stack (GEN_INT (n_popped));
}

/* Determine if the function identified by NAME and FNDECL is one with
   special properties we wish to know about.

   For example, if the function might return more than one time (setjmp), then
   set RETURNS_TWICE to a nonzero value.

   Similarly set NORETURN if the function is in the longjmp family.

   Set MAY_BE_ALLOCA for any memory allocation function that might allocate
   space from the stack such as alloca.  */

static int
special_function_p (const_tree fndecl, int flags)
{
  if (fndecl && DECL_NAME (fndecl)
      && IDENTIFIER_LENGTH (DECL_NAME (fndecl)) <= 17
      /* Exclude functions not at the file scope, or not `extern',
	 since they are not the magic functions we would otherwise
	 think they are.
	 FIXME: this should be handled with attributes, not with this
	 hacky imitation of DECL_ASSEMBLER_NAME.  It's (also) wrong
	 because you can declare fork() inside a function if you
	 wish.  */
      && (DECL_CONTEXT (fndecl) == NULL_TREE
	  || TREE_CODE (DECL_CONTEXT (fndecl)) == TRANSLATION_UNIT_DECL)
      && TREE_PUBLIC (fndecl))
    {
      const char *name = IDENTIFIER_POINTER (DECL_NAME (fndecl));
      const char *tname = name;

      /* We assume that alloca will always be called by name.  It
	 makes no sense to pass it as a pointer-to-function to
	 anything that does not understand its behavior.  */
      if (((IDENTIFIER_LENGTH (DECL_NAME (fndecl)) == 6
	    && name[0] == 'a'
	    && ! strcmp (name, "alloca"))
	   || (IDENTIFIER_LENGTH (DECL_NAME (fndecl)) == 16
	       && name[0] == '_'
	       && ! strcmp (name, "__builtin_alloca"))))
	flags |= ECF_MAY_BE_ALLOCA;

      /* Disregard prefix _, __, __x or __builtin_.  */
      if (name[0] == '_')
	{
	  if (name[1] == '_'
	      && name[2] == 'b'
	      && !strncmp (name + 3, "uiltin_", 7))
	    tname += 10;
	  else if (name[1] == '_' && name[2] == 'x')
	    tname += 3;
	  else if (name[1] == '_')
	    tname += 2;
	  else
	    tname += 1;
	}

      if (tname[0] == 's')
	{
	  if ((tname[1] == 'e'
	       && (! strcmp (tname, "setjmp")
		   || ! strcmp (tname, "setjmp_syscall")))
	      || (tname[1] == 'i'
		  && ! strcmp (tname, "sigsetjmp"))
	      || (tname[1] == 'a'
		  && ! strcmp (tname, "savectx")))
	    flags |= ECF_RETURNS_TWICE;

	  if (tname[1] == 'i'
	      && ! strcmp (tname, "siglongjmp"))
	    flags |= ECF_NORETURN;
	}
      else if ((tname[0] == 'q' && tname[1] == 's'
		&& ! strcmp (tname, "qsetjmp"))
	       || (tname[0] == 'v' && tname[1] == 'f'
		   && ! strcmp (tname, "vfork"))
	       || (tname[0] == 'g' && tname[1] == 'e'
		   && !strcmp (tname, "getcontext")))
	flags |= ECF_RETURNS_TWICE;

      else if (tname[0] == 'l' && tname[1] == 'o'
	       && ! strcmp (tname, "longjmp"))
	flags |= ECF_NORETURN;
    }

  return flags;
}

/* Return nonzero when FNDECL represents a call to setjmp.  */

int
setjmp_call_p (const_tree fndecl)
{
  return special_function_p (fndecl, 0) & ECF_RETURNS_TWICE;
}


/* Return true if STMT is an alloca call.  */

bool
gimple_alloca_call_p (const_gimple stmt)
{
  tree fndecl;

  if (!is_gimple_call (stmt))
    return false;

  fndecl = gimple_call_fndecl (stmt);
  if (fndecl && (special_function_p (fndecl, 0) & ECF_MAY_BE_ALLOCA))
    return true;

  return false;
}

/* Return true when exp contains alloca call.  */

bool
alloca_call_p (const_tree exp)
{
  if (TREE_CODE (exp) == CALL_EXPR
      && TREE_CODE (CALL_EXPR_FN (exp)) == ADDR_EXPR
      && (TREE_CODE (TREE_OPERAND (CALL_EXPR_FN (exp), 0)) == FUNCTION_DECL)
      && (special_function_p (TREE_OPERAND (CALL_EXPR_FN (exp), 0), 0)
	  & ECF_MAY_BE_ALLOCA))
    return true;
  return false;
}

/* Detect flags (function attributes) from the function decl or type node.  */

int
flags_from_decl_or_type (const_tree exp)
{
  int flags = 0;

  if (DECL_P (exp))
    {
      /* The function exp may have the `malloc' attribute.  */
      if (DECL_IS_MALLOC (exp))
	flags |= ECF_MALLOC;

      /* The function exp may have the `returns_twice' attribute.  */
      if (DECL_IS_RETURNS_TWICE (exp))
	flags |= ECF_RETURNS_TWICE;

      /* Process the pure and const attributes.  */
      if (TREE_READONLY (exp))
	flags |= ECF_CONST;
      if (DECL_PURE_P (exp))
	flags |= ECF_PURE;
      if (DECL_LOOPING_CONST_OR_PURE_P (exp))
	flags |= ECF_LOOPING_CONST_OR_PURE;

      if (DECL_IS_NOVOPS (exp))
	flags |= ECF_NOVOPS;
      if (lookup_attribute ("leaf", DECL_ATTRIBUTES (exp)))
	flags |= ECF_LEAF;

      if (TREE_NOTHROW (exp))
	flags |= ECF_NOTHROW;

      flags = special_function_p (exp, flags);
    }
  else if (TYPE_P (exp) && TYPE_READONLY (exp))
    flags |= ECF_CONST;

  if (TREE_THIS_VOLATILE (exp))
    {
      flags |= ECF_NORETURN;
      if (flags & (ECF_CONST|ECF_PURE))
	flags |= ECF_LOOPING_CONST_OR_PURE;
    }

  return flags;
}

/* Detect flags from a CALL_EXPR.  */

int
call_expr_flags (const_tree t)
{
  int flags;
  tree decl = get_callee_fndecl (t);

  if (decl)
    flags = flags_from_decl_or_type (decl);
  else
    {
      t = TREE_TYPE (CALL_EXPR_FN (t));
      if (t && TREE_CODE (t) == POINTER_TYPE)
	flags = flags_from_decl_or_type (TREE_TYPE (t));
      else
	flags = 0;
    }

  return flags;
}

/* Precompute all register parameters as described by ARGS, storing values
   into fields within the ARGS array.

   NUM_ACTUALS indicates the total number elements in the ARGS array.

   Set REG_PARM_SEEN if we encounter a register parameter.  */

static void
precompute_register_parameters (int num_actuals, struct arg_data *args,
				int *reg_parm_seen)
{
  int i;

  *reg_parm_seen = 0;

  for (i = 0; i < num_actuals; i++)
    if (args[i].reg != 0 && ! args[i].pass_on_stack)
      {
	*reg_parm_seen = 1;

	if (args[i].value == 0)
	  {
	    push_temp_slots ();
	    args[i].value = expand_normal (args[i].tree_value);
	    preserve_temp_slots (args[i].value);
	    pop_temp_slots ();
	  }

	/* If the value is a non-legitimate constant, force it into a
	   pseudo now.  TLS symbols sometimes need a call to resolve.  */
	if (CONSTANT_P (args[i].value)
	    && !LEGITIMATE_CONSTANT_P (args[i].value))
	  args[i].value = force_reg (args[i].mode, args[i].value);

	/* If we are to promote the function arg to a wider mode,
	   do it now.  */

	if (args[i].mode != TYPE_MODE (TREE_TYPE (args[i].tree_value)))
	  args[i].value
	    = convert_modes (args[i].mode,
			     TYPE_MODE (TREE_TYPE (args[i].tree_value)),
			     args[i].value, args[i].unsignedp);

	/* If we're going to have to load the value by parts, pull the
	   parts into pseudos.  The part extraction process can involve
	   non-trivial computation.  */
	if (GET_CODE (args[i].reg) == PARALLEL)
	  {
	    tree type = TREE_TYPE (args[i].tree_value);
	    args[i].parallel_value
	      = emit_group_load_into_temps (args[i].reg, args[i].value,
					    type, int_size_in_bytes (type));
	  }

	/* If the value is expensive, and we are inside an appropriately
	   short loop, put the value into a pseudo and then put the pseudo
	   into the hard reg.

	   For small register classes, also do this if this call uses
	   register parameters.  This is to avoid reload conflicts while
	   loading the parameters registers.  */

	else if ((! (REG_P (args[i].value)
		     || (GET_CODE (args[i].value) == SUBREG
			 && REG_P (SUBREG_REG (args[i].value)))))
		 && args[i].mode != BLKmode
		 && rtx_cost (args[i].value, SET, optimize_insn_for_speed_p ())
		    > COSTS_N_INSNS (1)
		 && ((*reg_parm_seen
		      && targetm.small_register_classes_for_mode_p (args[i].mode))
		     || optimize))
	  args[i].value = copy_to_mode_reg (args[i].mode, args[i].value);
      }
}

#ifdef REG_PARM_STACK_SPACE

  /* The argument list is the property of the called routine and it
     may clobber it.  If the fixed area has been used for previous
     parameters, we must save and restore it.  */

static rtx
save_fixed_argument_area (int reg_parm_stack_space, rtx argblock, int *low_to_save, int *high_to_save)
{
  int low;
  int high;

  /* Compute the boundary of the area that needs to be saved, if any.  */
  high = reg_parm_stack_space;
#ifdef ARGS_GROW_DOWNWARD
  high += 1;
#endif
  if (high > highest_outgoing_arg_in_use)
    high = highest_outgoing_arg_in_use;

  for (low = 0; low < high; low++)
    if (stack_usage_map[low] != 0)
      {
	int num_to_save;
	enum machine_mode save_mode;
	int delta;
	rtx stack_area;
	rtx save_area;

	while (stack_usage_map[--high] == 0)
	  ;

	*low_to_save = low;
	*high_to_save = high;

	num_to_save = high - low + 1;
	save_mode = mode_for_size (num_to_save * BITS_PER_UNIT, MODE_INT, 1);

	/* If we don't have the required alignment, must do this
	   in BLKmode.  */
	if ((low & (MIN (GET_MODE_SIZE (save_mode),
			 BIGGEST_ALIGNMENT / UNITS_PER_WORD) - 1)))
	  save_mode = BLKmode;

#ifdef ARGS_GROW_DOWNWARD
	delta = -high;
#else
	delta = low;
#endif
	stack_area = gen_rtx_MEM (save_mode,
				  memory_address (save_mode,
						  plus_constant (argblock,
								 delta)));

	set_mem_align (stack_area, PARM_BOUNDARY);
	if (save_mode == BLKmode)
	  {
	    save_area = assign_stack_temp (BLKmode, num_to_save, 0);
	    emit_block_move (validize_mem (save_area), stack_area,
			     GEN_INT (num_to_save), BLOCK_OP_CALL_PARM);
	  }
	else
	  {
	    save_area = gen_reg_rtx (save_mode);
	    emit_move_insn (save_area, stack_area);
	  }

	return save_area;
      }

  return NULL_RTX;
}

static void
restore_fixed_argument_area (rtx save_area, rtx argblock, int high_to_save, int low_to_save)
{
  enum machine_mode save_mode = GET_MODE (save_area);
  int delta;
  rtx stack_area;

#ifdef ARGS_GROW_DOWNWARD
  delta = -high_to_save;
#else
  delta = low_to_save;
#endif
  stack_area = gen_rtx_MEM (save_mode,
			    memory_address (save_mode,
					    plus_constant (argblock, delta)));
  set_mem_align (stack_area, PARM_BOUNDARY);

  if (save_mode != BLKmode)
    emit_move_insn (stack_area, save_area);
  else
    emit_block_move (stack_area, validize_mem (save_area),
		     GEN_INT (high_to_save - low_to_save + 1),
		     BLOCK_OP_CALL_PARM);
}
#endif /* REG_PARM_STACK_SPACE */

/* If any elements in ARGS refer to parameters that are to be passed in
   registers, but not in memory, and whose alignment does not permit a
   direct copy into registers.  Copy the values into a group of pseudos
   which we will later copy into the appropriate hard registers.

   Pseudos for each unaligned argument will be stored into the array
   args[argnum].aligned_regs.  The caller is responsible for deallocating
   the aligned_regs array if it is nonzero.  */

static void
store_unaligned_arguments_into_pseudos (struct arg_data *args, int num_actuals)
{
  int i, j;

  for (i = 0; i < num_actuals; i++)
    if (args[i].reg != 0 && ! args[i].pass_on_stack
	&& args[i].mode == BLKmode
	&& MEM_P (args[i].value)
	&& (MEM_ALIGN (args[i].value)
	    < (unsigned int) MIN (BIGGEST_ALIGNMENT, BITS_PER_WORD)))
      {
	int bytes = int_size_in_bytes (TREE_TYPE (args[i].tree_value));
	int endian_correction = 0;

	if (args[i].partial)
	  {
	    gcc_assert (args[i].partial % UNITS_PER_WORD == 0);
	    args[i].n_aligned_regs = args[i].partial / UNITS_PER_WORD;
	  }
	else
	  {
	    args[i].n_aligned_regs
	      = (bytes + UNITS_PER_WORD - 1) / UNITS_PER_WORD;
	  }

	args[i].aligned_regs = XNEWVEC (rtx, args[i].n_aligned_regs);

	/* Structures smaller than a word are normally aligned to the
	   least significant byte.  On a BYTES_BIG_ENDIAN machine,
	   this means we must skip the empty high order bytes when
	   calculating the bit offset.  */
	if (bytes < UNITS_PER_WORD
#ifdef BLOCK_REG_PADDING
	    && (BLOCK_REG_PADDING (args[i].mode,
				   TREE_TYPE (args[i].tree_value), 1)
		== downward)
#else
	    && BYTES_BIG_ENDIAN
#endif
	    )
	  endian_correction = BITS_PER_WORD - bytes * BITS_PER_UNIT;

	for (j = 0; j < args[i].n_aligned_regs; j++)
	  {
	    rtx reg = gen_reg_rtx (word_mode);
	    rtx word = operand_subword_force (args[i].value, j, BLKmode);
	    int bitsize = MIN (bytes * BITS_PER_UNIT, BITS_PER_WORD);

	    args[i].aligned_regs[j] = reg;
	    word = extract_bit_field (word, bitsize, 0, 1, false, NULL_RTX,
				      word_mode, word_mode);

	    /* There is no need to restrict this code to loading items
	       in TYPE_ALIGN sized hunks.  The bitfield instructions can
	       load up entire word sized registers efficiently.

	       ??? This may not be needed anymore.
	       We use to emit a clobber here but that doesn't let later
	       passes optimize the instructions we emit.  By storing 0 into
	       the register later passes know the first AND to zero out the
	       bitfield being set in the register is unnecessary.  The store
	       of 0 will be deleted as will at least the first AND.  */

	    emit_move_insn (reg, const0_rtx);

	    bytes -= bitsize / BITS_PER_UNIT;
	    store_bit_field (reg, bitsize, endian_correction, word_mode,
			     word);
	  }
      }
}

/* Fill in ARGS_SIZE and ARGS array based on the parameters found in
   CALL_EXPR EXP.

   NUM_ACTUALS is the total number of parameters.

   N_NAMED_ARGS is the total number of named arguments.

   STRUCT_VALUE_ADDR_VALUE is the implicit argument for a struct return
   value, or null.

   FNDECL is the tree code for the target of this call (if known)

   ARGS_SO_FAR holds state needed by the target to know where to place
   the next argument.

   REG_PARM_STACK_SPACE is the number of bytes of stack space reserved
   for arguments which are passed in registers.

   OLD_STACK_LEVEL is a pointer to an rtx which olds the old stack level
   and may be modified by this routine.

   OLD_PENDING_ADJ, MUST_PREALLOCATE and FLAGS are pointers to integer
   flags which may may be modified by this routine.

   MAY_TAILCALL is cleared if we encounter an invisible pass-by-reference
   that requires allocation of stack space.

   CALL_FROM_THUNK_P is true if this call is the jump from a thunk to
   the thunked-to function.  */

static void
initialize_argument_information (int num_actuals ATTRIBUTE_UNUSED,
				 struct arg_data *args,
				 struct args_size *args_size,
				 int n_named_args ATTRIBUTE_UNUSED,
				 tree exp, tree struct_value_addr_value,
				 tree fndecl, tree fntype,
				 CUMULATIVE_ARGS *args_so_far,
				 int reg_parm_stack_space,
				 rtx *old_stack_level, int *old_pending_adj,
				 int *must_preallocate, int *ecf_flags,
				 bool *may_tailcall, bool call_from_thunk_p)
{
  location_t loc = EXPR_LOCATION (exp);
  /* 1 if scanning parms front to back, -1 if scanning back to front.  */
  int inc;

  /* Count arg position in order args appear.  */
  int argpos;

  int i;

  args_size->constant = 0;
  args_size->var = 0;

  /* In this loop, we consider args in the order they are written.
     We fill up ARGS from the front or from the back if necessary
     so that in any case the first arg to be pushed ends up at the front.  */

  if (PUSH_ARGS_REVERSED)
    {
      i = num_actuals - 1, inc = -1;
      /* In this case, must reverse order of args
	 so that we compute and push the last arg first.  */
    }
  else
    {
      i = 0, inc = 1;
    }

  /* First fill in the actual arguments in the ARGS array, splitting
     complex arguments if necessary.  */
  {
    int j = i;
    call_expr_arg_iterator iter;
    tree arg;

    if (struct_value_addr_value)
      {
	args[j].tree_value = struct_value_addr_value;
	j += inc;
      }
    FOR_EACH_CALL_EXPR_ARG (arg, iter, exp)
      {
	tree argtype = TREE_TYPE (arg);
	if (targetm.calls.split_complex_arg
	    && argtype
	    && TREE_CODE (argtype) == COMPLEX_TYPE
	    && targetm.calls.split_complex_arg (argtype))
	  {
	    tree subtype = TREE_TYPE (argtype);
	    args[j].tree_value = build1 (REALPART_EXPR, subtype, arg);
	    j += inc;
	    args[j].tree_value = build1 (IMAGPART_EXPR, subtype, arg);
	  }
	else
	  args[j].tree_value = arg;
	j += inc;
      }
  }

  /* I counts args in order (to be) pushed; ARGPOS counts in order written.  */
  for (argpos = 0; argpos < num_actuals; i += inc, argpos++)
    {
      tree type = TREE_TYPE (args[i].tree_value);
      int unsignedp;
      enum machine_mode mode;

      /* Replace erroneous argument with constant zero.  */
      if (type == error_mark_node || !COMPLETE_TYPE_P (type))
	args[i].tree_value = integer_zero_node, type = integer_type_node;

      /* If TYPE is a transparent union or record, pass things the way
	 we would pass the first field of the union or record.  We have
	 already verified that the modes are the same.  */
      if ((TREE_CODE (type) == UNION_TYPE || TREE_CODE (type) == RECORD_TYPE)
	   && TYPE_TRANSPARENT_AGGR (type))
	type = TREE_TYPE (first_field (type));

      /* Decide where to pass this arg.

	 args[i].reg is nonzero if all or part is passed in registers.

	 args[i].partial is nonzero if part but not all is passed in registers,
	 and the exact value says how many bytes are passed in registers.

	 args[i].pass_on_stack is nonzero if the argument must at least be
	 computed on the stack.  It may then be loaded back into registers
	 if args[i].reg is nonzero.

	 These decisions are driven by the FUNCTION_... macros and must agree
	 with those made by function.c.  */

      /* See if this argument should be passed by invisible reference.  */
      if (pass_by_reference (args_so_far, TYPE_MODE (type),
			     type, argpos < n_named_args))
	{
	  bool callee_copies;
	  tree base;

	  callee_copies
	    = reference_callee_copied (args_so_far, TYPE_MODE (type),
				       type, argpos < n_named_args);

	  /* If we're compiling a thunk, pass through invisible references
	     instead of making a copy.  */
	  if (call_from_thunk_p
	      || (callee_copies
		  && !TREE_ADDRESSABLE (type)
		  && (base = get_base_address (args[i].tree_value))
		  && TREE_CODE (base) != SSA_NAME
		  && (!DECL_P (base) || MEM_P (DECL_RTL (base)))))
	    {
	      /* We can't use sibcalls if a callee-copied argument is
		 stored in the current function's frame.  */
	      if (!call_from_thunk_p && DECL_P (base) && !TREE_STATIC (base))
		*may_tailcall = false;

	      args[i].tree_value = build_fold_addr_expr_loc (loc,
							 args[i].tree_value);
	      type = TREE_TYPE (args[i].tree_value);

	      if (*ecf_flags & ECF_CONST)
		*ecf_flags &= ~(ECF_CONST | ECF_LOOPING_CONST_OR_PURE);
	    }
	  else
	    {
	      /* We make a copy of the object and pass the address to the
		 function being called.  */
	      rtx copy;

	      if (!COMPLETE_TYPE_P (type)
		  || TREE_CODE (TYPE_SIZE_UNIT (type)) != INTEGER_CST
		  || (flag_stack_check == GENERIC_STACK_CHECK
		      && compare_tree_int (TYPE_SIZE_UNIT (type),
					   STACK_CHECK_MAX_VAR_SIZE) > 0))
		{
		  /* This is a variable-sized object.  Make space on the stack
		     for it.  */
		  rtx size_rtx = expr_size (args[i].tree_value);

		  if (*old_stack_level == 0)
		    {
		      emit_stack_save (SAVE_BLOCK, old_stack_level, NULL_RTX);
		      *old_pending_adj = pending_stack_adjust;
		      pending_stack_adjust = 0;
		    }

		  /* We can pass TRUE as the 4th argument because we just
		     saved the stack pointer and will restore it right after
		     the call.  */
		  copy = allocate_dynamic_stack_space (size_rtx,
						       TYPE_ALIGN (type),
						       TYPE_ALIGN (type),
						       true);
		  copy = gen_rtx_MEM (BLKmode, copy);
		  set_mem_attributes (copy, type, 1);
		}
	      else
		copy = assign_temp (type, 0, 1, 0);

	      store_expr (args[i].tree_value, copy, 0, false);

	      /* Just change the const function to pure and then let
		 the next test clear the pure based on
		 callee_copies.  */
	      if (*ecf_flags & ECF_CONST)
		{
		  *ecf_flags &= ~ECF_CONST;
		  *ecf_flags |= ECF_PURE;
		}

	      if (!callee_copies && *ecf_flags & ECF_PURE)
		*ecf_flags &= ~(ECF_PURE | ECF_LOOPING_CONST_OR_PURE);

	      args[i].tree_value
		= build_fold_addr_expr_loc (loc, make_tree (type, copy));
	      type = TREE_TYPE (args[i].tree_value);
	      *may_tailcall = false;
	    }
	}

      unsignedp = TYPE_UNSIGNED (type);
      mode = promote_function_mode (type, TYPE_MODE (type), &unsignedp,
				    fndecl ? TREE_TYPE (fndecl) : fntype, 0);

      args[i].unsignedp = unsignedp;
      args[i].mode = mode;

      args[i].reg = targetm.calls.function_arg (args_so_far, mode, type,
						argpos < n_named_args);

      /* If this is a sibling call and the machine has register windows, the
	 register window has to be unwinded before calling the routine, so
	 arguments have to go into the incoming registers.  */
      if (targetm.calls.function_incoming_arg != targetm.calls.function_arg)
	args[i].tail_call_reg
	  = targetm.calls.function_incoming_arg (args_so_far, mode, type,
						 argpos < n_named_args);
      else
	args[i].tail_call_reg = args[i].reg;

      if (args[i].reg)
	args[i].partial
	  = targetm.calls.arg_partial_bytes (args_so_far, mode, type,
					     argpos < n_named_args);

      args[i].pass_on_stack = targetm.calls.must_pass_in_stack (mode, type);

      /* If FUNCTION_ARG returned a (parallel [(expr_list (nil) ...) ...]),
	 it means that we are to pass this arg in the register(s) designated
	 by the PARALLEL, but also to pass it in the stack.  */
      if (args[i].reg && GET_CODE (args[i].reg) == PARALLEL
	  && XEXP (XVECEXP (args[i].reg, 0, 0), 0) == 0)
	args[i].pass_on_stack = 1;

      /* If this is an addressable type, we must preallocate the stack
	 since we must evaluate the object into its final location.

	 If this is to be passed in both registers and the stack, it is simpler
	 to preallocate.  */
      if (TREE_ADDRESSABLE (type)
	  || (args[i].pass_on_stack && args[i].reg != 0))
	*must_preallocate = 1;

      /* Compute the stack-size of this argument.  */
      if (args[i].reg == 0 || args[i].partial != 0
	  || reg_parm_stack_space > 0
	  || args[i].pass_on_stack)
	locate_and_pad_parm (mode, type,
#ifdef STACK_PARMS_IN_REG_PARM_AREA
			     1,
#else
			     args[i].reg != 0,
#endif
			     args[i].pass_on_stack ? 0 : args[i].partial,
			     fndecl, args_size, &args[i].locate);
#ifdef BLOCK_REG_PADDING
      else
	/* The argument is passed entirely in registers.  See at which
	   end it should be padded.  */
	args[i].locate.where_pad =
	  BLOCK_REG_PADDING (mode, type,
			     int_size_in_bytes (type) <= UNITS_PER_WORD);
#endif

      /* Update ARGS_SIZE, the total stack space for args so far.  */

      args_size->constant += args[i].locate.size.constant;
      if (args[i].locate.size.var)
	ADD_PARM_SIZE (*args_size, args[i].locate.size.var);

      /* Increment ARGS_SO_FAR, which has info about which arg-registers
	 have been used, etc.  */

      targetm.calls.function_arg_advance (args_so_far, TYPE_MODE (type),
					  type, argpos < n_named_args);
    }
}

/* Update ARGS_SIZE to contain the total size for the argument block.
   Return the original constant component of the argument block's size.

   REG_PARM_STACK_SPACE holds the number of bytes of stack space reserved
   for arguments passed in registers.  */

static int
compute_argument_block_size (int reg_parm_stack_space,
			     struct args_size *args_size,
			     tree fndecl ATTRIBUTE_UNUSED,
			     tree fntype ATTRIBUTE_UNUSED,
			     int preferred_stack_boundary ATTRIBUTE_UNUSED)
{
  int unadjusted_args_size = args_size->constant;

  /* For accumulate outgoing args mode we don't need to align, since the frame
     will be already aligned.  Align to STACK_BOUNDARY in order to prevent
     backends from generating misaligned frame sizes.  */
  if (ACCUMULATE_OUTGOING_ARGS && preferred_stack_boundary > STACK_BOUNDARY)
    preferred_stack_boundary = STACK_BOUNDARY;

  /* Compute the actual size of the argument block required.  The variable
     and constant sizes must be combined, the size may have to be rounded,
     and there may be a minimum required size.  */

  if (args_size->var)
    {
      args_size->var = ARGS_SIZE_TREE (*args_size);
      args_size->constant = 0;

      preferred_stack_boundary /= BITS_PER_UNIT;
      if (preferred_stack_boundary > 1)
	{
	  /* We don't handle this case yet.  To handle it correctly we have
	     to add the delta, round and subtract the delta.
	     Currently no machine description requires this support.  */
	  gcc_assert (!(stack_pointer_delta & (preferred_stack_boundary - 1)));
	  args_size->var = round_up (args_size->var, preferred_stack_boundary);
	}

      if (reg_parm_stack_space > 0)
	{
	  args_size->var
	    = size_binop (MAX_EXPR, args_size->var,
			  ssize_int (reg_parm_stack_space));

	  /* The area corresponding to register parameters is not to count in
	     the size of the block we need.  So make the adjustment.  */
	  if (! OUTGOING_REG_PARM_STACK_SPACE ((!fndecl ? fntype : TREE_TYPE (fndecl))))
	    args_size->var
	      = size_binop (MINUS_EXPR, args_size->var,
			    ssize_int (reg_parm_stack_space));
	}
    }
  else
    {
      preferred_stack_boundary /= BITS_PER_UNIT;
      if (preferred_stack_boundary < 1)
	preferred_stack_boundary = 1;
      args_size->constant = (((args_size->constant
			       + stack_pointer_delta
			       + preferred_stack_boundary - 1)
			      / preferred_stack_boundary
			      * preferred_stack_boundary)
			     - stack_pointer_delta);

      args_size->constant = MAX (args_size->constant,
				 reg_parm_stack_space);

      if (! OUTGOING_REG_PARM_STACK_SPACE ((!fndecl ? fntype : TREE_TYPE (fndecl))))
	args_size->constant -= reg_parm_stack_space;
    }
  return unadjusted_args_size;
}

/* Precompute parameters as needed for a function call.

   FLAGS is mask of ECF_* constants.

   NUM_ACTUALS is the number of arguments.

   ARGS is an array containing information for each argument; this
   routine fills in the INITIAL_VALUE and VALUE fields for each
   precomputed argument.  */

static void
precompute_arguments (int num_actuals, struct arg_data *args)
{
  int i;

  /* If this is a libcall, then precompute all arguments so that we do not
     get extraneous instructions emitted as part of the libcall sequence.  */

  /* If we preallocated the stack space, and some arguments must be passed
     on the stack, then we must precompute any parameter which contains a
     function call which will store arguments on the stack.
     Otherwise, evaluating the parameter may clobber previous parameters
     which have already been stored into the stack.  (we have code to avoid
     such case by saving the outgoing stack arguments, but it results in
     worse code)  */
  if (!ACCUMULATE_OUTGOING_ARGS)
    return;

  for (i = 0; i < num_actuals; i++)
    {
      tree type;
      enum machine_mode mode;

      if (TREE_CODE (args[i].tree_value) != CALL_EXPR)
	continue;

      /* If this is an addressable type, we cannot pre-evaluate it.  */
      type = TREE_TYPE (args[i].tree_value);
      gcc_assert (!TREE_ADDRESSABLE (type));

      args[i].initial_value = args[i].value
	= expand_normal (args[i].tree_value);

      mode = TYPE_MODE (type);
      if (mode != args[i].mode)
	{
	  int unsignedp = args[i].unsignedp;
	  args[i].value
	    = convert_modes (args[i].mode, mode,
			     args[i].value, args[i].unsignedp);

	  /* CSE will replace this only if it contains args[i].value
	     pseudo, so convert it down to the declared mode using
	     a SUBREG.  */
	  if (REG_P (args[i].value)
	      && GET_MODE_CLASS (args[i].mode) == MODE_INT
	      && promote_mode (type, mode, &unsignedp) != args[i].mode)
	    {
	      args[i].initial_value
		= gen_lowpart_SUBREG (mode, args[i].value);
	      SUBREG_PROMOTED_VAR_P (args[i].initial_value) = 1;
	      SUBREG_PROMOTED_UNSIGNED_SET (args[i].initial_value,
					    args[i].unsignedp);
	    }
	}
    }
}

/* Given the current state of MUST_PREALLOCATE and information about
   arguments to a function call in NUM_ACTUALS, ARGS and ARGS_SIZE,
   compute and return the final value for MUST_PREALLOCATE.  */

static int
finalize_must_preallocate (int must_preallocate, int num_actuals,
			   struct arg_data *args, struct args_size *args_size)
{
  /* See if we have or want to preallocate stack space.

     If we would have to push a partially-in-regs parm
     before other stack parms, preallocate stack space instead.

     If the size of some parm is not a multiple of the required stack
     alignment, we must preallocate.

     If the total size of arguments that would otherwise create a copy in
     a temporary (such as a CALL) is more than half the total argument list
     size, preallocation is faster.

     Another reason to preallocate is if we have a machine (like the m88k)
     where stack alignment is required to be maintained between every
     pair of insns, not just when the call is made.  However, we assume here
     that such machines either do not have push insns (and hence preallocation
     would occur anyway) or the problem is taken care of with
     PUSH_ROUNDING.  */

  if (! must_preallocate)
    {
      int partial_seen = 0;
      int copy_to_evaluate_size = 0;
      int i;

      for (i = 0; i < num_actuals && ! must_preallocate; i++)
	{
	  if (args[i].partial > 0 && ! args[i].pass_on_stack)
	    partial_seen = 1;
	  else if (partial_seen && args[i].reg == 0)
	    must_preallocate = 1;

	  if (TYPE_MODE (TREE_TYPE (args[i].tree_value)) == BLKmode
	      && (TREE_CODE (args[i].tree_value) == CALL_EXPR
		  || TREE_CODE (args[i].tree_value) == TARGET_EXPR
		  || TREE_CODE (args[i].tree_value) == COND_EXPR
		  || TREE_ADDRESSABLE (TREE_TYPE (args[i].tree_value))))
	    copy_to_evaluate_size
	      += int_size_in_bytes (TREE_TYPE (args[i].tree_value));
	}

      if (copy_to_evaluate_size * 2 >= args_size->constant
	  && args_size->constant > 0)
	must_preallocate = 1;
    }
  return must_preallocate;
}

/* If we preallocated stack space, compute the address of each argument
   and store it into the ARGS array.

   We need not ensure it is a valid memory address here; it will be
   validized when it is used.

   ARGBLOCK is an rtx for the address of the outgoing arguments.  */

static void
compute_argument_addresses (struct arg_data *args, rtx argblock, int num_actuals)
{
  if (argblock)
    {
      rtx arg_reg = argblock;
      int i, arg_offset = 0;

      if (GET_CODE (argblock) == PLUS)
	arg_reg = XEXP (argblock, 0), arg_offset = INTVAL (XEXP (argblock, 1));

      for (i = 0; i < num_actuals; i++)
	{
	  rtx offset = ARGS_SIZE_RTX (args[i].locate.offset);
	  rtx slot_offset = ARGS_SIZE_RTX (args[i].locate.slot_offset);
	  rtx addr;
	  unsigned int align, boundary;
	  unsigned int units_on_stack = 0;
	  enum machine_mode partial_mode = VOIDmode;

	  /* Skip this parm if it will not be passed on the stack.  */
	  if (! args[i].pass_on_stack
	      && args[i].reg != 0
	      && args[i].partial == 0)
	    continue;

	  if (CONST_INT_P (offset))
	    addr = plus_constant (arg_reg, INTVAL (offset));
	  else
	    addr = gen_rtx_PLUS (Pmode, arg_reg, offset);

	  addr = plus_constant (addr, arg_offset);

	  if (args[i].partial != 0)
	    {
	      /* Only part of the parameter is being passed on the stack.
		 Generate a simple memory reference of the correct size.  */
	      units_on_stack = args[i].locate.size.constant;
	      partial_mode = mode_for_size (units_on_stack * BITS_PER_UNIT,
					    MODE_INT, 1);
	      args[i].stack = gen_rtx_MEM (partial_mode, addr);
	      set_mem_size (args[i].stack, GEN_INT (units_on_stack));
	    }
	  else
	    {
	      args[i].stack = gen_rtx_MEM (args[i].mode, addr);
	      set_mem_attributes (args[i].stack,
				  TREE_TYPE (args[i].tree_value), 1);
	    }
	  align = BITS_PER_UNIT;
	  boundary = args[i].locate.boundary;
	  if (args[i].locate.where_pad != downward)
	    align = boundary;
	  else if (CONST_INT_P (offset))
	    {
	      align = INTVAL (offset) * BITS_PER_UNIT | boundary;
	      align = align & -align;
	    }
	  set_mem_align (args[i].stack, align);

	  if (CONST_INT_P (slot_offset))
	    addr = plus_constant (arg_reg, INTVAL (slot_offset));
	  else
	    addr = gen_rtx_PLUS (Pmode, arg_reg, slot_offset);

	  addr = plus_constant (addr, arg_offset);

	  if (args[i].partial != 0)
	    {
	      /* Only part of the parameter is being passed on the stack.
		 Generate a simple memory reference of the correct size.
	       */
	      args[i].stack_slot = gen_rtx_MEM (partial_mode, addr);
	      set_mem_size (args[i].stack_slot, GEN_INT (units_on_stack));
	    }
	  else
	    {
	      args[i].stack_slot = gen_rtx_MEM (args[i].mode, addr);
	      set_mem_attributes (args[i].stack_slot,
				  TREE_TYPE (args[i].tree_value), 1);
	    }
	  set_mem_align (args[i].stack_slot, args[i].locate.boundary);

	  /* Function incoming arguments may overlap with sibling call
	     outgoing arguments and we cannot allow reordering of reads
	     from function arguments with stores to outgoing arguments
	     of sibling calls.  */
	  set_mem_alias_set (args[i].stack, 0);
	  set_mem_alias_set (args[i].stack_slot, 0);
	}
    }
}

/* Given a FNDECL and EXP, return an rtx suitable for use as a target address
   in a call instruction.

   FNDECL is the tree node for the target function.  For an indirect call
   FNDECL will be NULL_TREE.

   ADDR is the operand 0 of CALL_EXPR for this call.  */

static rtx
rtx_for_function_call (tree fndecl, tree addr)
{
  rtx funexp;

  /* Get the function to call, in the form of RTL.  */
  if (fndecl)
    {
      /* If this is the first use of the function, see if we need to
	 make an external definition for it.  */
      if (!TREE_USED (fndecl) && fndecl != current_function_decl)
	{
	  assemble_external (fndecl);
	  TREE_USED (fndecl) = 1;
	}

      /* Get a SYMBOL_REF rtx for the function address.  */
      funexp = XEXP (DECL_RTL (fndecl), 0);
    }
  else
    /* Generate an rtx (probably a pseudo-register) for the address.  */
    {
      push_temp_slots ();
      funexp = expand_normal (addr);
      pop_temp_slots ();	/* FUNEXP can't be BLKmode.  */
    }
  return funexp;
}

/* Return true if and only if SIZE storage units (usually bytes)
   starting from address ADDR overlap with already clobbered argument
   area.  This function is used to determine if we should give up a
   sibcall.  */

static bool
mem_overlaps_already_clobbered_arg_p (rtx addr, unsigned HOST_WIDE_INT size)
{
  HOST_WIDE_INT i;

  if (addr == crtl->args.internal_arg_pointer)
    i = 0;
  else if (GET_CODE (addr) == PLUS
	   && XEXP (addr, 0) == crtl->args.internal_arg_pointer
	   && CONST_INT_P (XEXP (addr, 1)))
    i = INTVAL (XEXP (addr, 1));
  /* Return true for arg pointer based indexed addressing.  */
  else if (GET_CODE (addr) == PLUS
	   && (XEXP (addr, 0) == crtl->args.internal_arg_pointer
	       || XEXP (addr, 1) == crtl->args.internal_arg_pointer))
    return true;
  else
    return false;

#ifdef ARGS_GROW_DOWNWARD
  i = -i - size;
#endif
  if (size > 0)
    {
      unsigned HOST_WIDE_INT k;

      for (k = 0; k < size; k++)
	if (i + k < stored_args_map->n_bits
	    && TEST_BIT (stored_args_map, i + k))
	  return true;
    }

  return false;
}

/* Do the register loads required for any wholly-register parms or any
   parms which are passed both on the stack and in a register.  Their
   expressions were already evaluated.

   Mark all register-parms as living through the call, putting these USE
   insns in the CALL_INSN_FUNCTION_USAGE field.

   When IS_SIBCALL, perform the check_sibcall_argument_overlap
   checking, setting *SIBCALL_FAILURE if appropriate.  */

static void
load_register_parameters (struct arg_data *args, int num_actuals,
			  rtx *call_fusage, int flags, int is_sibcall,
			  int *sibcall_failure)
{
  int i, j;

  for (i = 0; i < num_actuals; i++)
    {
      rtx reg = ((flags & ECF_SIBCALL)
		 ? args[i].tail_call_reg : args[i].reg);
      if (reg)
	{
	  int partial = args[i].partial;
	  int nregs;
	  int size = 0;
	  rtx before_arg = get_last_insn ();
	  /* Set non-negative if we must move a word at a time, even if
	     just one word (e.g, partial == 4 && mode == DFmode).  Set
	     to -1 if we just use a normal move insn.  This value can be
	     zero if the argument is a zero size structure.  */
	  nregs = -1;
	  if (GET_CODE (reg) == PARALLEL)
	    ;
	  else if (partial)
	    {
	      gcc_assert (partial % UNITS_PER_WORD == 0);
	      nregs = partial / UNITS_PER_WORD;
	    }
	  else if (TYPE_MODE (TREE_TYPE (args[i].tree_value)) == BLKmode)
	    {
	      size = int_size_in_bytes (TREE_TYPE (args[i].tree_value));
	      nregs = (size + (UNITS_PER_WORD - 1)) / UNITS_PER_WORD;
	    }
	  else
	    size = GET_MODE_SIZE (args[i].mode);

	  /* Handle calls that pass values in multiple non-contiguous
	     locations.  The Irix 6 ABI has examples of this.  */

	  if (GET_CODE (reg) == PARALLEL)
	    emit_group_move (reg, args[i].parallel_value);

	  /* If simple case, just do move.  If normal partial, store_one_arg
	     has already loaded the register for us.  In all other cases,
	     load the register(s) from memory.  */

	  else if (nregs == -1)
	    {
	      emit_move_insn (reg, args[i].value);
#ifdef BLOCK_REG_PADDING
	      /* Handle case where we have a value that needs shifting
		 up to the msb.  eg. a QImode value and we're padding
		 upward on a BYTES_BIG_ENDIAN machine.  */
	      if (size < UNITS_PER_WORD
		  && (args[i].locate.where_pad
		      == (BYTES_BIG_ENDIAN ? upward : downward)))
		{
		  rtx x;
		  int shift = (UNITS_PER_WORD - size) * BITS_PER_UNIT;

		  /* Assigning REG here rather than a temp makes CALL_FUSAGE
		     report the whole reg as used.  Strictly speaking, the
		     call only uses SIZE bytes at the msb end, but it doesn't
		     seem worth generating rtl to say that.  */
		  reg = gen_rtx_REG (word_mode, REGNO (reg));
		  x = expand_shift (LSHIFT_EXPR, word_mode, reg,
				    build_int_cst (NULL_TREE, shift),
				    reg, 1);
		  if (x != reg)
		    emit_move_insn (reg, x);
		}
#endif
	    }

	  /* If we have pre-computed the values to put in the registers in
	     the case of non-aligned structures, copy them in now.  */

	  else if (args[i].n_aligned_regs != 0)
	    for (j = 0; j < args[i].n_aligned_regs; j++)
	      emit_move_insn (gen_rtx_REG (word_mode, REGNO (reg) + j),
			      args[i].aligned_regs[j]);

	  else if (partial == 0 || args[i].pass_on_stack)
	    {
	      rtx mem = validize_mem (args[i].value);

	      /* Check for overlap with already clobbered argument area,
	         providing that this has non-zero size.  */
	      if (is_sibcall
		  && (size == 0
		      || mem_overlaps_already_clobbered_arg_p 
					   (XEXP (args[i].value, 0), size)))
		*sibcall_failure = 1;

	      /* Handle a BLKmode that needs shifting.  */
	      if (nregs == 1 && size < UNITS_PER_WORD
#ifdef BLOCK_REG_PADDING
		  && args[i].locate.where_pad == downward
#else
		  && BYTES_BIG_ENDIAN
#endif
		 )
		{
		  rtx tem = operand_subword_force (mem, 0, args[i].mode);
		  rtx ri = gen_rtx_REG (word_mode, REGNO (reg));
		  rtx x = gen_reg_rtx (word_mode);
		  int shift = (UNITS_PER_WORD - size) * BITS_PER_UNIT;
		  enum tree_code dir = BYTES_BIG_ENDIAN ? RSHIFT_EXPR
							: LSHIFT_EXPR;

		  emit_move_insn (x, tem);
		  x = expand_shift (dir, word_mode, x,
				    build_int_cst (NULL_TREE, shift),
				    ri, 1);
		  if (x != ri)
		    emit_move_insn (ri, x);
		}
	      else
		move_block_to_reg (REGNO (reg), mem, nregs, args[i].mode);
	    }

	  /* When a parameter is a block, and perhaps in other cases, it is
	     possible that it did a load from an argument slot that was
	     already clobbered.  */
	  if (is_sibcall
	      && check_sibcall_argument_overlap (before_arg, &args[i], 0))
	    *sibcall_failure = 1;

	  /* Handle calls that pass values in multiple non-contiguous
	     locations.  The Irix 6 ABI has examples of this.  */
	  if (GET_CODE (reg) == PARALLEL)
	    use_group_regs (call_fusage, reg);
	  else if (nregs == -1)
	    use_reg (call_fusage, reg);
	  else if (nregs > 0)
	    use_regs (call_fusage, REGNO (reg), nregs);
	}
    }
}

/* We need to pop PENDING_STACK_ADJUST bytes.  But, if the arguments
   wouldn't fill up an even multiple of PREFERRED_UNIT_STACK_BOUNDARY
   bytes, then we would need to push some additional bytes to pad the
   arguments.  So, we compute an adjust to the stack pointer for an
   amount that will leave the stack under-aligned by UNADJUSTED_ARGS_SIZE
   bytes.  Then, when the arguments are pushed the stack will be perfectly
   aligned.  ARGS_SIZE->CONSTANT is set to the number of bytes that should
   be popped after the call.  Returns the adjustment.  */

static int
combine_pending_stack_adjustment_and_call (int unadjusted_args_size,
					   struct args_size *args_size,
					   unsigned int preferred_unit_stack_boundary)
{
  /* The number of bytes to pop so that the stack will be
     under-aligned by UNADJUSTED_ARGS_SIZE bytes.  */
  HOST_WIDE_INT adjustment;
  /* The alignment of the stack after the arguments are pushed, if we
     just pushed the arguments without adjust the stack here.  */
  unsigned HOST_WIDE_INT unadjusted_alignment;

  unadjusted_alignment
    = ((stack_pointer_delta + unadjusted_args_size)
       % preferred_unit_stack_boundary);

  /* We want to get rid of as many of the PENDING_STACK_ADJUST bytes
     as possible -- leaving just enough left to cancel out the
     UNADJUSTED_ALIGNMENT.  In other words, we want to ensure that the
     PENDING_STACK_ADJUST is non-negative, and congruent to
     -UNADJUSTED_ALIGNMENT modulo the PREFERRED_UNIT_STACK_BOUNDARY.  */

  /* Begin by trying to pop all the bytes.  */
  unadjusted_alignment
    = (unadjusted_alignment
       - (pending_stack_adjust % preferred_unit_stack_boundary));
  adjustment = pending_stack_adjust;
  /* Push enough additional bytes that the stack will be aligned
     after the arguments are pushed.  */
  if (preferred_unit_stack_boundary > 1)
    {
      if (unadjusted_alignment > 0)
	adjustment -= preferred_unit_stack_boundary - unadjusted_alignment;
      else
	adjustment += unadjusted_alignment;
    }

  /* Now, sets ARGS_SIZE->CONSTANT so that we pop the right number of
     bytes after the call.  The right number is the entire
     PENDING_STACK_ADJUST less our ADJUSTMENT plus the amount required
     by the arguments in the first place.  */
  args_size->constant
    = pending_stack_adjust - adjustment + unadjusted_args_size;

  return adjustment;
}

/* Scan X expression if it does not dereference any argument slots
   we already clobbered by tail call arguments (as noted in stored_args_map
   bitmap).
   Return nonzero if X expression dereferences such argument slots,
   zero otherwise.  */

static int
check_sibcall_argument_overlap_1 (rtx x)
{
  RTX_CODE code;
  int i, j;
  const char *fmt;

  if (x == NULL_RTX)
    return 0;

  code = GET_CODE (x);

  if (code == MEM)
    return mem_overlaps_already_clobbered_arg_p (XEXP (x, 0),
						 GET_MODE_SIZE (GET_MODE (x)));

  /* Scan all subexpressions.  */
  fmt = GET_RTX_FORMAT (code);
  for (i = 0; i < GET_RTX_LENGTH (code); i++, fmt++)
    {
      if (*fmt == 'e')
	{
	  if (check_sibcall_argument_overlap_1 (XEXP (x, i)))
	    return 1;
	}
      else if (*fmt == 'E')
	{
	  for (j = 0; j < XVECLEN (x, i); j++)
	    if (check_sibcall_argument_overlap_1 (XVECEXP (x, i, j)))
	      return 1;
	}
    }
  return 0;
}

/* Scan sequence after INSN if it does not dereference any argument slots
   we already clobbered by tail call arguments (as noted in stored_args_map
   bitmap).  If MARK_STORED_ARGS_MAP, add stack slots for ARG to
   stored_args_map bitmap afterwards (when ARG is a register MARK_STORED_ARGS_MAP
   should be 0).  Return nonzero if sequence after INSN dereferences such argument
   slots, zero otherwise.  */

static int
check_sibcall_argument_overlap (rtx insn, struct arg_data *arg, int mark_stored_args_map)
{
  int low, high;

  if (insn == NULL_RTX)
    insn = get_insns ();
  else
    insn = NEXT_INSN (insn);

  for (; insn; insn = NEXT_INSN (insn))
    if (INSN_P (insn)
	&& check_sibcall_argument_overlap_1 (PATTERN (insn)))
      break;

  if (mark_stored_args_map)
    {
#ifdef ARGS_GROW_DOWNWARD
      low = -arg->locate.slot_offset.constant - arg->locate.size.constant;
#else
      low = arg->locate.slot_offset.constant;
#endif

      for (high = low + arg->locate.size.constant; low < high; low++)
	SET_BIT (stored_args_map, low);
    }
  return insn != NULL_RTX;
}

/* Given that a function returns a value of mode MODE at the most
   significant end of hard register VALUE, shift VALUE left or right
   as specified by LEFT_P.  Return true if some action was needed.  */

bool
shift_return_value (enum machine_mode mode, bool left_p, rtx value)
{
  HOST_WIDE_INT shift;

  gcc_assert (REG_P (value) && HARD_REGISTER_P (value));
  shift = GET_MODE_BITSIZE (GET_MODE (value)) - GET_MODE_BITSIZE (mode);
  if (shift == 0)
    return false;

  /* Use ashr rather than lshr for right shifts.  This is for the benefit
     of the MIPS port, which requires SImode values to be sign-extended
     when stored in 64-bit registers.  */
  if (!force_expand_binop (GET_MODE (value), left_p ? ashl_optab : ashr_optab,
			   value, GEN_INT (shift), value, 1, OPTAB_WIDEN))
    gcc_unreachable ();
  return true;
}

/* If X is a likely-spilled register value, copy it to a pseudo
   register and return that register.  Return X otherwise.  */

static rtx
avoid_likely_spilled_reg (rtx x)
{
  rtx new_rtx;

  if (REG_P (x)
      && HARD_REGISTER_P (x)
      && targetm.class_likely_spilled_p (REGNO_REG_CLASS (REGNO (x))))
    {
      /* Make sure that we generate a REG rather than a CONCAT.
	 Moves into CONCATs can need nontrivial instructions,
	 and the whole point of this function is to avoid
	 using the hard register directly in such a situation.  */
      generating_concat_p = 0;
      new_rtx = gen_reg_rtx (GET_MODE (x));
      generating_concat_p = 1;
      emit_move_insn (new_rtx, x);
      return new_rtx;
    }
  return x;
}

/* Generate all the code for a CALL_EXPR exp
   and return an rtx for its value.
   Store the value in TARGET (specified as an rtx) if convenient.
   If the value is stored in TARGET then TARGET is returned.
   If IGNORE is nonzero, then we ignore the value of the function call.  */

rtx
expand_call (tree exp, rtx target, int ignore)
{
  /* Nonzero if we are currently expanding a call.  */
  static int currently_expanding_call = 0;

  /* RTX for the function to be called.  */
  rtx funexp;
  /* Sequence of insns to perform a normal "call".  */
  rtx normal_call_insns = NULL_RTX;
  /* Sequence of insns to perform a tail "call".  */
  rtx tail_call_insns = NULL_RTX;
  /* Data type of the function.  */
  tree funtype;
  tree type_arg_types;
  tree rettype;
  /* Declaration of the function being called,
     or 0 if the function is computed (not known by name).  */
  tree fndecl = 0;
  /* The type of the function being called.  */
  tree fntype;
  bool try_tail_call = CALL_EXPR_TAILCALL (exp);
  int pass;

  /* Register in which non-BLKmode value will be returned,
     or 0 if no value or if value is BLKmode.  */
  rtx valreg;
  /* Address where we should return a BLKmode value;
     0 if value not BLKmode.  */
  rtx structure_value_addr = 0;
  /* Nonzero if that address is being passed by treating it as
     an extra, implicit first parameter.  Otherwise,
     it is passed by being copied directly into struct_value_rtx.  */
  int structure_value_addr_parm = 0;
  /* Holds the value of implicit argument for the struct value.  */
  tree structure_value_addr_value = NULL_TREE;
  /* Size of aggregate value wanted, or zero if none wanted
     or if we are using the non-reentrant PCC calling convention
     or expecting the value in registers.  */
  HOST_WIDE_INT struct_value_size = 0;
  /* Nonzero if called function returns an aggregate in memory PCC style,
     by returning the address of where to find it.  */
  int pcc_struct_value = 0;
  rtx struct_value = 0;

  /* Number of actual parameters in this call, including struct value addr.  */
  int num_actuals;
  /* Number of named args.  Args after this are anonymous ones
     and they must all go on the stack.  */
  int n_named_args;
  /* Number of complex actual arguments that need to be split.  */
  int num_complex_actuals = 0;

  /* Vector of information about each argument.
     Arguments are numbered in the order they will be pushed,
     not the order they are written.  */
  struct arg_data *args;

  /* Total size in bytes of all the stack-parms scanned so far.  */
  struct args_size args_size;
  struct args_size adjusted_args_size;
  /* Size of arguments before any adjustments (such as rounding).  */
  int unadjusted_args_size;
  /* Data on reg parms scanned so far.  */
  CUMULATIVE_ARGS args_so_far;
  /* Nonzero if a reg parm has been scanned.  */
  int reg_parm_seen;
  /* Nonzero if this is an indirect function call.  */

  /* Nonzero if we must avoid push-insns in the args for this call.
     If stack space is allocated for register parameters, but not by the
     caller, then it is preallocated in the fixed part of the stack frame.
     So the entire argument block must then be preallocated (i.e., we
     ignore PUSH_ROUNDING in that case).  */

  int must_preallocate = !PUSH_ARGS;

  /* Size of the stack reserved for parameter registers.  */
  int reg_parm_stack_space = 0;

  /* Address of space preallocated for stack parms
     (on machines that lack push insns), or 0 if space not preallocated.  */
  rtx argblock = 0;

  /* Mask of ECF_ flags.  */
  int flags = 0;
#ifdef REG_PARM_STACK_SPACE
  /* Define the boundary of the register parm stack space that needs to be
     saved, if any.  */
  int low_to_save, high_to_save;
  rtx save_area = 0;		/* Place that it is saved */
#endif

  int initial_highest_arg_in_use = highest_outgoing_arg_in_use;
  char *initial_stack_usage_map = stack_usage_map;
  char *stack_usage_map_buf = NULL;

  int old_stack_allocated;

  /* State variables to track stack modifications.  */
  rtx old_stack_level = 0;
  int old_stack_arg_under_construction = 0;
  int old_pending_adj = 0;
  int old_inhibit_defer_pop = inhibit_defer_pop;

  /* Some stack pointer alterations we make are performed via
     allocate_dynamic_stack_space. This modifies the stack_pointer_delta,
     which we then also need to save/restore along the way.  */
  int old_stack_pointer_delta = 0;

  rtx call_fusage;
  tree addr = CALL_EXPR_FN (exp);
  int i;
  /* The alignment of the stack, in bits.  */
  unsigned HOST_WIDE_INT preferred_stack_boundary;
  /* The alignment of the stack, in bytes.  */
  unsigned HOST_WIDE_INT preferred_unit_stack_boundary;
  /* The static chain value to use for this call.  */
  rtx static_chain_value;
  /* See if this is "nothrow" function call.  */
  if (TREE_NOTHROW (exp))
    flags |= ECF_NOTHROW;

  /* See if we can find a DECL-node for the actual function, and get the
     function attributes (flags) from the function decl or type node.  */
  fndecl = get_callee_fndecl (exp);
  if (fndecl)
    {
      fntype = TREE_TYPE (fndecl);
      flags |= flags_from_decl_or_type (fndecl);
    }
  else
    {
      fntype = TREE_TYPE (TREE_TYPE (addr));
      flags |= flags_from_decl_or_type (fntype);
    }
  rettype = TREE_TYPE (exp);

  struct_value = targetm.calls.struct_value_rtx (fntype, 0);

  /* Warn if this value is an aggregate type,
     regardless of which calling convention we are using for it.  */
  if (AGGREGATE_TYPE_P (rettype))
    warning (OPT_Waggregate_return, "function call has aggregate value");

  /* If the result of a non looping pure or const function call is
     ignored (or void), and none of its arguments are volatile, we can
     avoid expanding the call and just evaluate the arguments for
     side-effects.  */
  if ((flags & (ECF_CONST | ECF_PURE))
      && (!(flags & ECF_LOOPING_CONST_OR_PURE))
      && (ignore || target == const0_rtx
	  || TYPE_MODE (rettype) == VOIDmode))
    {
      bool volatilep = false;
      tree arg;
      call_expr_arg_iterator iter;

      FOR_EACH_CALL_EXPR_ARG (arg, iter, exp)
	if (TREE_THIS_VOLATILE (arg))
	  {
	    volatilep = true;
	    break;
	  }

      if (! volatilep)
	{
	  FOR_EACH_CALL_EXPR_ARG (arg, iter, exp)
	    expand_expr (arg, const0_rtx, VOIDmode, EXPAND_NORMAL);
	  return const0_rtx;
	}
    }

#ifdef REG_PARM_STACK_SPACE
  reg_parm_stack_space = REG_PARM_STACK_SPACE (!fndecl ? fntype : fndecl);
#endif

  if (! OUTGOING_REG_PARM_STACK_SPACE ((!fndecl ? fntype : TREE_TYPE (fndecl)))
      && reg_parm_stack_space > 0 && PUSH_ARGS)
    must_preallocate = 1;

  /* Set up a place to return a structure.  */

  /* Cater to broken compilers.  */
  if (aggregate_value_p (exp, fntype))
    {
      /* This call returns a big structure.  */
      flags &= ~(ECF_CONST | ECF_PURE | ECF_LOOPING_CONST_OR_PURE);

#ifdef PCC_STATIC_STRUCT_RETURN
      {
	pcc_struct_value = 1;
      }
#else /* not PCC_STATIC_STRUCT_RETURN */
      {
	struct_value_size = int_size_in_bytes (rettype);

	if (target && MEM_P (target) && CALL_EXPR_RETURN_SLOT_OPT (exp))
	  structure_value_addr = XEXP (target, 0);
	else
	  {
	    /* For variable-sized objects, we must be called with a target
	       specified.  If we were to allocate space on the stack here,
	       we would have no way of knowing when to free it.  */
	    rtx d = assign_temp (rettype, 0, 1, 1);

	    mark_temp_addr_taken (d);
	    structure_value_addr = XEXP (d, 0);
	    target = 0;
	  }
      }
#endif /* not PCC_STATIC_STRUCT_RETURN */
    }

  /* Figure out the amount to which the stack should be aligned.  */
  preferred_stack_boundary = PREFERRED_STACK_BOUNDARY;
  if (fndecl)
    {
      struct cgraph_rtl_info *i = cgraph_rtl_info (fndecl);
      /* Without automatic stack alignment, we can't increase preferred
	 stack boundary.  With automatic stack alignment, it is
	 unnecessary since unless we can guarantee that all callers will
	 align the outgoing stack properly, callee has to align its
	 stack anyway.  */
      if (i
	  && i->preferred_incoming_stack_boundary
	  && i->preferred_incoming_stack_boundary < preferred_stack_boundary)
	preferred_stack_boundary = i->preferred_incoming_stack_boundary;
    }

  /* Operand 0 is a pointer-to-function; get the type of the function.  */
  funtype = TREE_TYPE (addr);
  gcc_assert (POINTER_TYPE_P (funtype));
  funtype = TREE_TYPE (funtype);

  /* Count whether there are actual complex arguments that need to be split
     into their real and imaginary parts.  Munge the type_arg_types
     appropriately here as well.  */
  if (targetm.calls.split_complex_arg)
    {
      call_expr_arg_iterator iter;
      tree arg;
      FOR_EACH_CALL_EXPR_ARG (arg, iter, exp)
	{
	  tree type = TREE_TYPE (arg);
	  if (type && TREE_CODE (type) == COMPLEX_TYPE
	      && targetm.calls.split_complex_arg (type))
	    num_complex_actuals++;
	}
      type_arg_types = split_complex_types (TYPE_ARG_TYPES (funtype));
    }
  else
    type_arg_types = TYPE_ARG_TYPES (funtype);

  if (flags & ECF_MAY_BE_ALLOCA)
    cfun->calls_alloca = 1;

  /* If struct_value_rtx is 0, it means pass the address
     as if it were an extra parameter.  Put the argument expression
     in structure_value_addr_value.  */
  if (structure_value_addr && struct_value == 0)
    {
      /* If structure_value_addr is a REG other than
	 virtual_outgoing_args_rtx, we can use always use it.  If it
	 is not a REG, we must always copy it into a register.
	 If it is virtual_outgoing_args_rtx, we must copy it to another
	 register in some cases.  */
      rtx temp = (!REG_P (structure_value_addr)
		  || (ACCUMULATE_OUTGOING_ARGS
		      && stack_arg_under_construction
		      && structure_value_addr == virtual_outgoing_args_rtx)
		  ? copy_addr_to_reg (convert_memory_address
				      (Pmode, structure_value_addr))
		  : structure_value_addr);

      structure_value_addr_value =
	make_tree (build_pointer_type (TREE_TYPE (funtype)), temp);
      structure_value_addr_parm = 1;
    }

  /* Count the arguments and set NUM_ACTUALS.  */
  num_actuals =
    call_expr_nargs (exp) + num_complex_actuals + structure_value_addr_parm;

  /* Compute number of named args.
     First, do a raw count of the args for INIT_CUMULATIVE_ARGS.  */

  if (type_arg_types != 0)
    n_named_args
      = (list_length (type_arg_types)
	 /* Count the struct value address, if it is passed as a parm.  */
	 + structure_value_addr_parm);
  else
    /* If we know nothing, treat all args as named.  */
    n_named_args = num_actuals;

  /* Start updating where the next arg would go.

     On some machines (such as the PA) indirect calls have a different
     calling convention than normal calls.  The fourth argument in
     INIT_CUMULATIVE_ARGS tells the backend if this is an indirect call
     or not.  */
  INIT_CUMULATIVE_ARGS (args_so_far, funtype, NULL_RTX, fndecl, n_named_args);

  /* Now possibly adjust the number of named args.
     Normally, don't include the last named arg if anonymous args follow.
     We do include the last named arg if
     targetm.calls.strict_argument_naming() returns nonzero.
     (If no anonymous args follow, the result of list_length is actually
     one too large.  This is harmless.)

     If targetm.calls.pretend_outgoing_varargs_named() returns
     nonzero, and targetm.calls.strict_argument_naming() returns zero,
     this machine will be able to place unnamed args that were passed
     in registers into the stack.  So treat all args as named.  This
     allows the insns emitting for a specific argument list to be
     independent of the function declaration.

     If targetm.calls.pretend_outgoing_varargs_named() returns zero,
     we do not have any reliable way to pass unnamed args in
     registers, so we must force them into memory.  */

  if (type_arg_types != 0
      && targetm.calls.strict_argument_naming (&args_so_far))
    ;
  else if (type_arg_types != 0
	   && ! targetm.calls.pretend_outgoing_varargs_named (&args_so_far))
    /* Don't include the last named arg.  */
    --n_named_args;
  else
    /* Treat all args as named.  */
    n_named_args = num_actuals;

  /* Make a vector to hold all the information about each arg.  */
  args = XALLOCAVEC (struct arg_data, num_actuals);
  memset (args, 0, num_actuals * sizeof (struct arg_data));

  /* Build up entries in the ARGS array, compute the size of the
     arguments into ARGS_SIZE, etc.  */
  initialize_argument_information (num_actuals, args, &args_size,
				   n_named_args, exp,
				   structure_value_addr_value, fndecl, fntype,
				   &args_so_far, reg_parm_stack_space,
				   &old_stack_level, &old_pending_adj,
				   &must_preallocate, &flags,
				   &try_tail_call, CALL_FROM_THUNK_P (exp));

  if (args_size.var)
    must_preallocate = 1;

  /* Now make final decision about preallocating stack space.  */
  must_preallocate = finalize_must_preallocate (must_preallocate,
						num_actuals, args,
						&args_size);

  /* If the structure value address will reference the stack pointer, we
     must stabilize it.  We don't need to do this if we know that we are
     not going to adjust the stack pointer in processing this call.  */

  if (structure_value_addr
      && (reg_mentioned_p (virtual_stack_dynamic_rtx, structure_value_addr)
	  || reg_mentioned_p (virtual_outgoing_args_rtx,
			      structure_value_addr))
      && (args_size.var
	  || (!ACCUMULATE_OUTGOING_ARGS && args_size.constant)))
    structure_value_addr = copy_to_reg (structure_value_addr);

  /* Tail calls can make things harder to debug, and we've traditionally
     pushed these optimizations into -O2.  Don't try if we're already
     expanding a call, as that means we're an argument.  Don't try if
     there's cleanups, as we know there's code to follow the call.  */

  if (currently_expanding_call++ != 0
      || !flag_optimize_sibling_calls
      || args_size.var
      || dbg_cnt (tail_call) == false)
    try_tail_call = 0;

  /*  Rest of purposes for tail call optimizations to fail.  */
  if (
#ifdef HAVE_sibcall_epilogue
      !HAVE_sibcall_epilogue
#else
      1
#endif
      || !try_tail_call
      /* Doing sibling call optimization needs some work, since
	 structure_value_addr can be allocated on the stack.
	 It does not seem worth the effort since few optimizable
	 sibling calls will return a structure.  */
      || structure_value_addr != NULL_RTX
#ifdef REG_PARM_STACK_SPACE
      /* If outgoing reg parm stack space changes, we can not do sibcall.  */
      || (OUTGOING_REG_PARM_STACK_SPACE (funtype)
	  != OUTGOING_REG_PARM_STACK_SPACE (TREE_TYPE (current_function_decl)))
      || (reg_parm_stack_space != REG_PARM_STACK_SPACE (fndecl))
#endif
      /* Check whether the target is able to optimize the call
	 into a sibcall.  */
      || !targetm.function_ok_for_sibcall (fndecl, exp)
      /* Functions that do not return exactly once may not be sibcall
	 optimized.  */
      || (flags & (ECF_RETURNS_TWICE | ECF_NORETURN))
      || TYPE_VOLATILE (TREE_TYPE (TREE_TYPE (addr)))
      /* If the called function is nested in the current one, it might access
	 some of the caller's arguments, but could clobber them beforehand if
	 the argument areas are shared.  */
      || (fndecl && decl_function_context (fndecl) == current_function_decl)
      /* If this function requires more stack slots than the current
	 function, we cannot change it into a sibling call.
	 crtl->args.pretend_args_size is not part of the
	 stack allocated by our caller.  */
      || args_size.constant > (crtl->args.size
			       - crtl->args.pretend_args_size)
      /* If the callee pops its own arguments, then it must pop exactly
	 the same number of arguments as the current function.  */
      || (targetm.calls.return_pops_args (fndecl, funtype, args_size.constant)
	  != targetm.calls.return_pops_args (current_function_decl,
					     TREE_TYPE (current_function_decl),
					     crtl->args.size))
      || !lang_hooks.decls.ok_for_sibcall (fndecl))
    try_tail_call = 0;

  /* Check if caller and callee disagree in promotion of function
     return value.  */
  if (try_tail_call)
    {
      enum machine_mode caller_mode, caller_promoted_mode;
      enum machine_mode callee_mode, callee_promoted_mode;
      int caller_unsignedp, callee_unsignedp;
      tree caller_res = DECL_RESULT (current_function_decl);

      caller_unsignedp = TYPE_UNSIGNED (TREE_TYPE (caller_res));
      caller_mode = DECL_MODE (caller_res);
      callee_unsignedp = TYPE_UNSIGNED (TREE_TYPE (funtype));
      callee_mode = TYPE_MODE (TREE_TYPE (funtype));
      caller_promoted_mode
	= promote_function_mode (TREE_TYPE (caller_res), caller_mode,
				 &caller_unsignedp,
				 TREE_TYPE (current_function_decl), 1);
      callee_promoted_mode
	= promote_function_mode (TREE_TYPE (funtype), callee_mode,
				 &callee_unsignedp,
				 funtype, 1);
      if (caller_mode != VOIDmode
	  && (caller_promoted_mode != callee_promoted_mode
	      || ((caller_mode != caller_promoted_mode
		   || callee_mode != callee_promoted_mode)
		  && (caller_unsignedp != callee_unsignedp
		      || GET_MODE_BITSIZE (caller_mode)
			 < GET_MODE_BITSIZE (callee_mode)))))
	try_tail_call = 0;
    }

  /* Ensure current function's preferred stack boundary is at least
     what we need.  Stack alignment may also increase preferred stack
     boundary.  */
  if (crtl->preferred_stack_boundary < preferred_stack_boundary)
    crtl->preferred_stack_boundary = preferred_stack_boundary;
  else
    preferred_stack_boundary = crtl->preferred_stack_boundary;

  preferred_unit_stack_boundary = preferred_stack_boundary / BITS_PER_UNIT;

  /* We want to make two insn chains; one for a sibling call, the other
     for a normal call.  We will select one of the two chains after
     initial RTL generation is complete.  */
  for (pass = try_tail_call ? 0 : 1; pass < 2; pass++)
    {
      int sibcall_failure = 0;
      /* We want to emit any pending stack adjustments before the tail
	 recursion "call".  That way we know any adjustment after the tail
	 recursion call can be ignored if we indeed use the tail
	 call expansion.  */
      int save_pending_stack_adjust = 0;
      int save_stack_pointer_delta = 0;
      rtx insns;
      rtx before_call, next_arg_reg, after_args;

      if (pass == 0)
	{
	  /* State variables we need to save and restore between
	     iterations.  */
	  save_pending_stack_adjust = pending_stack_adjust;
	  save_stack_pointer_delta = stack_pointer_delta;
	}
      if (pass)
	flags &= ~ECF_SIBCALL;
      else
	flags |= ECF_SIBCALL;

      /* Other state variables that we must reinitialize each time
	 through the loop (that are not initialized by the loop itself).  */
      argblock = 0;
      call_fusage = 0;

      /* Start a new sequence for the normal call case.

	 From this point on, if the sibling call fails, we want to set
	 sibcall_failure instead of continuing the loop.  */
      start_sequence ();

      /* Don't let pending stack adjusts add up to too much.
	 Also, do all pending adjustments now if there is any chance
	 this might be a call to alloca or if we are expanding a sibling
	 call sequence.
	 Also do the adjustments before a throwing call, otherwise
	 exception handling can fail; PR 19225. */
      if (pending_stack_adjust >= 32
	  || (pending_stack_adjust > 0
	      && (flags & ECF_MAY_BE_ALLOCA))
	  || (pending_stack_adjust > 0
	      && flag_exceptions && !(flags & ECF_NOTHROW))
	  || pass == 0)
	do_pending_stack_adjust ();

      /* Precompute any arguments as needed.  */
      if (pass)
	precompute_arguments (num_actuals, args);

      /* Now we are about to start emitting insns that can be deleted
	 if a libcall is deleted.  */
      if (pass && (flags & ECF_MALLOC))
	start_sequence ();

      if (pass == 0 && crtl->stack_protect_guard)
	stack_protect_epilogue ();

      adjusted_args_size = args_size;
      /* Compute the actual size of the argument block required.  The variable
	 and constant sizes must be combined, the size may have to be rounded,
	 and there may be a minimum required size.  When generating a sibcall
	 pattern, do not round up, since we'll be re-using whatever space our
	 caller provided.  */
      unadjusted_args_size
	= compute_argument_block_size (reg_parm_stack_space,
				       &adjusted_args_size,
				       fndecl, fntype,
				       (pass == 0 ? 0
					: preferred_stack_boundary));

      old_stack_allocated = stack_pointer_delta - pending_stack_adjust;

      /* The argument block when performing a sibling call is the
	 incoming argument block.  */
      if (pass == 0)
	{
	  argblock = crtl->args.internal_arg_pointer;
	  argblock
#ifdef STACK_GROWS_DOWNWARD
	    = plus_constant (argblock, crtl->args.pretend_args_size);
#else
	    = plus_constant (argblock, -crtl->args.pretend_args_size);
#endif
	  stored_args_map = sbitmap_alloc (args_size.constant);
	  sbitmap_zero (stored_args_map);
	}

      /* If we have no actual push instructions, or shouldn't use them,
	 make space for all args right now.  */
      else if (adjusted_args_size.var != 0)
	{
	  if (old_stack_level == 0)
	    {
	      emit_stack_save (SAVE_BLOCK, &old_stack_level, NULL_RTX);
	      old_stack_pointer_delta = stack_pointer_delta;
	      old_pending_adj = pending_stack_adjust;
	      pending_stack_adjust = 0;
	      /* stack_arg_under_construction says whether a stack arg is
		 being constructed at the old stack level.  Pushing the stack
		 gets a clean outgoing argument block.  */
	      old_stack_arg_under_construction = stack_arg_under_construction;
	      stack_arg_under_construction = 0;
	    }
	  argblock = push_block (ARGS_SIZE_RTX (adjusted_args_size), 0, 0);
	  if (flag_stack_usage)
	    current_function_has_unbounded_dynamic_stack_size = 1;
	}
      else
	{
	  /* Note that we must go through the motions of allocating an argument
	     block even if the size is zero because we may be storing args
	     in the area reserved for register arguments, which may be part of
	     the stack frame.  */

	  int needed = adjusted_args_size.constant;

	  /* Store the maximum argument space used.  It will be pushed by
	     the prologue (if ACCUMULATE_OUTGOING_ARGS, or stack overflow
	     checking).  */

	  if (needed > crtl->outgoing_args_size)
	    crtl->outgoing_args_size = needed;

	  if (must_preallocate)
	    {
	      if (ACCUMULATE_OUTGOING_ARGS)
		{
		  /* Since the stack pointer will never be pushed, it is
		     possible for the evaluation of a parm to clobber
		     something we have already written to the stack.
		     Since most function calls on RISC machines do not use
		     the stack, this is uncommon, but must work correctly.

		     Therefore, we save any area of the stack that was already
		     written and that we are using.  Here we set up to do this
		     by making a new stack usage map from the old one.  The
		     actual save will be done by store_one_arg.

		     Another approach might be to try to reorder the argument
		     evaluations to avoid this conflicting stack usage.  */

		  /* Since we will be writing into the entire argument area,
		     the map must be allocated for its entire size, not just
		     the part that is the responsibility of the caller.  */
		  if (! OUTGOING_REG_PARM_STACK_SPACE ((!fndecl ? fntype : TREE_TYPE (fndecl))))
		    needed += reg_parm_stack_space;

#ifdef ARGS_GROW_DOWNWARD
		  highest_outgoing_arg_in_use = MAX (initial_highest_arg_in_use,
						     needed + 1);
#else
		  highest_outgoing_arg_in_use = MAX (initial_highest_arg_in_use,
						     needed);
#endif
		  if (stack_usage_map_buf)
		    free (stack_usage_map_buf);
		  stack_usage_map_buf = XNEWVEC (char, highest_outgoing_arg_in_use);
		  stack_usage_map = stack_usage_map_buf;

		  if (initial_highest_arg_in_use)
		    memcpy (stack_usage_map, initial_stack_usage_map,
			    initial_highest_arg_in_use);

		  if (initial_highest_arg_in_use != highest_outgoing_arg_in_use)
		    memset (&stack_usage_map[initial_highest_arg_in_use], 0,
			   (highest_outgoing_arg_in_use
			    - initial_highest_arg_in_use));
		  needed = 0;

		  /* The address of the outgoing argument list must not be
		     copied to a register here, because argblock would be left
		     pointing to the wrong place after the call to
		     allocate_dynamic_stack_space below.  */

		  argblock = virtual_outgoing_args_rtx;
		}
	      else
		{
		  if (inhibit_defer_pop == 0)
		    {
		      /* Try to reuse some or all of the pending_stack_adjust
			 to get this space.  */
		      needed
			= (combine_pending_stack_adjustment_and_call
			   (unadjusted_args_size,
			    &adjusted_args_size,
			    preferred_unit_stack_boundary));

		      /* combine_pending_stack_adjustment_and_call computes
			 an adjustment before the arguments are allocated.
			 Account for them and see whether or not the stack
			 needs to go up or down.  */
		      needed = unadjusted_args_size - needed;

		      if (needed < 0)
			{
			  /* We're releasing stack space.  */
			  /* ??? We can avoid any adjustment at all if we're
			     already aligned.  FIXME.  */
			  pending_stack_adjust = -needed;
			  do_pending_stack_adjust ();
			  needed = 0;
			}
		      else
			/* We need to allocate space.  We'll do that in
			   push_block below.  */
			pending_stack_adjust = 0;
		    }

		  /* Special case this because overhead of `push_block' in
		     this case is non-trivial.  */
		  if (needed == 0)
		    argblock = virtual_outgoing_args_rtx;
		  else
		    {
		      argblock = push_block (GEN_INT (needed), 0, 0);
#ifdef ARGS_GROW_DOWNWARD
		      argblock = plus_constant (argblock, needed);
#endif
		    }

		  /* We only really need to call `copy_to_reg' in the case
		     where push insns are going to be used to pass ARGBLOCK
		     to a function call in ARGS.  In that case, the stack
		     pointer changes value from the allocation point to the
		     call point, and hence the value of
		     VIRTUAL_OUTGOING_ARGS_RTX changes as well.  But might
		     as well always do it.  */
		  argblock = copy_to_reg (argblock);
		}
	    }
	}

      if (ACCUMULATE_OUTGOING_ARGS)
	{
	  /* The save/restore code in store_one_arg handles all
	     cases except one: a constructor call (including a C
	     function returning a BLKmode struct) to initialize
	     an argument.  */
	  if (stack_arg_under_construction)
	    {
	      rtx push_size
		= GEN_INT (adjusted_args_size.constant
			   + (OUTGOING_REG_PARM_STACK_SPACE ((!fndecl ? fntype
			   					      : TREE_TYPE (fndecl))) ? 0
			      : reg_parm_stack_space));
	      if (old_stack_level == 0)
		{
		  emit_stack_save (SAVE_BLOCK, &old_stack_level,
				   NULL_RTX);
		  old_stack_pointer_delta = stack_pointer_delta;
		  old_pending_adj = pending_stack_adjust;
		  pending_stack_adjust = 0;
		  /* stack_arg_under_construction says whether a stack
		     arg is being constructed at the old stack level.
		     Pushing the stack gets a clean outgoing argument
		     block.  */
		  old_stack_arg_under_construction
		    = stack_arg_under_construction;
		  stack_arg_under_construction = 0;
		  /* Make a new map for the new argument list.  */
		  if (stack_usage_map_buf)
		    free (stack_usage_map_buf);
		  stack_usage_map_buf = XCNEWVEC (char, highest_outgoing_arg_in_use);
		  stack_usage_map = stack_usage_map_buf;
		  highest_outgoing_arg_in_use = 0;
		}
	      /* We can pass TRUE as the 4th argument because we just
		 saved the stack pointer and will restore it right after
		 the call.  */
	      allocate_dynamic_stack_space (push_size, 0,
					    BIGGEST_ALIGNMENT, true);
	    }

	  /* If argument evaluation might modify the stack pointer,
	     copy the address of the argument list to a register.  */
	  for (i = 0; i < num_actuals; i++)
	    if (args[i].pass_on_stack)
	      {
		argblock = copy_addr_to_reg (argblock);
		break;
	      }
	}

      compute_argument_addresses (args, argblock, num_actuals);

      /* If we push args individually in reverse order, perform stack alignment
	 before the first push (the last arg).  */
      if (PUSH_ARGS_REVERSED && argblock == 0
	  && adjusted_args_size.constant != unadjusted_args_size)
	{
	  /* When the stack adjustment is pending, we get better code
	     by combining the adjustments.  */
	  if (pending_stack_adjust
	      && ! inhibit_defer_pop)
	    {
	      pending_stack_adjust
		= (combine_pending_stack_adjustment_and_call
		   (unadjusted_args_size,
		    &adjusted_args_size,
		    preferred_unit_stack_boundary));
	      do_pending_stack_adjust ();
	    }
	  else if (argblock == 0)
	    anti_adjust_stack (GEN_INT (adjusted_args_size.constant
					- unadjusted_args_size));
	}
      /* Now that the stack is properly aligned, pops can't safely
	 be deferred during the evaluation of the arguments.  */
      NO_DEFER_POP;

      /* Record the maximum pushed stack space size.  We need to delay
	 doing it this far to take into account the optimization done
	 by combine_pending_stack_adjustment_and_call.  */
      if (flag_stack_usage
	  && !ACCUMULATE_OUTGOING_ARGS
	  && pass
	  && adjusted_args_size.var == 0)
	{
	  int pushed = adjusted_args_size.constant + pending_stack_adjust;
	  if (pushed > current_function_pushed_stack_size)
	    current_function_pushed_stack_size = pushed;
	}

      funexp = rtx_for_function_call (fndecl, addr);

      /* Figure out the register where the value, if any, will come back.  */
      valreg = 0;
      if (TYPE_MODE (rettype) != VOIDmode
	  && ! structure_value_addr)
	{
	  if (pcc_struct_value)
	    valreg = hard_function_value (build_pointer_type (rettype),
					  fndecl, NULL, (pass == 0));
	  else
	    valreg = hard_function_value (rettype, fndecl, fntype,
					  (pass == 0));

	  /* If VALREG is a PARALLEL whose first member has a zero
	     offset, use that.  This is for targets such as m68k that
	     return the same value in multiple places.  */
	  if (GET_CODE (valreg) == PARALLEL)
	    {
	      rtx elem = XVECEXP (valreg, 0, 0);
	      rtx where = XEXP (elem, 0);
	      rtx offset = XEXP (elem, 1);
	      if (offset == const0_rtx
		  && GET_MODE (where) == GET_MODE (valreg))
		valreg = where;
	    }
	}

      /* Precompute all register parameters.  It isn't safe to compute anything
	 once we have started filling any specific hard regs.  */
      precompute_register_parameters (num_actuals, args, &reg_parm_seen);

      if (CALL_EXPR_STATIC_CHAIN (exp))
	static_chain_value = expand_normal (CALL_EXPR_STATIC_CHAIN (exp));
      else
	static_chain_value = 0;

#ifdef REG_PARM_STACK_SPACE
      /* Save the fixed argument area if it's part of the caller's frame and
	 is clobbered by argument setup for this call.  */
      if (ACCUMULATE_OUTGOING_ARGS && pass)
	save_area = save_fixed_argument_area (reg_parm_stack_space, argblock,
					      &low_to_save, &high_to_save);
#endif

      /* Now store (and compute if necessary) all non-register parms.
	 These come before register parms, since they can require block-moves,
	 which could clobber the registers used for register parms.
	 Parms which have partial registers are not stored here,
	 but we do preallocate space here if they want that.  */

      for (i = 0; i < num_actuals; i++)
	{
	  if (args[i].reg == 0 || args[i].pass_on_stack)
	    {
	      rtx before_arg = get_last_insn ();

	      if (store_one_arg (&args[i], argblock, flags,
				 adjusted_args_size.var != 0,
				 reg_parm_stack_space)
		  || (pass == 0
		      && check_sibcall_argument_overlap (before_arg,
							 &args[i], 1)))
		sibcall_failure = 1;
	      }

	  if (((flags & ECF_CONST)
	       || ((flags & ECF_PURE) && ACCUMULATE_OUTGOING_ARGS))
	      && args[i].stack)
	    call_fusage = gen_rtx_EXPR_LIST (VOIDmode,
					     gen_rtx_USE (VOIDmode,
							  args[i].stack),
					     call_fusage);
	}

      /* If we have a parm that is passed in registers but not in memory
	 and whose alignment does not permit a direct copy into registers,
	 make a group of pseudos that correspond to each register that we
	 will later fill.  */
      if (STRICT_ALIGNMENT)
	store_unaligned_arguments_into_pseudos (args, num_actuals);

      /* Now store any partially-in-registers parm.
	 This is the last place a block-move can happen.  */
      if (reg_parm_seen)
	for (i = 0; i < num_actuals; i++)
	  if (args[i].partial != 0 && ! args[i].pass_on_stack)
	    {
	      rtx before_arg = get_last_insn ();

	      if (store_one_arg (&args[i], argblock, flags,
				 adjusted_args_size.var != 0,
				 reg_parm_stack_space)
		  || (pass == 0
		      && check_sibcall_argument_overlap (before_arg,
							 &args[i], 1)))
		sibcall_failure = 1;
	    }

      /* If we pushed args in forward order, perform stack alignment
	 after pushing the last arg.  */
      if (!PUSH_ARGS_REVERSED && argblock == 0)
	anti_adjust_stack (GEN_INT (adjusted_args_size.constant
				    - unadjusted_args_size));

      /* If register arguments require space on the stack and stack space
	 was not preallocated, allocate stack space here for arguments
	 passed in registers.  */
      if (OUTGOING_REG_PARM_STACK_SPACE ((!fndecl ? fntype : TREE_TYPE (fndecl)))
          && !ACCUMULATE_OUTGOING_ARGS
	  && must_preallocate == 0 && reg_parm_stack_space > 0)
	anti_adjust_stack (GEN_INT (reg_parm_stack_space));

      /* Pass the function the address in which to return a
	 structure value.  */
      if (pass != 0 && structure_value_addr && ! structure_value_addr_parm)
	{
	  structure_value_addr
	    = convert_memory_address (Pmode, structure_value_addr);
	  emit_move_insn (struct_value,
			  force_reg (Pmode,
				     force_operand (structure_value_addr,
						    NULL_RTX)));

	  if (REG_P (struct_value))
	    use_reg (&call_fusage, struct_value);
	}

      after_args = get_last_insn ();
      funexp = prepare_call_address (fndecl, funexp, static_chain_value,
				     &call_fusage, reg_parm_seen, pass == 0);

      load_register_parameters (args, num_actuals, &call_fusage, flags,
				pass == 0, &sibcall_failure);

      /* Save a pointer to the last insn before the call, so that we can
	 later safely search backwards to find the CALL_INSN.  */
      before_call = get_last_insn ();

      /* Set up next argument register.  For sibling calls on machines
	 with register windows this should be the incoming register.  */
      if (pass == 0)
	next_arg_reg = targetm.calls.function_incoming_arg (&args_so_far,
							    VOIDmode,
							    void_type_node,
							    true);
      else
	next_arg_reg = targetm.calls.function_arg (&args_so_far,
						   VOIDmode, void_type_node,
						   true);

      /* All arguments and registers used for the call must be set up by
	 now!  */

      /* Stack must be properly aligned now.  */
      gcc_assert (!pass
		  || !(stack_pointer_delta % preferred_unit_stack_boundary));

      /* Generate the actual call instruction.  */
      emit_call_1 (funexp, exp, fndecl, funtype, unadjusted_args_size,
		   adjusted_args_size.constant, struct_value_size,
		   next_arg_reg, valreg, old_inhibit_defer_pop, call_fusage,
		   flags, & args_so_far);

      /* If the call setup or the call itself overlaps with anything
	 of the argument setup we probably clobbered our call address.
	 In that case we can't do sibcalls.  */
      if (pass == 0
	  && check_sibcall_argument_overlap (after_args, 0, 0))
	sibcall_failure = 1;

      /* If a non-BLKmode value is returned at the most significant end
	 of a register, shift the register right by the appropriate amount
	 and update VALREG accordingly.  BLKmode values are handled by the
	 group load/store machinery below.  */
      if (!structure_value_addr
	  && !pcc_struct_value
	  && TYPE_MODE (rettype) != BLKmode
	  && targetm.calls.return_in_msb (rettype))
	{
	  if (shift_return_value (TYPE_MODE (rettype), false, valreg))
	    sibcall_failure = 1;
	  valreg = gen_rtx_REG (TYPE_MODE (rettype), REGNO (valreg));
	}

      if (pass && (flags & ECF_MALLOC))
	{
	  rtx temp = gen_reg_rtx (GET_MODE (valreg));
	  rtx last, insns;

	  /* The return value from a malloc-like function is a pointer.  */
	  if (TREE_CODE (rettype) == POINTER_TYPE)
	    mark_reg_pointer (temp, BIGGEST_ALIGNMENT);

	  emit_move_insn (temp, valreg);

	  /* The return value from a malloc-like function can not alias
	     anything else.  */
	  last = get_last_insn ();
	  add_reg_note (last, REG_NOALIAS, temp);

	  /* Write out the sequence.  */
	  insns = get_insns ();
	  end_sequence ();
	  emit_insn (insns);
	  valreg = temp;
	}

      /* For calls to `setjmp', etc., inform
	 function.c:setjmp_warnings that it should complain if
	 nonvolatile values are live.  For functions that cannot
	 return, inform flow that control does not fall through.  */

      if ((flags & ECF_NORETURN) || pass == 0)
	{
	  /* The barrier must be emitted
	     immediately after the CALL_INSN.  Some ports emit more
	     than just a CALL_INSN above, so we must search for it here.  */

	  rtx last = get_last_insn ();
	  while (!CALL_P (last))
	    {
	      last = PREV_INSN (last);
	      /* There was no CALL_INSN?  */
	      gcc_assert (last != before_call);
	    }

	  emit_barrier_after (last);

	  /* Stack adjustments after a noreturn call are dead code.
	     However when NO_DEFER_POP is in effect, we must preserve
	     stack_pointer_delta.  */
	  if (inhibit_defer_pop == 0)
	    {
	      stack_pointer_delta = old_stack_allocated;
	      pending_stack_adjust = 0;
	    }
	}

      /* If value type not void, return an rtx for the value.  */

      if (TYPE_MODE (rettype) == VOIDmode
	  || ignore)
	target = const0_rtx;
      else if (structure_value_addr)
	{
	  if (target == 0 || !MEM_P (target))
	    {
	      target
		= gen_rtx_MEM (TYPE_MODE (rettype),
			       memory_address (TYPE_MODE (rettype),
					       structure_value_addr));
	      set_mem_attributes (target, rettype, 1);
	    }
	}
      else if (pcc_struct_value)
	{
	  /* This is the special C++ case where we need to
	     know what the true target was.  We take care to
	     never use this value more than once in one expression.  */
	  target = gen_rtx_MEM (TYPE_MODE (rettype),
				copy_to_reg (valreg));
	  set_mem_attributes (target, rettype, 1);
	}
      /* Handle calls that return values in multiple non-contiguous locations.
	 The Irix 6 ABI has examples of this.  */
      else if (GET_CODE (valreg) == PARALLEL)
	{
	  if (target == 0)
	    {
	      /* This will only be assigned once, so it can be readonly.  */
	      tree nt = build_qualified_type (rettype,
					      (TYPE_QUALS (rettype)
					       | TYPE_QUAL_CONST));

	      target = assign_temp (nt, 0, 1, 1);
	    }

	  if (! rtx_equal_p (target, valreg))
	    emit_group_store (target, valreg, rettype,
			      int_size_in_bytes (rettype));

	  /* We can not support sibling calls for this case.  */
	  sibcall_failure = 1;
	}
      else if (target
	       && GET_MODE (target) == TYPE_MODE (rettype)
	       && GET_MODE (target) == GET_MODE (valreg))
	{
	  bool may_overlap = false;

	  /* We have to copy a return value in a CLASS_LIKELY_SPILLED hard
	     reg to a plain register.  */
	  if (!REG_P (target) || HARD_REGISTER_P (target))
	    valreg = avoid_likely_spilled_reg (valreg);

	  /* If TARGET is a MEM in the argument area, and we have
	     saved part of the argument area, then we can't store
	     directly into TARGET as it may get overwritten when we
	     restore the argument save area below.  Don't work too
	     hard though and simply force TARGET to a register if it
	     is a MEM; the optimizer is quite likely to sort it out.  */
	  if (ACCUMULATE_OUTGOING_ARGS && pass && MEM_P (target))
	    for (i = 0; i < num_actuals; i++)
	      if (args[i].save_area)
		{
		  may_overlap = true;
		  break;
		}

	  if (may_overlap)
	    target = copy_to_reg (valreg);
	  else
	    {
	      /* TARGET and VALREG cannot be equal at this point
		 because the latter would not have
		 REG_FUNCTION_VALUE_P true, while the former would if
		 it were referring to the same register.

		 If they refer to the same register, this move will be
		 a no-op, except when function inlining is being
		 done.  */
	      emit_move_insn (target, valreg);

	      /* If we are setting a MEM, this code must be executed.
		 Since it is emitted after the call insn, sibcall
		 optimization cannot be performed in that case.  */
	      if (MEM_P (target))
		sibcall_failure = 1;
	    }
	}
      else if (TYPE_MODE (rettype) == BLKmode)
	{
	  rtx val = valreg;
	  if (GET_MODE (val) != BLKmode)
	    val = avoid_likely_spilled_reg (val);
	  target = copy_blkmode_from_reg (target, val, rettype);

	  /* We can not support sibling calls for this case.  */
	  sibcall_failure = 1;
	}
      else
	target = copy_to_reg (avoid_likely_spilled_reg (valreg));

      /* If we promoted this return value, make the proper SUBREG.
         TARGET might be const0_rtx here, so be careful.  */
      if (REG_P (target)
	  && TYPE_MODE (rettype) != BLKmode
	  && GET_MODE (target) != TYPE_MODE (rettype))
	{
	  tree type = rettype;
	  int unsignedp = TYPE_UNSIGNED (type);
	  int offset = 0;
	  enum machine_mode pmode;

	  /* Ensure we promote as expected, and get the new unsignedness.  */
	  pmode = promote_function_mode (type, TYPE_MODE (type), &unsignedp,
					 funtype, 1);
	  gcc_assert (GET_MODE (target) == pmode);

	  if ((WORDS_BIG_ENDIAN || BYTES_BIG_ENDIAN)
	      && (GET_MODE_SIZE (GET_MODE (target))
		  > GET_MODE_SIZE (TYPE_MODE (type))))
	    {
	      offset = GET_MODE_SIZE (GET_MODE (target))
	        - GET_MODE_SIZE (TYPE_MODE (type));
	      if (! BYTES_BIG_ENDIAN)
	        offset = (offset / UNITS_PER_WORD) * UNITS_PER_WORD;
	      else if (! WORDS_BIG_ENDIAN)
	        offset %= UNITS_PER_WORD;
	    }

	  target = gen_rtx_SUBREG (TYPE_MODE (type), target, offset);
	  SUBREG_PROMOTED_VAR_P (target) = 1;
	  SUBREG_PROMOTED_UNSIGNED_SET (target, unsignedp);
	}

      /* If size of args is variable or this was a constructor call for a stack
	 argument, restore saved stack-pointer value.  */

      if (old_stack_level)
	{
	  emit_stack_restore (SAVE_BLOCK, old_stack_level, NULL_RTX);
	  stack_pointer_delta = old_stack_pointer_delta;
	  pending_stack_adjust = old_pending_adj;
	  old_stack_allocated = stack_pointer_delta - pending_stack_adjust;
	  stack_arg_under_construction = old_stack_arg_under_construction;
	  highest_outgoing_arg_in_use = initial_highest_arg_in_use;
	  stack_usage_map = initial_stack_usage_map;
	  sibcall_failure = 1;
	}
      else if (ACCUMULATE_OUTGOING_ARGS && pass)
	{
#ifdef REG_PARM_STACK_SPACE
	  if (save_area)
	    restore_fixed_argument_area (save_area, argblock,
					 high_to_save, low_to_save);
#endif

	  /* If we saved any argument areas, restore them.  */
	  for (i = 0; i < num_actuals; i++)
	    if (args[i].save_area)
	      {
		enum machine_mode save_mode = GET_MODE (args[i].save_area);
		rtx stack_area
		  = gen_rtx_MEM (save_mode,
				 memory_address (save_mode,
						 XEXP (args[i].stack_slot, 0)));

		if (save_mode != BLKmode)
		  emit_move_insn (stack_area, args[i].save_area);
		else
		  emit_block_move (stack_area, args[i].save_area,
				   GEN_INT (args[i].locate.size.constant),
				   BLOCK_OP_CALL_PARM);
	      }

	  highest_outgoing_arg_in_use = initial_highest_arg_in_use;
	  stack_usage_map = initial_stack_usage_map;
	}

      /* If this was alloca, record the new stack level for nonlocal gotos.
	 Check for the handler slots since we might not have a save area
	 for non-local gotos.  */

      if ((flags & ECF_MAY_BE_ALLOCA) && cfun->nonlocal_goto_save_area != 0)
	update_nonlocal_goto_save_area ();

      /* Free up storage we no longer need.  */
      for (i = 0; i < num_actuals; ++i)
	if (args[i].aligned_regs)
	  free (args[i].aligned_regs);

      insns = get_insns ();
      end_sequence ();

      if (pass == 0)
	{
	  tail_call_insns = insns;

	  /* Restore the pending stack adjustment now that we have
	     finished generating the sibling call sequence.  */

	  pending_stack_adjust = save_pending_stack_adjust;
	  stack_pointer_delta = save_stack_pointer_delta;

	  /* Prepare arg structure for next iteration.  */
	  for (i = 0; i < num_actuals; i++)
	    {
	      args[i].value = 0;
	      args[i].aligned_regs = 0;
	      args[i].stack = 0;
	    }

	  sbitmap_free (stored_args_map);
	}
      else
	{
	  normal_call_insns = insns;

	  /* Verify that we've deallocated all the stack we used.  */
	  gcc_assert ((flags & ECF_NORETURN)
		      || (old_stack_allocated
			  == stack_pointer_delta - pending_stack_adjust));
	}

      /* If something prevents making this a sibling call,
	 zero out the sequence.  */
      if (sibcall_failure)
	tail_call_insns = NULL_RTX;
      else
	break;
    }

  /* If tail call production succeeded, we need to remove REG_EQUIV notes on
     arguments too, as argument area is now clobbered by the call.  */
  if (tail_call_insns)
    {
      emit_insn (tail_call_insns);
      crtl->tail_call_emit = true;
    }
  else
    emit_insn (normal_call_insns);

  currently_expanding_call--;

  if (stack_usage_map_buf)
    free (stack_usage_map_buf);

  return target;
}

/* A sibling call sequence invalidates any REG_EQUIV notes made for
   this function's incoming arguments.

   At the start of RTL generation we know the only REG_EQUIV notes
   in the rtl chain are those for incoming arguments, so we can look
   for REG_EQUIV notes between the start of the function and the
   NOTE_INSN_FUNCTION_BEG.

   This is (slight) overkill.  We could keep track of the highest
   argument we clobber and be more selective in removing notes, but it
   does not seem to be worth the effort.  */

void
fixup_tail_calls (void)
{
  rtx insn;

  for (insn = get_insns (); insn; insn = NEXT_INSN (insn))
    {
      rtx note;

      /* There are never REG_EQUIV notes for the incoming arguments
	 after the NOTE_INSN_FUNCTION_BEG note, so stop if we see it.  */
      if (NOTE_P (insn)
	  && NOTE_KIND (insn) == NOTE_INSN_FUNCTION_BEG)
	break;

      note = find_reg_note (insn, REG_EQUIV, 0);
      if (note)
	remove_note (insn, note);
      note = find_reg_note (insn, REG_EQUIV, 0);
      gcc_assert (!note);
    }
}

/* Traverse a list of TYPES and expand all complex types into their
   components.  */
static tree
split_complex_types (tree types)
{
  tree p;

  /* Before allocating memory, check for the common case of no complex.  */
  for (p = types; p; p = TREE_CHAIN (p))
    {
      tree type = TREE_VALUE (p);
      if (TREE_CODE (type) == COMPLEX_TYPE
	  && targetm.calls.split_complex_arg (type))
	goto found;
    }
  return types;

 found:
  types = copy_list (types);

  for (p = types; p; p = TREE_CHAIN (p))
    {
      tree complex_type = TREE_VALUE (p);

      if (TREE_CODE (complex_type) == COMPLEX_TYPE
	  && targetm.calls.split_complex_arg (complex_type))
	{
	  tree next, imag;

	  /* Rewrite complex type with component type.  */
	  TREE_VALUE (p) = TREE_TYPE (complex_type);
	  next = TREE_CHAIN (p);

	  /* Add another component type for the imaginary part.  */
	  imag = build_tree_list (NULL_TREE, TREE_VALUE (p));
	  TREE_CHAIN (p) = imag;
	  TREE_CHAIN (imag) = next;

	  /* Skip the newly created node.  */
	  p = TREE_CHAIN (p);
	}
    }

  return types;
}

/* Output a library call to function FUN (a SYMBOL_REF rtx).
   The RETVAL parameter specifies whether return value needs to be saved, other
   parameters are documented in the emit_library_call function below.  */

static rtx
emit_library_call_value_1 (int retval, rtx orgfun, rtx value,
			   enum libcall_type fn_type,
			   enum machine_mode outmode, int nargs, va_list p)
{
  /* Total size in bytes of all the stack-parms scanned so far.  */
  struct args_size args_size;
  /* Size of arguments before any adjustments (such as rounding).  */
  struct args_size original_args_size;
  int argnum;
  rtx fun;
  /* Todo, choose the correct decl type of orgfun. Sadly this information
     isn't present here, so we default to native calling abi here.  */
  tree fndecl ATTRIBUTE_UNUSED = NULL_TREE; /* library calls default to host calling abi ? */
  tree fntype ATTRIBUTE_UNUSED = NULL_TREE; /* library calls default to host calling abi ? */
  int inc;
  int count;
  rtx argblock = 0;
  CUMULATIVE_ARGS args_so_far;
  struct arg
  {
    rtx value;
    enum machine_mode mode;
    rtx reg;
    int partial;
    struct locate_and_pad_arg_data locate;
    rtx save_area;
  };
  struct arg *argvec;
  int old_inhibit_defer_pop = inhibit_defer_pop;
  rtx call_fusage = 0;
  rtx mem_value = 0;
  rtx valreg;
  int pcc_struct_value = 0;
  int struct_value_size = 0;
  int flags;
  int reg_parm_stack_space = 0;
  int needed;
  rtx before_call;
  tree tfom;			/* type_for_mode (outmode, 0) */

#ifdef REG_PARM_STACK_SPACE
  /* Define the boundary of the register parm stack space that needs to be
     save, if any.  */
  int low_to_save = 0, high_to_save = 0;
  rtx save_area = 0;            /* Place that it is saved.  */
#endif

  /* Size of the stack reserved for parameter registers.  */
  int initial_highest_arg_in_use = highest_outgoing_arg_in_use;
  char *initial_stack_usage_map = stack_usage_map;
  char *stack_usage_map_buf = NULL;

  rtx struct_value = targetm.calls.struct_value_rtx (0, 0);

#ifdef REG_PARM_STACK_SPACE
  reg_parm_stack_space = REG_PARM_STACK_SPACE ((tree) 0);
#endif

  /* By default, library functions can not throw.  */
  flags = ECF_NOTHROW;

  switch (fn_type)
    {
    case LCT_NORMAL:
      break;
    case LCT_CONST:
      flags |= ECF_CONST;
      break;
    case LCT_PURE:
      flags |= ECF_PURE;
      break;
    case LCT_NORETURN:
      flags |= ECF_NORETURN;
      break;
    case LCT_THROW:
      flags = ECF_NORETURN;
      break;
    case LCT_RETURNS_TWICE:
      flags = ECF_RETURNS_TWICE;
      break;
    }
  fun = orgfun;

  /* Ensure current function's preferred stack boundary is at least
     what we need.  */
  if (crtl->preferred_stack_boundary < PREFERRED_STACK_BOUNDARY)
    crtl->preferred_stack_boundary = PREFERRED_STACK_BOUNDARY;

  /* If this kind of value comes back in memory,
     decide where in memory it should come back.  */
  if (outmode != VOIDmode)
    {
      tfom = lang_hooks.types.type_for_mode (outmode, 0);
      if (aggregate_value_p (tfom, 0))
	{
#ifdef PCC_STATIC_STRUCT_RETURN
	  rtx pointer_reg
	    = hard_function_value (build_pointer_type (tfom), 0, 0, 0);
	  mem_value = gen_rtx_MEM (outmode, pointer_reg);
	  pcc_struct_value = 1;
	  if (value == 0)
	    value = gen_reg_rtx (outmode);
#else /* not PCC_STATIC_STRUCT_RETURN */
	  struct_value_size = GET_MODE_SIZE (outmode);
	  if (value != 0 && MEM_P (value))
	    mem_value = value;
	  else
	    mem_value = assign_temp (tfom, 0, 1, 1);
#endif
	  /* This call returns a big structure.  */
	  flags &= ~(ECF_CONST | ECF_PURE | ECF_LOOPING_CONST_OR_PURE);
	}
    }
  else
    tfom = void_type_node;

  /* ??? Unfinished: must pass the memory address as an argument.  */

  /* Copy all the libcall-arguments out of the varargs data
     and into a vector ARGVEC.

     Compute how to pass each argument.  We only support a very small subset
     of the full argument passing conventions to limit complexity here since
     library functions shouldn't have many args.  */

  argvec = XALLOCAVEC (struct arg, nargs + 1);
  memset (argvec, 0, (nargs + 1) * sizeof (struct arg));

#ifdef INIT_CUMULATIVE_LIBCALL_ARGS
  INIT_CUMULATIVE_LIBCALL_ARGS (args_so_far, outmode, fun);
#else
  INIT_CUMULATIVE_ARGS (args_so_far, NULL_TREE, fun, 0, nargs);
#endif

  args_size.constant = 0;
  args_size.var = 0;

  count = 0;

  push_temp_slots ();

  /* If there's a structure value address to be passed,
     either pass it in the special place, or pass it as an extra argument.  */
  if (mem_value && struct_value == 0 && ! pcc_struct_value)
    {
      rtx addr = XEXP (mem_value, 0);

      nargs++;

      /* Make sure it is a reasonable operand for a move or push insn.  */
      if (!REG_P (addr) && !MEM_P (addr)
	  && ! (CONSTANT_P (addr) && LEGITIMATE_CONSTANT_P (addr)))
	addr = force_operand (addr, NULL_RTX);

      argvec[count].value = addr;
      argvec[count].mode = Pmode;
      argvec[count].partial = 0;

      argvec[count].reg = targetm.calls.function_arg (&args_so_far,
						      Pmode, NULL_TREE, true);
      gcc_assert (targetm.calls.arg_partial_bytes (&args_so_far, Pmode,
						   NULL_TREE, 1) == 0);

      locate_and_pad_parm (Pmode, NULL_TREE,
#ifdef STACK_PARMS_IN_REG_PARM_AREA
			   1,
#else
			   argvec[count].reg != 0,
#endif
			   0, NULL_TREE, &args_size, &argvec[count].locate);

      if (argvec[count].reg == 0 || argvec[count].partial != 0
	  || reg_parm_stack_space > 0)
	args_size.constant += argvec[count].locate.size.constant;

      targetm.calls.function_arg_advance (&args_so_far, Pmode, (tree) 0, true);

      count++;
    }

  for (; count < nargs; count++)
    {
      rtx val = va_arg (p, rtx);
      enum machine_mode mode = (enum machine_mode) va_arg (p, int);

      /* We cannot convert the arg value to the mode the library wants here;
	 must do it earlier where we know the signedness of the arg.  */
      gcc_assert (mode != BLKmode
		  && (GET_MODE (val) == mode || GET_MODE (val) == VOIDmode));

      /* Make sure it is a reasonable operand for a move or push insn.  */
      if (!REG_P (val) && !MEM_P (val)
	  && ! (CONSTANT_P (val) && LEGITIMATE_CONSTANT_P (val)))
	val = force_operand (val, NULL_RTX);

      if (pass_by_reference (&args_so_far, mode, NULL_TREE, 1))
	{
	  rtx slot;
	  int must_copy
	    = !reference_callee_copied (&args_so_far, mode, NULL_TREE, 1);

	  /* If this was a CONST function, it is now PURE since it now
	     reads memory.  */
	  if (flags & ECF_CONST)
	    {
	      flags &= ~ECF_CONST;
	      flags |= ECF_PURE;
	    }

	  if (MEM_P (val) && !must_copy)
	    slot = val;
	  else
	    {
	      slot = assign_temp (lang_hooks.types.type_for_mode (mode, 0),
				  0, 1, 1);
	      emit_move_insn (slot, val);
	    }

	  call_fusage = gen_rtx_EXPR_LIST (VOIDmode,
					   gen_rtx_USE (VOIDmode, slot),
					   call_fusage);
	  if (must_copy)
	    call_fusage = gen_rtx_EXPR_LIST (VOIDmode,
					     gen_rtx_CLOBBER (VOIDmode,
							      slot),
					     call_fusage);

	  mode = Pmode;
	  val = force_operand (XEXP (slot, 0), NULL_RTX);
	}

      argvec[count].value = val;
      argvec[count].mode = mode;

      argvec[count].reg = targetm.calls.function_arg (&args_so_far, mode,
						      NULL_TREE, true);

      argvec[count].partial
	= targetm.calls.arg_partial_bytes (&args_so_far, mode, NULL_TREE, 1);

      locate_and_pad_parm (mode, NULL_TREE,
#ifdef STACK_PARMS_IN_REG_PARM_AREA
			   1,
#else
			   argvec[count].reg != 0,
#endif
			   argvec[count].partial,
			   NULL_TREE, &args_size, &argvec[count].locate);

      gcc_assert (!argvec[count].locate.size.var);

      if (argvec[count].reg == 0 || argvec[count].partial != 0
	  || reg_parm_stack_space > 0)
	args_size.constant += argvec[count].locate.size.constant;

      targetm.calls.function_arg_advance (&args_so_far, mode, (tree) 0, true);
    }

  /* If this machine requires an external definition for library
     functions, write one out.  */
  assemble_external_libcall (fun);

  original_args_size = args_size;
  args_size.constant = (((args_size.constant
			  + stack_pointer_delta
			  + STACK_BYTES - 1)
			  / STACK_BYTES
			  * STACK_BYTES)
			 - stack_pointer_delta);

  args_size.constant = MAX (args_size.constant,
			    reg_parm_stack_space);

  if (! OUTGOING_REG_PARM_STACK_SPACE ((!fndecl ? fntype : TREE_TYPE (fndecl))))
    args_size.constant -= reg_parm_stack_space;

  if (args_size.constant > crtl->outgoing_args_size)
    crtl->outgoing_args_size = args_size.constant;

  if (flag_stack_usage && !ACCUMULATE_OUTGOING_ARGS)
    {
      int pushed = args_size.constant + pending_stack_adjust;
      if (pushed > current_function_pushed_stack_size)
	current_function_pushed_stack_size = pushed;
    }

  if (ACCUMULATE_OUTGOING_ARGS)
    {
      /* Since the stack pointer will never be pushed, it is possible for
	 the evaluation of a parm to clobber something we have already
	 written to the stack.  Since most function calls on RISC machines
	 do not use the stack, this is uncommon, but must work correctly.

	 Therefore, we save any area of the stack that was already written
	 and that we are using.  Here we set up to do this by making a new
	 stack usage map from the old one.

	 Another approach might be to try to reorder the argument
	 evaluations to avoid this conflicting stack usage.  */

      needed = args_size.constant;

      /* Since we will be writing into the entire argument area, the
	 map must be allocated for its entire size, not just the part that
	 is the responsibility of the caller.  */
      if (! OUTGOING_REG_PARM_STACK_SPACE ((!fndecl ? fntype : TREE_TYPE (fndecl))))
	needed += reg_parm_stack_space;

#ifdef ARGS_GROW_DOWNWARD
      highest_outgoing_arg_in_use = MAX (initial_highest_arg_in_use,
					 needed + 1);
#else
      highest_outgoing_arg_in_use = MAX (initial_highest_arg_in_use,
					 needed);
#endif
      stack_usage_map_buf = XNEWVEC (char, highest_outgoing_arg_in_use);
      stack_usage_map = stack_usage_map_buf;

      if (initial_highest_arg_in_use)
	memcpy (stack_usage_map, initial_stack_usage_map,
		initial_highest_arg_in_use);

      if (initial_highest_arg_in_use != highest_outgoing_arg_in_use)
	memset (&stack_usage_map[initial_highest_arg_in_use], 0,
	       highest_outgoing_arg_in_use - initial_highest_arg_in_use);
      needed = 0;

      /* We must be careful to use virtual regs before they're instantiated,
	 and real regs afterwards.  Loop optimization, for example, can create
	 new libcalls after we've instantiated the virtual regs, and if we
	 use virtuals anyway, they won't match the rtl patterns.  */

      if (virtuals_instantiated)
	argblock = plus_constant (stack_pointer_rtx, STACK_POINTER_OFFSET);
      else
	argblock = virtual_outgoing_args_rtx;
    }
  else
    {
      if (!PUSH_ARGS)
	argblock = push_block (GEN_INT (args_size.constant), 0, 0);
    }

  /* If we push args individually in reverse order, perform stack alignment
     before the first push (the last arg).  */
  if (argblock == 0 && PUSH_ARGS_REVERSED)
    anti_adjust_stack (GEN_INT (args_size.constant
				- original_args_size.constant));

  if (PUSH_ARGS_REVERSED)
    {
      inc = -1;
      argnum = nargs - 1;
    }
  else
    {
      inc = 1;
      argnum = 0;
    }

#ifdef REG_PARM_STACK_SPACE
  if (ACCUMULATE_OUTGOING_ARGS)
    {
      /* The argument list is the property of the called routine and it
	 may clobber it.  If the fixed area has been used for previous
	 parameters, we must save and restore it.  */
      save_area = save_fixed_argument_area (reg_parm_stack_space, argblock,
					    &low_to_save, &high_to_save);
    }
#endif

  /* Push the args that need to be pushed.  */

  /* ARGNUM indexes the ARGVEC array in the order in which the arguments
     are to be pushed.  */
  for (count = 0; count < nargs; count++, argnum += inc)
    {
      enum machine_mode mode = argvec[argnum].mode;
      rtx val = argvec[argnum].value;
      rtx reg = argvec[argnum].reg;
      int partial = argvec[argnum].partial;
      unsigned int parm_align = argvec[argnum].locate.boundary;
      int lower_bound = 0, upper_bound = 0, i;

      if (! (reg != 0 && partial == 0))
	{
	  if (ACCUMULATE_OUTGOING_ARGS)
	    {
	      /* If this is being stored into a pre-allocated, fixed-size,
		 stack area, save any previous data at that location.  */

#ifdef ARGS_GROW_DOWNWARD
	      /* stack_slot is negative, but we want to index stack_usage_map
		 with positive values.  */
	      upper_bound = -argvec[argnum].locate.slot_offset.constant + 1;
	      lower_bound = upper_bound - argvec[argnum].locate.size.constant;
#else
	      lower_bound = argvec[argnum].locate.slot_offset.constant;
	      upper_bound = lower_bound + argvec[argnum].locate.size.constant;
#endif

	      i = lower_bound;
	      /* Don't worry about things in the fixed argument area;
		 it has already been saved.  */
	      if (i < reg_parm_stack_space)
		i = reg_parm_stack_space;
	      while (i < upper_bound && stack_usage_map[i] == 0)
		i++;

	      if (i < upper_bound)
		{
		  /* We need to make a save area.  */
		  unsigned int size
		    = argvec[argnum].locate.size.constant * BITS_PER_UNIT;
		  enum machine_mode save_mode
		    = mode_for_size (size, MODE_INT, 1);
		  rtx adr
		    = plus_constant (argblock,
				     argvec[argnum].locate.offset.constant);
		  rtx stack_area
		    = gen_rtx_MEM (save_mode, memory_address (save_mode, adr));

		  if (save_mode == BLKmode)
		    {
		      argvec[argnum].save_area
			= assign_stack_temp (BLKmode,
					     argvec[argnum].locate.size.constant,
					     0);

		      emit_block_move (validize_mem (argvec[argnum].save_area),
				       stack_area,
				       GEN_INT (argvec[argnum].locate.size.constant),
				       BLOCK_OP_CALL_PARM);
		    }
		  else
		    {
		      argvec[argnum].save_area = gen_reg_rtx (save_mode);

		      emit_move_insn (argvec[argnum].save_area, stack_area);
		    }
		}
	    }

	  emit_push_insn (val, mode, NULL_TREE, NULL_RTX, parm_align,
			  partial, reg, 0, argblock,
			  GEN_INT (argvec[argnum].locate.offset.constant),
			  reg_parm_stack_space,
			  ARGS_SIZE_RTX (argvec[argnum].locate.alignment_pad));

	  /* Now mark the segment we just used.  */
	  if (ACCUMULATE_OUTGOING_ARGS)
	    for (i = lower_bound; i < upper_bound; i++)
	      stack_usage_map[i] = 1;

	  NO_DEFER_POP;

	  if ((flags & ECF_CONST)
	      || ((flags & ECF_PURE) && ACCUMULATE_OUTGOING_ARGS))
	    {
	      rtx use;

	      /* Indicate argument access so that alias.c knows that these
		 values are live.  */
	      if (argblock)
		use = plus_constant (argblock,
				     argvec[argnum].locate.offset.constant);
	      else
		/* When arguments are pushed, trying to tell alias.c where
		   exactly this argument is won't work, because the
		   auto-increment causes confusion.  So we merely indicate
		   that we access something with a known mode somewhere on
		   the stack.  */
		use = gen_rtx_PLUS (Pmode, virtual_outgoing_args_rtx,
				    gen_rtx_SCRATCH (Pmode));
	      use = gen_rtx_MEM (argvec[argnum].mode, use);
	      use = gen_rtx_USE (VOIDmode, use);
	      call_fusage = gen_rtx_EXPR_LIST (VOIDmode, use, call_fusage);
	    }
	}
    }

  /* If we pushed args in forward order, perform stack alignment
     after pushing the last arg.  */
  if (argblock == 0 && !PUSH_ARGS_REVERSED)
    anti_adjust_stack (GEN_INT (args_size.constant
				- original_args_size.constant));

  if (PUSH_ARGS_REVERSED)
    argnum = nargs - 1;
  else
    argnum = 0;

  fun = prepare_call_address (NULL, fun, NULL, &call_fusage, 0, 0);

  /* Now load any reg parms into their regs.  */

  /* ARGNUM indexes the ARGVEC array in the order in which the arguments
     are to be pushed.  */
  for (count = 0; count < nargs; count++, argnum += inc)
    {
      enum machine_mode mode = argvec[argnum].mode;
      rtx val = argvec[argnum].value;
      rtx reg = argvec[argnum].reg;
      int partial = argvec[argnum].partial;

      /* Handle calls that pass values in multiple non-contiguous
	 locations.  The PA64 has examples of this for library calls.  */
      if (reg != 0 && GET_CODE (reg) == PARALLEL)
	emit_group_load (reg, val, NULL_TREE, GET_MODE_SIZE (mode));
      else if (reg != 0 && partial == 0)
	emit_move_insn (reg, val);

      NO_DEFER_POP;
    }

  /* Any regs containing parms remain in use through the call.  */
  for (count = 0; count < nargs; count++)
    {
      rtx reg = argvec[count].reg;
      if (reg != 0 && GET_CODE (reg) == PARALLEL)
	use_group_regs (&call_fusage, reg);
      else if (reg != 0)
        {
	  int partial = argvec[count].partial;
	  if (partial)
	    {
	      int nregs;
              gcc_assert (partial % UNITS_PER_WORD == 0);
	      nregs = partial / UNITS_PER_WORD;
	      use_regs (&call_fusage, REGNO (reg), nregs);
	    }
	  else
	    use_reg (&call_fusage, reg);
	}
    }

  /* Pass the function the address in which to return a structure value.  */
  if (mem_value != 0 && struct_value != 0 && ! pcc_struct_value)
    {
      emit_move_insn (struct_value,
		      force_reg (Pmode,
				 force_operand (XEXP (mem_value, 0),
						NULL_RTX)));
      if (REG_P (struct_value))
	use_reg (&call_fusage, struct_value);
    }

  /* Don't allow popping to be deferred, since then
     cse'ing of library calls could delete a call and leave the pop.  */
  NO_DEFER_POP;
  valreg = (mem_value == 0 && outmode != VOIDmode
	    ? hard_libcall_value (outmode, orgfun) : NULL_RTX);

  /* Stack must be properly aligned now.  */
  gcc_assert (!(stack_pointer_delta
		& (PREFERRED_STACK_BOUNDARY / BITS_PER_UNIT - 1)));

  before_call = get_last_insn ();

  /* We pass the old value of inhibit_defer_pop + 1 to emit_call_1, which
     will set inhibit_defer_pop to that value.  */
  /* The return type is needed to decide how many bytes the function pops.
     Signedness plays no role in that, so for simplicity, we pretend it's
     always signed.  We also assume that the list of arguments passed has
     no impact, so we pretend it is unknown.  */

  emit_call_1 (fun, NULL,
	       get_identifier (XSTR (orgfun, 0)),
	       build_function_type (tfom, NULL_TREE),
	       original_args_size.constant, args_size.constant,
	       struct_value_size,
	       targetm.calls.function_arg (&args_so_far,
					   VOIDmode, void_type_node, true),
	       valreg,
	       old_inhibit_defer_pop + 1, call_fusage, flags, & args_so_far);

  /* For calls to `setjmp', etc., inform function.c:setjmp_warnings
     that it should complain if nonvolatile values are live.  For
     functions that cannot return, inform flow that control does not
     fall through.  */

  if (flags & ECF_NORETURN)
    {
      /* The barrier note must be emitted
	 immediately after the CALL_INSN.  Some ports emit more than
	 just a CALL_INSN above, so we must search for it here.  */

      rtx last = get_last_insn ();
      while (!CALL_P (last))
	{
	  last = PREV_INSN (last);
	  /* There was no CALL_INSN?  */
	  gcc_assert (last != before_call);
	}

      emit_barrier_after (last);
    }

  /* Now restore inhibit_defer_pop to its actual original value.  */
  OK_DEFER_POP;

  pop_temp_slots ();

  /* Copy the value to the right place.  */
  if (outmode != VOIDmode && retval)
    {
      if (mem_value)
	{
	  if (value == 0)
	    value = mem_value;
	  if (value != mem_value)
	    emit_move_insn (value, mem_value);
	}
      else if (GET_CODE (valreg) == PARALLEL)
	{
	  if (value == 0)
	    value = gen_reg_rtx (outmode);
	  emit_group_store (value, valreg, NULL_TREE, GET_MODE_SIZE (outmode));
	}
      else
	{
	  /* Convert to the proper mode if a promotion has been active.  */
	  if (GET_MODE (valreg) != outmode)
	    {
	      int unsignedp = TYPE_UNSIGNED (tfom);

	      gcc_assert (promote_function_mode (tfom, outmode, &unsignedp,
						 fndecl ? TREE_TYPE (fndecl) : fntype, 1)
			  == GET_MODE (valreg));
	      valreg = convert_modes (outmode, GET_MODE (valreg), valreg, 0);
	    }

	  if (value != 0)
	    emit_move_insn (value, valreg);
	  else
	    value = valreg;
	}
    }

  if (ACCUMULATE_OUTGOING_ARGS)
    {
#ifdef REG_PARM_STACK_SPACE
      if (save_area)
	restore_fixed_argument_area (save_area, argblock,
				     high_to_save, low_to_save);
#endif

      /* If we saved any argument areas, restore them.  */
      for (count = 0; count < nargs; count++)
	if (argvec[count].save_area)
	  {
	    enum machine_mode save_mode = GET_MODE (argvec[count].save_area);
	    rtx adr = plus_constant (argblock,
				     argvec[count].locate.offset.constant);
	    rtx stack_area = gen_rtx_MEM (save_mode,
					  memory_address (save_mode, adr));

	    if (save_mode == BLKmode)
	      emit_block_move (stack_area,
			       validize_mem (argvec[count].save_area),
			       GEN_INT (argvec[count].locate.size.constant),
			       BLOCK_OP_CALL_PARM);
	    else
	      emit_move_insn (stack_area, argvec[count].save_area);
	  }

      highest_outgoing_arg_in_use = initial_highest_arg_in_use;
      stack_usage_map = initial_stack_usage_map;
    }

  if (stack_usage_map_buf)
    free (stack_usage_map_buf);

  return value;

}

/* Output a library call to function FUN (a SYMBOL_REF rtx)
   (emitting the queue unless NO_QUEUE is nonzero),
   for a value of mode OUTMODE,
   with NARGS different arguments, passed as alternating rtx values
   and machine_modes to convert them to.

   FN_TYPE should be LCT_NORMAL for `normal' calls, LCT_CONST for
   `const' calls, LCT_PURE for `pure' calls, or other LCT_ value for
   other types of library calls.  */

void
emit_library_call (rtx orgfun, enum libcall_type fn_type,
		   enum machine_mode outmode, int nargs, ...)
{
  va_list p;

  va_start (p, nargs);
  emit_library_call_value_1 (0, orgfun, NULL_RTX, fn_type, outmode, nargs, p);
  va_end (p);
}

/* Like emit_library_call except that an extra argument, VALUE,
   comes second and says where to store the result.
   (If VALUE is zero, this function chooses a convenient way
   to return the value.

   This function returns an rtx for where the value is to be found.
   If VALUE is nonzero, VALUE is returned.  */

rtx
emit_library_call_value (rtx orgfun, rtx value,
			 enum libcall_type fn_type,
			 enum machine_mode outmode, int nargs, ...)
{
  rtx result;
  va_list p;

  va_start (p, nargs);
  result = emit_library_call_value_1 (1, orgfun, value, fn_type, outmode,
				      nargs, p);
  va_end (p);

  return result;
}

/* Store a single argument for a function call
   into the register or memory area where it must be passed.
   *ARG describes the argument value and where to pass it.

   ARGBLOCK is the address of the stack-block for all the arguments,
   or 0 on a machine where arguments are pushed individually.

   MAY_BE_ALLOCA nonzero says this could be a call to `alloca'
   so must be careful about how the stack is used.

   VARIABLE_SIZE nonzero says that this was a variable-sized outgoing
   argument stack.  This is used if ACCUMULATE_OUTGOING_ARGS to indicate
   that we need not worry about saving and restoring the stack.

   FNDECL is the declaration of the function we are calling.

   Return nonzero if this arg should cause sibcall failure,
   zero otherwise.  */

static int
store_one_arg (struct arg_data *arg, rtx argblock, int flags,
	       int variable_size ATTRIBUTE_UNUSED, int reg_parm_stack_space)
{
  tree pval = arg->tree_value;
  rtx reg = 0;
  int partial = 0;
  int used = 0;
  int i, lower_bound = 0, upper_bound = 0;
  int sibcall_failure = 0;

  if (TREE_CODE (pval) == ERROR_MARK)
    return 1;

  /* Push a new temporary level for any temporaries we make for
     this argument.  */
  push_temp_slots ();

  if (ACCUMULATE_OUTGOING_ARGS && !(flags & ECF_SIBCALL))
    {
      /* If this is being stored into a pre-allocated, fixed-size, stack area,
	 save any previous data at that location.  */
      if (argblock && ! variable_size && arg->stack)
	{
#ifdef ARGS_GROW_DOWNWARD
	  /* stack_slot is negative, but we want to index stack_usage_map
	     with positive values.  */
	  if (GET_CODE (XEXP (arg->stack_slot, 0)) == PLUS)
	    upper_bound = -INTVAL (XEXP (XEXP (arg->stack_slot, 0), 1)) + 1;
	  else
	    upper_bound = 0;

	  lower_bound = upper_bound - arg->locate.size.constant;
#else
	  if (GET_CODE (XEXP (arg->stack_slot, 0)) == PLUS)
	    lower_bound = INTVAL (XEXP (XEXP (arg->stack_slot, 0), 1));
	  else
	    lower_bound = 0;

	  upper_bound = lower_bound + arg->locate.size.constant;
#endif

	  i = lower_bound;
	  /* Don't worry about things in the fixed argument area;
	     it has already been saved.  */
	  if (i < reg_parm_stack_space)
	    i = reg_parm_stack_space;
	  while (i < upper_bound && stack_usage_map[i] == 0)
	    i++;

	  if (i < upper_bound)
	    {
	      /* We need to make a save area.  */
	      unsigned int size = arg->locate.size.constant * BITS_PER_UNIT;
	      enum machine_mode save_mode = mode_for_size (size, MODE_INT, 1);
	      rtx adr = memory_address (save_mode, XEXP (arg->stack_slot, 0));
	      rtx stack_area = gen_rtx_MEM (save_mode, adr);

	      if (save_mode == BLKmode)
		{
		  tree ot = TREE_TYPE (arg->tree_value);
		  tree nt = build_qualified_type (ot, (TYPE_QUALS (ot)
						       | TYPE_QUAL_CONST));

		  arg->save_area = assign_temp (nt, 0, 1, 1);
		  preserve_temp_slots (arg->save_area);
		  emit_block_move (validize_mem (arg->save_area), stack_area,
				   GEN_INT (arg->locate.size.constant),
				   BLOCK_OP_CALL_PARM);
		}
	      else
		{
		  arg->save_area = gen_reg_rtx (save_mode);
		  emit_move_insn (arg->save_area, stack_area);
		}
	    }
	}
    }

  /* If this isn't going to be placed on both the stack and in registers,
     set up the register and number of words.  */
  if (! arg->pass_on_stack)
    {
      if (flags & ECF_SIBCALL)
	reg = arg->tail_call_reg;
      else
	reg = arg->reg;
      partial = arg->partial;
    }

  /* Being passed entirely in a register.  We shouldn't be called in
     this case.  */
  gcc_assert (reg == 0 || partial != 0);

  /* If this arg needs special alignment, don't load the registers
     here.  */
  if (arg->n_aligned_regs != 0)
    reg = 0;

  /* If this is being passed partially in a register, we can't evaluate
     it directly into its stack slot.  Otherwise, we can.  */
  if (arg->value == 0)
    {
      /* stack_arg_under_construction is nonzero if a function argument is
	 being evaluated directly into the outgoing argument list and
	 expand_call must take special action to preserve the argument list
	 if it is called recursively.

	 For scalar function arguments stack_usage_map is sufficient to
	 determine which stack slots must be saved and restored.  Scalar
	 arguments in general have pass_on_stack == 0.

	 If this argument is initialized by a function which takes the
	 address of the argument (a C++ constructor or a C function
	 returning a BLKmode structure), then stack_usage_map is
	 insufficient and expand_call must push the stack around the
	 function call.  Such arguments have pass_on_stack == 1.

	 Note that it is always safe to set stack_arg_under_construction,
	 but this generates suboptimal code if set when not needed.  */

      if (arg->pass_on_stack)
	stack_arg_under_construction++;

      arg->value = expand_expr (pval,
				(partial
				 || TYPE_MODE (TREE_TYPE (pval)) != arg->mode)
				? NULL_RTX : arg->stack,
				VOIDmode, EXPAND_STACK_PARM);

      /* If we are promoting object (or for any other reason) the mode
	 doesn't agree, convert the mode.  */

      if (arg->mode != TYPE_MODE (TREE_TYPE (pval)))
	arg->value = convert_modes (arg->mode, TYPE_MODE (TREE_TYPE (pval)),
				    arg->value, arg->unsignedp);

      if (arg->pass_on_stack)
	stack_arg_under_construction--;
    }

  /* Check for overlap with already clobbered argument area.  */
  if ((flags & ECF_SIBCALL)
      && MEM_P (arg->value)
      && mem_overlaps_already_clobbered_arg_p (XEXP (arg->value, 0),
					       arg->locate.size.constant))
    sibcall_failure = 1;

  /* Don't allow anything left on stack from computation
     of argument to alloca.  */
  if (flags & ECF_MAY_BE_ALLOCA)
    do_pending_stack_adjust ();

  if (arg->value == arg->stack)
    /* If the value is already in the stack slot, we are done.  */
    ;
  else if (arg->mode != BLKmode)
    {
      int size;
      unsigned int parm_align;

      /* Argument is a scalar, not entirely passed in registers.
	 (If part is passed in registers, arg->partial says how much
	 and emit_push_insn will take care of putting it there.)

	 Push it, and if its size is less than the
	 amount of space allocated to it,
	 also bump stack pointer by the additional space.
	 Note that in C the default argument promotions
	 will prevent such mismatches.  */

      size = GET_MODE_SIZE (arg->mode);
      /* Compute how much space the push instruction will push.
	 On many machines, pushing a byte will advance the stack
	 pointer by a halfword.  */
#ifdef PUSH_ROUNDING
      size = PUSH_ROUNDING (size);
#endif
      used = size;

      /* Compute how much space the argument should get:
	 round up to a multiple of the alignment for arguments.  */
      if (none != FUNCTION_ARG_PADDING (arg->mode, TREE_TYPE (pval)))
	used = (((size + PARM_BOUNDARY / BITS_PER_UNIT - 1)
		 / (PARM_BOUNDARY / BITS_PER_UNIT))
		* (PARM_BOUNDARY / BITS_PER_UNIT));

      /* Compute the alignment of the pushed argument.  */
      parm_align = arg->locate.boundary;
      if (FUNCTION_ARG_PADDING (arg->mode, TREE_TYPE (pval)) == downward)
	{
	  int pad = used - size;
	  if (pad)
	    {
	      unsigned int pad_align = (pad & -pad) * BITS_PER_UNIT;
	      parm_align = MIN (parm_align, pad_align);
	    }
	}

      /* This isn't already where we want it on the stack, so put it there.
	 This can either be done with push or copy insns.  */
      emit_push_insn (arg->value, arg->mode, TREE_TYPE (pval), NULL_RTX,
		      parm_align, partial, reg, used - size, argblock,
		      ARGS_SIZE_RTX (arg->locate.offset), reg_parm_stack_space,
		      ARGS_SIZE_RTX (arg->locate.alignment_pad));

      /* Unless this is a partially-in-register argument, the argument is now
	 in the stack.  */
      if (partial == 0)
	arg->value = arg->stack;
    }
  else
    {
      /* BLKmode, at least partly to be pushed.  */

      unsigned int parm_align;
      int excess;
      rtx size_rtx;

      /* Pushing a nonscalar.
	 If part is passed in registers, PARTIAL says how much
	 and emit_push_insn will take care of putting it there.  */

      /* Round its size up to a multiple
	 of the allocation unit for arguments.  */

      if (arg->locate.size.var != 0)
	{
	  excess = 0;
	  size_rtx = ARGS_SIZE_RTX (arg->locate.size);
	}
      else
	{
	  /* PUSH_ROUNDING has no effect on us, because emit_push_insn
	     for BLKmode is careful to avoid it.  */
	  excess = (arg->locate.size.constant
		    - int_size_in_bytes (TREE_TYPE (pval))
		    + partial);
	  size_rtx = expand_expr (size_in_bytes (TREE_TYPE (pval)),
				  NULL_RTX, TYPE_MODE (sizetype),
				  EXPAND_NORMAL);
	}

      parm_align = arg->locate.boundary;

      /* When an argument is padded down, the block is aligned to
	 PARM_BOUNDARY, but the actual argument isn't.  */
      if (FUNCTION_ARG_PADDING (arg->mode, TREE_TYPE (pval)) == downward)
	{
	  if (arg->locate.size.var)
	    parm_align = BITS_PER_UNIT;
	  else if (excess)
	    {
	      unsigned int excess_align = (excess & -excess) * BITS_PER_UNIT;
	      parm_align = MIN (parm_align, excess_align);
	    }
	}

      if ((flags & ECF_SIBCALL) && MEM_P (arg->value))
	{
	  /* emit_push_insn might not work properly if arg->value and
	     argblock + arg->locate.offset areas overlap.  */
	  rtx x = arg->value;
	  int i = 0;

	  if (XEXP (x, 0) == crtl->args.internal_arg_pointer
	      || (GET_CODE (XEXP (x, 0)) == PLUS
		  && XEXP (XEXP (x, 0), 0) ==
		     crtl->args.internal_arg_pointer
		  && CONST_INT_P (XEXP (XEXP (x, 0), 1))))
	    {
	      if (XEXP (x, 0) != crtl->args.internal_arg_pointer)
		i = INTVAL (XEXP (XEXP (x, 0), 1));

	      /* expand_call should ensure this.  */
	      gcc_assert (!arg->locate.offset.var
			  && arg->locate.size.var == 0
			  && CONST_INT_P (size_rtx));

	      if (arg->locate.offset.constant > i)
		{
		  if (arg->locate.offset.constant < i + INTVAL (size_rtx))
		    sibcall_failure = 1;
		}
	      else if (arg->locate.offset.constant < i)
		{
		  /* Use arg->locate.size.constant instead of size_rtx
		     because we only care about the part of the argument
		     on the stack.  */
		  if (i < (arg->locate.offset.constant
			   + arg->locate.size.constant))
		    sibcall_failure = 1;
		}
	      else
		{
		  /* Even though they appear to be at the same location,
		     if part of the outgoing argument is in registers,
		     they aren't really at the same location.  Check for
		     this by making sure that the incoming size is the
		     same as the outgoing size.  */
		  if (arg->locate.size.constant != INTVAL (size_rtx))
		    sibcall_failure = 1;
		}
	    }
	}

      emit_push_insn (arg->value, arg->mode, TREE_TYPE (pval), size_rtx,
		      parm_align, partial, reg, excess, argblock,
		      ARGS_SIZE_RTX (arg->locate.offset), reg_parm_stack_space,
		      ARGS_SIZE_RTX (arg->locate.alignment_pad));

      /* Unless this is a partially-in-register argument, the argument is now
	 in the stack.

	 ??? Unlike the case above, in which we want the actual
	 address of the data, so that we can load it directly into a
	 register, here we want the address of the stack slot, so that
	 it's properly aligned for word-by-word copying or something
	 like that.  It's not clear that this is always correct.  */
      if (partial == 0)
	arg->value = arg->stack_slot;
    }

  if (arg->reg && GET_CODE (arg->reg) == PARALLEL)
    {
      tree type = TREE_TYPE (arg->tree_value);
      arg->parallel_value
	= emit_group_load_into_temps (arg->reg, arg->value, type,
				      int_size_in_bytes (type));
    }

  /* Mark all slots this store used.  */
  if (ACCUMULATE_OUTGOING_ARGS && !(flags & ECF_SIBCALL)
      && argblock && ! variable_size && arg->stack)
    for (i = lower_bound; i < upper_bound; i++)
      stack_usage_map[i] = 1;

  /* Once we have pushed something, pops can't safely
     be deferred during the rest of the arguments.  */
  NO_DEFER_POP;

  /* Free any temporary slots made in processing this argument.  Show
     that we might have taken the address of something and pushed that
     as an operand.  */
  preserve_temp_slots (NULL_RTX);
  free_temp_slots ();
  pop_temp_slots ();

  return sibcall_failure;
}

/* Nonzero if we do not know how to pass TYPE solely in registers.  */

bool
must_pass_in_stack_var_size (enum machine_mode mode ATTRIBUTE_UNUSED,
			     const_tree type)
{
  if (!type)
    return false;

  /* If the type has variable size...  */
  if (TREE_CODE (TYPE_SIZE (type)) != INTEGER_CST)
    return true;

  /* If the type is marked as addressable (it is required
     to be constructed into the stack)...  */
  if (TREE_ADDRESSABLE (type))
    return true;

  return false;
}

/* Another version of the TARGET_MUST_PASS_IN_STACK hook.  This one
   takes trailing padding of a structure into account.  */
/* ??? Should be able to merge these two by examining BLOCK_REG_PADDING.  */

bool
must_pass_in_stack_var_size_or_pad (enum machine_mode mode, const_tree type)
{
  if (!type)
    return false;

  /* If the type has variable size...  */
  if (TREE_CODE (TYPE_SIZE (type)) != INTEGER_CST)
    return true;

  /* If the type is marked as addressable (it is required
     to be constructed into the stack)...  */
  if (TREE_ADDRESSABLE (type))
    return true;

  /* If the padding and mode of the type is such that a copy into
     a register would put it into the wrong part of the register.  */
  if (mode == BLKmode
      && int_size_in_bytes (type) % (PARM_BOUNDARY / BITS_PER_UNIT)
      && (FUNCTION_ARG_PADDING (mode, type)
	  == (BYTES_BIG_ENDIAN ? upward : downward)))
    return true;

  return false;
}<|MERGE_RESOLUTION|>--- conflicted
+++ resolved
@@ -259,12 +259,8 @@
   rtx rounded_stack_size_rtx = GEN_INT (rounded_stack_size);
   rtx call_insn;
   int already_popped = 0;
-<<<<<<< HEAD
-  HOST_WIDE_INT n_popped = RETURN_POPS_ARGS (fndecl, funtype, stack_size);
-=======
   HOST_WIDE_INT n_popped
     = targetm.calls.return_pops_args (fndecl, funtype, stack_size);
->>>>>>> b56a5220
 
 #ifdef CALL_POPS_ARGS
   n_popped += CALL_POPS_ARGS (* args_so_far);
