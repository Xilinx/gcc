/* Expand the basic unary and binary arithmetic operations, for GNU compiler.
   Copyright (C) 1987, 1988, 1992, 1993, 1994, 1995, 1996, 1997, 1998,
   1999, 2000, 2001, 2002, 2003, 2004, 2005, 2006, 2007, 2008, 2009, 2010
   Free Software Foundation, Inc.

This file is part of GCC.

GCC is free software; you can redistribute it and/or modify it under
the terms of the GNU General Public License as published by the Free
Software Foundation; either version 3, or (at your option) any later
version.

GCC is distributed in the hope that it will be useful, but WITHOUT ANY
WARRANTY; without even the implied warranty of MERCHANTABILITY or
FITNESS FOR A PARTICULAR PURPOSE.  See the GNU General Public License
for more details.

You should have received a copy of the GNU General Public License
along with GCC; see the file COPYING3.  If not see
<http://www.gnu.org/licenses/>.  */


#include "config.h"
#include "system.h"
#include "coretypes.h"
#include "tm.h"
#include "diagnostic-core.h"
#include "toplev.h"

/* Include insn-config.h before expr.h so that HAVE_conditional_move
   is properly defined.  */
#include "insn-config.h"
#include "rtl.h"
#include "tree.h"
#include "tm_p.h"
#include "flags.h"
#include "function.h"
#include "except.h"
#include "expr.h"
#include "optabs.h"
#include "libfuncs.h"
#include "recog.h"
#include "reload.h"
#include "ggc.h"
#include "basic-block.h"
#include "target.h"

struct target_optabs default_target_optabs;
struct target_libfuncs default_target_libfuncs;
#if SWITCHABLE_TARGET
struct target_optabs *this_target_optabs = &default_target_optabs;
struct target_libfuncs *this_target_libfuncs = &default_target_libfuncs;
#endif

#define libfunc_hash \
  (this_target_libfuncs->x_libfunc_hash)

/* Contains the optab used for each rtx code.  */
optab code_to_optab[NUM_RTX_CODE + 1];

static void prepare_float_lib_cmp (rtx, rtx, enum rtx_code, rtx *,
				   enum machine_mode *);
static rtx expand_unop_direct (enum machine_mode, optab, rtx, rtx, int);

/* Debug facility for use in GDB.  */
void debug_optab_libfuncs (void);

/* Prefixes for the current version of decimal floating point (BID vs. DPD) */
#if ENABLE_DECIMAL_BID_FORMAT
#define DECIMAL_PREFIX "bid_"
#else
#define DECIMAL_PREFIX "dpd_"
#endif

/* Used for libfunc_hash.  */

static hashval_t
hash_libfunc (const void *p)
{
  const struct libfunc_entry *const e = (const struct libfunc_entry *) p;

  return (((int) e->mode1 + (int) e->mode2 * NUM_MACHINE_MODES)
	  ^ e->optab);
}

/* Used for libfunc_hash.  */

static int
eq_libfunc (const void *p, const void *q)
{
  const struct libfunc_entry *const e1 = (const struct libfunc_entry *) p;
  const struct libfunc_entry *const e2 = (const struct libfunc_entry *) q;

  return (e1->optab == e2->optab
	  && e1->mode1 == e2->mode1
	  && e1->mode2 == e2->mode2);
}

/* Return libfunc corresponding operation defined by OPTAB converting
   from MODE2 to MODE1.  Trigger lazy initialization if needed, return NULL
   if no libfunc is available.  */
rtx
convert_optab_libfunc (convert_optab optab, enum machine_mode mode1,
		       enum machine_mode mode2)
{
  struct libfunc_entry e;
  struct libfunc_entry **slot;

  e.optab = (size_t) (optab - &convert_optab_table[0]);
  e.mode1 = mode1;
  e.mode2 = mode2;
  slot = (struct libfunc_entry **) htab_find_slot (libfunc_hash, &e, NO_INSERT);
  if (!slot)
    {
      if (optab->libcall_gen)
	{
	  optab->libcall_gen (optab, optab->libcall_basename, mode1, mode2);
          slot = (struct libfunc_entry **) htab_find_slot (libfunc_hash, &e, NO_INSERT);
	  if (slot)
	    return (*slot)->libfunc;
	  else
	    return NULL;
	}
      return NULL;
    }
  return (*slot)->libfunc;
}

/* Return libfunc corresponding operation defined by OPTAB in MODE.
   Trigger lazy initialization if needed, return NULL if no libfunc is
   available.  */
rtx
optab_libfunc (optab optab, enum machine_mode mode)
{
  struct libfunc_entry e;
  struct libfunc_entry **slot;

  e.optab = (size_t) (optab - &optab_table[0]);
  e.mode1 = mode;
  e.mode2 = VOIDmode;
  slot = (struct libfunc_entry **) htab_find_slot (libfunc_hash, &e, NO_INSERT);
  if (!slot)
    {
      if (optab->libcall_gen)
	{
	  optab->libcall_gen (optab, optab->libcall_basename,
			      optab->libcall_suffix, mode);
          slot = (struct libfunc_entry **) htab_find_slot (libfunc_hash,
							   &e, NO_INSERT);
	  if (slot)
	    return (*slot)->libfunc;
	  else
	    return NULL;
	}
      return NULL;
    }
  return (*slot)->libfunc;
}


/* Add a REG_EQUAL note to the last insn in INSNS.  TARGET is being set to
   the result of operation CODE applied to OP0 (and OP1 if it is a binary
   operation).

   If the last insn does not set TARGET, don't do anything, but return 1.

   If a previous insn sets TARGET and TARGET is one of OP0 or OP1,
   don't add the REG_EQUAL note but return 0.  Our caller can then try
   again, ensuring that TARGET is not one of the operands.  */

static int
add_equal_note (rtx insns, rtx target, enum rtx_code code, rtx op0, rtx op1)
{
  rtx last_insn, insn, set;
  rtx note;

  gcc_assert (insns && INSN_P (insns) && NEXT_INSN (insns));

  if (GET_RTX_CLASS (code) != RTX_COMM_ARITH
      && GET_RTX_CLASS (code) != RTX_BIN_ARITH
      && GET_RTX_CLASS (code) != RTX_COMM_COMPARE
      && GET_RTX_CLASS (code) != RTX_COMPARE
      && GET_RTX_CLASS (code) != RTX_UNARY)
    return 1;

  if (GET_CODE (target) == ZERO_EXTRACT)
    return 1;

  for (last_insn = insns;
       NEXT_INSN (last_insn) != NULL_RTX;
       last_insn = NEXT_INSN (last_insn))
    ;

  set = single_set (last_insn);
  if (set == NULL_RTX)
    return 1;

  if (! rtx_equal_p (SET_DEST (set), target)
      /* For a STRICT_LOW_PART, the REG_NOTE applies to what is inside it.  */
      && (GET_CODE (SET_DEST (set)) != STRICT_LOW_PART
	  || ! rtx_equal_p (XEXP (SET_DEST (set), 0), target)))
    return 1;

  /* If TARGET is in OP0 or OP1, check if anything in SEQ sets TARGET
     besides the last insn.  */
  if (reg_overlap_mentioned_p (target, op0)
      || (op1 && reg_overlap_mentioned_p (target, op1)))
    {
      insn = PREV_INSN (last_insn);
      while (insn != NULL_RTX)
	{
	  if (reg_set_p (target, insn))
	    return 0;

	  insn = PREV_INSN (insn);
	}
    }

  if (GET_RTX_CLASS (code) == RTX_UNARY)
    note = gen_rtx_fmt_e (code, GET_MODE (target), copy_rtx (op0));
  else
    note = gen_rtx_fmt_ee (code, GET_MODE (target), copy_rtx (op0), copy_rtx (op1));

  set_unique_reg_note (last_insn, REG_EQUAL, note);

  return 1;
}

/* Widen OP to MODE and return the rtx for the widened operand.  UNSIGNEDP
   says whether OP is signed or unsigned.  NO_EXTEND is nonzero if we need
   not actually do a sign-extend or zero-extend, but can leave the
   higher-order bits of the result rtx undefined, for example, in the case
   of logical operations, but not right shifts.  */

static rtx
widen_operand (rtx op, enum machine_mode mode, enum machine_mode oldmode,
	       int unsignedp, int no_extend)
{
  rtx result;

  /* If we don't have to extend and this is a constant, return it.  */
  if (no_extend && GET_MODE (op) == VOIDmode)
    return op;

  /* If we must extend do so.  If OP is a SUBREG for a promoted object, also
     extend since it will be more efficient to do so unless the signedness of
     a promoted object differs from our extension.  */
  if (! no_extend
      || (GET_CODE (op) == SUBREG && SUBREG_PROMOTED_VAR_P (op)
	  && SUBREG_PROMOTED_UNSIGNED_P (op) == unsignedp))
    return convert_modes (mode, oldmode, op, unsignedp);

  /* If MODE is no wider than a single word, we return a paradoxical
     SUBREG.  */
  if (GET_MODE_SIZE (mode) <= UNITS_PER_WORD)
    return gen_rtx_SUBREG (mode, force_reg (GET_MODE (op), op), 0);

  /* Otherwise, get an object of MODE, clobber it, and set the low-order
     part to OP.  */

  result = gen_reg_rtx (mode);
  emit_clobber (result);
  emit_move_insn (gen_lowpart (GET_MODE (op), result), op);
  return result;
}

/* Return the optab used for computing the operation given by the tree code,
   CODE and the tree EXP.  This function is not always usable (for example, it
   cannot give complete results for multiplication or division) but probably
   ought to be relied on more widely throughout the expander.  */
optab
optab_for_tree_code (enum tree_code code, const_tree type,
		     enum optab_subtype subtype)
{
  bool trapv;
  switch (code)
    {
    case BIT_AND_EXPR:
      return and_optab;

    case BIT_IOR_EXPR:
      return ior_optab;

    case BIT_NOT_EXPR:
      return one_cmpl_optab;

    case BIT_XOR_EXPR:
      return xor_optab;

    case TRUNC_MOD_EXPR:
    case CEIL_MOD_EXPR:
    case FLOOR_MOD_EXPR:
    case ROUND_MOD_EXPR:
      return TYPE_UNSIGNED (type) ? umod_optab : smod_optab;

    case RDIV_EXPR:
    case TRUNC_DIV_EXPR:
    case CEIL_DIV_EXPR:
    case FLOOR_DIV_EXPR:
    case ROUND_DIV_EXPR:
    case EXACT_DIV_EXPR:
      if (TYPE_SATURATING(type))
	return TYPE_UNSIGNED(type) ? usdiv_optab : ssdiv_optab;
      return TYPE_UNSIGNED (type) ? udiv_optab : sdiv_optab;

    case LSHIFT_EXPR:
      if (VECTOR_MODE_P (TYPE_MODE (type)))
	{
	  if (subtype == optab_vector)
	    return TYPE_SATURATING (type) ? NULL : vashl_optab;

	  gcc_assert (subtype == optab_scalar);
	}
      if (TYPE_SATURATING(type))
	return TYPE_UNSIGNED(type) ? usashl_optab : ssashl_optab;
      return ashl_optab;

    case RSHIFT_EXPR:
      if (VECTOR_MODE_P (TYPE_MODE (type)))
	{
	  if (subtype == optab_vector)
	    return TYPE_UNSIGNED (type) ? vlshr_optab : vashr_optab;

	  gcc_assert (subtype == optab_scalar);
	}
      return TYPE_UNSIGNED (type) ? lshr_optab : ashr_optab;

    case LROTATE_EXPR:
      if (VECTOR_MODE_P (TYPE_MODE (type)))
	{
	  if (subtype == optab_vector)
	    return vrotl_optab;

	  gcc_assert (subtype == optab_scalar);
	}
      return rotl_optab;

    case RROTATE_EXPR:
      if (VECTOR_MODE_P (TYPE_MODE (type)))
	{
	  if (subtype == optab_vector)
	    return vrotr_optab;

	  gcc_assert (subtype == optab_scalar);
	}
      return rotr_optab;

    case MAX_EXPR:
      return TYPE_UNSIGNED (type) ? umax_optab : smax_optab;

    case MIN_EXPR:
      return TYPE_UNSIGNED (type) ? umin_optab : smin_optab;

    case REALIGN_LOAD_EXPR:
      return vec_realign_load_optab;

    case WIDEN_SUM_EXPR:
      return TYPE_UNSIGNED (type) ? usum_widen_optab : ssum_widen_optab;

    case DOT_PROD_EXPR:
      return TYPE_UNSIGNED (type) ? udot_prod_optab : sdot_prod_optab;

    case WIDEN_MULT_PLUS_EXPR:
      return (TYPE_UNSIGNED (type)
	      ? (TYPE_SATURATING (type)
		 ? usmadd_widen_optab : umadd_widen_optab)
	      : (TYPE_SATURATING (type)
		 ? ssmadd_widen_optab : smadd_widen_optab));

    case WIDEN_MULT_MINUS_EXPR:
      return (TYPE_UNSIGNED (type)
	      ? (TYPE_SATURATING (type)
		 ? usmsub_widen_optab : umsub_widen_optab)
	      : (TYPE_SATURATING (type)
		 ? ssmsub_widen_optab : smsub_widen_optab));

    case REDUC_MAX_EXPR:
      return TYPE_UNSIGNED (type) ? reduc_umax_optab : reduc_smax_optab;

    case REDUC_MIN_EXPR:
      return TYPE_UNSIGNED (type) ? reduc_umin_optab : reduc_smin_optab;

    case REDUC_PLUS_EXPR:
      return TYPE_UNSIGNED (type) ? reduc_uplus_optab : reduc_splus_optab;

    case VEC_LSHIFT_EXPR:
      return vec_shl_optab;

    case VEC_RSHIFT_EXPR:
      return vec_shr_optab;

    case VEC_WIDEN_MULT_HI_EXPR:
      return TYPE_UNSIGNED (type) ?
	vec_widen_umult_hi_optab : vec_widen_smult_hi_optab;

    case VEC_WIDEN_MULT_LO_EXPR:
      return TYPE_UNSIGNED (type) ?
	vec_widen_umult_lo_optab : vec_widen_smult_lo_optab;

    case VEC_UNPACK_HI_EXPR:
      return TYPE_UNSIGNED (type) ?
	vec_unpacku_hi_optab : vec_unpacks_hi_optab;

    case VEC_UNPACK_LO_EXPR:
      return TYPE_UNSIGNED (type) ?
	vec_unpacku_lo_optab : vec_unpacks_lo_optab;

    case VEC_UNPACK_FLOAT_HI_EXPR:
      /* The signedness is determined from input operand.  */
      return TYPE_UNSIGNED (type) ?
	vec_unpacku_float_hi_optab : vec_unpacks_float_hi_optab;

    case VEC_UNPACK_FLOAT_LO_EXPR:
      /* The signedness is determined from input operand.  */
      return TYPE_UNSIGNED (type) ?
	vec_unpacku_float_lo_optab : vec_unpacks_float_lo_optab;

    case VEC_PACK_TRUNC_EXPR:
      return vec_pack_trunc_optab;

    case VEC_PACK_SAT_EXPR:
      return TYPE_UNSIGNED (type) ? vec_pack_usat_optab : vec_pack_ssat_optab;

    case VEC_PACK_FIX_TRUNC_EXPR:
      /* The signedness is determined from output operand.  */
      return TYPE_UNSIGNED (type) ?
	vec_pack_ufix_trunc_optab : vec_pack_sfix_trunc_optab;

    default:
      break;
    }

  trapv = INTEGRAL_TYPE_P (type) && TYPE_OVERFLOW_TRAPS (type);
  switch (code)
    {
    case POINTER_PLUS_EXPR:
    case PLUS_EXPR:
      if (TYPE_SATURATING(type))
	return TYPE_UNSIGNED(type) ? usadd_optab : ssadd_optab;
      return trapv ? addv_optab : add_optab;

    case MINUS_EXPR:
      if (TYPE_SATURATING(type))
	return TYPE_UNSIGNED(type) ? ussub_optab : sssub_optab;
      return trapv ? subv_optab : sub_optab;

    case MULT_EXPR:
      if (TYPE_SATURATING(type))
	return TYPE_UNSIGNED(type) ? usmul_optab : ssmul_optab;
      return trapv ? smulv_optab : smul_optab;

    case NEGATE_EXPR:
      if (TYPE_SATURATING(type))
	return TYPE_UNSIGNED(type) ? usneg_optab : ssneg_optab;
      return trapv ? negv_optab : neg_optab;

    case ABS_EXPR:
      return trapv ? absv_optab : abs_optab;

    case VEC_EXTRACT_EVEN_EXPR:
      return vec_extract_even_optab;

    case VEC_EXTRACT_ODD_EXPR:
      return vec_extract_odd_optab;

    case VEC_INTERLEAVE_HIGH_EXPR:
      return vec_interleave_high_optab;

    case VEC_INTERLEAVE_LOW_EXPR:
      return vec_interleave_low_optab;

    default:
      return NULL;
    }
}


/* Expand vector widening operations.

   There are two different classes of operations handled here:
   1) Operations whose result is wider than all the arguments to the operation.
      Examples: VEC_UNPACK_HI/LO_EXPR, VEC_WIDEN_MULT_HI/LO_EXPR
      In this case OP0 and optionally OP1 would be initialized,
      but WIDE_OP wouldn't (not relevant for this case).
   2) Operations whose result is of the same size as the last argument to the
      operation, but wider than all the other arguments to the operation.
      Examples: WIDEN_SUM_EXPR, VEC_DOT_PROD_EXPR.
      In the case WIDE_OP, OP0 and optionally OP1 would be initialized.

   E.g, when called to expand the following operations, this is how
   the arguments will be initialized:
                                nops    OP0     OP1     WIDE_OP
   widening-sum                 2       oprnd0  -       oprnd1
   widening-dot-product         3       oprnd0  oprnd1  oprnd2
   widening-mult                2       oprnd0  oprnd1  -
   type-promotion (vec-unpack)  1       oprnd0  -       -  */

rtx
expand_widen_pattern_expr (sepops ops, rtx op0, rtx op1, rtx wide_op,
			   rtx target, int unsignedp)
{
  tree oprnd0, oprnd1, oprnd2;
  enum machine_mode wmode = VOIDmode, tmode0, tmode1 = VOIDmode;
  optab widen_pattern_optab;
  int icode;
  enum machine_mode xmode0, xmode1 = VOIDmode, wxmode = VOIDmode;
  rtx temp;
  rtx pat;
  rtx xop0, xop1, wxop;
  int nops = TREE_CODE_LENGTH (ops->code);

  oprnd0 = ops->op0;
  tmode0 = TYPE_MODE (TREE_TYPE (oprnd0));
  widen_pattern_optab =
    optab_for_tree_code (ops->code, TREE_TYPE (oprnd0), optab_default);
  if (ops->code == WIDEN_MULT_PLUS_EXPR
      || ops->code == WIDEN_MULT_MINUS_EXPR)
    icode = (int) optab_handler (widen_pattern_optab,
<<<<<<< HEAD
				 TYPE_MODE (TREE_TYPE (ops->op2)))->insn_code;
  else
    icode = (int) optab_handler (widen_pattern_optab, tmode0)->insn_code;
=======
				 TYPE_MODE (TREE_TYPE (ops->op2)));
  else
    icode = (int) optab_handler (widen_pattern_optab, tmode0);
>>>>>>> 3bd7a983
  gcc_assert (icode != CODE_FOR_nothing);
  xmode0 = insn_data[icode].operand[1].mode;

  if (nops >= 2)
    {
      oprnd1 = ops->op1;
      tmode1 = TYPE_MODE (TREE_TYPE (oprnd1));
      xmode1 = insn_data[icode].operand[2].mode;
    }

  /* The last operand is of a wider mode than the rest of the operands.  */
  if (nops == 2)
    {
      wmode = tmode1;
      wxmode = xmode1;
    }
  else if (nops == 3)
    {
      gcc_assert (tmode1 == tmode0);
      gcc_assert (op1);
      oprnd2 = ops->op2;
      wmode = TYPE_MODE (TREE_TYPE (oprnd2));
      wxmode = insn_data[icode].operand[3].mode;
    }

  if (!wide_op)
    wmode = wxmode = insn_data[icode].operand[0].mode;

  if (!target
      || ! (*insn_data[icode].operand[0].predicate) (target, wmode))
    temp = gen_reg_rtx (wmode);
  else
    temp = target;

  xop0 = op0;
  xop1 = op1;
  wxop = wide_op;

  /* In case the insn wants input operands in modes different from
     those of the actual operands, convert the operands.  It would
     seem that we don't need to convert CONST_INTs, but we do, so
     that they're properly zero-extended, sign-extended or truncated
     for their mode.  */

  if (GET_MODE (op0) != xmode0 && xmode0 != VOIDmode)
    xop0 = convert_modes (xmode0,
                          GET_MODE (op0) != VOIDmode
                          ? GET_MODE (op0)
                          : tmode0,
                          xop0, unsignedp);

  if (op1)
    if (GET_MODE (op1) != xmode1 && xmode1 != VOIDmode)
      xop1 = convert_modes (xmode1,
                            GET_MODE (op1) != VOIDmode
                            ? GET_MODE (op1)
                            : tmode1,
                            xop1, unsignedp);

  if (wide_op)
    if (GET_MODE (wide_op) != wxmode && wxmode != VOIDmode)
      wxop = convert_modes (wxmode,
                            GET_MODE (wide_op) != VOIDmode
                            ? GET_MODE (wide_op)
                            : wmode,
                            wxop, unsignedp);

  /* Now, if insn's predicates don't allow our operands, put them into
     pseudo regs.  */

  if (! (*insn_data[icode].operand[1].predicate) (xop0, xmode0)
      && xmode0 != VOIDmode)
    xop0 = copy_to_mode_reg (xmode0, xop0);

  if (op1)
    {
      if (! (*insn_data[icode].operand[2].predicate) (xop1, xmode1)
          && xmode1 != VOIDmode)
        xop1 = copy_to_mode_reg (xmode1, xop1);

      if (wide_op)
        {
          if (! (*insn_data[icode].operand[3].predicate) (wxop, wxmode)
              && wxmode != VOIDmode)
            wxop = copy_to_mode_reg (wxmode, wxop);

          pat = GEN_FCN (icode) (temp, xop0, xop1, wxop);
        }
      else
        pat = GEN_FCN (icode) (temp, xop0, xop1);
    }
  else
    {
      if (wide_op)
        {
          if (! (*insn_data[icode].operand[2].predicate) (wxop, wxmode)
              && wxmode != VOIDmode)
            wxop = copy_to_mode_reg (wxmode, wxop);

          pat = GEN_FCN (icode) (temp, xop0, wxop);
        }
      else
        pat = GEN_FCN (icode) (temp, xop0);
    }

  emit_insn (pat);
  return temp;
}

/* Generate code to perform an operation specified by TERNARY_OPTAB
   on operands OP0, OP1 and OP2, with result having machine-mode MODE.

   UNSIGNEDP is for the case where we have to widen the operands
   to perform the operation.  It says to use zero-extension.

   If TARGET is nonzero, the value
   is generated there, if it is convenient to do so.
   In all cases an rtx is returned for the locus of the value;
   this may or may not be TARGET.  */

rtx
expand_ternary_op (enum machine_mode mode, optab ternary_optab, rtx op0,
		   rtx op1, rtx op2, rtx target, int unsignedp)
{
  int icode = (int) optab_handler (ternary_optab, mode);
  enum machine_mode mode0 = insn_data[icode].operand[1].mode;
  enum machine_mode mode1 = insn_data[icode].operand[2].mode;
  enum machine_mode mode2 = insn_data[icode].operand[3].mode;
  rtx temp;
  rtx pat;
  rtx xop0 = op0, xop1 = op1, xop2 = op2;

  gcc_assert (optab_handler (ternary_optab, mode) != CODE_FOR_nothing);

  if (!target || !insn_data[icode].operand[0].predicate (target, mode))
    temp = gen_reg_rtx (mode);
  else
    temp = target;

  /* In case the insn wants input operands in modes different from
     those of the actual operands, convert the operands.  It would
     seem that we don't need to convert CONST_INTs, but we do, so
     that they're properly zero-extended, sign-extended or truncated
     for their mode.  */

  if (GET_MODE (op0) != mode0 && mode0 != VOIDmode)
    xop0 = convert_modes (mode0,
                          GET_MODE (op0) != VOIDmode
                          ? GET_MODE (op0)
                          : mode,
                          xop0, unsignedp);

  if (GET_MODE (op1) != mode1 && mode1 != VOIDmode)
    xop1 = convert_modes (mode1,
                          GET_MODE (op1) != VOIDmode
                          ? GET_MODE (op1)
                          : mode,
                          xop1, unsignedp);

  if (GET_MODE (op2) != mode2 && mode2 != VOIDmode)
    xop2 = convert_modes (mode2,
                          GET_MODE (op2) != VOIDmode
                          ? GET_MODE (op2)
                          : mode,
                          xop2, unsignedp);

  /* Now, if insn's predicates don't allow our operands, put them into
     pseudo regs.  */

  if (!insn_data[icode].operand[1].predicate (xop0, mode0)
      && mode0 != VOIDmode)
    xop0 = copy_to_mode_reg (mode0, xop0);

  if (!insn_data[icode].operand[2].predicate (xop1, mode1)
      && mode1 != VOIDmode)
    xop1 = copy_to_mode_reg (mode1, xop1);

  if (!insn_data[icode].operand[3].predicate (xop2, mode2)
      && mode2 != VOIDmode)
    xop2 = copy_to_mode_reg (mode2, xop2);

  pat = GEN_FCN (icode) (temp, xop0, xop1, xop2);

  emit_insn (pat);
  return temp;
}


/* Like expand_binop, but return a constant rtx if the result can be
   calculated at compile time.  The arguments and return value are
   otherwise the same as for expand_binop.  */

static rtx
simplify_expand_binop (enum machine_mode mode, optab binoptab,
		       rtx op0, rtx op1, rtx target, int unsignedp,
		       enum optab_methods methods)
{
  if (CONSTANT_P (op0) && CONSTANT_P (op1))
    {
      rtx x = simplify_binary_operation (binoptab->code, mode, op0, op1);

      if (x)
	return x;
    }

  return expand_binop (mode, binoptab, op0, op1, target, unsignedp, methods);
}

/* Like simplify_expand_binop, but always put the result in TARGET.
   Return true if the expansion succeeded.  */

bool
force_expand_binop (enum machine_mode mode, optab binoptab,
		    rtx op0, rtx op1, rtx target, int unsignedp,
		    enum optab_methods methods)
{
  rtx x = simplify_expand_binop (mode, binoptab, op0, op1,
				 target, unsignedp, methods);
  if (x == 0)
    return false;
  if (x != target)
    emit_move_insn (target, x);
  return true;
}

/* Generate insns for VEC_LSHIFT_EXPR, VEC_RSHIFT_EXPR.  */

rtx
expand_vec_shift_expr (sepops ops, rtx target)
{
  enum insn_code icode;
  rtx rtx_op1, rtx_op2;
  enum machine_mode mode1;
  enum machine_mode mode2;
  enum machine_mode mode = TYPE_MODE (ops->type);
  tree vec_oprnd = ops->op0;
  tree shift_oprnd = ops->op1;
  optab shift_optab;
  rtx pat;

  switch (ops->code)
    {
      case VEC_RSHIFT_EXPR:
	shift_optab = vec_shr_optab;
	break;
      case VEC_LSHIFT_EXPR:
	shift_optab = vec_shl_optab;
	break;
      default:
	gcc_unreachable ();
    }

  icode = optab_handler (shift_optab, mode);
  gcc_assert (icode != CODE_FOR_nothing);

  mode1 = insn_data[icode].operand[1].mode;
  mode2 = insn_data[icode].operand[2].mode;

  rtx_op1 = expand_normal (vec_oprnd);
  if (!(*insn_data[icode].operand[1].predicate) (rtx_op1, mode1)
      && mode1 != VOIDmode)
    rtx_op1 = force_reg (mode1, rtx_op1);

  rtx_op2 = expand_normal (shift_oprnd);
  if (!(*insn_data[icode].operand[2].predicate) (rtx_op2, mode2)
      && mode2 != VOIDmode)
    rtx_op2 = force_reg (mode2, rtx_op2);

  if (!target
      || ! (*insn_data[icode].operand[0].predicate) (target, mode))
    target = gen_reg_rtx (mode);

  /* Emit instruction */
  pat = GEN_FCN (icode) (target, rtx_op1, rtx_op2);
  gcc_assert (pat);
  emit_insn (pat);

  return target;
}

/* This subroutine of expand_doubleword_shift handles the cases in which
   the effective shift value is >= BITS_PER_WORD.  The arguments and return
   value are the same as for the parent routine, except that SUPERWORD_OP1
   is the shift count to use when shifting OUTOF_INPUT into INTO_TARGET.
   INTO_TARGET may be null if the caller has decided to calculate it.  */

static bool
expand_superword_shift (optab binoptab, rtx outof_input, rtx superword_op1,
			rtx outof_target, rtx into_target,
			int unsignedp, enum optab_methods methods)
{
  if (into_target != 0)
    if (!force_expand_binop (word_mode, binoptab, outof_input, superword_op1,
			     into_target, unsignedp, methods))
      return false;

  if (outof_target != 0)
    {
      /* For a signed right shift, we must fill OUTOF_TARGET with copies
	 of the sign bit, otherwise we must fill it with zeros.  */
      if (binoptab != ashr_optab)
	emit_move_insn (outof_target, CONST0_RTX (word_mode));
      else
	if (!force_expand_binop (word_mode, binoptab,
				 outof_input, GEN_INT (BITS_PER_WORD - 1),
				 outof_target, unsignedp, methods))
	  return false;
    }
  return true;
}

/* This subroutine of expand_doubleword_shift handles the cases in which
   the effective shift value is < BITS_PER_WORD.  The arguments and return
   value are the same as for the parent routine.  */

static bool
expand_subword_shift (enum machine_mode op1_mode, optab binoptab,
		      rtx outof_input, rtx into_input, rtx op1,
		      rtx outof_target, rtx into_target,
		      int unsignedp, enum optab_methods methods,
		      unsigned HOST_WIDE_INT shift_mask)
{
  optab reverse_unsigned_shift, unsigned_shift;
  rtx tmp, carries;

  reverse_unsigned_shift = (binoptab == ashl_optab ? lshr_optab : ashl_optab);
  unsigned_shift = (binoptab == ashl_optab ? ashl_optab : lshr_optab);

  /* The low OP1 bits of INTO_TARGET come from the high bits of OUTOF_INPUT.
     We therefore need to shift OUTOF_INPUT by (BITS_PER_WORD - OP1) bits in
     the opposite direction to BINOPTAB.  */
  if (CONSTANT_P (op1) || shift_mask >= BITS_PER_WORD)
    {
      carries = outof_input;
      tmp = immed_double_const (BITS_PER_WORD, 0, op1_mode);
      tmp = simplify_expand_binop (op1_mode, sub_optab, tmp, op1,
				   0, true, methods);
    }
  else
    {
      /* We must avoid shifting by BITS_PER_WORD bits since that is either
	 the same as a zero shift (if shift_mask == BITS_PER_WORD - 1) or
	 has unknown behavior.  Do a single shift first, then shift by the
	 remainder.  It's OK to use ~OP1 as the remainder if shift counts
	 are truncated to the mode size.  */
      carries = expand_binop (word_mode, reverse_unsigned_shift,
			      outof_input, const1_rtx, 0, unsignedp, methods);
      if (shift_mask == BITS_PER_WORD - 1)
	{
	  tmp = immed_double_const (-1, -1, op1_mode);
	  tmp = simplify_expand_binop (op1_mode, xor_optab, op1, tmp,
				       0, true, methods);
	}
      else
	{
	  tmp = immed_double_const (BITS_PER_WORD - 1, 0, op1_mode);
	  tmp = simplify_expand_binop (op1_mode, sub_optab, tmp, op1,
				       0, true, methods);
	}
    }
  if (tmp == 0 || carries == 0)
    return false;
  carries = expand_binop (word_mode, reverse_unsigned_shift,
			  carries, tmp, 0, unsignedp, methods);
  if (carries == 0)
    return false;

  /* Shift INTO_INPUT logically by OP1.  This is the last use of INTO_INPUT
     so the result can go directly into INTO_TARGET if convenient.  */
  tmp = expand_binop (word_mode, unsigned_shift, into_input, op1,
		      into_target, unsignedp, methods);
  if (tmp == 0)
    return false;

  /* Now OR in the bits carried over from OUTOF_INPUT.  */
  if (!force_expand_binop (word_mode, ior_optab, tmp, carries,
			   into_target, unsignedp, methods))
    return false;

  /* Use a standard word_mode shift for the out-of half.  */
  if (outof_target != 0)
    if (!force_expand_binop (word_mode, binoptab, outof_input, op1,
			     outof_target, unsignedp, methods))
      return false;

  return true;
}


#ifdef HAVE_conditional_move
/* Try implementing expand_doubleword_shift using conditional moves.
   The shift is by < BITS_PER_WORD if (CMP_CODE CMP1 CMP2) is true,
   otherwise it is by >= BITS_PER_WORD.  SUBWORD_OP1 and SUPERWORD_OP1
   are the shift counts to use in the former and latter case.  All other
   arguments are the same as the parent routine.  */

static bool
expand_doubleword_shift_condmove (enum machine_mode op1_mode, optab binoptab,
				  enum rtx_code cmp_code, rtx cmp1, rtx cmp2,
				  rtx outof_input, rtx into_input,
				  rtx subword_op1, rtx superword_op1,
				  rtx outof_target, rtx into_target,
				  int unsignedp, enum optab_methods methods,
				  unsigned HOST_WIDE_INT shift_mask)
{
  rtx outof_superword, into_superword;

  /* Put the superword version of the output into OUTOF_SUPERWORD and
     INTO_SUPERWORD.  */
  outof_superword = outof_target != 0 ? gen_reg_rtx (word_mode) : 0;
  if (outof_target != 0 && subword_op1 == superword_op1)
    {
      /* The value INTO_TARGET >> SUBWORD_OP1, which we later store in
	 OUTOF_TARGET, is the same as the value of INTO_SUPERWORD.  */
      into_superword = outof_target;
      if (!expand_superword_shift (binoptab, outof_input, superword_op1,
				   outof_superword, 0, unsignedp, methods))
	return false;
    }
  else
    {
      into_superword = gen_reg_rtx (word_mode);
      if (!expand_superword_shift (binoptab, outof_input, superword_op1,
				   outof_superword, into_superword,
				   unsignedp, methods))
	return false;
    }

  /* Put the subword version directly in OUTOF_TARGET and INTO_TARGET.  */
  if (!expand_subword_shift (op1_mode, binoptab,
			     outof_input, into_input, subword_op1,
			     outof_target, into_target,
			     unsignedp, methods, shift_mask))
    return false;

  /* Select between them.  Do the INTO half first because INTO_SUPERWORD
     might be the current value of OUTOF_TARGET.  */
  if (!emit_conditional_move (into_target, cmp_code, cmp1, cmp2, op1_mode,
			      into_target, into_superword, word_mode, false))
    return false;

  if (outof_target != 0)
    if (!emit_conditional_move (outof_target, cmp_code, cmp1, cmp2, op1_mode,
				outof_target, outof_superword,
				word_mode, false))
      return false;

  return true;
}
#endif

/* Expand a doubleword shift (ashl, ashr or lshr) using word-mode shifts.
   OUTOF_INPUT and INTO_INPUT are the two word-sized halves of the first
   input operand; the shift moves bits in the direction OUTOF_INPUT->
   INTO_TARGET.  OUTOF_TARGET and INTO_TARGET are the equivalent words
   of the target.  OP1 is the shift count and OP1_MODE is its mode.
   If OP1 is constant, it will have been truncated as appropriate
   and is known to be nonzero.

   If SHIFT_MASK is zero, the result of word shifts is undefined when the
   shift count is outside the range [0, BITS_PER_WORD).  This routine must
   avoid generating such shifts for OP1s in the range [0, BITS_PER_WORD * 2).

   If SHIFT_MASK is nonzero, all word-mode shift counts are effectively
   masked by it and shifts in the range [BITS_PER_WORD, SHIFT_MASK) will
   fill with zeros or sign bits as appropriate.

   If SHIFT_MASK is BITS_PER_WORD - 1, this routine will synthesize
   a doubleword shift whose equivalent mask is BITS_PER_WORD * 2 - 1.
   Doing this preserves semantics required by SHIFT_COUNT_TRUNCATED.
   In all other cases, shifts by values outside [0, BITS_PER_UNIT * 2)
   are undefined.

   BINOPTAB, UNSIGNEDP and METHODS are as for expand_binop.  This function
   may not use INTO_INPUT after modifying INTO_TARGET, and similarly for
   OUTOF_INPUT and OUTOF_TARGET.  OUTOF_TARGET can be null if the parent
   function wants to calculate it itself.

   Return true if the shift could be successfully synthesized.  */

static bool
expand_doubleword_shift (enum machine_mode op1_mode, optab binoptab,
			 rtx outof_input, rtx into_input, rtx op1,
			 rtx outof_target, rtx into_target,
			 int unsignedp, enum optab_methods methods,
			 unsigned HOST_WIDE_INT shift_mask)
{
  rtx superword_op1, tmp, cmp1, cmp2;
  rtx subword_label, done_label;
  enum rtx_code cmp_code;

  /* See if word-mode shifts by BITS_PER_WORD...BITS_PER_WORD * 2 - 1 will
     fill the result with sign or zero bits as appropriate.  If so, the value
     of OUTOF_TARGET will always be (SHIFT OUTOF_INPUT OP1).   Recursively call
     this routine to calculate INTO_TARGET (which depends on both OUTOF_INPUT
     and INTO_INPUT), then emit code to set up OUTOF_TARGET.

     This isn't worthwhile for constant shifts since the optimizers will
     cope better with in-range shift counts.  */
  if (shift_mask >= BITS_PER_WORD
      && outof_target != 0
      && !CONSTANT_P (op1))
    {
      if (!expand_doubleword_shift (op1_mode, binoptab,
				    outof_input, into_input, op1,
				    0, into_target,
				    unsignedp, methods, shift_mask))
	return false;
      if (!force_expand_binop (word_mode, binoptab, outof_input, op1,
			       outof_target, unsignedp, methods))
	return false;
      return true;
    }

  /* Set CMP_CODE, CMP1 and CMP2 so that the rtx (CMP_CODE CMP1 CMP2)
     is true when the effective shift value is less than BITS_PER_WORD.
     Set SUPERWORD_OP1 to the shift count that should be used to shift
     OUTOF_INPUT into INTO_TARGET when the condition is false.  */
  tmp = immed_double_const (BITS_PER_WORD, 0, op1_mode);
  if (!CONSTANT_P (op1) && shift_mask == BITS_PER_WORD - 1)
    {
      /* Set CMP1 to OP1 & BITS_PER_WORD.  The result is zero iff OP1
	 is a subword shift count.  */
      cmp1 = simplify_expand_binop (op1_mode, and_optab, op1, tmp,
				    0, true, methods);
      cmp2 = CONST0_RTX (op1_mode);
      cmp_code = EQ;
      superword_op1 = op1;
    }
  else
    {
      /* Set CMP1 to OP1 - BITS_PER_WORD.  */
      cmp1 = simplify_expand_binop (op1_mode, sub_optab, op1, tmp,
				    0, true, methods);
      cmp2 = CONST0_RTX (op1_mode);
      cmp_code = LT;
      superword_op1 = cmp1;
    }
  if (cmp1 == 0)
    return false;

  /* If we can compute the condition at compile time, pick the
     appropriate subroutine.  */
  tmp = simplify_relational_operation (cmp_code, SImode, op1_mode, cmp1, cmp2);
  if (tmp != 0 && CONST_INT_P (tmp))
    {
      if (tmp == const0_rtx)
	return expand_superword_shift (binoptab, outof_input, superword_op1,
				       outof_target, into_target,
				       unsignedp, methods);
      else
	return expand_subword_shift (op1_mode, binoptab,
				     outof_input, into_input, op1,
				     outof_target, into_target,
				     unsignedp, methods, shift_mask);
    }

#ifdef HAVE_conditional_move
  /* Try using conditional moves to generate straight-line code.  */
  {
    rtx start = get_last_insn ();
    if (expand_doubleword_shift_condmove (op1_mode, binoptab,
					  cmp_code, cmp1, cmp2,
					  outof_input, into_input,
					  op1, superword_op1,
					  outof_target, into_target,
					  unsignedp, methods, shift_mask))
      return true;
    delete_insns_since (start);
  }
#endif

  /* As a last resort, use branches to select the correct alternative.  */
  subword_label = gen_label_rtx ();
  done_label = gen_label_rtx ();

  NO_DEFER_POP;
  do_compare_rtx_and_jump (cmp1, cmp2, cmp_code, false, op1_mode,
			   0, 0, subword_label, -1);
  OK_DEFER_POP;

  if (!expand_superword_shift (binoptab, outof_input, superword_op1,
			       outof_target, into_target,
			       unsignedp, methods))
    return false;

  emit_jump_insn (gen_jump (done_label));
  emit_barrier ();
  emit_label (subword_label);

  if (!expand_subword_shift (op1_mode, binoptab,
			     outof_input, into_input, op1,
			     outof_target, into_target,
			     unsignedp, methods, shift_mask))
    return false;

  emit_label (done_label);
  return true;
}

/* Subroutine of expand_binop.  Perform a double word multiplication of
   operands OP0 and OP1 both of mode MODE, which is exactly twice as wide
   as the target's word_mode.  This function return NULL_RTX if anything
   goes wrong, in which case it may have already emitted instructions
   which need to be deleted.

   If we want to multiply two two-word values and have normal and widening
   multiplies of single-word values, we can do this with three smaller
   multiplications.

   The multiplication proceeds as follows:
			         _______________________
			        [__op0_high_|__op0_low__]
			         _______________________
        *			[__op1_high_|__op1_low__]
        _______________________________________________
			         _______________________
    (1)				[__op0_low__*__op1_low__]
		     _______________________
    (2a)	    [__op0_low__*__op1_high_]
		     _______________________
    (2b)	    [__op0_high_*__op1_low__]
         _______________________
    (3) [__op0_high_*__op1_high_]


  This gives a 4-word result.  Since we are only interested in the
  lower 2 words, partial result (3) and the upper words of (2a) and
  (2b) don't need to be calculated.  Hence (2a) and (2b) can be
  calculated using non-widening multiplication.

  (1), however, needs to be calculated with an unsigned widening
  multiplication.  If this operation is not directly supported we
  try using a signed widening multiplication and adjust the result.
  This adjustment works as follows:

      If both operands are positive then no adjustment is needed.

      If the operands have different signs, for example op0_low < 0 and
      op1_low >= 0, the instruction treats the most significant bit of
      op0_low as a sign bit instead of a bit with significance
      2**(BITS_PER_WORD-1), i.e. the instruction multiplies op1_low
      with 2**BITS_PER_WORD - op0_low, and two's complements the
      result.  Conclusion: We need to add op1_low * 2**BITS_PER_WORD to
      the result.

      Similarly, if both operands are negative, we need to add
      (op0_low + op1_low) * 2**BITS_PER_WORD.

      We use a trick to adjust quickly.  We logically shift op0_low right
      (op1_low) BITS_PER_WORD-1 steps to get 0 or 1, and add this to
      op0_high (op1_high) before it is used to calculate 2b (2a).  If no
      logical shift exists, we do an arithmetic right shift and subtract
      the 0 or -1.  */

static rtx
expand_doubleword_mult (enum machine_mode mode, rtx op0, rtx op1, rtx target,
		       bool umulp, enum optab_methods methods)
{
  int low = (WORDS_BIG_ENDIAN ? 1 : 0);
  int high = (WORDS_BIG_ENDIAN ? 0 : 1);
  rtx wordm1 = umulp ? NULL_RTX : GEN_INT (BITS_PER_WORD - 1);
  rtx product, adjust, product_high, temp;

  rtx op0_high = operand_subword_force (op0, high, mode);
  rtx op0_low = operand_subword_force (op0, low, mode);
  rtx op1_high = operand_subword_force (op1, high, mode);
  rtx op1_low = operand_subword_force (op1, low, mode);

  /* If we're using an unsigned multiply to directly compute the product
     of the low-order words of the operands and perform any required
     adjustments of the operands, we begin by trying two more multiplications
     and then computing the appropriate sum.

     We have checked above that the required addition is provided.
     Full-word addition will normally always succeed, especially if
     it is provided at all, so we don't worry about its failure.  The
     multiplication may well fail, however, so we do handle that.  */

  if (!umulp)
    {
      /* ??? This could be done with emit_store_flag where available.  */
      temp = expand_binop (word_mode, lshr_optab, op0_low, wordm1,
			   NULL_RTX, 1, methods);
      if (temp)
	op0_high = expand_binop (word_mode, add_optab, op0_high, temp,
				 NULL_RTX, 0, OPTAB_DIRECT);
      else
	{
	  temp = expand_binop (word_mode, ashr_optab, op0_low, wordm1,
			       NULL_RTX, 0, methods);
	  if (!temp)
	    return NULL_RTX;
	  op0_high = expand_binop (word_mode, sub_optab, op0_high, temp,
				   NULL_RTX, 0, OPTAB_DIRECT);
	}

      if (!op0_high)
	return NULL_RTX;
    }

  adjust = expand_binop (word_mode, smul_optab, op0_high, op1_low,
			 NULL_RTX, 0, OPTAB_DIRECT);
  if (!adjust)
    return NULL_RTX;

  /* OP0_HIGH should now be dead.  */

  if (!umulp)
    {
      /* ??? This could be done with emit_store_flag where available.  */
      temp = expand_binop (word_mode, lshr_optab, op1_low, wordm1,
			   NULL_RTX, 1, methods);
      if (temp)
	op1_high = expand_binop (word_mode, add_optab, op1_high, temp,
				 NULL_RTX, 0, OPTAB_DIRECT);
      else
	{
	  temp = expand_binop (word_mode, ashr_optab, op1_low, wordm1,
			       NULL_RTX, 0, methods);
	  if (!temp)
	    return NULL_RTX;
	  op1_high = expand_binop (word_mode, sub_optab, op1_high, temp,
				   NULL_RTX, 0, OPTAB_DIRECT);
	}

      if (!op1_high)
	return NULL_RTX;
    }

  temp = expand_binop (word_mode, smul_optab, op1_high, op0_low,
		       NULL_RTX, 0, OPTAB_DIRECT);
  if (!temp)
    return NULL_RTX;

  /* OP1_HIGH should now be dead.  */

  adjust = expand_binop (word_mode, add_optab, adjust, temp,
			 adjust, 0, OPTAB_DIRECT);

  if (target && !REG_P (target))
    target = NULL_RTX;

  if (umulp)
    product = expand_binop (mode, umul_widen_optab, op0_low, op1_low,
			    target, 1, OPTAB_DIRECT);
  else
    product = expand_binop (mode, smul_widen_optab, op0_low, op1_low,
			    target, 1, OPTAB_DIRECT);

  if (!product)
    return NULL_RTX;

  product_high = operand_subword (product, high, 1, mode);
  adjust = expand_binop (word_mode, add_optab, product_high, adjust,
			 REG_P (product_high) ? product_high : adjust,
			 0, OPTAB_DIRECT);
  emit_move_insn (product_high, adjust);
  return product;
}

/* Wrapper around expand_binop which takes an rtx code to specify
   the operation to perform, not an optab pointer.  All other
   arguments are the same.  */
rtx
expand_simple_binop (enum machine_mode mode, enum rtx_code code, rtx op0,
		     rtx op1, rtx target, int unsignedp,
		     enum optab_methods methods)
{
  optab binop = code_to_optab[(int) code];
  gcc_assert (binop);

  return expand_binop (mode, binop, op0, op1, target, unsignedp, methods);
}

/* Return whether OP0 and OP1 should be swapped when expanding a commutative
   binop.  Order them according to commutative_operand_precedence and, if
   possible, try to put TARGET or a pseudo first.  */
static bool
swap_commutative_operands_with_target (rtx target, rtx op0, rtx op1)
{
  int op0_prec = commutative_operand_precedence (op0);
  int op1_prec = commutative_operand_precedence (op1);

  if (op0_prec < op1_prec)
    return true;

  if (op0_prec > op1_prec)
    return false;

  /* With equal precedence, both orders are ok, but it is better if the
     first operand is TARGET, or if both TARGET and OP0 are pseudos.  */
  if (target == 0 || REG_P (target))
    return (REG_P (op1) && !REG_P (op0)) || target == op1;
  else
    return rtx_equal_p (op1, target);
}

/* Return true if BINOPTAB implements a shift operation.  */

static bool
shift_optab_p (optab binoptab)
{
  switch (binoptab->code)
    {
    case ASHIFT:
    case SS_ASHIFT:
    case US_ASHIFT:
    case ASHIFTRT:
    case LSHIFTRT:
    case ROTATE:
    case ROTATERT:
      return true;

    default:
      return false;
    }
}

/* Return true if BINOPTAB implements a commutative binary operation.  */

static bool
commutative_optab_p (optab binoptab)
{
  return (GET_RTX_CLASS (binoptab->code) == RTX_COMM_ARITH
	  || binoptab == smul_widen_optab
	  || binoptab == umul_widen_optab
	  || binoptab == smul_highpart_optab
	  || binoptab == umul_highpart_optab);
}

/* X is to be used in mode MODE as an operand to BINOPTAB.  If we're
   optimizing, and if the operand is a constant that costs more than
   1 instruction, force the constant into a register and return that
   register.  Return X otherwise.  UNSIGNEDP says whether X is unsigned.  */

static rtx
avoid_expensive_constant (enum machine_mode mode, optab binoptab,
			  rtx x, bool unsignedp)
{
  bool speed = optimize_insn_for_speed_p ();

  if (mode != VOIDmode
      && optimize
      && CONSTANT_P (x)
      && rtx_cost (x, binoptab->code, speed) > rtx_cost (x, SET, speed))
    {
      if (CONST_INT_P (x))
	{
	  HOST_WIDE_INT intval = trunc_int_for_mode (INTVAL (x), mode);
	  if (intval != INTVAL (x))
	    x = GEN_INT (intval);
	}
      else
	x = convert_modes (mode, VOIDmode, x, unsignedp);
      x = force_reg (mode, x);
    }
  return x;
}

/* Helper function for expand_binop: handle the case where there
   is an insn that directly implements the indicated operation.
   Returns null if this is not possible.  */
static rtx
expand_binop_directly (enum machine_mode mode, optab binoptab,
		       rtx op0, rtx op1,
		       rtx target, int unsignedp, enum optab_methods methods,
		       rtx last)
{
  int icode = (int) optab_handler (binoptab, mode);
  enum machine_mode mode0 = insn_data[icode].operand[1].mode;
  enum machine_mode mode1 = insn_data[icode].operand[2].mode;
  enum machine_mode tmp_mode;
  bool commutative_p;
  rtx pat;
  rtx xop0 = op0, xop1 = op1;
  rtx temp;
  rtx swap;

  if (target)
    temp = target;
  else
    temp = gen_reg_rtx (mode);

  /* If it is a commutative operator and the modes would match
     if we would swap the operands, we can save the conversions.  */
  commutative_p = commutative_optab_p (binoptab);
  if (commutative_p
      && GET_MODE (xop0) != mode0 && GET_MODE (xop1) != mode1
      && GET_MODE (xop0) == mode1 && GET_MODE (xop1) == mode1)
    {
      swap = xop0;
      xop0 = xop1;
      xop1 = swap;
    }

  /* If we are optimizing, force expensive constants into a register.  */
  xop0 = avoid_expensive_constant (mode0, binoptab, xop0, unsignedp);
  if (!shift_optab_p (binoptab))
    xop1 = avoid_expensive_constant (mode1, binoptab, xop1, unsignedp);

  /* In case the insn wants input operands in modes different from
     those of the actual operands, convert the operands.  It would
     seem that we don't need to convert CONST_INTs, but we do, so
     that they're properly zero-extended, sign-extended or truncated
     for their mode.  */

  if (GET_MODE (xop0) != mode0 && mode0 != VOIDmode)
    xop0 = convert_modes (mode0,
			  GET_MODE (xop0) != VOIDmode
			  ? GET_MODE (xop0)
			  : mode,
			  xop0, unsignedp);

  if (GET_MODE (xop1) != mode1 && mode1 != VOIDmode)
    xop1 = convert_modes (mode1,
			  GET_MODE (xop1) != VOIDmode
			  ? GET_MODE (xop1)
			  : mode,
			  xop1, unsignedp);

  /* If operation is commutative,
     try to make the first operand a register.
     Even better, try to make it the same as the target.
     Also try to make the last operand a constant.  */
  if (commutative_p
      && swap_commutative_operands_with_target (target, xop0, xop1))
    {
      swap = xop1;
      xop1 = xop0;
      xop0 = swap;
    }

  /* Now, if insn's predicates don't allow our operands, put them into
     pseudo regs.  */

  if (!insn_data[icode].operand[1].predicate (xop0, mode0)
      && mode0 != VOIDmode)
    xop0 = copy_to_mode_reg (mode0, xop0);

  if (!insn_data[icode].operand[2].predicate (xop1, mode1)
      && mode1 != VOIDmode)
    xop1 = copy_to_mode_reg (mode1, xop1);

  if (binoptab == vec_pack_trunc_optab
      || binoptab == vec_pack_usat_optab
      || binoptab == vec_pack_ssat_optab
      || binoptab == vec_pack_ufix_trunc_optab
      || binoptab == vec_pack_sfix_trunc_optab)
    {
      /* The mode of the result is different then the mode of the
	 arguments.  */
      tmp_mode = insn_data[icode].operand[0].mode;
      if (GET_MODE_NUNITS (tmp_mode) != 2 * GET_MODE_NUNITS (mode))
	return 0;
    }
  else
    tmp_mode = mode;

  if (!insn_data[icode].operand[0].predicate (temp, tmp_mode))
    temp = gen_reg_rtx (tmp_mode);

  pat = GEN_FCN (icode) (temp, xop0, xop1);
  if (pat)
    {
      /* If PAT is composed of more than one insn, try to add an appropriate
	 REG_EQUAL note to it.  If we can't because TEMP conflicts with an
	 operand, call expand_binop again, this time without a target.  */
      if (INSN_P (pat) && NEXT_INSN (pat) != NULL_RTX
	  && ! add_equal_note (pat, temp, binoptab->code, xop0, xop1))
	{
	  delete_insns_since (last);
	  return expand_binop (mode, binoptab, op0, op1, NULL_RTX,
			       unsignedp, methods);
	}

      emit_insn (pat);
      return temp;
    }

  delete_insns_since (last);
  return NULL_RTX;
}

/* Generate code to perform an operation specified by BINOPTAB
   on operands OP0 and OP1, with result having machine-mode MODE.

   UNSIGNEDP is for the case where we have to widen the operands
   to perform the operation.  It says to use zero-extension.

   If TARGET is nonzero, the value
   is generated there, if it is convenient to do so.
   In all cases an rtx is returned for the locus of the value;
   this may or may not be TARGET.  */

rtx
expand_binop (enum machine_mode mode, optab binoptab, rtx op0, rtx op1,
	      rtx target, int unsignedp, enum optab_methods methods)
{
  enum optab_methods next_methods
    = (methods == OPTAB_LIB || methods == OPTAB_LIB_WIDEN
       ? OPTAB_WIDEN : methods);
  enum mode_class mclass;
  enum machine_mode wider_mode;
  rtx libfunc;
  rtx temp;
  rtx entry_last = get_last_insn ();
  rtx last;

  mclass = GET_MODE_CLASS (mode);

  /* If subtracting an integer constant, convert this into an addition of
     the negated constant.  */

  if (binoptab == sub_optab && CONST_INT_P (op1))
    {
      op1 = negate_rtx (mode, op1);
      binoptab = add_optab;
    }

  /* Record where to delete back to if we backtrack.  */
  last = get_last_insn ();

  /* If we can do it with a three-operand insn, do so.  */

  if (methods != OPTAB_MUST_WIDEN
      && optab_handler (binoptab, mode) != CODE_FOR_nothing)
    {
      temp = expand_binop_directly (mode, binoptab, op0, op1, target,
				    unsignedp, methods, last);
      if (temp)
	return temp;
    }

  /* If we were trying to rotate, and that didn't work, try rotating
     the other direction before falling back to shifts and bitwise-or.  */
  if (((binoptab == rotl_optab
	&& optab_handler (rotr_optab, mode) != CODE_FOR_nothing)
       || (binoptab == rotr_optab
	   && optab_handler (rotl_optab, mode) != CODE_FOR_nothing))
      && mclass == MODE_INT)
    {
      optab otheroptab = (binoptab == rotl_optab ? rotr_optab : rotl_optab);
      rtx newop1;
      unsigned int bits = GET_MODE_BITSIZE (mode);

      if (CONST_INT_P (op1))
        newop1 = GEN_INT (bits - INTVAL (op1));
      else if (targetm.shift_truncation_mask (mode) == bits - 1)
        newop1 = negate_rtx (GET_MODE (op1), op1);
      else
        newop1 = expand_binop (GET_MODE (op1), sub_optab,
			       GEN_INT (bits), op1,
			       NULL_RTX, unsignedp, OPTAB_DIRECT);

      temp = expand_binop_directly (mode, otheroptab, op0, newop1,
				    target, unsignedp, methods, last);
      if (temp)
	return temp;
    }

  /* If this is a multiply, see if we can do a widening operation that
     takes operands of this mode and makes a wider mode.  */

  if (binoptab == smul_optab
      && GET_MODE_WIDER_MODE (mode) != VOIDmode
      && (optab_handler ((unsignedp ? umul_widen_optab : smul_widen_optab),
			 GET_MODE_WIDER_MODE (mode))
	  != CODE_FOR_nothing))
    {
      temp = expand_binop (GET_MODE_WIDER_MODE (mode),
			   unsignedp ? umul_widen_optab : smul_widen_optab,
			   op0, op1, NULL_RTX, unsignedp, OPTAB_DIRECT);

      if (temp != 0)
	{
	  if (GET_MODE_CLASS (mode) == MODE_INT
	      && TRULY_NOOP_TRUNCATION (GET_MODE_BITSIZE (mode),
                                        GET_MODE_BITSIZE (GET_MODE (temp))))
	    return gen_lowpart (mode, temp);
	  else
	    return convert_to_mode (mode, temp, unsignedp);
	}
    }

  /* Look for a wider mode of the same class for which we think we
     can open-code the operation.  Check for a widening multiply at the
     wider mode as well.  */

  if (CLASS_HAS_WIDER_MODES_P (mclass)
      && methods != OPTAB_DIRECT && methods != OPTAB_LIB)
    for (wider_mode = GET_MODE_WIDER_MODE (mode);
	 wider_mode != VOIDmode;
	 wider_mode = GET_MODE_WIDER_MODE (wider_mode))
      {
	if (optab_handler (binoptab, wider_mode) != CODE_FOR_nothing
	    || (binoptab == smul_optab
		&& GET_MODE_WIDER_MODE (wider_mode) != VOIDmode
		&& (optab_handler ((unsignedp ? umul_widen_optab
				    : smul_widen_optab),
				   GET_MODE_WIDER_MODE (wider_mode))
		    != CODE_FOR_nothing)))
	  {
	    rtx xop0 = op0, xop1 = op1;
	    int no_extend = 0;

	    /* For certain integer operations, we need not actually extend
	       the narrow operands, as long as we will truncate
	       the results to the same narrowness.  */

	    if ((binoptab == ior_optab || binoptab == and_optab
		 || binoptab == xor_optab
		 || binoptab == add_optab || binoptab == sub_optab
		 || binoptab == smul_optab || binoptab == ashl_optab)
		&& mclass == MODE_INT)
	      {
		no_extend = 1;
		xop0 = avoid_expensive_constant (mode, binoptab,
						 xop0, unsignedp);
		if (binoptab != ashl_optab)
		  xop1 = avoid_expensive_constant (mode, binoptab,
						   xop1, unsignedp);
	      }

	    xop0 = widen_operand (xop0, wider_mode, mode, unsignedp, no_extend);

	    /* The second operand of a shift must always be extended.  */
	    xop1 = widen_operand (xop1, wider_mode, mode, unsignedp,
				  no_extend && binoptab != ashl_optab);

	    temp = expand_binop (wider_mode, binoptab, xop0, xop1, NULL_RTX,
				 unsignedp, OPTAB_DIRECT);
	    if (temp)
	      {
		if (mclass != MODE_INT
                    || !TRULY_NOOP_TRUNCATION (GET_MODE_BITSIZE (mode),
                                               GET_MODE_BITSIZE (wider_mode)))
		  {
		    if (target == 0)
		      target = gen_reg_rtx (mode);
		    convert_move (target, temp, 0);
		    return target;
		  }
		else
		  return gen_lowpart (mode, temp);
	      }
	    else
	      delete_insns_since (last);
	  }
      }

  /* If operation is commutative,
     try to make the first operand a register.
     Even better, try to make it the same as the target.
     Also try to make the last operand a constant.  */
  if (commutative_optab_p (binoptab)
      && swap_commutative_operands_with_target (target, op0, op1))
    {
      temp = op1;
      op1 = op0;
      op0 = temp;
    }

  /* These can be done a word at a time.  */
  if ((binoptab == and_optab || binoptab == ior_optab || binoptab == xor_optab)
      && mclass == MODE_INT
      && GET_MODE_SIZE (mode) > UNITS_PER_WORD
      && optab_handler (binoptab, word_mode) != CODE_FOR_nothing)
    {
      int i;
      rtx insns;

      /* If TARGET is the same as one of the operands, the REG_EQUAL note
	 won't be accurate, so use a new target.  */
      if (target == 0 || target == op0 || target == op1)
	target = gen_reg_rtx (mode);

      start_sequence ();

      /* Do the actual arithmetic.  */
      for (i = 0; i < GET_MODE_BITSIZE (mode) / BITS_PER_WORD; i++)
	{
	  rtx target_piece = operand_subword (target, i, 1, mode);
	  rtx x = expand_binop (word_mode, binoptab,
				operand_subword_force (op0, i, mode),
				operand_subword_force (op1, i, mode),
				target_piece, unsignedp, next_methods);

	  if (x == 0)
	    break;

	  if (target_piece != x)
	    emit_move_insn (target_piece, x);
	}

      insns = get_insns ();
      end_sequence ();

      if (i == GET_MODE_BITSIZE (mode) / BITS_PER_WORD)
	{
	  emit_insn (insns);
	  return target;
	}
    }

  /* Synthesize double word shifts from single word shifts.  */
  if ((binoptab == lshr_optab || binoptab == ashl_optab
       || binoptab == ashr_optab)
      && mclass == MODE_INT
      && (CONST_INT_P (op1) || optimize_insn_for_speed_p ())
      && GET_MODE_SIZE (mode) == 2 * UNITS_PER_WORD
      && optab_handler (binoptab, word_mode) != CODE_FOR_nothing
      && optab_handler (ashl_optab, word_mode) != CODE_FOR_nothing
      && optab_handler (lshr_optab, word_mode) != CODE_FOR_nothing)
    {
      unsigned HOST_WIDE_INT shift_mask, double_shift_mask;
      enum machine_mode op1_mode;

      double_shift_mask = targetm.shift_truncation_mask (mode);
      shift_mask = targetm.shift_truncation_mask (word_mode);
      op1_mode = GET_MODE (op1) != VOIDmode ? GET_MODE (op1) : word_mode;

      /* Apply the truncation to constant shifts.  */
      if (double_shift_mask > 0 && CONST_INT_P (op1))
	op1 = GEN_INT (INTVAL (op1) & double_shift_mask);

      if (op1 == CONST0_RTX (op1_mode))
	return op0;

      /* Make sure that this is a combination that expand_doubleword_shift
	 can handle.  See the comments there for details.  */
      if (double_shift_mask == 0
	  || (shift_mask == BITS_PER_WORD - 1
	      && double_shift_mask == BITS_PER_WORD * 2 - 1))
	{
	  rtx insns;
	  rtx into_target, outof_target;
	  rtx into_input, outof_input;
	  int left_shift, outof_word;

	  /* If TARGET is the same as one of the operands, the REG_EQUAL note
	     won't be accurate, so use a new target.  */
	  if (target == 0 || target == op0 || target == op1)
	    target = gen_reg_rtx (mode);

	  start_sequence ();

	  /* OUTOF_* is the word we are shifting bits away from, and
	     INTO_* is the word that we are shifting bits towards, thus
	     they differ depending on the direction of the shift and
	     WORDS_BIG_ENDIAN.  */

	  left_shift = binoptab == ashl_optab;
	  outof_word = left_shift ^ ! WORDS_BIG_ENDIAN;

	  outof_target = operand_subword (target, outof_word, 1, mode);
	  into_target = operand_subword (target, 1 - outof_word, 1, mode);

	  outof_input = operand_subword_force (op0, outof_word, mode);
	  into_input = operand_subword_force (op0, 1 - outof_word, mode);

	  if (expand_doubleword_shift (op1_mode, binoptab,
				       outof_input, into_input, op1,
				       outof_target, into_target,
				       unsignedp, next_methods, shift_mask))
	    {
	      insns = get_insns ();
	      end_sequence ();

	      emit_insn (insns);
	      return target;
	    }
	  end_sequence ();
	}
    }

  /* Synthesize double word rotates from single word shifts.  */
  if ((binoptab == rotl_optab || binoptab == rotr_optab)
      && mclass == MODE_INT
      && CONST_INT_P (op1)
      && GET_MODE_SIZE (mode) == 2 * UNITS_PER_WORD
      && optab_handler (ashl_optab, word_mode) != CODE_FOR_nothing
      && optab_handler (lshr_optab, word_mode) != CODE_FOR_nothing)
    {
      rtx insns;
      rtx into_target, outof_target;
      rtx into_input, outof_input;
      rtx inter;
      int shift_count, left_shift, outof_word;

      /* If TARGET is the same as one of the operands, the REG_EQUAL note
	 won't be accurate, so use a new target. Do this also if target is not
	 a REG, first because having a register instead may open optimization
	 opportunities, and second because if target and op0 happen to be MEMs
	 designating the same location, we would risk clobbering it too early
	 in the code sequence we generate below.  */
      if (target == 0 || target == op0 || target == op1 || ! REG_P (target))
	target = gen_reg_rtx (mode);

      start_sequence ();

      shift_count = INTVAL (op1);

      /* OUTOF_* is the word we are shifting bits away from, and
	 INTO_* is the word that we are shifting bits towards, thus
	 they differ depending on the direction of the shift and
	 WORDS_BIG_ENDIAN.  */

      left_shift = (binoptab == rotl_optab);
      outof_word = left_shift ^ ! WORDS_BIG_ENDIAN;

      outof_target = operand_subword (target, outof_word, 1, mode);
      into_target = operand_subword (target, 1 - outof_word, 1, mode);

      outof_input = operand_subword_force (op0, outof_word, mode);
      into_input = operand_subword_force (op0, 1 - outof_word, mode);

      if (shift_count == BITS_PER_WORD)
	{
	  /* This is just a word swap.  */
	  emit_move_insn (outof_target, into_input);
	  emit_move_insn (into_target, outof_input);
	  inter = const0_rtx;
	}
      else
	{
	  rtx into_temp1, into_temp2, outof_temp1, outof_temp2;
	  rtx first_shift_count, second_shift_count;
	  optab reverse_unsigned_shift, unsigned_shift;

	  reverse_unsigned_shift = (left_shift ^ (shift_count < BITS_PER_WORD)
				    ? lshr_optab : ashl_optab);

	  unsigned_shift = (left_shift ^ (shift_count < BITS_PER_WORD)
			    ? ashl_optab : lshr_optab);

	  if (shift_count > BITS_PER_WORD)
	    {
	      first_shift_count = GEN_INT (shift_count - BITS_PER_WORD);
	      second_shift_count = GEN_INT (2 * BITS_PER_WORD - shift_count);
	    }
	  else
	    {
	      first_shift_count = GEN_INT (BITS_PER_WORD - shift_count);
	      second_shift_count = GEN_INT (shift_count);
	    }

	  into_temp1 = expand_binop (word_mode, unsigned_shift,
				     outof_input, first_shift_count,
				     NULL_RTX, unsignedp, next_methods);
	  into_temp2 = expand_binop (word_mode, reverse_unsigned_shift,
				     into_input, second_shift_count,
				     NULL_RTX, unsignedp, next_methods);

	  if (into_temp1 != 0 && into_temp2 != 0)
	    inter = expand_binop (word_mode, ior_optab, into_temp1, into_temp2,
				  into_target, unsignedp, next_methods);
	  else
	    inter = 0;

	  if (inter != 0 && inter != into_target)
	    emit_move_insn (into_target, inter);

	  outof_temp1 = expand_binop (word_mode, unsigned_shift,
				      into_input, first_shift_count,
				      NULL_RTX, unsignedp, next_methods);
	  outof_temp2 = expand_binop (word_mode, reverse_unsigned_shift,
				      outof_input, second_shift_count,
				      NULL_RTX, unsignedp, next_methods);

	  if (inter != 0 && outof_temp1 != 0 && outof_temp2 != 0)
	    inter = expand_binop (word_mode, ior_optab,
				  outof_temp1, outof_temp2,
				  outof_target, unsignedp, next_methods);

	  if (inter != 0 && inter != outof_target)
	    emit_move_insn (outof_target, inter);
	}

      insns = get_insns ();
      end_sequence ();

      if (inter != 0)
	{
	  emit_insn (insns);
	  return target;
	}
    }

  /* These can be done a word at a time by propagating carries.  */
  if ((binoptab == add_optab || binoptab == sub_optab)
      && mclass == MODE_INT
      && GET_MODE_SIZE (mode) >= 2 * UNITS_PER_WORD
      && optab_handler (binoptab, word_mode) != CODE_FOR_nothing)
    {
      unsigned int i;
      optab otheroptab = binoptab == add_optab ? sub_optab : add_optab;
      const unsigned int nwords = GET_MODE_BITSIZE (mode) / BITS_PER_WORD;
      rtx carry_in = NULL_RTX, carry_out = NULL_RTX;
      rtx xop0, xop1, xtarget;

      /* We can handle either a 1 or -1 value for the carry.  If STORE_FLAG
	 value is one of those, use it.  Otherwise, use 1 since it is the
	 one easiest to get.  */
#if STORE_FLAG_VALUE == 1 || STORE_FLAG_VALUE == -1
      int normalizep = STORE_FLAG_VALUE;
#else
      int normalizep = 1;
#endif

      /* Prepare the operands.  */
      xop0 = force_reg (mode, op0);
      xop1 = force_reg (mode, op1);

      xtarget = gen_reg_rtx (mode);

      if (target == 0 || !REG_P (target))
	target = xtarget;

      /* Indicate for flow that the entire target reg is being set.  */
      if (REG_P (target))
	emit_clobber (xtarget);

      /* Do the actual arithmetic.  */
      for (i = 0; i < nwords; i++)
	{
	  int index = (WORDS_BIG_ENDIAN ? nwords - i - 1 : i);
	  rtx target_piece = operand_subword (xtarget, index, 1, mode);
	  rtx op0_piece = operand_subword_force (xop0, index, mode);
	  rtx op1_piece = operand_subword_force (xop1, index, mode);
	  rtx x;

	  /* Main add/subtract of the input operands.  */
	  x = expand_binop (word_mode, binoptab,
			    op0_piece, op1_piece,
			    target_piece, unsignedp, next_methods);
	  if (x == 0)
	    break;

	  if (i + 1 < nwords)
	    {
	      /* Store carry from main add/subtract.  */
	      carry_out = gen_reg_rtx (word_mode);
	      carry_out = emit_store_flag_force (carry_out,
						 (binoptab == add_optab
						  ? LT : GT),
						 x, op0_piece,
						 word_mode, 1, normalizep);
	    }

	  if (i > 0)
	    {
	      rtx newx;

	      /* Add/subtract previous carry to main result.  */
	      newx = expand_binop (word_mode,
				   normalizep == 1 ? binoptab : otheroptab,
				   x, carry_in,
				   NULL_RTX, 1, next_methods);

	      if (i + 1 < nwords)
		{
		  /* Get out carry from adding/subtracting carry in.  */
		  rtx carry_tmp = gen_reg_rtx (word_mode);
		  carry_tmp = emit_store_flag_force (carry_tmp,
						     (binoptab == add_optab
						      ? LT : GT),
						     newx, x,
						     word_mode, 1, normalizep);

		  /* Logical-ior the two poss. carry together.  */
		  carry_out = expand_binop (word_mode, ior_optab,
					    carry_out, carry_tmp,
					    carry_out, 0, next_methods);
		  if (carry_out == 0)
		    break;
		}
	      emit_move_insn (target_piece, newx);
	    }
	  else
	    {
	      if (x != target_piece)
		emit_move_insn (target_piece, x);
	    }

	  carry_in = carry_out;
	}

      if (i == GET_MODE_BITSIZE (mode) / (unsigned) BITS_PER_WORD)
	{
	  if (optab_handler (mov_optab, mode) != CODE_FOR_nothing
	      || ! rtx_equal_p (target, xtarget))
	    {
	      rtx temp = emit_move_insn (target, xtarget);

	      set_unique_reg_note (temp,
				   REG_EQUAL,
				   gen_rtx_fmt_ee (binoptab->code, mode,
						   copy_rtx (xop0),
						   copy_rtx (xop1)));
	    }
	  else
	    target = xtarget;

	  return target;
	}

      else
	delete_insns_since (last);
    }

  /* Attempt to synthesize double word multiplies using a sequence of word
     mode multiplications.  We first attempt to generate a sequence using a
     more efficient unsigned widening multiply, and if that fails we then
     try using a signed widening multiply.  */

  if (binoptab == smul_optab
      && mclass == MODE_INT
      && GET_MODE_SIZE (mode) == 2 * UNITS_PER_WORD
      && optab_handler (smul_optab, word_mode) != CODE_FOR_nothing
      && optab_handler (add_optab, word_mode) != CODE_FOR_nothing)
    {
      rtx product = NULL_RTX;

      if (optab_handler (umul_widen_optab, mode) != CODE_FOR_nothing)
	{
	  product = expand_doubleword_mult (mode, op0, op1, target,
					    true, methods);
	  if (!product)
	    delete_insns_since (last);
	}

      if (product == NULL_RTX
	  && optab_handler (smul_widen_optab, mode) != CODE_FOR_nothing)
	{
	  product = expand_doubleword_mult (mode, op0, op1, target,
					    false, methods);
	  if (!product)
	    delete_insns_since (last);
	}

      if (product != NULL_RTX)
	{
	  if (optab_handler (mov_optab, mode) != CODE_FOR_nothing)
	    {
	      temp = emit_move_insn (target ? target : product, product);
	      set_unique_reg_note (temp,
				   REG_EQUAL,
				   gen_rtx_fmt_ee (MULT, mode,
						   copy_rtx (op0),
						   copy_rtx (op1)));
	    }
	  return product;
	}
    }

  /* It can't be open-coded in this mode.
     Use a library call if one is available and caller says that's ok.  */

  libfunc = optab_libfunc (binoptab, mode);
  if (libfunc
      && (methods == OPTAB_LIB || methods == OPTAB_LIB_WIDEN))
    {
      rtx insns;
      rtx op1x = op1;
      enum machine_mode op1_mode = mode;
      rtx value;

      start_sequence ();

      if (shift_optab_p (binoptab))
	{
	  op1_mode = targetm.libgcc_shift_count_mode ();
	  /* Specify unsigned here,
	     since negative shift counts are meaningless.  */
	  op1x = convert_to_mode (op1_mode, op1, 1);
	}

      if (GET_MODE (op0) != VOIDmode
	  && GET_MODE (op0) != mode)
	op0 = convert_to_mode (mode, op0, unsignedp);

      /* Pass 1 for NO_QUEUE so we don't lose any increments
	 if the libcall is cse'd or moved.  */
      value = emit_library_call_value (libfunc,
				       NULL_RTX, LCT_CONST, mode, 2,
				       op0, mode, op1x, op1_mode);

      insns = get_insns ();
      end_sequence ();

      target = gen_reg_rtx (mode);
      emit_libcall_block (insns, target, value,
			  gen_rtx_fmt_ee (binoptab->code, mode, op0, op1));

      return target;
    }

  delete_insns_since (last);

  /* It can't be done in this mode.  Can we do it in a wider mode?  */

  if (! (methods == OPTAB_WIDEN || methods == OPTAB_LIB_WIDEN
	 || methods == OPTAB_MUST_WIDEN))
    {
      /* Caller says, don't even try.  */
      delete_insns_since (entry_last);
      return 0;
    }

  /* Compute the value of METHODS to pass to recursive calls.
     Don't allow widening to be tried recursively.  */

  methods = (methods == OPTAB_LIB_WIDEN ? OPTAB_LIB : OPTAB_DIRECT);

  /* Look for a wider mode of the same class for which it appears we can do
     the operation.  */

  if (CLASS_HAS_WIDER_MODES_P (mclass))
    {
      for (wider_mode = GET_MODE_WIDER_MODE (mode);
	   wider_mode != VOIDmode;
	   wider_mode = GET_MODE_WIDER_MODE (wider_mode))
	{
	  if (optab_handler (binoptab, wider_mode) != CODE_FOR_nothing
	      || (methods == OPTAB_LIB
		  && optab_libfunc (binoptab, wider_mode)))
	    {
	      rtx xop0 = op0, xop1 = op1;
	      int no_extend = 0;

	      /* For certain integer operations, we need not actually extend
		 the narrow operands, as long as we will truncate
		 the results to the same narrowness.  */

	      if ((binoptab == ior_optab || binoptab == and_optab
		   || binoptab == xor_optab
		   || binoptab == add_optab || binoptab == sub_optab
		   || binoptab == smul_optab || binoptab == ashl_optab)
		  && mclass == MODE_INT)
		no_extend = 1;

	      xop0 = widen_operand (xop0, wider_mode, mode,
				    unsignedp, no_extend);

	      /* The second operand of a shift must always be extended.  */
	      xop1 = widen_operand (xop1, wider_mode, mode, unsignedp,
				    no_extend && binoptab != ashl_optab);

	      temp = expand_binop (wider_mode, binoptab, xop0, xop1, NULL_RTX,
				   unsignedp, methods);
	      if (temp)
		{
		  if (mclass != MODE_INT
		      || !TRULY_NOOP_TRUNCATION (GET_MODE_BITSIZE (mode),
						 GET_MODE_BITSIZE (wider_mode)))
		    {
		      if (target == 0)
			target = gen_reg_rtx (mode);
		      convert_move (target, temp, 0);
		      return target;
		    }
		  else
		    return gen_lowpart (mode, temp);
		}
	      else
		delete_insns_since (last);
	    }
	}
    }

  delete_insns_since (entry_last);
  return 0;
}

/* Expand a binary operator which has both signed and unsigned forms.
   UOPTAB is the optab for unsigned operations, and SOPTAB is for
   signed operations.

   If we widen unsigned operands, we may use a signed wider operation instead
   of an unsigned wider operation, since the result would be the same.  */

rtx
sign_expand_binop (enum machine_mode mode, optab uoptab, optab soptab,
		   rtx op0, rtx op1, rtx target, int unsignedp,
		   enum optab_methods methods)
{
  rtx temp;
  optab direct_optab = unsignedp ? uoptab : soptab;
  struct optab_d wide_soptab;

  /* Do it without widening, if possible.  */
  temp = expand_binop (mode, direct_optab, op0, op1, target,
		       unsignedp, OPTAB_DIRECT);
  if (temp || methods == OPTAB_DIRECT)
    return temp;

  /* Try widening to a signed int.  Make a fake signed optab that
     hides any signed insn for direct use.  */
  wide_soptab = *soptab;
  set_optab_handler (&wide_soptab, mode, CODE_FOR_nothing);
  /* We don't want to generate new hash table entries from this fake
     optab.  */
  wide_soptab.libcall_gen = NULL;

  temp = expand_binop (mode, &wide_soptab, op0, op1, target,
		       unsignedp, OPTAB_WIDEN);

  /* For unsigned operands, try widening to an unsigned int.  */
  if (temp == 0 && unsignedp)
    temp = expand_binop (mode, uoptab, op0, op1, target,
			 unsignedp, OPTAB_WIDEN);
  if (temp || methods == OPTAB_WIDEN)
    return temp;

  /* Use the right width libcall if that exists.  */
  temp = expand_binop (mode, direct_optab, op0, op1, target, unsignedp, OPTAB_LIB);
  if (temp || methods == OPTAB_LIB)
    return temp;

  /* Must widen and use a libcall, use either signed or unsigned.  */
  temp = expand_binop (mode, &wide_soptab, op0, op1, target,
		       unsignedp, methods);
  if (temp != 0)
    return temp;
  if (unsignedp)
    return expand_binop (mode, uoptab, op0, op1, target,
			 unsignedp, methods);
  return 0;
}

/* Generate code to perform an operation specified by UNOPPTAB
   on operand OP0, with two results to TARG0 and TARG1.
   We assume that the order of the operands for the instruction
   is TARG0, TARG1, OP0.

   Either TARG0 or TARG1 may be zero, but what that means is that
   the result is not actually wanted.  We will generate it into
   a dummy pseudo-reg and discard it.  They may not both be zero.

   Returns 1 if this operation can be performed; 0 if not.  */

int
expand_twoval_unop (optab unoptab, rtx op0, rtx targ0, rtx targ1,
		    int unsignedp)
{
  enum machine_mode mode = GET_MODE (targ0 ? targ0 : targ1);
  enum mode_class mclass;
  enum machine_mode wider_mode;
  rtx entry_last = get_last_insn ();
  rtx last;

  mclass = GET_MODE_CLASS (mode);

  if (!targ0)
    targ0 = gen_reg_rtx (mode);
  if (!targ1)
    targ1 = gen_reg_rtx (mode);

  /* Record where to go back to if we fail.  */
  last = get_last_insn ();

  if (optab_handler (unoptab, mode) != CODE_FOR_nothing)
    {
      int icode = (int) optab_handler (unoptab, mode);
      enum machine_mode mode0 = insn_data[icode].operand[2].mode;
      rtx pat;
      rtx xop0 = op0;

      if (GET_MODE (xop0) != VOIDmode
	  && GET_MODE (xop0) != mode0)
	xop0 = convert_to_mode (mode0, xop0, unsignedp);

      /* Now, if insn doesn't accept these operands, put them into pseudos.  */
      if (!insn_data[icode].operand[2].predicate (xop0, mode0))
	xop0 = copy_to_mode_reg (mode0, xop0);

      /* We could handle this, but we should always be called with a pseudo
	 for our targets and all insns should take them as outputs.  */
      gcc_assert (insn_data[icode].operand[0].predicate (targ0, mode));
      gcc_assert (insn_data[icode].operand[1].predicate (targ1, mode));

      pat = GEN_FCN (icode) (targ0, targ1, xop0);
      if (pat)
	{
	  emit_insn (pat);
	  return 1;
	}
      else
	delete_insns_since (last);
    }

  /* It can't be done in this mode.  Can we do it in a wider mode?  */

  if (CLASS_HAS_WIDER_MODES_P (mclass))
    {
      for (wider_mode = GET_MODE_WIDER_MODE (mode);
	   wider_mode != VOIDmode;
	   wider_mode = GET_MODE_WIDER_MODE (wider_mode))
	{
	  if (optab_handler (unoptab, wider_mode) != CODE_FOR_nothing)
	    {
	      rtx t0 = gen_reg_rtx (wider_mode);
	      rtx t1 = gen_reg_rtx (wider_mode);
	      rtx cop0 = convert_modes (wider_mode, mode, op0, unsignedp);

	      if (expand_twoval_unop (unoptab, cop0, t0, t1, unsignedp))
		{
		  convert_move (targ0, t0, unsignedp);
		  convert_move (targ1, t1, unsignedp);
		  return 1;
		}
	      else
		delete_insns_since (last);
	    }
	}
    }

  delete_insns_since (entry_last);
  return 0;
}

/* Generate code to perform an operation specified by BINOPTAB
   on operands OP0 and OP1, with two results to TARG1 and TARG2.
   We assume that the order of the operands for the instruction
   is TARG0, OP0, OP1, TARG1, which would fit a pattern like
   [(set TARG0 (operate OP0 OP1)) (set TARG1 (operate ...))].

   Either TARG0 or TARG1 may be zero, but what that means is that
   the result is not actually wanted.  We will generate it into
   a dummy pseudo-reg and discard it.  They may not both be zero.

   Returns 1 if this operation can be performed; 0 if not.  */

int
expand_twoval_binop (optab binoptab, rtx op0, rtx op1, rtx targ0, rtx targ1,
		     int unsignedp)
{
  enum machine_mode mode = GET_MODE (targ0 ? targ0 : targ1);
  enum mode_class mclass;
  enum machine_mode wider_mode;
  rtx entry_last = get_last_insn ();
  rtx last;

  mclass = GET_MODE_CLASS (mode);

  if (!targ0)
    targ0 = gen_reg_rtx (mode);
  if (!targ1)
    targ1 = gen_reg_rtx (mode);

  /* Record where to go back to if we fail.  */
  last = get_last_insn ();

  if (optab_handler (binoptab, mode) != CODE_FOR_nothing)
    {
      int icode = (int) optab_handler (binoptab, mode);
      enum machine_mode mode0 = insn_data[icode].operand[1].mode;
      enum machine_mode mode1 = insn_data[icode].operand[2].mode;
      rtx pat;
      rtx xop0 = op0, xop1 = op1;

      /* If we are optimizing, force expensive constants into a register.  */
      xop0 = avoid_expensive_constant (mode0, binoptab, xop0, unsignedp);
      xop1 = avoid_expensive_constant (mode1, binoptab, xop1, unsignedp);

      /* In case the insn wants input operands in modes different from
	 those of the actual operands, convert the operands.  It would
	 seem that we don't need to convert CONST_INTs, but we do, so
	 that they're properly zero-extended, sign-extended or truncated
	 for their mode.  */

      if (GET_MODE (op0) != mode0 && mode0 != VOIDmode)
	xop0 = convert_modes (mode0,
			      GET_MODE (op0) != VOIDmode
			      ? GET_MODE (op0)
			      : mode,
			      xop0, unsignedp);

      if (GET_MODE (op1) != mode1 && mode1 != VOIDmode)
	xop1 = convert_modes (mode1,
			      GET_MODE (op1) != VOIDmode
			      ? GET_MODE (op1)
			      : mode,
			      xop1, unsignedp);

      /* Now, if insn doesn't accept these operands, put them into pseudos.  */
      if (!insn_data[icode].operand[1].predicate (xop0, mode0))
	xop0 = copy_to_mode_reg (mode0, xop0);

      if (!insn_data[icode].operand[2].predicate (xop1, mode1))
	xop1 = copy_to_mode_reg (mode1, xop1);

      /* We could handle this, but we should always be called with a pseudo
	 for our targets and all insns should take them as outputs.  */
      gcc_assert (insn_data[icode].operand[0].predicate (targ0, mode));
      gcc_assert (insn_data[icode].operand[3].predicate (targ1, mode));

      pat = GEN_FCN (icode) (targ0, xop0, xop1, targ1);
      if (pat)
	{
	  emit_insn (pat);
	  return 1;
	}
      else
	delete_insns_since (last);
    }

  /* It can't be done in this mode.  Can we do it in a wider mode?  */

  if (CLASS_HAS_WIDER_MODES_P (mclass))
    {
      for (wider_mode = GET_MODE_WIDER_MODE (mode);
	   wider_mode != VOIDmode;
	   wider_mode = GET_MODE_WIDER_MODE (wider_mode))
	{
	  if (optab_handler (binoptab, wider_mode) != CODE_FOR_nothing)
	    {
	      rtx t0 = gen_reg_rtx (wider_mode);
	      rtx t1 = gen_reg_rtx (wider_mode);
	      rtx cop0 = convert_modes (wider_mode, mode, op0, unsignedp);
	      rtx cop1 = convert_modes (wider_mode, mode, op1, unsignedp);

	      if (expand_twoval_binop (binoptab, cop0, cop1,
				       t0, t1, unsignedp))
		{
		  convert_move (targ0, t0, unsignedp);
		  convert_move (targ1, t1, unsignedp);
		  return 1;
		}
	      else
		delete_insns_since (last);
	    }
	}
    }

  delete_insns_since (entry_last);
  return 0;
}

/* Expand the two-valued library call indicated by BINOPTAB, but
   preserve only one of the values.  If TARG0 is non-NULL, the first
   value is placed into TARG0; otherwise the second value is placed
   into TARG1.  Exactly one of TARG0 and TARG1 must be non-NULL.  The
   value stored into TARG0 or TARG1 is equivalent to (CODE OP0 OP1).
   This routine assumes that the value returned by the library call is
   as if the return value was of an integral mode twice as wide as the
   mode of OP0.  Returns 1 if the call was successful.  */

bool
expand_twoval_binop_libfunc (optab binoptab, rtx op0, rtx op1,
			     rtx targ0, rtx targ1, enum rtx_code code)
{
  enum machine_mode mode;
  enum machine_mode libval_mode;
  rtx libval;
  rtx insns;
  rtx libfunc;

  /* Exactly one of TARG0 or TARG1 should be non-NULL.  */
  gcc_assert (!targ0 != !targ1);

  mode = GET_MODE (op0);
  libfunc = optab_libfunc (binoptab, mode);
  if (!libfunc)
    return false;

  /* The value returned by the library function will have twice as
     many bits as the nominal MODE.  */
  libval_mode = smallest_mode_for_size (2 * GET_MODE_BITSIZE (mode),
					MODE_INT);
  start_sequence ();
  libval = emit_library_call_value (libfunc, NULL_RTX, LCT_CONST,
				    libval_mode, 2,
				    op0, mode,
				    op1, mode);
  /* Get the part of VAL containing the value that we want.  */
  libval = simplify_gen_subreg (mode, libval, libval_mode,
				targ0 ? 0 : GET_MODE_SIZE (mode));
  insns = get_insns ();
  end_sequence ();
  /* Move the into the desired location.  */
  emit_libcall_block (insns, targ0 ? targ0 : targ1, libval,
		      gen_rtx_fmt_ee (code, mode, op0, op1));

  return true;
}


/* Wrapper around expand_unop which takes an rtx code to specify
   the operation to perform, not an optab pointer.  All other
   arguments are the same.  */
rtx
expand_simple_unop (enum machine_mode mode, enum rtx_code code, rtx op0,
		    rtx target, int unsignedp)
{
  optab unop = code_to_optab[(int) code];
  gcc_assert (unop);

  return expand_unop (mode, unop, op0, target, unsignedp);
}

/* Try calculating
	(clz:narrow x)
   as
	(clz:wide (zero_extend:wide x)) - ((width wide) - (width narrow)).  */
static rtx
widen_clz (enum machine_mode mode, rtx op0, rtx target)
{
  enum mode_class mclass = GET_MODE_CLASS (mode);
  if (CLASS_HAS_WIDER_MODES_P (mclass))
    {
      enum machine_mode wider_mode;
      for (wider_mode = GET_MODE_WIDER_MODE (mode);
	   wider_mode != VOIDmode;
	   wider_mode = GET_MODE_WIDER_MODE (wider_mode))
	{
	  if (optab_handler (clz_optab, wider_mode) != CODE_FOR_nothing)
	    {
	      rtx xop0, temp, last;

	      last = get_last_insn ();

	      if (target == 0)
		target = gen_reg_rtx (mode);
	      xop0 = widen_operand (op0, wider_mode, mode, true, false);
	      temp = expand_unop (wider_mode, clz_optab, xop0, NULL_RTX, true);
	      if (temp != 0)
		temp = expand_binop (wider_mode, sub_optab, temp,
				     GEN_INT (GET_MODE_BITSIZE (wider_mode)
					      - GET_MODE_BITSIZE (mode)),
				     target, true, OPTAB_DIRECT);
	      if (temp == 0)
		delete_insns_since (last);

	      return temp;
	    }
	}
    }
  return 0;
}

/* Try calculating clz of a double-word quantity as two clz's of word-sized
   quantities, choosing which based on whether the high word is nonzero.  */
static rtx
expand_doubleword_clz (enum machine_mode mode, rtx op0, rtx target)
{
  rtx xop0 = force_reg (mode, op0);
  rtx subhi = gen_highpart (word_mode, xop0);
  rtx sublo = gen_lowpart (word_mode, xop0);
  rtx hi0_label = gen_label_rtx ();
  rtx after_label = gen_label_rtx ();
  rtx seq, temp, result;

  /* If we were not given a target, use a word_mode register, not a
     'mode' register.  The result will fit, and nobody is expecting
     anything bigger (the return type of __builtin_clz* is int).  */
  if (!target)
    target = gen_reg_rtx (word_mode);

  /* In any case, write to a word_mode scratch in both branches of the
     conditional, so we can ensure there is a single move insn setting
     'target' to tag a REG_EQUAL note on.  */
  result = gen_reg_rtx (word_mode);

  start_sequence ();

  /* If the high word is not equal to zero,
     then clz of the full value is clz of the high word.  */
  emit_cmp_and_jump_insns (subhi, CONST0_RTX (word_mode), EQ, 0,
			   word_mode, true, hi0_label);

  temp = expand_unop_direct (word_mode, clz_optab, subhi, result, true);
  if (!temp)
    goto fail;

  if (temp != result)
    convert_move (result, temp, true);

  emit_jump_insn (gen_jump (after_label));
  emit_barrier ();

  /* Else clz of the full value is clz of the low word plus the number
     of bits in the high word.  */
  emit_label (hi0_label);

  temp = expand_unop_direct (word_mode, clz_optab, sublo, 0, true);
  if (!temp)
    goto fail;
  temp = expand_binop (word_mode, add_optab, temp,
		       GEN_INT (GET_MODE_BITSIZE (word_mode)),
		       result, true, OPTAB_DIRECT);
  if (!temp)
    goto fail;
  if (temp != result)
    convert_move (result, temp, true);

  emit_label (after_label);
  convert_move (target, result, true);

  seq = get_insns ();
  end_sequence ();

  add_equal_note (seq, target, CLZ, xop0, 0);
  emit_insn (seq);
  return target;

 fail:
  end_sequence ();
  return 0;
}

/* Try calculating
	(bswap:narrow x)
   as
	(lshiftrt:wide (bswap:wide x) ((width wide) - (width narrow))).  */
static rtx
widen_bswap (enum machine_mode mode, rtx op0, rtx target)
{
  enum mode_class mclass = GET_MODE_CLASS (mode);
  enum machine_mode wider_mode;
  rtx x, last;

  if (!CLASS_HAS_WIDER_MODES_P (mclass))
    return NULL_RTX;

  for (wider_mode = GET_MODE_WIDER_MODE (mode);
       wider_mode != VOIDmode;
       wider_mode = GET_MODE_WIDER_MODE (wider_mode))
    if (optab_handler (bswap_optab, wider_mode) != CODE_FOR_nothing)
      goto found;
  return NULL_RTX;

 found:
  last = get_last_insn ();

  x = widen_operand (op0, wider_mode, mode, true, true);
  x = expand_unop (wider_mode, bswap_optab, x, NULL_RTX, true);

  if (x != 0)
    x = expand_shift (RSHIFT_EXPR, wider_mode, x,
		      size_int (GET_MODE_BITSIZE (wider_mode)
			        - GET_MODE_BITSIZE (mode)),
		      NULL_RTX, true);

  if (x != 0)
    {
      if (target == 0)
	target = gen_reg_rtx (mode);
      emit_move_insn (target, gen_lowpart (mode, x));
    }
  else
    delete_insns_since (last);

  return target;
}

/* Try calculating bswap as two bswaps of two word-sized operands.  */

static rtx
expand_doubleword_bswap (enum machine_mode mode, rtx op, rtx target)
{
  rtx t0, t1;

  t1 = expand_unop (word_mode, bswap_optab,
		    operand_subword_force (op, 0, mode), NULL_RTX, true);
  t0 = expand_unop (word_mode, bswap_optab,
		    operand_subword_force (op, 1, mode), NULL_RTX, true);

  if (target == 0)
    target = gen_reg_rtx (mode);
  if (REG_P (target))
    emit_clobber (target);
  emit_move_insn (operand_subword (target, 0, 1, mode), t0);
  emit_move_insn (operand_subword (target, 1, 1, mode), t1);

  return target;
}

/* Try calculating (parity x) as (and (popcount x) 1), where
   popcount can also be done in a wider mode.  */
static rtx
expand_parity (enum machine_mode mode, rtx op0, rtx target)
{
  enum mode_class mclass = GET_MODE_CLASS (mode);
  if (CLASS_HAS_WIDER_MODES_P (mclass))
    {
      enum machine_mode wider_mode;
      for (wider_mode = mode; wider_mode != VOIDmode;
	   wider_mode = GET_MODE_WIDER_MODE (wider_mode))
	{
	  if (optab_handler (popcount_optab, wider_mode) != CODE_FOR_nothing)
	    {
	      rtx xop0, temp, last;

	      last = get_last_insn ();

	      if (target == 0)
		target = gen_reg_rtx (mode);
	      xop0 = widen_operand (op0, wider_mode, mode, true, false);
	      temp = expand_unop (wider_mode, popcount_optab, xop0, NULL_RTX,
				  true);
	      if (temp != 0)
		temp = expand_binop (wider_mode, and_optab, temp, const1_rtx,
				     target, true, OPTAB_DIRECT);
	      if (temp == 0)
		delete_insns_since (last);

	      return temp;
	    }
	}
    }
  return 0;
}

/* Try calculating ctz(x) as K - clz(x & -x) ,
   where K is GET_MODE_BITSIZE(mode) - 1.

   Both __builtin_ctz and __builtin_clz are undefined at zero, so we
   don't have to worry about what the hardware does in that case.  (If
   the clz instruction produces the usual value at 0, which is K, the
   result of this code sequence will be -1; expand_ffs, below, relies
   on this.  It might be nice to have it be K instead, for consistency
   with the (very few) processors that provide a ctz with a defined
   value, but that would take one more instruction, and it would be
   less convenient for expand_ffs anyway.  */

static rtx
expand_ctz (enum machine_mode mode, rtx op0, rtx target)
{
  rtx seq, temp;

<<<<<<< HEAD
  if (optab_handler (clz_optab, mode)->insn_code == CODE_FOR_nothing)
=======
  if (optab_handler (clz_optab, mode) == CODE_FOR_nothing)
>>>>>>> 3bd7a983
    return 0;

  start_sequence ();

  temp = expand_unop_direct (mode, neg_optab, op0, NULL_RTX, true);
  if (temp)
    temp = expand_binop (mode, and_optab, op0, temp, NULL_RTX,
			 true, OPTAB_DIRECT);
  if (temp)
    temp = expand_unop_direct (mode, clz_optab, temp, NULL_RTX, true);
  if (temp)
    temp = expand_binop (mode, sub_optab, GEN_INT (GET_MODE_BITSIZE (mode) - 1),
			 temp, target,
			 true, OPTAB_DIRECT);
  if (temp == 0)
    {
      end_sequence ();
      return 0;
    }

  seq = get_insns ();
  end_sequence ();

  add_equal_note (seq, temp, CTZ, op0, 0);
  emit_insn (seq);
  return temp;
}


/* Try calculating ffs(x) using ctz(x) if we have that instruction, or
   else with the sequence used by expand_clz.

   The ffs builtin promises to return zero for a zero value and ctz/clz
   may have an undefined value in that case.  If they do not give us a
   convenient value, we have to generate a test and branch.  */
static rtx
expand_ffs (enum machine_mode mode, rtx op0, rtx target)
{
  HOST_WIDE_INT val = 0;
  bool defined_at_zero = false;
  rtx temp, seq;

  if (optab_handler (ctz_optab, mode) != CODE_FOR_nothing)
    {
      start_sequence ();

      temp = expand_unop_direct (mode, ctz_optab, op0, 0, true);
      if (!temp)
	goto fail;

      defined_at_zero = (CTZ_DEFINED_VALUE_AT_ZERO (mode, val) == 2);
    }
  else if (optab_handler (clz_optab, mode) != CODE_FOR_nothing)
    {
      start_sequence ();
      temp = expand_ctz (mode, op0, 0);
      if (!temp)
	goto fail;

      if (CLZ_DEFINED_VALUE_AT_ZERO (mode, val) == 2)
	{
	  defined_at_zero = true;
	  val = (GET_MODE_BITSIZE (mode) - 1) - val;
	}
    }
  else
    return 0;

  if (defined_at_zero && val == -1)
    /* No correction needed at zero.  */;
  else
    {
      /* We don't try to do anything clever with the situation found
	 on some processors (eg Alpha) where ctz(0:mode) ==
	 bitsize(mode).  If someone can think of a way to send N to -1
	 and leave alone all values in the range 0..N-1 (where N is a
	 power of two), cheaper than this test-and-branch, please add it.

	 The test-and-branch is done after the operation itself, in case
	 the operation sets condition codes that can be recycled for this.
	 (This is true on i386, for instance.)  */

      rtx nonzero_label = gen_label_rtx ();
      emit_cmp_and_jump_insns (op0, CONST0_RTX (mode), NE, 0,
			       mode, true, nonzero_label);

      convert_move (temp, GEN_INT (-1), false);
      emit_label (nonzero_label);
    }

  /* temp now has a value in the range -1..bitsize-1.  ffs is supposed
     to produce a value in the range 0..bitsize.  */
  temp = expand_binop (mode, add_optab, temp, GEN_INT (1),
		       target, false, OPTAB_DIRECT);
  if (!temp)
    goto fail;

  seq = get_insns ();
  end_sequence ();

  add_equal_note (seq, temp, FFS, op0, 0);
  emit_insn (seq);
  return temp;

 fail:
  end_sequence ();
  return 0;
}

/* Extract the OMODE lowpart from VAL, which has IMODE.  Under certain
   conditions, VAL may already be a SUBREG against which we cannot generate
   a further SUBREG.  In this case, we expect forcing the value into a
   register will work around the situation.  */

static rtx
lowpart_subreg_maybe_copy (enum machine_mode omode, rtx val,
			   enum machine_mode imode)
{
  rtx ret;
  ret = lowpart_subreg (omode, val, imode);
  if (ret == NULL)
    {
      val = force_reg (imode, val);
      ret = lowpart_subreg (omode, val, imode);
      gcc_assert (ret != NULL);
    }
  return ret;
}

/* Expand a floating point absolute value or negation operation via a
   logical operation on the sign bit.  */

static rtx
expand_absneg_bit (enum rtx_code code, enum machine_mode mode,
		   rtx op0, rtx target)
{
  const struct real_format *fmt;
  int bitpos, word, nwords, i;
  enum machine_mode imode;
  double_int mask;
  rtx temp, insns;

  /* The format has to have a simple sign bit.  */
  fmt = REAL_MODE_FORMAT (mode);
  if (fmt == NULL)
    return NULL_RTX;

  bitpos = fmt->signbit_rw;
  if (bitpos < 0)
    return NULL_RTX;

  /* Don't create negative zeros if the format doesn't support them.  */
  if (code == NEG && !fmt->has_signed_zero)
    return NULL_RTX;

  if (GET_MODE_SIZE (mode) <= UNITS_PER_WORD)
    {
      imode = int_mode_for_mode (mode);
      if (imode == BLKmode)
	return NULL_RTX;
      word = 0;
      nwords = 1;
    }
  else
    {
      imode = word_mode;

      if (FLOAT_WORDS_BIG_ENDIAN)
	word = (GET_MODE_BITSIZE (mode) - bitpos) / BITS_PER_WORD;
      else
	word = bitpos / BITS_PER_WORD;
      bitpos = bitpos % BITS_PER_WORD;
      nwords = (GET_MODE_BITSIZE (mode) + BITS_PER_WORD - 1) / BITS_PER_WORD;
    }

  mask = double_int_setbit (double_int_zero, bitpos);
  if (code == ABS)
    mask = double_int_not (mask);

  if (target == 0 || target == op0)
    target = gen_reg_rtx (mode);

  if (nwords > 1)
    {
      start_sequence ();

      for (i = 0; i < nwords; ++i)
	{
	  rtx targ_piece = operand_subword (target, i, 1, mode);
	  rtx op0_piece = operand_subword_force (op0, i, mode);

	  if (i == word)
	    {
	      temp = expand_binop (imode, code == ABS ? and_optab : xor_optab,
				   op0_piece,
				   immed_double_int_const (mask, imode),
				   targ_piece, 1, OPTAB_LIB_WIDEN);
	      if (temp != targ_piece)
		emit_move_insn (targ_piece, temp);
	    }
	  else
	    emit_move_insn (targ_piece, op0_piece);
	}

      insns = get_insns ();
      end_sequence ();

      emit_insn (insns);
    }
  else
    {
      temp = expand_binop (imode, code == ABS ? and_optab : xor_optab,
			   gen_lowpart (imode, op0),
			   immed_double_int_const (mask, imode),
		           gen_lowpart (imode, target), 1, OPTAB_LIB_WIDEN);
      target = lowpart_subreg_maybe_copy (mode, temp, imode);

      set_unique_reg_note (get_last_insn (), REG_EQUAL,
			   gen_rtx_fmt_e (code, mode, copy_rtx (op0)));
    }

  return target;
}

/* As expand_unop, but will fail rather than attempt the operation in a
   different mode or with a libcall.  */
static rtx
expand_unop_direct (enum machine_mode mode, optab unoptab, rtx op0, rtx target,
	     int unsignedp)
{
  if (optab_handler (unoptab, mode) != CODE_FOR_nothing)
    {
      int icode = (int) optab_handler (unoptab, mode);
      enum machine_mode mode0 = insn_data[icode].operand[1].mode;
      rtx xop0 = op0;
      rtx last = get_last_insn ();
      rtx pat, temp;

      if (target)
	temp = target;
      else
	temp = gen_reg_rtx (mode);

      if (GET_MODE (xop0) != VOIDmode
	  && GET_MODE (xop0) != mode0)
	xop0 = convert_to_mode (mode0, xop0, unsignedp);

      /* Now, if insn doesn't accept our operand, put it into a pseudo.  */

      if (!insn_data[icode].operand[1].predicate (xop0, mode0))
	xop0 = copy_to_mode_reg (mode0, xop0);

      if (!insn_data[icode].operand[0].predicate (temp, mode))
	temp = gen_reg_rtx (mode);

      pat = GEN_FCN (icode) (temp, xop0);
      if (pat)
	{
	  if (INSN_P (pat) && NEXT_INSN (pat) != NULL_RTX
	      && ! add_equal_note (pat, temp, unoptab->code, xop0, NULL_RTX))
	    {
	      delete_insns_since (last);
	      return expand_unop (mode, unoptab, op0, NULL_RTX, unsignedp);
	    }

	  emit_insn (pat);

	  return temp;
	}
      else
	delete_insns_since (last);
    }
  return 0;
}

/* Generate code to perform an operation specified by UNOPTAB
   on operand OP0, with result having machine-mode MODE.

   UNSIGNEDP is for the case where we have to widen the operands
   to perform the operation.  It says to use zero-extension.

   If TARGET is nonzero, the value
   is generated there, if it is convenient to do so.
   In all cases an rtx is returned for the locus of the value;
   this may or may not be TARGET.  */

rtx
expand_unop (enum machine_mode mode, optab unoptab, rtx op0, rtx target,
	     int unsignedp)
{
  enum mode_class mclass = GET_MODE_CLASS (mode);
  enum machine_mode wider_mode;
  rtx temp;
  rtx libfunc;

  temp = expand_unop_direct (mode, unoptab, op0, target, unsignedp);
  if (temp)
    return temp;

  /* It can't be done in this mode.  Can we open-code it in a wider mode?  */

  /* Widening (or narrowing) clz needs special treatment.  */
  if (unoptab == clz_optab)
    {
      temp = widen_clz (mode, op0, target);
      if (temp)
	return temp;

      if (GET_MODE_SIZE (mode) == 2 * UNITS_PER_WORD
	  && optab_handler (unoptab, word_mode) != CODE_FOR_nothing)
	{
	  temp = expand_doubleword_clz (mode, op0, target);
	  if (temp)
	    return temp;
	}

	goto try_libcall;
    }

  /* Widening (or narrowing) bswap needs special treatment.  */
  if (unoptab == bswap_optab)
    {
      temp = widen_bswap (mode, op0, target);
      if (temp)
	return temp;

      if (GET_MODE_SIZE (mode) == 2 * UNITS_PER_WORD
	  && optab_handler (unoptab, word_mode) != CODE_FOR_nothing)
	{
	  temp = expand_doubleword_bswap (mode, op0, target);
	  if (temp)
	    return temp;
	}

      goto try_libcall;
    }

  if (CLASS_HAS_WIDER_MODES_P (mclass))
    for (wider_mode = GET_MODE_WIDER_MODE (mode);
	 wider_mode != VOIDmode;
	 wider_mode = GET_MODE_WIDER_MODE (wider_mode))
      {
	if (optab_handler (unoptab, wider_mode) != CODE_FOR_nothing)
	  {
	    rtx xop0 = op0;
	    rtx last = get_last_insn ();

	    /* For certain operations, we need not actually extend
	       the narrow operand, as long as we will truncate the
	       results to the same narrowness.  */

	    xop0 = widen_operand (xop0, wider_mode, mode, unsignedp,
				  (unoptab == neg_optab
				   || unoptab == one_cmpl_optab)
				  && mclass == MODE_INT);

	    temp = expand_unop (wider_mode, unoptab, xop0, NULL_RTX,
				unsignedp);

	    if (temp)
	      {
		if (mclass != MODE_INT
		    || !TRULY_NOOP_TRUNCATION (GET_MODE_BITSIZE (mode),
					       GET_MODE_BITSIZE (wider_mode)))
		  {
		    if (target == 0)
		      target = gen_reg_rtx (mode);
		    convert_move (target, temp, 0);
		    return target;
		  }
		else
		  return gen_lowpart (mode, temp);
	      }
	    else
	      delete_insns_since (last);
	  }
      }

  /* These can be done a word at a time.  */
  if (unoptab == one_cmpl_optab
      && mclass == MODE_INT
      && GET_MODE_SIZE (mode) > UNITS_PER_WORD
      && optab_handler (unoptab, word_mode) != CODE_FOR_nothing)
    {
      int i;
      rtx insns;

      if (target == 0 || target == op0)
	target = gen_reg_rtx (mode);

      start_sequence ();

      /* Do the actual arithmetic.  */
      for (i = 0; i < GET_MODE_BITSIZE (mode) / BITS_PER_WORD; i++)
	{
	  rtx target_piece = operand_subword (target, i, 1, mode);
	  rtx x = expand_unop (word_mode, unoptab,
			       operand_subword_force (op0, i, mode),
			       target_piece, unsignedp);

	  if (target_piece != x)
	    emit_move_insn (target_piece, x);
	}

      insns = get_insns ();
      end_sequence ();

      emit_insn (insns);
      return target;
    }

  if (unoptab->code == NEG)
    {
      /* Try negating floating point values by flipping the sign bit.  */
      if (SCALAR_FLOAT_MODE_P (mode))
	{
	  temp = expand_absneg_bit (NEG, mode, op0, target);
	  if (temp)
	    return temp;
	}

      /* If there is no negation pattern, and we have no negative zero,
	 try subtracting from zero.  */
      if (!HONOR_SIGNED_ZEROS (mode))
	{
	  temp = expand_binop (mode, (unoptab == negv_optab
				      ? subv_optab : sub_optab),
			       CONST0_RTX (mode), op0, target,
			       unsignedp, OPTAB_DIRECT);
	  if (temp)
	    return temp;
	}
    }

  /* Try calculating parity (x) as popcount (x) % 2.  */
  if (unoptab == parity_optab)
    {
      temp = expand_parity (mode, op0, target);
      if (temp)
	return temp;
    }

  /* Try implementing ffs (x) in terms of clz (x).  */
  if (unoptab == ffs_optab)
    {
      temp = expand_ffs (mode, op0, target);
      if (temp)
	return temp;
    }

  /* Try implementing ctz (x) in terms of clz (x).  */
  if (unoptab == ctz_optab)
    {
      temp = expand_ctz (mode, op0, target);
      if (temp)
	return temp;
    }

 try_libcall:
  /* Now try a library call in this mode.  */
  libfunc = optab_libfunc (unoptab, mode);
  if (libfunc)
    {
      rtx insns;
      rtx value;
      rtx eq_value;
      enum machine_mode outmode = mode;

      /* All of these functions return small values.  Thus we choose to
	 have them return something that isn't a double-word.  */
      if (unoptab == ffs_optab || unoptab == clz_optab || unoptab == ctz_optab
	  || unoptab == popcount_optab || unoptab == parity_optab)
	outmode
	  = GET_MODE (hard_libcall_value (TYPE_MODE (integer_type_node),
					  optab_libfunc (unoptab, mode)));

      start_sequence ();

      /* Pass 1 for NO_QUEUE so we don't lose any increments
	 if the libcall is cse'd or moved.  */
      value = emit_library_call_value (libfunc, NULL_RTX, LCT_CONST, outmode,
				       1, op0, mode);
      insns = get_insns ();
      end_sequence ();

      target = gen_reg_rtx (outmode);
      eq_value = gen_rtx_fmt_e (unoptab->code, mode, op0);
      if (GET_MODE_SIZE (outmode) < GET_MODE_SIZE (mode))
	eq_value = simplify_gen_unary (TRUNCATE, outmode, eq_value, mode);
      else if (GET_MODE_SIZE (outmode) > GET_MODE_SIZE (mode))
	eq_value = simplify_gen_unary (ZERO_EXTEND, outmode, eq_value, mode);
      emit_libcall_block (insns, target, value, eq_value);

      return target;
    }

  /* It can't be done in this mode.  Can we do it in a wider mode?  */

  if (CLASS_HAS_WIDER_MODES_P (mclass))
    {
      for (wider_mode = GET_MODE_WIDER_MODE (mode);
	   wider_mode != VOIDmode;
	   wider_mode = GET_MODE_WIDER_MODE (wider_mode))
	{
	  if (optab_handler (unoptab, wider_mode) != CODE_FOR_nothing
	      || optab_libfunc (unoptab, wider_mode))
	    {
	      rtx xop0 = op0;
	      rtx last = get_last_insn ();

	      /* For certain operations, we need not actually extend
		 the narrow operand, as long as we will truncate the
		 results to the same narrowness.  */

	      xop0 = widen_operand (xop0, wider_mode, mode, unsignedp,
				    (unoptab == neg_optab
				     || unoptab == one_cmpl_optab)
				    && mclass == MODE_INT);

	      temp = expand_unop (wider_mode, unoptab, xop0, NULL_RTX,
				  unsignedp);

	      /* If we are generating clz using wider mode, adjust the
		 result.  */
	      if (unoptab == clz_optab && temp != 0)
		temp = expand_binop (wider_mode, sub_optab, temp,
				     GEN_INT (GET_MODE_BITSIZE (wider_mode)
					      - GET_MODE_BITSIZE (mode)),
				     target, true, OPTAB_DIRECT);

	      if (temp)
		{
		  if (mclass != MODE_INT)
		    {
		      if (target == 0)
			target = gen_reg_rtx (mode);
		      convert_move (target, temp, 0);
		      return target;
		    }
		  else
		    return gen_lowpart (mode, temp);
		}
	      else
		delete_insns_since (last);
	    }
	}
    }

  /* One final attempt at implementing negation via subtraction,
     this time allowing widening of the operand.  */
  if (unoptab->code == NEG && !HONOR_SIGNED_ZEROS (mode))
    {
      rtx temp;
      temp = expand_binop (mode,
                           unoptab == negv_optab ? subv_optab : sub_optab,
                           CONST0_RTX (mode), op0,
                           target, unsignedp, OPTAB_LIB_WIDEN);
      if (temp)
        return temp;
    }

  return 0;
}

/* Emit code to compute the absolute value of OP0, with result to
   TARGET if convenient.  (TARGET may be 0.)  The return value says
   where the result actually is to be found.

   MODE is the mode of the operand; the mode of the result is
   different but can be deduced from MODE.

 */

rtx
expand_abs_nojump (enum machine_mode mode, rtx op0, rtx target,
		   int result_unsignedp)
{
  rtx temp;

  if (! flag_trapv)
    result_unsignedp = 1;

  /* First try to do it with a special abs instruction.  */
  temp = expand_unop (mode, result_unsignedp ? abs_optab : absv_optab,
                      op0, target, 0);
  if (temp != 0)
    return temp;

  /* For floating point modes, try clearing the sign bit.  */
  if (SCALAR_FLOAT_MODE_P (mode))
    {
      temp = expand_absneg_bit (ABS, mode, op0, target);
      if (temp)
	return temp;
    }

  /* If we have a MAX insn, we can do this as MAX (x, -x).  */
  if (optab_handler (smax_optab, mode) != CODE_FOR_nothing
      && !HONOR_SIGNED_ZEROS (mode))
    {
      rtx last = get_last_insn ();

      temp = expand_unop (mode, neg_optab, op0, NULL_RTX, 0);
      if (temp != 0)
	temp = expand_binop (mode, smax_optab, op0, temp, target, 0,
			     OPTAB_WIDEN);

      if (temp != 0)
	return temp;

      delete_insns_since (last);
    }

  /* If this machine has expensive jumps, we can do integer absolute
     value of X as (((signed) x >> (W-1)) ^ x) - ((signed) x >> (W-1)),
     where W is the width of MODE.  */

  if (GET_MODE_CLASS (mode) == MODE_INT
      && BRANCH_COST (optimize_insn_for_speed_p (),
	      	      false) >= 2)
    {
      rtx extended = expand_shift (RSHIFT_EXPR, mode, op0,
				   size_int (GET_MODE_BITSIZE (mode) - 1),
				   NULL_RTX, 0);

      temp = expand_binop (mode, xor_optab, extended, op0, target, 0,
			   OPTAB_LIB_WIDEN);
      if (temp != 0)
	temp = expand_binop (mode, result_unsignedp ? sub_optab : subv_optab,
                             temp, extended, target, 0, OPTAB_LIB_WIDEN);

      if (temp != 0)
	return temp;
    }

  return NULL_RTX;
}

rtx
expand_abs (enum machine_mode mode, rtx op0, rtx target,
	    int result_unsignedp, int safe)
{
  rtx temp, op1;

  if (! flag_trapv)
    result_unsignedp = 1;

  temp = expand_abs_nojump (mode, op0, target, result_unsignedp);
  if (temp != 0)
    return temp;

  /* If that does not win, use conditional jump and negate.  */

  /* It is safe to use the target if it is the same
     as the source if this is also a pseudo register */
  if (op0 == target && REG_P (op0)
      && REGNO (op0) >= FIRST_PSEUDO_REGISTER)
    safe = 1;

  op1 = gen_label_rtx ();
  if (target == 0 || ! safe
      || GET_MODE (target) != mode
      || (MEM_P (target) && MEM_VOLATILE_P (target))
      || (REG_P (target)
	  && REGNO (target) < FIRST_PSEUDO_REGISTER))
    target = gen_reg_rtx (mode);

  emit_move_insn (target, op0);
  NO_DEFER_POP;

  do_compare_rtx_and_jump (target, CONST0_RTX (mode), GE, 0, mode,
			   NULL_RTX, NULL_RTX, op1, -1);

  op0 = expand_unop (mode, result_unsignedp ? neg_optab : negv_optab,
                     target, target, 0);
  if (op0 != target)
    emit_move_insn (target, op0);
  emit_label (op1);
  OK_DEFER_POP;
  return target;
}

/* Emit code to compute the one's complement absolute value of OP0
   (if (OP0 < 0) OP0 = ~OP0), with result to TARGET if convenient.
   (TARGET may be NULL_RTX.)  The return value says where the result
   actually is to be found.

   MODE is the mode of the operand; the mode of the result is
   different but can be deduced from MODE.  */

rtx
expand_one_cmpl_abs_nojump (enum machine_mode mode, rtx op0, rtx target)
{
  rtx temp;

  /* Not applicable for floating point modes.  */
  if (FLOAT_MODE_P (mode))
    return NULL_RTX;

  /* If we have a MAX insn, we can do this as MAX (x, ~x).  */
<<<<<<< HEAD
  if (optab_handler (smax_optab, mode)->insn_code != CODE_FOR_nothing)
=======
  if (optab_handler (smax_optab, mode) != CODE_FOR_nothing)
>>>>>>> 3bd7a983
    {
      rtx last = get_last_insn ();

      temp = expand_unop (mode, one_cmpl_optab, op0, NULL_RTX, 0);
      if (temp != 0)
	temp = expand_binop (mode, smax_optab, op0, temp, target, 0,
			     OPTAB_WIDEN);

      if (temp != 0)
	return temp;

      delete_insns_since (last);
    }

  /* If this machine has expensive jumps, we can do one's complement
     absolute value of X as (((signed) x >> (W-1)) ^ x).  */

  if (GET_MODE_CLASS (mode) == MODE_INT
      && BRANCH_COST (optimize_insn_for_speed_p (),
	             false) >= 2)
    {
      rtx extended = expand_shift (RSHIFT_EXPR, mode, op0,
				   size_int (GET_MODE_BITSIZE (mode) - 1),
				   NULL_RTX, 0);

      temp = expand_binop (mode, xor_optab, extended, op0, target, 0,
			   OPTAB_LIB_WIDEN);

      if (temp != 0)
	return temp;
    }

  return NULL_RTX;
}

/* A subroutine of expand_copysign, perform the copysign operation using the
   abs and neg primitives advertised to exist on the target.  The assumption
   is that we have a split register file, and leaving op0 in fp registers,
   and not playing with subregs so much, will help the register allocator.  */

static rtx
expand_copysign_absneg (enum machine_mode mode, rtx op0, rtx op1, rtx target,
		        int bitpos, bool op0_is_abs)
{
  enum machine_mode imode;
  int icode;
  rtx sign, label;

  if (target == op1)
    target = NULL_RTX;

  /* Check if the back end provides an insn that handles signbit for the
     argument's mode. */
  icode = (int) optab_handler (signbit_optab, mode);
  if (icode != CODE_FOR_nothing)
    {
      imode = insn_data[icode].operand[0].mode;
      sign = gen_reg_rtx (imode);
      emit_unop_insn (icode, sign, op1, UNKNOWN);
    }
  else
    {
      double_int mask;

      if (GET_MODE_SIZE (mode) <= UNITS_PER_WORD)
	{
	  imode = int_mode_for_mode (mode);
	  if (imode == BLKmode)
	    return NULL_RTX;
	  op1 = gen_lowpart (imode, op1);
	}
      else
	{
	  int word;

	  imode = word_mode;
	  if (FLOAT_WORDS_BIG_ENDIAN)
	    word = (GET_MODE_BITSIZE (mode) - bitpos) / BITS_PER_WORD;
	  else
	    word = bitpos / BITS_PER_WORD;
	  bitpos = bitpos % BITS_PER_WORD;
	  op1 = operand_subword_force (op1, word, mode);
	}

      mask = double_int_setbit (double_int_zero, bitpos);

      sign = expand_binop (imode, and_optab, op1,
			   immed_double_int_const (mask, imode),
			   NULL_RTX, 1, OPTAB_LIB_WIDEN);
    }

  if (!op0_is_abs)
    {
      op0 = expand_unop (mode, abs_optab, op0, target, 0);
      if (op0 == NULL)
	return NULL_RTX;
      target = op0;
    }
  else
    {
      if (target == NULL_RTX)
        target = copy_to_reg (op0);
      else
	emit_move_insn (target, op0);
    }

  label = gen_label_rtx ();
  emit_cmp_and_jump_insns (sign, const0_rtx, EQ, NULL_RTX, imode, 1, label);

  if (GET_CODE (op0) == CONST_DOUBLE)
    op0 = simplify_unary_operation (NEG, mode, op0, mode);
  else
    op0 = expand_unop (mode, neg_optab, op0, target, 0);
  if (op0 != target)
    emit_move_insn (target, op0);

  emit_label (label);

  return target;
}


/* A subroutine of expand_copysign, perform the entire copysign operation
   with integer bitmasks.  BITPOS is the position of the sign bit; OP0_IS_ABS
   is true if op0 is known to have its sign bit clear.  */

static rtx
expand_copysign_bit (enum machine_mode mode, rtx op0, rtx op1, rtx target,
		     int bitpos, bool op0_is_abs)
{
  enum machine_mode imode;
  double_int mask;
  int word, nwords, i;
  rtx temp, insns;

  if (GET_MODE_SIZE (mode) <= UNITS_PER_WORD)
    {
      imode = int_mode_for_mode (mode);
      if (imode == BLKmode)
	return NULL_RTX;
      word = 0;
      nwords = 1;
    }
  else
    {
      imode = word_mode;

      if (FLOAT_WORDS_BIG_ENDIAN)
	word = (GET_MODE_BITSIZE (mode) - bitpos) / BITS_PER_WORD;
      else
	word = bitpos / BITS_PER_WORD;
      bitpos = bitpos % BITS_PER_WORD;
      nwords = (GET_MODE_BITSIZE (mode) + BITS_PER_WORD - 1) / BITS_PER_WORD;
    }

  mask = double_int_setbit (double_int_zero, bitpos);

  if (target == 0 || target == op0 || target == op1)
    target = gen_reg_rtx (mode);

  if (nwords > 1)
    {
      start_sequence ();

      for (i = 0; i < nwords; ++i)
	{
	  rtx targ_piece = operand_subword (target, i, 1, mode);
	  rtx op0_piece = operand_subword_force (op0, i, mode);

	  if (i == word)
	    {
	      if (!op0_is_abs)
		op0_piece
		  = expand_binop (imode, and_optab, op0_piece,
				  immed_double_int_const (double_int_not (mask),
							  imode),
				  NULL_RTX, 1, OPTAB_LIB_WIDEN);

	      op1 = expand_binop (imode, and_optab,
				  operand_subword_force (op1, i, mode),
				  immed_double_int_const (mask, imode),
				  NULL_RTX, 1, OPTAB_LIB_WIDEN);

	      temp = expand_binop (imode, ior_optab, op0_piece, op1,
				   targ_piece, 1, OPTAB_LIB_WIDEN);
	      if (temp != targ_piece)
		emit_move_insn (targ_piece, temp);
	    }
	  else
	    emit_move_insn (targ_piece, op0_piece);
	}

      insns = get_insns ();
      end_sequence ();

      emit_insn (insns);
    }
  else
    {
      op1 = expand_binop (imode, and_optab, gen_lowpart (imode, op1),
		          immed_double_int_const (mask, imode),
		          NULL_RTX, 1, OPTAB_LIB_WIDEN);

      op0 = gen_lowpart (imode, op0);
      if (!op0_is_abs)
	op0 = expand_binop (imode, and_optab, op0,
			    immed_double_int_const (double_int_not (mask),
						    imode),
			    NULL_RTX, 1, OPTAB_LIB_WIDEN);

      temp = expand_binop (imode, ior_optab, op0, op1,
			   gen_lowpart (imode, target), 1, OPTAB_LIB_WIDEN);
      target = lowpart_subreg_maybe_copy (mode, temp, imode);
    }

  return target;
}

/* Expand the C99 copysign operation.  OP0 and OP1 must be the same
   scalar floating point mode.  Return NULL if we do not know how to
   expand the operation inline.  */

rtx
expand_copysign (rtx op0, rtx op1, rtx target)
{
  enum machine_mode mode = GET_MODE (op0);
  const struct real_format *fmt;
  bool op0_is_abs;
  rtx temp;

  gcc_assert (SCALAR_FLOAT_MODE_P (mode));
  gcc_assert (GET_MODE (op1) == mode);

  /* First try to do it with a special instruction.  */
  temp = expand_binop (mode, copysign_optab, op0, op1,
		       target, 0, OPTAB_DIRECT);
  if (temp)
    return temp;

  fmt = REAL_MODE_FORMAT (mode);
  if (fmt == NULL || !fmt->has_signed_zero)
    return NULL_RTX;

  op0_is_abs = false;
  if (GET_CODE (op0) == CONST_DOUBLE)
    {
      if (real_isneg (CONST_DOUBLE_REAL_VALUE (op0)))
	op0 = simplify_unary_operation (ABS, mode, op0, mode);
      op0_is_abs = true;
    }

  if (fmt->signbit_ro >= 0
      && (GET_CODE (op0) == CONST_DOUBLE
	  || (optab_handler (neg_optab, mode) != CODE_FOR_nothing
	      && optab_handler (abs_optab, mode) != CODE_FOR_nothing)))
    {
      temp = expand_copysign_absneg (mode, op0, op1, target,
				     fmt->signbit_ro, op0_is_abs);
      if (temp)
	return temp;
    }

  if (fmt->signbit_rw < 0)
    return NULL_RTX;
  return expand_copysign_bit (mode, op0, op1, target,
			      fmt->signbit_rw, op0_is_abs);
}

/* Generate an instruction whose insn-code is INSN_CODE,
   with two operands: an output TARGET and an input OP0.
   TARGET *must* be nonzero, and the output is always stored there.
   CODE is an rtx code such that (CODE OP0) is an rtx that describes
   the value that is stored into TARGET.

   Return false if expansion failed.  */

bool
maybe_emit_unop_insn (int icode, rtx target, rtx op0, enum rtx_code code)
{
  rtx temp;
  enum machine_mode mode0 = insn_data[icode].operand[1].mode;
  rtx pat;
  rtx last = get_last_insn ();

  temp = target;

  /* Now, if insn does not accept our operands, put them into pseudos.  */

  if (!insn_data[icode].operand[1].predicate (op0, mode0))
    op0 = copy_to_mode_reg (mode0, op0);

  if (!insn_data[icode].operand[0].predicate (temp, GET_MODE (temp)))
    temp = gen_reg_rtx (GET_MODE (temp));

  pat = GEN_FCN (icode) (temp, op0);
  if (!pat)
    {
      delete_insns_since (last);
      return false;
    }

  if (INSN_P (pat) && NEXT_INSN (pat) != NULL_RTX && code != UNKNOWN)
    add_equal_note (pat, temp, code, op0, NULL_RTX);

  emit_insn (pat);

  if (temp != target)
    emit_move_insn (target, temp);
  return true;
}
/* Generate an instruction whose insn-code is INSN_CODE,
   with two operands: an output TARGET and an input OP0.
   TARGET *must* be nonzero, and the output is always stored there.
   CODE is an rtx code such that (CODE OP0) is an rtx that describes
   the value that is stored into TARGET.  */

void
emit_unop_insn (int icode, rtx target, rtx op0, enum rtx_code code)
{
  bool ok = maybe_emit_unop_insn (icode, target, op0, code);
  gcc_assert (ok);
}

struct no_conflict_data
{
  rtx target, first, insn;
  bool must_stay;
};

/* Called via note_stores by emit_libcall_block.  Set P->must_stay if
   the currently examined clobber / store has to stay in the list of
   insns that constitute the actual libcall block.  */
static void
no_conflict_move_test (rtx dest, const_rtx set, void *p0)
{
  struct no_conflict_data *p= (struct no_conflict_data *) p0;

  /* If this inns directly contributes to setting the target, it must stay.  */
  if (reg_overlap_mentioned_p (p->target, dest))
    p->must_stay = true;
  /* If we haven't committed to keeping any other insns in the list yet,
     there is nothing more to check.  */
  else if (p->insn == p->first)
    return;
  /* If this insn sets / clobbers a register that feeds one of the insns
     already in the list, this insn has to stay too.  */
  else if (reg_overlap_mentioned_p (dest, PATTERN (p->first))
	   || (CALL_P (p->first) && (find_reg_fusage (p->first, USE, dest)))
	   || reg_used_between_p (dest, p->first, p->insn)
	   /* Likewise if this insn depends on a register set by a previous
	      insn in the list, or if it sets a result (presumably a hard
	      register) that is set or clobbered by a previous insn.
	      N.B. the modified_*_p (SET_DEST...) tests applied to a MEM
	      SET_DEST perform the former check on the address, and the latter
	      check on the MEM.  */
	   || (GET_CODE (set) == SET
	       && (modified_in_p (SET_SRC (set), p->first)
		   || modified_in_p (SET_DEST (set), p->first)
		   || modified_between_p (SET_SRC (set), p->first, p->insn)
		   || modified_between_p (SET_DEST (set), p->first, p->insn))))
    p->must_stay = true;
}


/* Emit code to make a call to a constant function or a library call.

   INSNS is a list containing all insns emitted in the call.
   These insns leave the result in RESULT.  Our block is to copy RESULT
   to TARGET, which is logically equivalent to EQUIV.

   We first emit any insns that set a pseudo on the assumption that these are
   loading constants into registers; doing so allows them to be safely cse'ed
   between blocks.  Then we emit all the other insns in the block, followed by
   an insn to move RESULT to TARGET.  This last insn will have a REQ_EQUAL
   note with an operand of EQUIV.  */

void
emit_libcall_block (rtx insns, rtx target, rtx result, rtx equiv)
{
  rtx final_dest = target;
  rtx next, last, insn;

  /* If this is a reg with REG_USERVAR_P set, then it could possibly turn
     into a MEM later.  Protect the libcall block from this change.  */
  if (! REG_P (target) || REG_USERVAR_P (target))
    target = gen_reg_rtx (GET_MODE (target));

  /* If we're using non-call exceptions, a libcall corresponding to an
     operation that may trap may also trap.  */
  /* ??? See the comment in front of make_reg_eh_region_note.  */
  if (cfun->can_throw_non_call_exceptions && may_trap_p (equiv))
    {
      for (insn = insns; insn; insn = NEXT_INSN (insn))
	if (CALL_P (insn))
	  {
	    rtx note = find_reg_note (insn, REG_EH_REGION, NULL_RTX);
	    if (note)
	      {
		int lp_nr = INTVAL (XEXP (note, 0));
		if (lp_nr == 0 || lp_nr == INT_MIN)
		  remove_note (insn, note);
	      }
	  }
    }
  else
    {
      /* Look for any CALL_INSNs in this sequence, and attach a REG_EH_REGION
	 reg note to indicate that this call cannot throw or execute a nonlocal
	 goto (unless there is already a REG_EH_REGION note, in which case
	 we update it).  */
      for (insn = insns; insn; insn = NEXT_INSN (insn))
	if (CALL_P (insn))
	  make_reg_eh_region_note_nothrow_nononlocal (insn);
    }

  /* First emit all insns that set pseudos.  Remove them from the list as
     we go.  Avoid insns that set pseudos which were referenced in previous
     insns.  These can be generated by move_by_pieces, for example,
     to update an address.  Similarly, avoid insns that reference things
     set in previous insns.  */

  for (insn = insns; insn; insn = next)
    {
      rtx set = single_set (insn);

      next = NEXT_INSN (insn);

      if (set != 0 && REG_P (SET_DEST (set))
	  && REGNO (SET_DEST (set)) >= FIRST_PSEUDO_REGISTER)
	{
	  struct no_conflict_data data;

	  data.target = const0_rtx;
	  data.first = insns;
	  data.insn = insn;
	  data.must_stay = 0;
	  note_stores (PATTERN (insn), no_conflict_move_test, &data);
	  if (! data.must_stay)
	    {
	      if (PREV_INSN (insn))
		NEXT_INSN (PREV_INSN (insn)) = next;
	      else
		insns = next;

	      if (next)
		PREV_INSN (next) = PREV_INSN (insn);

	      add_insn (insn);
	    }
	}

      /* Some ports use a loop to copy large arguments onto the stack.
	 Don't move anything outside such a loop.  */
      if (LABEL_P (insn))
	break;
    }

  /* Write the remaining insns followed by the final copy.  */
  for (insn = insns; insn; insn = next)
    {
      next = NEXT_INSN (insn);

      add_insn (insn);
    }

  last = emit_move_insn (target, result);
  if (optab_handler (mov_optab, GET_MODE (target)) != CODE_FOR_nothing)
    set_unique_reg_note (last, REG_EQUAL, copy_rtx (equiv));

  if (final_dest != target)
    emit_move_insn (final_dest, target);
}

/* Nonzero if we can perform a comparison of mode MODE straightforwardly.
   PURPOSE describes how this comparison will be used.  CODE is the rtx
   comparison code we will be using.

   ??? Actually, CODE is slightly weaker than that.  A target is still
   required to implement all of the normal bcc operations, but not
   required to implement all (or any) of the unordered bcc operations.  */

int
can_compare_p (enum rtx_code code, enum machine_mode mode,
	       enum can_compare_purpose purpose)
{
  rtx test;
  test = gen_rtx_fmt_ee (code, mode, const0_rtx, const0_rtx);
  do
    {
      int icode;

      if (purpose == ccp_jump
          && (icode = optab_handler (cbranch_optab, mode)) != CODE_FOR_nothing
          && insn_data[icode].operand[0].predicate (test, mode))
        return 1;
      if (purpose == ccp_store_flag
          && (icode = optab_handler (cstore_optab, mode)) != CODE_FOR_nothing
          && insn_data[icode].operand[1].predicate (test, mode))
        return 1;
      if (purpose == ccp_cmov
	  && optab_handler (cmov_optab, mode) != CODE_FOR_nothing)
	return 1;

      mode = GET_MODE_WIDER_MODE (mode);
      PUT_MODE (test, mode);
    }
  while (mode != VOIDmode);

  return 0;
}

/* This function is called when we are going to emit a compare instruction that
   compares the values found in *PX and *PY, using the rtl operator COMPARISON.

   *PMODE is the mode of the inputs (in case they are const_int).
   *PUNSIGNEDP nonzero says that the operands are unsigned;
   this matters if they need to be widened (as given by METHODS).

   If they have mode BLKmode, then SIZE specifies the size of both operands.

   This function performs all the setup necessary so that the caller only has
   to emit a single comparison insn.  This setup can involve doing a BLKmode
   comparison or emitting a library call to perform the comparison if no insn
   is available to handle it.
   The values which are passed in through pointers can be modified; the caller
   should perform the comparison on the modified values.  Constant
   comparisons must have already been folded.  */

static void
prepare_cmp_insn (rtx x, rtx y, enum rtx_code comparison, rtx size,
		  int unsignedp, enum optab_methods methods,
		  rtx *ptest, enum machine_mode *pmode)
{
  enum machine_mode mode = *pmode;
  rtx libfunc, test;
  enum machine_mode cmp_mode;
  enum mode_class mclass;

  /* The other methods are not needed.  */
  gcc_assert (methods == OPTAB_DIRECT || methods == OPTAB_WIDEN
	      || methods == OPTAB_LIB_WIDEN);

  /* If we are optimizing, force expensive constants into a register.  */
  if (CONSTANT_P (x) && optimize
      && (rtx_cost (x, COMPARE, optimize_insn_for_speed_p ())
          > COSTS_N_INSNS (1)))
    x = force_reg (mode, x);

  if (CONSTANT_P (y) && optimize
      && (rtx_cost (y, COMPARE, optimize_insn_for_speed_p ())
          > COSTS_N_INSNS (1)))
    y = force_reg (mode, y);

#ifdef HAVE_cc0
  /* Make sure if we have a canonical comparison.  The RTL
     documentation states that canonical comparisons are required only
     for targets which have cc0.  */
  gcc_assert (!CONSTANT_P (x) || CONSTANT_P (y));
#endif

  /* Don't let both operands fail to indicate the mode.  */
  if (GET_MODE (x) == VOIDmode && GET_MODE (y) == VOIDmode)
    x = force_reg (mode, x);
  if (mode == VOIDmode)
    mode = GET_MODE (x) != VOIDmode ? GET_MODE (x) : GET_MODE (y);

  /* Handle all BLKmode compares.  */

  if (mode == BLKmode)
    {
      enum machine_mode result_mode;
      enum insn_code cmp_code;
      tree length_type;
      rtx libfunc;
      rtx result;
      rtx opalign
	= GEN_INT (MIN (MEM_ALIGN (x), MEM_ALIGN (y)) / BITS_PER_UNIT);

      gcc_assert (size);

      /* Try to use a memory block compare insn - either cmpstr
	 or cmpmem will do.  */
      for (cmp_mode = GET_CLASS_NARROWEST_MODE (MODE_INT);
	   cmp_mode != VOIDmode;
	   cmp_mode = GET_MODE_WIDER_MODE (cmp_mode))
	{
	  cmp_code = direct_optab_handler (cmpmem_optab, cmp_mode);
	  if (cmp_code == CODE_FOR_nothing)
	    cmp_code = direct_optab_handler (cmpstr_optab, cmp_mode);
	  if (cmp_code == CODE_FOR_nothing)
	    cmp_code = direct_optab_handler (cmpstrn_optab, cmp_mode);
	  if (cmp_code == CODE_FOR_nothing)
	    continue;

	  /* Must make sure the size fits the insn's mode.  */
	  if ((CONST_INT_P (size)
	       && INTVAL (size) >= (1 << GET_MODE_BITSIZE (cmp_mode)))
	      || (GET_MODE_BITSIZE (GET_MODE (size))
		  > GET_MODE_BITSIZE (cmp_mode)))
	    continue;

	  result_mode = insn_data[cmp_code].operand[0].mode;
	  result = gen_reg_rtx (result_mode);
	  size = convert_to_mode (cmp_mode, size, 1);
	  emit_insn (GEN_FCN (cmp_code) (result, x, y, size, opalign));

          *ptest = gen_rtx_fmt_ee (comparison, VOIDmode, result, const0_rtx);
          *pmode = result_mode;
	  return;
	}

      if (methods != OPTAB_LIB && methods != OPTAB_LIB_WIDEN)
	goto fail;

      /* Otherwise call a library function, memcmp.  */
      libfunc = memcmp_libfunc;
      length_type = sizetype;
      result_mode = TYPE_MODE (integer_type_node);
      cmp_mode = TYPE_MODE (length_type);
      size = convert_to_mode (TYPE_MODE (length_type), size,
			      TYPE_UNSIGNED (length_type));

      result = emit_library_call_value (libfunc, 0, LCT_PURE,
					result_mode, 3,
					XEXP (x, 0), Pmode,
					XEXP (y, 0), Pmode,
					size, cmp_mode);

      *ptest = gen_rtx_fmt_ee (comparison, VOIDmode, result, const0_rtx);
      *pmode = result_mode;
      return;
    }

  /* Don't allow operands to the compare to trap, as that can put the
     compare and branch in different basic blocks.  */
  if (cfun->can_throw_non_call_exceptions)
    {
      if (may_trap_p (x))
	x = force_reg (mode, x);
      if (may_trap_p (y))
	y = force_reg (mode, y);
    }

  if (GET_MODE_CLASS (mode) == MODE_CC)
    {
      gcc_assert (can_compare_p (comparison, CCmode, ccp_jump));
      *ptest = gen_rtx_fmt_ee (comparison, VOIDmode, x, y);
      return;
    }

  mclass = GET_MODE_CLASS (mode);
  test = gen_rtx_fmt_ee (comparison, VOIDmode, x, y);
  cmp_mode = mode;
  do
   {
      enum insn_code icode;
      icode = optab_handler (cbranch_optab, cmp_mode);
      if (icode != CODE_FOR_nothing
	  && insn_data[icode].operand[0].predicate (test, VOIDmode))
	{
	  rtx last = get_last_insn ();
	  rtx op0 = prepare_operand (icode, x, 1, mode, cmp_mode, unsignedp);
	  rtx op1 = prepare_operand (icode, y, 2, mode, cmp_mode, unsignedp);
	  if (op0 && op1
	      && insn_data[icode].operand[1].predicate
		 (op0, insn_data[icode].operand[1].mode)
	      && insn_data[icode].operand[2].predicate
		 (op1, insn_data[icode].operand[2].mode))
	    {
	      XEXP (test, 0) = op0;
	      XEXP (test, 1) = op1;
	      *ptest = test;
	      *pmode = cmp_mode;
	      return;
	    }
	  delete_insns_since (last);
	}

      if (methods == OPTAB_DIRECT || !CLASS_HAS_WIDER_MODES_P (mclass))
	break;
      cmp_mode = GET_MODE_WIDER_MODE (cmp_mode);
    }
  while (cmp_mode != VOIDmode);

  if (methods != OPTAB_LIB_WIDEN)
    goto fail;

  if (!SCALAR_FLOAT_MODE_P (mode))
    {
      rtx result;

      /* Handle a libcall just for the mode we are using.  */
      libfunc = optab_libfunc (cmp_optab, mode);
      gcc_assert (libfunc);

      /* If we want unsigned, and this mode has a distinct unsigned
	 comparison routine, use that.  */
      if (unsignedp)
	{
	  rtx ulibfunc = optab_libfunc (ucmp_optab, mode);
	  if (ulibfunc)
	    libfunc = ulibfunc;
	}

      result = emit_library_call_value (libfunc, NULL_RTX, LCT_CONST,
					targetm.libgcc_cmp_return_mode (),
					2, x, mode, y, mode);

      /* There are two kinds of comparison routines. Biased routines
	 return 0/1/2, and unbiased routines return -1/0/1. Other parts
	 of gcc expect that the comparison operation is equivalent
	 to the modified comparison. For signed comparisons compare the
	 result against 1 in the biased case, and zero in the unbiased
	 case. For unsigned comparisons always compare against 1 after
	 biasing the unbiased result by adding 1. This gives us a way to
	 represent LTU. */
      x = result;
      y = const1_rtx;

      if (!TARGET_LIB_INT_CMP_BIASED)
	{
	  if (unsignedp)
	    x = plus_constant (result, 1);
	  else
	    y = const0_rtx;
	}

      *pmode = word_mode;
      prepare_cmp_insn (x, y, comparison, NULL_RTX, unsignedp, methods,
			ptest, pmode);
    }
  else
    prepare_float_lib_cmp (x, y, comparison, ptest, pmode);

  return;

 fail:
  *ptest = NULL_RTX;
}

/* Before emitting an insn with code ICODE, make sure that X, which is going
   to be used for operand OPNUM of the insn, is converted from mode MODE to
   WIDER_MODE (UNSIGNEDP determines whether it is an unsigned conversion), and
   that it is accepted by the operand predicate.  Return the new value.  */

rtx
prepare_operand (int icode, rtx x, int opnum, enum machine_mode mode,
		 enum machine_mode wider_mode, int unsignedp)
{
  if (mode != wider_mode)
    x = convert_modes (wider_mode, mode, x, unsignedp);

  if (!insn_data[icode].operand[opnum].predicate
      (x, insn_data[icode].operand[opnum].mode))
    {
      if (reload_completed)
	return NULL_RTX;
      x = copy_to_mode_reg (insn_data[icode].operand[opnum].mode, x);
    }

  return x;
}

/* Subroutine of emit_cmp_and_jump_insns; this function is called when we know
   we can do the branch.  */

static void
emit_cmp_and_jump_insn_1 (rtx test, enum machine_mode mode, rtx label)
{
  enum machine_mode optab_mode;
  enum mode_class mclass;
  enum insn_code icode;

  mclass = GET_MODE_CLASS (mode);
  optab_mode = (mclass == MODE_CC) ? CCmode : mode;
  icode = optab_handler (cbranch_optab, optab_mode);

  gcc_assert (icode != CODE_FOR_nothing);
  gcc_assert (insn_data[icode].operand[0].predicate (test, VOIDmode));
  emit_jump_insn (GEN_FCN (icode) (test, XEXP (test, 0), XEXP (test, 1), label));
}

/* Generate code to compare X with Y so that the condition codes are
   set and to jump to LABEL if the condition is true.  If X is a
   constant and Y is not a constant, then the comparison is swapped to
   ensure that the comparison RTL has the canonical form.

   UNSIGNEDP nonzero says that X and Y are unsigned; this matters if they
   need to be widened.  UNSIGNEDP is also used to select the proper
   branch condition code.

   If X and Y have mode BLKmode, then SIZE specifies the size of both X and Y.

   MODE is the mode of the inputs (in case they are const_int).

   COMPARISON is the rtl operator to compare with (EQ, NE, GT, etc.).
   It will be potentially converted into an unsigned variant based on
   UNSIGNEDP to select a proper jump instruction.  */

void
emit_cmp_and_jump_insns (rtx x, rtx y, enum rtx_code comparison, rtx size,
			 enum machine_mode mode, int unsignedp, rtx label)
{
  rtx op0 = x, op1 = y;
  rtx test;

  /* Swap operands and condition to ensure canonical RTL.  */
  if (swap_commutative_operands_p (x, y)
      && can_compare_p (swap_condition (comparison), mode, ccp_jump))
    {
      op0 = y, op1 = x;
      comparison = swap_condition (comparison);
    }

  /* If OP0 is still a constant, then both X and Y must be constants
     or the opposite comparison is not supported.  Force X into a register
     to create canonical RTL.  */
  if (CONSTANT_P (op0))
    op0 = force_reg (mode, op0);

  if (unsignedp)
    comparison = unsigned_condition (comparison);

  prepare_cmp_insn (op0, op1, comparison, size, unsignedp, OPTAB_LIB_WIDEN,
		    &test, &mode);
  emit_cmp_and_jump_insn_1 (test, mode, label);
}


/* Emit a library call comparison between floating point X and Y.
   COMPARISON is the rtl operator to compare with (EQ, NE, GT, etc.).  */

static void
prepare_float_lib_cmp (rtx x, rtx y, enum rtx_code comparison,
		       rtx *ptest, enum machine_mode *pmode)
{
  enum rtx_code swapped = swap_condition (comparison);
  enum rtx_code reversed = reverse_condition_maybe_unordered (comparison);
  enum machine_mode orig_mode = GET_MODE (x);
  enum machine_mode mode, cmp_mode;
  rtx true_rtx, false_rtx;
  rtx value, target, insns, equiv;
  rtx libfunc = 0;
  bool reversed_p = false;
  cmp_mode = targetm.libgcc_cmp_return_mode ();

  for (mode = orig_mode;
       mode != VOIDmode;
       mode = GET_MODE_WIDER_MODE (mode))
    {
      if (code_to_optab[comparison]
	  && (libfunc = optab_libfunc (code_to_optab[comparison], mode)))
	break;

      if (code_to_optab[swapped]
	  && (libfunc = optab_libfunc (code_to_optab[swapped], mode)))
	{
	  rtx tmp;
	  tmp = x; x = y; y = tmp;
	  comparison = swapped;
	  break;
	}

      if (code_to_optab[reversed]
	  && (libfunc = optab_libfunc (code_to_optab[reversed], mode)))
	{
	  comparison = reversed;
	  reversed_p = true;
	  break;
	}
    }

  gcc_assert (mode != VOIDmode);

  if (mode != orig_mode)
    {
      x = convert_to_mode (mode, x, 0);
      y = convert_to_mode (mode, y, 0);
    }

  /* Attach a REG_EQUAL note describing the semantics of the libcall to
     the RTL.  The allows the RTL optimizers to delete the libcall if the
     condition can be determined at compile-time.  */
  if (comparison == UNORDERED
      || FLOAT_LIB_COMPARE_RETURNS_BOOL (mode, comparison))
    {
      true_rtx = const_true_rtx;
      false_rtx = const0_rtx;
    }
  else
    {
      switch (comparison)
        {
        case EQ:
          true_rtx = const0_rtx;
          false_rtx = const_true_rtx;
          break;

        case NE:
          true_rtx = const_true_rtx;
          false_rtx = const0_rtx;
          break;

        case GT:
          true_rtx = const1_rtx;
          false_rtx = const0_rtx;
          break;

        case GE:
          true_rtx = const0_rtx;
          false_rtx = constm1_rtx;
          break;

        case LT:
          true_rtx = constm1_rtx;
          false_rtx = const0_rtx;
          break;

        case LE:
          true_rtx = const0_rtx;
          false_rtx = const1_rtx;
          break;

        default:
          gcc_unreachable ();
        }
    }

  if (comparison == UNORDERED)
    {
      rtx temp = simplify_gen_relational (NE, cmp_mode, mode, x, x);
      equiv = simplify_gen_relational (NE, cmp_mode, mode, y, y);
      equiv = simplify_gen_ternary (IF_THEN_ELSE, cmp_mode, cmp_mode,
				    temp, const_true_rtx, equiv);
    }
  else
    {
      equiv = simplify_gen_relational (comparison, cmp_mode, mode, x, y);
      if (! FLOAT_LIB_COMPARE_RETURNS_BOOL (mode, comparison))
        equiv = simplify_gen_ternary (IF_THEN_ELSE, cmp_mode, cmp_mode,
                                      equiv, true_rtx, false_rtx);
    }

  start_sequence ();
  value = emit_library_call_value (libfunc, NULL_RTX, LCT_CONST,
				   cmp_mode, 2, x, mode, y, mode);
  insns = get_insns ();
  end_sequence ();

  target = gen_reg_rtx (cmp_mode);
  emit_libcall_block (insns, target, value, equiv);

  if (comparison == UNORDERED
      || FLOAT_LIB_COMPARE_RETURNS_BOOL (mode, comparison)
      || reversed_p)
    *ptest = gen_rtx_fmt_ee (reversed_p ? EQ : NE, VOIDmode, target, false_rtx);
  else
    *ptest = gen_rtx_fmt_ee (comparison, VOIDmode, target, const0_rtx);

  *pmode = cmp_mode;
}

/* Generate code to indirectly jump to a location given in the rtx LOC.  */

void
emit_indirect_jump (rtx loc)
{
  if (!insn_data[(int) CODE_FOR_indirect_jump].operand[0].predicate
      (loc, Pmode))
    loc = copy_to_mode_reg (Pmode, loc);

  emit_jump_insn (gen_indirect_jump (loc));
  emit_barrier ();
}

#ifdef HAVE_conditional_move

/* Emit a conditional move instruction if the machine supports one for that
   condition and machine mode.

   OP0 and OP1 are the operands that should be compared using CODE.  CMODE is
   the mode to use should they be constants.  If it is VOIDmode, they cannot
   both be constants.

   OP2 should be stored in TARGET if the comparison is true, otherwise OP3
   should be stored there.  MODE is the mode to use should they be constants.
   If it is VOIDmode, they cannot both be constants.

   The result is either TARGET (perhaps modified) or NULL_RTX if the operation
   is not supported.  */

rtx
emit_conditional_move (rtx target, enum rtx_code code, rtx op0, rtx op1,
		       enum machine_mode cmode, rtx op2, rtx op3,
		       enum machine_mode mode, int unsignedp)
{
  rtx tem, subtarget, comparison, insn;
  enum insn_code icode;
  enum rtx_code reversed;

  /* If one operand is constant, make it the second one.  Only do this
     if the other operand is not constant as well.  */

  if (swap_commutative_operands_p (op0, op1))
    {
      tem = op0;
      op0 = op1;
      op1 = tem;
      code = swap_condition (code);
    }

  /* get_condition will prefer to generate LT and GT even if the old
     comparison was against zero, so undo that canonicalization here since
     comparisons against zero are cheaper.  */
  if (code == LT && op1 == const1_rtx)
    code = LE, op1 = const0_rtx;
  else if (code == GT && op1 == constm1_rtx)
    code = GE, op1 = const0_rtx;

  if (cmode == VOIDmode)
    cmode = GET_MODE (op0);

  if (swap_commutative_operands_p (op2, op3)
      && ((reversed = reversed_comparison_code_parts (code, op0, op1, NULL))
          != UNKNOWN))
    {
      tem = op2;
      op2 = op3;
      op3 = tem;
      code = reversed;
    }

  if (mode == VOIDmode)
    mode = GET_MODE (op2);

  icode = direct_optab_handler (movcc_optab, mode);

  if (icode == CODE_FOR_nothing)
    return 0;

  if (!target)
    target = gen_reg_rtx (mode);

  subtarget = target;

  /* If the insn doesn't accept these operands, put them in pseudos.  */

  if (!insn_data[icode].operand[0].predicate
      (subtarget, insn_data[icode].operand[0].mode))
    subtarget = gen_reg_rtx (insn_data[icode].operand[0].mode);

  if (!insn_data[icode].operand[2].predicate
      (op2, insn_data[icode].operand[2].mode))
    op2 = copy_to_mode_reg (insn_data[icode].operand[2].mode, op2);

  if (!insn_data[icode].operand[3].predicate
      (op3, insn_data[icode].operand[3].mode))
    op3 = copy_to_mode_reg (insn_data[icode].operand[3].mode, op3);

  /* Everything should now be in the suitable form.  */

  code = unsignedp ? unsigned_condition (code) : code;
  comparison = simplify_gen_relational (code, VOIDmode, cmode, op0, op1);

  /* We can get const0_rtx or const_true_rtx in some circumstances.  Just
     return NULL and let the caller figure out how best to deal with this
     situation.  */
  if (!COMPARISON_P (comparison))
    return NULL_RTX;

  do_pending_stack_adjust ();
  start_sequence ();
  prepare_cmp_insn (XEXP (comparison, 0), XEXP (comparison, 1),
		    GET_CODE (comparison), NULL_RTX, unsignedp, OPTAB_WIDEN,
		    &comparison, &cmode);
  if (!comparison)
    insn = NULL_RTX;
  else
    insn = GEN_FCN (icode) (subtarget, comparison, op2, op3);

  /* If that failed, then give up.  */
  if (insn == 0)
    {
      end_sequence ();
      return 0;
    }

  emit_insn (insn);
  insn = get_insns ();
  end_sequence ();
  emit_insn (insn);
  if (subtarget != target)
    convert_move (target, subtarget, 0);

  return target;
}

/* Return nonzero if a conditional move of mode MODE is supported.

   This function is for combine so it can tell whether an insn that looks
   like a conditional move is actually supported by the hardware.  If we
   guess wrong we lose a bit on optimization, but that's it.  */
/* ??? sparc64 supports conditionally moving integers values based on fp
   comparisons, and vice versa.  How do we handle them?  */

int
can_conditionally_move_p (enum machine_mode mode)
{
  if (direct_optab_handler (movcc_optab, mode) != CODE_FOR_nothing)
    return 1;

  return 0;
}

#endif /* HAVE_conditional_move */

/* Emit a conditional addition instruction if the machine supports one for that
   condition and machine mode.

   OP0 and OP1 are the operands that should be compared using CODE.  CMODE is
   the mode to use should they be constants.  If it is VOIDmode, they cannot
   both be constants.

   OP2 should be stored in TARGET if the comparison is true, otherwise OP2+OP3
   should be stored there.  MODE is the mode to use should they be constants.
   If it is VOIDmode, they cannot both be constants.

   The result is either TARGET (perhaps modified) or NULL_RTX if the operation
   is not supported.  */

rtx
emit_conditional_add (rtx target, enum rtx_code code, rtx op0, rtx op1,
		      enum machine_mode cmode, rtx op2, rtx op3,
		      enum machine_mode mode, int unsignedp)
{
  rtx tem, subtarget, comparison, insn;
  enum insn_code icode;
  enum rtx_code reversed;

  /* If one operand is constant, make it the second one.  Only do this
     if the other operand is not constant as well.  */

  if (swap_commutative_operands_p (op0, op1))
    {
      tem = op0;
      op0 = op1;
      op1 = tem;
      code = swap_condition (code);
    }

  /* get_condition will prefer to generate LT and GT even if the old
     comparison was against zero, so undo that canonicalization here since
     comparisons against zero are cheaper.  */
  if (code == LT && op1 == const1_rtx)
    code = LE, op1 = const0_rtx;
  else if (code == GT && op1 == constm1_rtx)
    code = GE, op1 = const0_rtx;

  if (cmode == VOIDmode)
    cmode = GET_MODE (op0);

  if (swap_commutative_operands_p (op2, op3)
      && ((reversed = reversed_comparison_code_parts (code, op0, op1, NULL))
          != UNKNOWN))
    {
      tem = op2;
      op2 = op3;
      op3 = tem;
      code = reversed;
    }

  if (mode == VOIDmode)
    mode = GET_MODE (op2);

  icode = optab_handler (addcc_optab, mode);

  if (icode == CODE_FOR_nothing)
    return 0;

  if (!target)
    target = gen_reg_rtx (mode);

  /* If the insn doesn't accept these operands, put them in pseudos.  */

  if (!insn_data[icode].operand[0].predicate
      (target, insn_data[icode].operand[0].mode))
    subtarget = gen_reg_rtx (insn_data[icode].operand[0].mode);
  else
    subtarget = target;

  if (!insn_data[icode].operand[2].predicate
      (op2, insn_data[icode].operand[2].mode))
    op2 = copy_to_mode_reg (insn_data[icode].operand[2].mode, op2);

  if (!insn_data[icode].operand[3].predicate
      (op3, insn_data[icode].operand[3].mode))
    op3 = copy_to_mode_reg (insn_data[icode].operand[3].mode, op3);

  /* Everything should now be in the suitable form.  */

  code = unsignedp ? unsigned_condition (code) : code;
  comparison = simplify_gen_relational (code, VOIDmode, cmode, op0, op1);

  /* We can get const0_rtx or const_true_rtx in some circumstances.  Just
     return NULL and let the caller figure out how best to deal with this
     situation.  */
  if (!COMPARISON_P (comparison))
    return NULL_RTX;

  do_pending_stack_adjust ();
  start_sequence ();
  prepare_cmp_insn (XEXP (comparison, 0), XEXP (comparison, 1),
                    GET_CODE (comparison), NULL_RTX, unsignedp, OPTAB_WIDEN,
                    &comparison, &cmode);
  if (!comparison)
    insn = NULL_RTX;
  else
    insn = GEN_FCN (icode) (subtarget, comparison, op2, op3);

  /* If that failed, then give up.  */
  if (insn == 0)
    {
      end_sequence ();
      return 0;
    }

  emit_insn (insn);
  insn = get_insns ();
  end_sequence ();
  emit_insn (insn);
  if (subtarget != target)
    convert_move (target, subtarget, 0);

  return target;
}

/* These functions attempt to generate an insn body, rather than
   emitting the insn, but if the gen function already emits them, we
   make no attempt to turn them back into naked patterns.  */

/* Generate and return an insn body to add Y to X.  */

rtx
gen_add2_insn (rtx x, rtx y)
{
  int icode = (int) optab_handler (add_optab, GET_MODE (x));

  gcc_assert (insn_data[icode].operand[0].predicate
	      (x, insn_data[icode].operand[0].mode));
  gcc_assert (insn_data[icode].operand[1].predicate
	      (x, insn_data[icode].operand[1].mode));
  gcc_assert (insn_data[icode].operand[2].predicate
	      (y, insn_data[icode].operand[2].mode));

  return GEN_FCN (icode) (x, x, y);
}

/* Generate and return an insn body to add r1 and c,
   storing the result in r0.  */

rtx
gen_add3_insn (rtx r0, rtx r1, rtx c)
{
  int icode = (int) optab_handler (add_optab, GET_MODE (r0));

  if (icode == CODE_FOR_nothing
      || !(insn_data[icode].operand[0].predicate
	   (r0, insn_data[icode].operand[0].mode))
      || !(insn_data[icode].operand[1].predicate
	   (r1, insn_data[icode].operand[1].mode))
      || !(insn_data[icode].operand[2].predicate
	   (c, insn_data[icode].operand[2].mode)))
    return NULL_RTX;

  return GEN_FCN (icode) (r0, r1, c);
}

int
have_add2_insn (rtx x, rtx y)
{
  int icode;

  gcc_assert (GET_MODE (x) != VOIDmode);

  icode = (int) optab_handler (add_optab, GET_MODE (x));

  if (icode == CODE_FOR_nothing)
    return 0;

  if (!(insn_data[icode].operand[0].predicate
	(x, insn_data[icode].operand[0].mode))
      || !(insn_data[icode].operand[1].predicate
	   (x, insn_data[icode].operand[1].mode))
      || !(insn_data[icode].operand[2].predicate
	   (y, insn_data[icode].operand[2].mode)))
    return 0;

  return 1;
}

/* Generate and return an insn body to subtract Y from X.  */

rtx
gen_sub2_insn (rtx x, rtx y)
{
  int icode = (int) optab_handler (sub_optab, GET_MODE (x));

  gcc_assert (insn_data[icode].operand[0].predicate
	      (x, insn_data[icode].operand[0].mode));
  gcc_assert (insn_data[icode].operand[1].predicate
	      (x, insn_data[icode].operand[1].mode));
  gcc_assert  (insn_data[icode].operand[2].predicate
	       (y, insn_data[icode].operand[2].mode));

  return GEN_FCN (icode) (x, x, y);
}

/* Generate and return an insn body to subtract r1 and c,
   storing the result in r0.  */

rtx
gen_sub3_insn (rtx r0, rtx r1, rtx c)
{
  int icode = (int) optab_handler (sub_optab, GET_MODE (r0));

  if (icode == CODE_FOR_nothing
      || !(insn_data[icode].operand[0].predicate
	   (r0, insn_data[icode].operand[0].mode))
      || !(insn_data[icode].operand[1].predicate
	   (r1, insn_data[icode].operand[1].mode))
      || !(insn_data[icode].operand[2].predicate
	   (c, insn_data[icode].operand[2].mode)))
    return NULL_RTX;

  return GEN_FCN (icode) (r0, r1, c);
}

int
have_sub2_insn (rtx x, rtx y)
{
  int icode;

  gcc_assert (GET_MODE (x) != VOIDmode);

  icode = (int) optab_handler (sub_optab, GET_MODE (x));

  if (icode == CODE_FOR_nothing)
    return 0;

  if (!(insn_data[icode].operand[0].predicate
	(x, insn_data[icode].operand[0].mode))
      || !(insn_data[icode].operand[1].predicate
	   (x, insn_data[icode].operand[1].mode))
      || !(insn_data[icode].operand[2].predicate
	   (y, insn_data[icode].operand[2].mode)))
    return 0;

  return 1;
}

/* Generate the body of an instruction to copy Y into X.
   It may be a list of insns, if one insn isn't enough.  */

rtx
gen_move_insn (rtx x, rtx y)
{
  rtx seq;

  start_sequence ();
  emit_move_insn_1 (x, y);
  seq = get_insns ();
  end_sequence ();
  return seq;
}

/* Return the insn code used to extend FROM_MODE to TO_MODE.
   UNSIGNEDP specifies zero-extension instead of sign-extension.  If
   no such operation exists, CODE_FOR_nothing will be returned.  */

enum insn_code
can_extend_p (enum machine_mode to_mode, enum machine_mode from_mode,
	      int unsignedp)
{
  convert_optab tab;
#ifdef HAVE_ptr_extend
  if (unsignedp < 0)
    return CODE_FOR_ptr_extend;
#endif

  tab = unsignedp ? zext_optab : sext_optab;
  return convert_optab_handler (tab, to_mode, from_mode);
}

/* Generate the body of an insn to extend Y (with mode MFROM)
   into X (with mode MTO).  Do zero-extension if UNSIGNEDP is nonzero.  */

rtx
gen_extend_insn (rtx x, rtx y, enum machine_mode mto,
		 enum machine_mode mfrom, int unsignedp)
{
  enum insn_code icode = can_extend_p (mto, mfrom, unsignedp);
  return GEN_FCN (icode) (x, y);
}

/* can_fix_p and can_float_p say whether the target machine
   can directly convert a given fixed point type to
   a given floating point type, or vice versa.
   The returned value is the CODE_FOR_... value to use,
   or CODE_FOR_nothing if these modes cannot be directly converted.

   *TRUNCP_PTR is set to 1 if it is necessary to output
   an explicit FTRUNC insn before the fix insn; otherwise 0.  */

static enum insn_code
can_fix_p (enum machine_mode fixmode, enum machine_mode fltmode,
	   int unsignedp, int *truncp_ptr)
{
  convert_optab tab;
  enum insn_code icode;

  tab = unsignedp ? ufixtrunc_optab : sfixtrunc_optab;
  icode = convert_optab_handler (tab, fixmode, fltmode);
  if (icode != CODE_FOR_nothing)
    {
      *truncp_ptr = 0;
      return icode;
    }

  /* FIXME: This requires a port to define both FIX and FTRUNC pattern
     for this to work. We need to rework the fix* and ftrunc* patterns
     and documentation.  */
  tab = unsignedp ? ufix_optab : sfix_optab;
  icode = convert_optab_handler (tab, fixmode, fltmode);
  if (icode != CODE_FOR_nothing
      && optab_handler (ftrunc_optab, fltmode) != CODE_FOR_nothing)
    {
      *truncp_ptr = 1;
      return icode;
    }

  *truncp_ptr = 0;
  return CODE_FOR_nothing;
}

static enum insn_code
can_float_p (enum machine_mode fltmode, enum machine_mode fixmode,
	     int unsignedp)
{
  convert_optab tab;

  tab = unsignedp ? ufloat_optab : sfloat_optab;
  return convert_optab_handler (tab, fltmode, fixmode);
}

/* Generate code to convert FROM to floating point
   and store in TO.  FROM must be fixed point and not VOIDmode.
   UNSIGNEDP nonzero means regard FROM as unsigned.
   Normally this is done by correcting the final value
   if it is negative.  */

void
expand_float (rtx to, rtx from, int unsignedp)
{
  enum insn_code icode;
  rtx target = to;
  enum machine_mode fmode, imode;
  bool can_do_signed = false;

  /* Crash now, because we won't be able to decide which mode to use.  */
  gcc_assert (GET_MODE (from) != VOIDmode);

  /* Look for an insn to do the conversion.  Do it in the specified
     modes if possible; otherwise convert either input, output or both to
     wider mode.  If the integer mode is wider than the mode of FROM,
     we can do the conversion signed even if the input is unsigned.  */

  for (fmode = GET_MODE (to); fmode != VOIDmode;
       fmode = GET_MODE_WIDER_MODE (fmode))
    for (imode = GET_MODE (from); imode != VOIDmode;
	 imode = GET_MODE_WIDER_MODE (imode))
      {
	int doing_unsigned = unsignedp;

	if (fmode != GET_MODE (to)
	    && significand_size (fmode) < GET_MODE_BITSIZE (GET_MODE (from)))
	  continue;

	icode = can_float_p (fmode, imode, unsignedp);
	if (icode == CODE_FOR_nothing && unsignedp)
	  {
	    enum insn_code scode = can_float_p (fmode, imode, 0);
	    if (scode != CODE_FOR_nothing)
	      can_do_signed = true;
	    if (imode != GET_MODE (from))
	      icode = scode, doing_unsigned = 0;
	  }

	if (icode != CODE_FOR_nothing)
	  {
	    if (imode != GET_MODE (from))
	      from = convert_to_mode (imode, from, unsignedp);

	    if (fmode != GET_MODE (to))
	      target = gen_reg_rtx (fmode);

	    emit_unop_insn (icode, target, from,
			    doing_unsigned ? UNSIGNED_FLOAT : FLOAT);

	    if (target != to)
	      convert_move (to, target, 0);
	    return;
	  }
      }

  /* Unsigned integer, and no way to convert directly.  Convert as signed,
     then unconditionally adjust the result.  */
  if (unsignedp && can_do_signed)
    {
      rtx label = gen_label_rtx ();
      rtx temp;
      REAL_VALUE_TYPE offset;

      /* Look for a usable floating mode FMODE wider than the source and at
	 least as wide as the target.  Using FMODE will avoid rounding woes
	 with unsigned values greater than the signed maximum value.  */

      for (fmode = GET_MODE (to);  fmode != VOIDmode;
	   fmode = GET_MODE_WIDER_MODE (fmode))
	if (GET_MODE_BITSIZE (GET_MODE (from)) < GET_MODE_BITSIZE (fmode)
	    && can_float_p (fmode, GET_MODE (from), 0) != CODE_FOR_nothing)
	  break;

      if (fmode == VOIDmode)
	{
	  /* There is no such mode.  Pretend the target is wide enough.  */
	  fmode = GET_MODE (to);

	  /* Avoid double-rounding when TO is narrower than FROM.  */
	  if ((significand_size (fmode) + 1)
	      < GET_MODE_BITSIZE (GET_MODE (from)))
	    {
	      rtx temp1;
	      rtx neglabel = gen_label_rtx ();

	      /* Don't use TARGET if it isn't a register, is a hard register,
		 or is the wrong mode.  */
	      if (!REG_P (target)
		  || REGNO (target) < FIRST_PSEUDO_REGISTER
		  || GET_MODE (target) != fmode)
		target = gen_reg_rtx (fmode);

	      imode = GET_MODE (from);
	      do_pending_stack_adjust ();

	      /* Test whether the sign bit is set.  */
	      emit_cmp_and_jump_insns (from, const0_rtx, LT, NULL_RTX, imode,
				       0, neglabel);

	      /* The sign bit is not set.  Convert as signed.  */
	      expand_float (target, from, 0);
	      emit_jump_insn (gen_jump (label));
	      emit_barrier ();

	      /* The sign bit is set.
		 Convert to a usable (positive signed) value by shifting right
		 one bit, while remembering if a nonzero bit was shifted
		 out; i.e., compute  (from & 1) | (from >> 1).  */

	      emit_label (neglabel);
	      temp = expand_binop (imode, and_optab, from, const1_rtx,
				   NULL_RTX, 1, OPTAB_LIB_WIDEN);
	      temp1 = expand_shift (RSHIFT_EXPR, imode, from, integer_one_node,
				    NULL_RTX, 1);
	      temp = expand_binop (imode, ior_optab, temp, temp1, temp, 1,
				   OPTAB_LIB_WIDEN);
	      expand_float (target, temp, 0);

	      /* Multiply by 2 to undo the shift above.  */
	      temp = expand_binop (fmode, add_optab, target, target,
				   target, 0, OPTAB_LIB_WIDEN);
	      if (temp != target)
		emit_move_insn (target, temp);

	      do_pending_stack_adjust ();
	      emit_label (label);
	      goto done;
	    }
	}

      /* If we are about to do some arithmetic to correct for an
	 unsigned operand, do it in a pseudo-register.  */

      if (GET_MODE (to) != fmode
	  || !REG_P (to) || REGNO (to) < FIRST_PSEUDO_REGISTER)
	target = gen_reg_rtx (fmode);

      /* Convert as signed integer to floating.  */
      expand_float (target, from, 0);

      /* If FROM is negative (and therefore TO is negative),
	 correct its value by 2**bitwidth.  */

      do_pending_stack_adjust ();
      emit_cmp_and_jump_insns (from, const0_rtx, GE, NULL_RTX, GET_MODE (from),
			       0, label);


      real_2expN (&offset, GET_MODE_BITSIZE (GET_MODE (from)), fmode);
      temp = expand_binop (fmode, add_optab, target,
			   CONST_DOUBLE_FROM_REAL_VALUE (offset, fmode),
			   target, 0, OPTAB_LIB_WIDEN);
      if (temp != target)
	emit_move_insn (target, temp);

      do_pending_stack_adjust ();
      emit_label (label);
      goto done;
    }

  /* No hardware instruction available; call a library routine.  */
    {
      rtx libfunc;
      rtx insns;
      rtx value;
      convert_optab tab = unsignedp ? ufloat_optab : sfloat_optab;

      if (GET_MODE_SIZE (GET_MODE (from)) < GET_MODE_SIZE (SImode))
	from = convert_to_mode (SImode, from, unsignedp);

      libfunc = convert_optab_libfunc (tab, GET_MODE (to), GET_MODE (from));
      gcc_assert (libfunc);

      start_sequence ();

      value = emit_library_call_value (libfunc, NULL_RTX, LCT_CONST,
				       GET_MODE (to), 1, from,
				       GET_MODE (from));
      insns = get_insns ();
      end_sequence ();

      emit_libcall_block (insns, target, value,
			  gen_rtx_fmt_e (unsignedp ? UNSIGNED_FLOAT : FLOAT,
					 GET_MODE (to), from));
    }

 done:

  /* Copy result to requested destination
     if we have been computing in a temp location.  */

  if (target != to)
    {
      if (GET_MODE (target) == GET_MODE (to))
	emit_move_insn (to, target);
      else
	convert_move (to, target, 0);
    }
}

/* Generate code to convert FROM to fixed point and store in TO.  FROM
   must be floating point.  */

void
expand_fix (rtx to, rtx from, int unsignedp)
{
  enum insn_code icode;
  rtx target = to;
  enum machine_mode fmode, imode;
  int must_trunc = 0;

  /* We first try to find a pair of modes, one real and one integer, at
     least as wide as FROM and TO, respectively, in which we can open-code
     this conversion.  If the integer mode is wider than the mode of TO,
     we can do the conversion either signed or unsigned.  */

  for (fmode = GET_MODE (from); fmode != VOIDmode;
       fmode = GET_MODE_WIDER_MODE (fmode))
    for (imode = GET_MODE (to); imode != VOIDmode;
	 imode = GET_MODE_WIDER_MODE (imode))
      {
	int doing_unsigned = unsignedp;

	icode = can_fix_p (imode, fmode, unsignedp, &must_trunc);
	if (icode == CODE_FOR_nothing && imode != GET_MODE (to) && unsignedp)
	  icode = can_fix_p (imode, fmode, 0, &must_trunc), doing_unsigned = 0;

	if (icode != CODE_FOR_nothing)
	  {
	    rtx last = get_last_insn ();
	    if (fmode != GET_MODE (from))
	      from = convert_to_mode (fmode, from, 0);

	    if (must_trunc)
	      {
		rtx temp = gen_reg_rtx (GET_MODE (from));
		from = expand_unop (GET_MODE (from), ftrunc_optab, from,
				    temp, 0);
	      }

	    if (imode != GET_MODE (to))
	      target = gen_reg_rtx (imode);

	    if (maybe_emit_unop_insn (icode, target, from,
				      doing_unsigned ? UNSIGNED_FIX : FIX))
	      {
		if (target != to)
		  convert_move (to, target, unsignedp);
		return;
	      }
	    delete_insns_since (last);
	  }
      }

  /* For an unsigned conversion, there is one more way to do it.
     If we have a signed conversion, we generate code that compares
     the real value to the largest representable positive number.  If if
     is smaller, the conversion is done normally.  Otherwise, subtract
     one plus the highest signed number, convert, and add it back.

     We only need to check all real modes, since we know we didn't find
     anything with a wider integer mode.

     This code used to extend FP value into mode wider than the destination.
     This is needed for decimal float modes which cannot accurately
     represent one plus the highest signed number of the same size, but
     not for binary modes.  Consider, for instance conversion from SFmode
     into DImode.

     The hot path through the code is dealing with inputs smaller than 2^63
     and doing just the conversion, so there is no bits to lose.

     In the other path we know the value is positive in the range 2^63..2^64-1
     inclusive.  (as for other input overflow happens and result is undefined)
     So we know that the most important bit set in mantissa corresponds to
     2^63.  The subtraction of 2^63 should not generate any rounding as it
     simply clears out that bit.  The rest is trivial.  */

  if (unsignedp && GET_MODE_BITSIZE (GET_MODE (to)) <= HOST_BITS_PER_WIDE_INT)
    for (fmode = GET_MODE (from); fmode != VOIDmode;
	 fmode = GET_MODE_WIDER_MODE (fmode))
      if (CODE_FOR_nothing != can_fix_p (GET_MODE (to), fmode, 0, &must_trunc)
	  && (!DECIMAL_FLOAT_MODE_P (fmode)
	      || GET_MODE_BITSIZE (fmode) > GET_MODE_BITSIZE (GET_MODE (to))))
	{
	  int bitsize;
	  REAL_VALUE_TYPE offset;
	  rtx limit, lab1, lab2, insn;

	  bitsize = GET_MODE_BITSIZE (GET_MODE (to));
	  real_2expN (&offset, bitsize - 1, fmode);
	  limit = CONST_DOUBLE_FROM_REAL_VALUE (offset, fmode);
	  lab1 = gen_label_rtx ();
	  lab2 = gen_label_rtx ();

	  if (fmode != GET_MODE (from))
	    from = convert_to_mode (fmode, from, 0);

	  /* See if we need to do the subtraction.  */
	  do_pending_stack_adjust ();
	  emit_cmp_and_jump_insns (from, limit, GE, NULL_RTX, GET_MODE (from),
				   0, lab1);

	  /* If not, do the signed "fix" and branch around fixup code.  */
	  expand_fix (to, from, 0);
	  emit_jump_insn (gen_jump (lab2));
	  emit_barrier ();

	  /* Otherwise, subtract 2**(N-1), convert to signed number,
	     then add 2**(N-1).  Do the addition using XOR since this
	     will often generate better code.  */
	  emit_label (lab1);
	  target = expand_binop (GET_MODE (from), sub_optab, from, limit,
				 NULL_RTX, 0, OPTAB_LIB_WIDEN);
	  expand_fix (to, target, 0);
	  target = expand_binop (GET_MODE (to), xor_optab, to,
				 gen_int_mode
				 ((HOST_WIDE_INT) 1 << (bitsize - 1),
				  GET_MODE (to)),
				 to, 1, OPTAB_LIB_WIDEN);

	  if (target != to)
	    emit_move_insn (to, target);

	  emit_label (lab2);

	  if (optab_handler (mov_optab, GET_MODE (to)) != CODE_FOR_nothing)
	    {
	      /* Make a place for a REG_NOTE and add it.  */
	      insn = emit_move_insn (to, to);
	      set_unique_reg_note (insn,
	                           REG_EQUAL,
				   gen_rtx_fmt_e (UNSIGNED_FIX,
						  GET_MODE (to),
						  copy_rtx (from)));
	    }

	  return;
	}

  /* We can't do it with an insn, so use a library call.  But first ensure
     that the mode of TO is at least as wide as SImode, since those are the
     only library calls we know about.  */

  if (GET_MODE_SIZE (GET_MODE (to)) < GET_MODE_SIZE (SImode))
    {
      target = gen_reg_rtx (SImode);

      expand_fix (target, from, unsignedp);
    }
  else
    {
      rtx insns;
      rtx value;
      rtx libfunc;

      convert_optab tab = unsignedp ? ufix_optab : sfix_optab;
      libfunc = convert_optab_libfunc (tab, GET_MODE (to), GET_MODE (from));
      gcc_assert (libfunc);

      start_sequence ();

      value = emit_library_call_value (libfunc, NULL_RTX, LCT_CONST,
				       GET_MODE (to), 1, from,
				       GET_MODE (from));
      insns = get_insns ();
      end_sequence ();

      emit_libcall_block (insns, target, value,
			  gen_rtx_fmt_e (unsignedp ? UNSIGNED_FIX : FIX,
					 GET_MODE (to), from));
    }

  if (target != to)
    {
      if (GET_MODE (to) == GET_MODE (target))
        emit_move_insn (to, target);
      else
        convert_move (to, target, 0);
    }
}

/* Generate code to convert FROM or TO a fixed-point.
   If UINTP is true, either TO or FROM is an unsigned integer.
   If SATP is true, we need to saturate the result.  */

void
expand_fixed_convert (rtx to, rtx from, int uintp, int satp)
{
  enum machine_mode to_mode = GET_MODE (to);
  enum machine_mode from_mode = GET_MODE (from);
  convert_optab tab;
  enum rtx_code this_code;
  enum insn_code code;
  rtx insns, value;
  rtx libfunc;

  if (to_mode == from_mode)
    {
      emit_move_insn (to, from);
      return;
    }

  if (uintp)
    {
      tab = satp ? satfractuns_optab : fractuns_optab;
      this_code = satp ? UNSIGNED_SAT_FRACT : UNSIGNED_FRACT_CONVERT;
    }
  else
    {
      tab = satp ? satfract_optab : fract_optab;
      this_code = satp ? SAT_FRACT : FRACT_CONVERT;
    }
  code = convert_optab_handler (tab, to_mode, from_mode);
  if (code != CODE_FOR_nothing)
    {
      emit_unop_insn (code, to, from, this_code);
      return;
    }

  libfunc = convert_optab_libfunc (tab, to_mode, from_mode);
  gcc_assert (libfunc);

  start_sequence ();
  value = emit_library_call_value (libfunc, NULL_RTX, LCT_CONST, to_mode,
				   1, from, from_mode);
  insns = get_insns ();
  end_sequence ();

  emit_libcall_block (insns, to, value,
		      gen_rtx_fmt_e (tab->code, to_mode, from));
}

/* Generate code to convert FROM to fixed point and store in TO.  FROM
   must be floating point, TO must be signed.  Use the conversion optab
   TAB to do the conversion.  */

bool
expand_sfix_optab (rtx to, rtx from, convert_optab tab)
{
  enum insn_code icode;
  rtx target = to;
  enum machine_mode fmode, imode;

  /* We first try to find a pair of modes, one real and one integer, at
     least as wide as FROM and TO, respectively, in which we can open-code
     this conversion.  If the integer mode is wider than the mode of TO,
     we can do the conversion either signed or unsigned.  */

  for (fmode = GET_MODE (from); fmode != VOIDmode;
       fmode = GET_MODE_WIDER_MODE (fmode))
    for (imode = GET_MODE (to); imode != VOIDmode;
	 imode = GET_MODE_WIDER_MODE (imode))
      {
	icode = convert_optab_handler (tab, imode, fmode);
	if (icode != CODE_FOR_nothing)
	  {
	    rtx last = get_last_insn ();
	    if (fmode != GET_MODE (from))
	      from = convert_to_mode (fmode, from, 0);

	    if (imode != GET_MODE (to))
	      target = gen_reg_rtx (imode);

	    if (!maybe_emit_unop_insn (icode, target, from, UNKNOWN))
	      {
	        delete_insns_since (last);
		continue;
	      }
	    if (target != to)
	      convert_move (to, target, 0);
	    return true;
	  }
      }

  return false;
}

/* Report whether we have an instruction to perform the operation
   specified by CODE on operands of mode MODE.  */
int
have_insn_for (enum rtx_code code, enum machine_mode mode)
{
  return (code_to_optab[(int) code] != 0
	  && (optab_handler (code_to_optab[(int) code], mode)
	      != CODE_FOR_nothing));
}

/* Set all insn_code fields to CODE_FOR_nothing.  */

static void
init_insn_codes (void)
{
  memset (optab_table, 0, sizeof (optab_table));
  memset (convert_optab_table, 0, sizeof (convert_optab_table));
  memset (direct_optab_table, 0, sizeof (direct_optab_table));
}

/* Initialize OP's code to CODE, and write it into the code_to_optab table.  */
static inline void
init_optab (optab op, enum rtx_code code)
{
  op->code = code;
  code_to_optab[(int) code] = op;
}

/* Same, but fill in its code as CODE, and do _not_ write it into
   the code_to_optab table.  */
static inline void
init_optabv (optab op, enum rtx_code code)
{
  op->code = code;
}

/* Conversion optabs never go in the code_to_optab table.  */
static void
init_convert_optab (convert_optab op, enum rtx_code code)
{
  op->code = code;
}

/* Initialize the libfunc fields of an entire group of entries in some
   optab.  Each entry is set equal to a string consisting of a leading
   pair of underscores followed by a generic operation name followed by
   a mode name (downshifted to lowercase) followed by a single character
   representing the number of operands for the given operation (which is
   usually one of the characters '2', '3', or '4').

   OPTABLE is the table in which libfunc fields are to be initialized.
   OPNAME is the generic (string) name of the operation.
   SUFFIX is the character which specifies the number of operands for
     the given generic operation.
   MODE is the mode to generate for.
*/

static void
gen_libfunc (optab optable, const char *opname, int suffix, enum machine_mode mode)
{
  unsigned opname_len = strlen (opname);
  const char *mname = GET_MODE_NAME (mode);
  unsigned mname_len = strlen (mname);
  char *libfunc_name = XALLOCAVEC (char, 2 + opname_len + mname_len + 1 + 1);
  char *p;
  const char *q;

  p = libfunc_name;
  *p++ = '_';
  *p++ = '_';
  for (q = opname; *q; )
    *p++ = *q++;
  for (q = mname; *q; q++)
    *p++ = TOLOWER (*q);
  *p++ = suffix;
  *p = '\0';

  set_optab_libfunc (optable, mode,
		     ggc_alloc_string (libfunc_name, p - libfunc_name));
}

/* Like gen_libfunc, but verify that integer operation is involved.  */

static void
gen_int_libfunc (optab optable, const char *opname, char suffix,
		 enum machine_mode mode)
{
  int maxsize = 2 * BITS_PER_WORD;

  if (GET_MODE_CLASS (mode) != MODE_INT)
    return;
  if (maxsize < LONG_LONG_TYPE_SIZE)
    maxsize = LONG_LONG_TYPE_SIZE;
  if (GET_MODE_CLASS (mode) != MODE_INT
      || mode < word_mode || GET_MODE_BITSIZE (mode) > maxsize)
    return;
  gen_libfunc (optable, opname, suffix, mode);
}

/* Like gen_libfunc, but verify that FP and set decimal prefix if needed.  */

static void
gen_fp_libfunc (optab optable, const char *opname, char suffix,
		enum machine_mode mode)
{
  char *dec_opname;

  if (GET_MODE_CLASS (mode) == MODE_FLOAT)
    gen_libfunc (optable, opname, suffix, mode);
  if (DECIMAL_FLOAT_MODE_P (mode))
    {
      dec_opname = XALLOCAVEC (char, sizeof (DECIMAL_PREFIX) + strlen (opname));
      /* For BID support, change the name to have either a bid_ or dpd_ prefix
	 depending on the low level floating format used.  */
      memcpy (dec_opname, DECIMAL_PREFIX, sizeof (DECIMAL_PREFIX) - 1);
      strcpy (dec_opname + sizeof (DECIMAL_PREFIX) - 1, opname);
      gen_libfunc (optable, dec_opname, suffix, mode);
    }
}

/* Like gen_libfunc, but verify that fixed-point operation is involved.  */

static void
gen_fixed_libfunc (optab optable, const char *opname, char suffix,
		   enum machine_mode mode)
{
  if (!ALL_FIXED_POINT_MODE_P (mode))
    return;
  gen_libfunc (optable, opname, suffix, mode);
}

/* Like gen_libfunc, but verify that signed fixed-point operation is
   involved.  */

static void
gen_signed_fixed_libfunc (optab optable, const char *opname, char suffix,
			  enum machine_mode mode)
{
  if (!SIGNED_FIXED_POINT_MODE_P (mode))
    return;
  gen_libfunc (optable, opname, suffix, mode);
}

/* Like gen_libfunc, but verify that unsigned fixed-point operation is
   involved.  */

static void
gen_unsigned_fixed_libfunc (optab optable, const char *opname, char suffix,
			    enum machine_mode mode)
{
  if (!UNSIGNED_FIXED_POINT_MODE_P (mode))
    return;
  gen_libfunc (optable, opname, suffix, mode);
}

/* Like gen_libfunc, but verify that FP or INT operation is involved.  */

static void
gen_int_fp_libfunc (optab optable, const char *name, char suffix,
		    enum machine_mode mode)
{
  if (DECIMAL_FLOAT_MODE_P (mode) || GET_MODE_CLASS (mode) == MODE_FLOAT)
    gen_fp_libfunc (optable, name, suffix, mode);
  if (INTEGRAL_MODE_P (mode))
    gen_int_libfunc (optable, name, suffix, mode);
}

/* Like gen_libfunc, but verify that FP or INT operation is involved
   and add 'v' suffix for integer operation.  */

static void
gen_intv_fp_libfunc (optab optable, const char *name, char suffix,
		     enum machine_mode mode)
{
  if (DECIMAL_FLOAT_MODE_P (mode) || GET_MODE_CLASS (mode) == MODE_FLOAT)
    gen_fp_libfunc (optable, name, suffix, mode);
  if (GET_MODE_CLASS (mode) == MODE_INT)
    {
      int len = strlen (name);
      char *v_name = XALLOCAVEC (char, len + 2);
      strcpy (v_name, name);
      v_name[len] = 'v';
      v_name[len + 1] = 0;
      gen_int_libfunc (optable, v_name, suffix, mode);
    }
}

/* Like gen_libfunc, but verify that FP or INT or FIXED operation is
   involved.  */

static void
gen_int_fp_fixed_libfunc (optab optable, const char *name, char suffix,
			  enum machine_mode mode)
{
  if (DECIMAL_FLOAT_MODE_P (mode) || GET_MODE_CLASS (mode) == MODE_FLOAT)
    gen_fp_libfunc (optable, name, suffix, mode);
  if (INTEGRAL_MODE_P (mode))
    gen_int_libfunc (optable, name, suffix, mode);
  if (ALL_FIXED_POINT_MODE_P (mode))
    gen_fixed_libfunc (optable, name, suffix, mode);
}

/* Like gen_libfunc, but verify that FP or INT or signed FIXED operation is
   involved.  */

static void
gen_int_fp_signed_fixed_libfunc (optab optable, const char *name, char suffix,
				 enum machine_mode mode)
{
  if (DECIMAL_FLOAT_MODE_P (mode) || GET_MODE_CLASS (mode) == MODE_FLOAT)
    gen_fp_libfunc (optable, name, suffix, mode);
  if (INTEGRAL_MODE_P (mode))
    gen_int_libfunc (optable, name, suffix, mode);
  if (SIGNED_FIXED_POINT_MODE_P (mode))
    gen_signed_fixed_libfunc (optable, name, suffix, mode);
}

/* Like gen_libfunc, but verify that INT or FIXED operation is
   involved.  */

static void
gen_int_fixed_libfunc (optab optable, const char *name, char suffix,
		       enum machine_mode mode)
{
  if (INTEGRAL_MODE_P (mode))
    gen_int_libfunc (optable, name, suffix, mode);
  if (ALL_FIXED_POINT_MODE_P (mode))
    gen_fixed_libfunc (optable, name, suffix, mode);
}

/* Like gen_libfunc, but verify that INT or signed FIXED operation is
   involved.  */

static void
gen_int_signed_fixed_libfunc (optab optable, const char *name, char suffix,
			      enum machine_mode mode)
{
  if (INTEGRAL_MODE_P (mode))
    gen_int_libfunc (optable, name, suffix, mode);
  if (SIGNED_FIXED_POINT_MODE_P (mode))
    gen_signed_fixed_libfunc (optable, name, suffix, mode);
}

/* Like gen_libfunc, but verify that INT or unsigned FIXED operation is
   involved.  */

static void
gen_int_unsigned_fixed_libfunc (optab optable, const char *name, char suffix,
				enum machine_mode mode)
{
  if (INTEGRAL_MODE_P (mode))
    gen_int_libfunc (optable, name, suffix, mode);
  if (UNSIGNED_FIXED_POINT_MODE_P (mode))
    gen_unsigned_fixed_libfunc (optable, name, suffix, mode);
}

/* Initialize the libfunc fields of an entire group of entries of an
   inter-mode-class conversion optab.  The string formation rules are
   similar to the ones for init_libfuncs, above, but instead of having
   a mode name and an operand count these functions have two mode names
   and no operand count.  */

static void
gen_interclass_conv_libfunc (convert_optab tab,
			     const char *opname,
			     enum machine_mode tmode,
			     enum machine_mode fmode)
{
  size_t opname_len = strlen (opname);
  size_t mname_len = 0;

  const char *fname, *tname;
  const char *q;
  char *libfunc_name, *suffix;
  char *nondec_name, *dec_name, *nondec_suffix, *dec_suffix;
  char *p;

  /* If this is a decimal conversion, add the current BID vs. DPD prefix that
     depends on which underlying decimal floating point format is used.  */
  const size_t dec_len = sizeof (DECIMAL_PREFIX) - 1;

  mname_len = strlen (GET_MODE_NAME (tmode)) + strlen (GET_MODE_NAME (fmode));

  nondec_name = XALLOCAVEC (char, 2 + opname_len + mname_len + 1 + 1);
  nondec_name[0] = '_';
  nondec_name[1] = '_';
  memcpy (&nondec_name[2], opname, opname_len);
  nondec_suffix = nondec_name + opname_len + 2;

  dec_name = XALLOCAVEC (char, 2 + dec_len + opname_len + mname_len + 1 + 1);
  dec_name[0] = '_';
  dec_name[1] = '_';
  memcpy (&dec_name[2], DECIMAL_PREFIX, dec_len);
  memcpy (&dec_name[2+dec_len], opname, opname_len);
  dec_suffix = dec_name + dec_len + opname_len + 2;

  fname = GET_MODE_NAME (fmode);
  tname = GET_MODE_NAME (tmode);

  if (DECIMAL_FLOAT_MODE_P(fmode) || DECIMAL_FLOAT_MODE_P(tmode))
    {
      libfunc_name = dec_name;
      suffix = dec_suffix;
    }
  else
    {
      libfunc_name = nondec_name;
      suffix = nondec_suffix;
    }

  p = suffix;
  for (q = fname; *q; p++, q++)
    *p = TOLOWER (*q);
  for (q = tname; *q; p++, q++)
    *p = TOLOWER (*q);

  *p = '\0';

  set_conv_libfunc (tab, tmode, fmode,
		    ggc_alloc_string (libfunc_name, p - libfunc_name));
}

/* Same as gen_interclass_conv_libfunc but verify that we are producing
   int->fp conversion.  */

static void
gen_int_to_fp_conv_libfunc (convert_optab tab,
			    const char *opname,
			    enum machine_mode tmode,
			    enum machine_mode fmode)
{
  if (GET_MODE_CLASS (fmode) != MODE_INT)
    return;
  if (GET_MODE_CLASS (tmode) != MODE_FLOAT && !DECIMAL_FLOAT_MODE_P (tmode))
    return;
  gen_interclass_conv_libfunc (tab, opname, tmode, fmode);
}

/* ufloat_optab is special by using floatun for FP and floatuns decimal fp
   naming scheme.  */

static void
gen_ufloat_conv_libfunc (convert_optab tab,
			 const char *opname ATTRIBUTE_UNUSED,
			 enum machine_mode tmode,
			 enum machine_mode fmode)
{
  if (DECIMAL_FLOAT_MODE_P (tmode))
    gen_int_to_fp_conv_libfunc (tab, "floatuns", tmode, fmode);
  else
    gen_int_to_fp_conv_libfunc (tab, "floatun", tmode, fmode);
}

/* Same as gen_interclass_conv_libfunc but verify that we are producing
   fp->int conversion.  */

static void
gen_int_to_fp_nondecimal_conv_libfunc (convert_optab tab,
			               const char *opname,
			               enum machine_mode tmode,
			               enum machine_mode fmode)
{
  if (GET_MODE_CLASS (fmode) != MODE_INT)
    return;
  if (GET_MODE_CLASS (tmode) != MODE_FLOAT)
    return;
  gen_interclass_conv_libfunc (tab, opname, tmode, fmode);
}

/* Same as gen_interclass_conv_libfunc but verify that we are producing
   fp->int conversion with no decimal floating point involved.  */

static void
gen_fp_to_int_conv_libfunc (convert_optab tab,
			    const char *opname,
			    enum machine_mode tmode,
			    enum machine_mode fmode)
{
  if (GET_MODE_CLASS (fmode) != MODE_FLOAT && !DECIMAL_FLOAT_MODE_P (fmode))
    return;
  if (GET_MODE_CLASS (tmode) != MODE_INT)
    return;
  gen_interclass_conv_libfunc (tab, opname, tmode, fmode);
}

/* Initialize the libfunc fields of an of an intra-mode-class conversion optab.
   The string formation rules are
   similar to the ones for init_libfunc, above.  */

static void
gen_intraclass_conv_libfunc (convert_optab tab, const char *opname,
			     enum machine_mode tmode, enum machine_mode fmode)
{
  size_t opname_len = strlen (opname);
  size_t mname_len = 0;

  const char *fname, *tname;
  const char *q;
  char *nondec_name, *dec_name, *nondec_suffix, *dec_suffix;
  char *libfunc_name, *suffix;
  char *p;

  /* If this is a decimal conversion, add the current BID vs. DPD prefix that
     depends on which underlying decimal floating point format is used.  */
  const size_t dec_len = sizeof (DECIMAL_PREFIX) - 1;

  mname_len = strlen (GET_MODE_NAME (tmode)) + strlen (GET_MODE_NAME (fmode));

  nondec_name = XALLOCAVEC (char, 2 + opname_len + mname_len + 1 + 1);
  nondec_name[0] = '_';
  nondec_name[1] = '_';
  memcpy (&nondec_name[2], opname, opname_len);
  nondec_suffix = nondec_name + opname_len + 2;

  dec_name = XALLOCAVEC (char, 2 + dec_len + opname_len + mname_len + 1 + 1);
  dec_name[0] = '_';
  dec_name[1] = '_';
  memcpy (&dec_name[2], DECIMAL_PREFIX, dec_len);
  memcpy (&dec_name[2 + dec_len], opname, opname_len);
  dec_suffix = dec_name + dec_len + opname_len + 2;

  fname = GET_MODE_NAME (fmode);
  tname = GET_MODE_NAME (tmode);

  if (DECIMAL_FLOAT_MODE_P(fmode) || DECIMAL_FLOAT_MODE_P(tmode))
    {
      libfunc_name = dec_name;
      suffix = dec_suffix;
    }
  else
    {
      libfunc_name = nondec_name;
      suffix = nondec_suffix;
    }

  p = suffix;
  for (q = fname; *q; p++, q++)
    *p = TOLOWER (*q);
  for (q = tname; *q; p++, q++)
    *p = TOLOWER (*q);

  *p++ = '2';
  *p = '\0';

  set_conv_libfunc (tab, tmode, fmode,
		    ggc_alloc_string (libfunc_name, p - libfunc_name));
}

/* Pick proper libcall for trunc_optab.  We need to chose if we do
   truncation or extension and interclass or intraclass.  */

static void
gen_trunc_conv_libfunc (convert_optab tab,
			 const char *opname,
			 enum machine_mode tmode,
			 enum machine_mode fmode)
{
  if (GET_MODE_CLASS (tmode) != MODE_FLOAT && !DECIMAL_FLOAT_MODE_P (tmode))
    return;
  if (GET_MODE_CLASS (fmode) != MODE_FLOAT && !DECIMAL_FLOAT_MODE_P (fmode))
    return;
  if (tmode == fmode)
    return;

  if ((GET_MODE_CLASS (tmode) == MODE_FLOAT && DECIMAL_FLOAT_MODE_P (fmode))
      || (GET_MODE_CLASS (fmode) == MODE_FLOAT && DECIMAL_FLOAT_MODE_P (tmode)))
     gen_interclass_conv_libfunc (tab, opname, tmode, fmode);

  if (GET_MODE_PRECISION (fmode) <= GET_MODE_PRECISION (tmode))
    return;

  if ((GET_MODE_CLASS (tmode) == MODE_FLOAT
       && GET_MODE_CLASS (fmode) == MODE_FLOAT)
      || (DECIMAL_FLOAT_MODE_P (fmode) && DECIMAL_FLOAT_MODE_P (tmode)))
    gen_intraclass_conv_libfunc (tab, opname, tmode, fmode);
}

/* Pick proper libcall for extend_optab.  We need to chose if we do
   truncation or extension and interclass or intraclass.  */

static void
gen_extend_conv_libfunc (convert_optab tab,
			 const char *opname ATTRIBUTE_UNUSED,
			 enum machine_mode tmode,
			 enum machine_mode fmode)
{
  if (GET_MODE_CLASS (tmode) != MODE_FLOAT && !DECIMAL_FLOAT_MODE_P (tmode))
    return;
  if (GET_MODE_CLASS (fmode) != MODE_FLOAT && !DECIMAL_FLOAT_MODE_P (fmode))
    return;
  if (tmode == fmode)
    return;

  if ((GET_MODE_CLASS (tmode) == MODE_FLOAT && DECIMAL_FLOAT_MODE_P (fmode))
      || (GET_MODE_CLASS (fmode) == MODE_FLOAT && DECIMAL_FLOAT_MODE_P (tmode)))
     gen_interclass_conv_libfunc (tab, opname, tmode, fmode);

  if (GET_MODE_PRECISION (fmode) > GET_MODE_PRECISION (tmode))
    return;

  if ((GET_MODE_CLASS (tmode) == MODE_FLOAT
       && GET_MODE_CLASS (fmode) == MODE_FLOAT)
      || (DECIMAL_FLOAT_MODE_P (fmode) && DECIMAL_FLOAT_MODE_P (tmode)))
    gen_intraclass_conv_libfunc (tab, opname, tmode, fmode);
}

/* Pick proper libcall for fract_optab.  We need to chose if we do
   interclass or intraclass.  */

static void
gen_fract_conv_libfunc (convert_optab tab,
			const char *opname,
			enum machine_mode tmode,
			enum machine_mode fmode)
{
  if (tmode == fmode)
    return;
  if (!(ALL_FIXED_POINT_MODE_P (tmode) || ALL_FIXED_POINT_MODE_P (fmode)))
    return;

  if (GET_MODE_CLASS (tmode) == GET_MODE_CLASS (fmode))
    gen_intraclass_conv_libfunc (tab, opname, tmode, fmode);
  else
    gen_interclass_conv_libfunc (tab, opname, tmode, fmode);
}

/* Pick proper libcall for fractuns_optab.  */

static void
gen_fractuns_conv_libfunc (convert_optab tab,
			   const char *opname,
			   enum machine_mode tmode,
			   enum machine_mode fmode)
{
  if (tmode == fmode)
    return;
  /* One mode must be a fixed-point mode, and the other must be an integer
     mode. */
  if (!((ALL_FIXED_POINT_MODE_P (tmode) && GET_MODE_CLASS (fmode) == MODE_INT)
	|| (ALL_FIXED_POINT_MODE_P (fmode)
	    && GET_MODE_CLASS (tmode) == MODE_INT)))
    return;

  gen_interclass_conv_libfunc (tab, opname, tmode, fmode);
}

/* Pick proper libcall for satfract_optab.  We need to chose if we do
   interclass or intraclass.  */

static void
gen_satfract_conv_libfunc (convert_optab tab,
			   const char *opname,
			   enum machine_mode tmode,
			   enum machine_mode fmode)
{
  if (tmode == fmode)
    return;
  /* TMODE must be a fixed-point mode.  */
  if (!ALL_FIXED_POINT_MODE_P (tmode))
    return;

  if (GET_MODE_CLASS (tmode) == GET_MODE_CLASS (fmode))
    gen_intraclass_conv_libfunc (tab, opname, tmode, fmode);
  else
    gen_interclass_conv_libfunc (tab, opname, tmode, fmode);
}

/* Pick proper libcall for satfractuns_optab.  */

static void
gen_satfractuns_conv_libfunc (convert_optab tab,
			      const char *opname,
			      enum machine_mode tmode,
			      enum machine_mode fmode)
{
  if (tmode == fmode)
    return;
  /* TMODE must be a fixed-point mode, and FMODE must be an integer mode. */
  if (!(ALL_FIXED_POINT_MODE_P (tmode) && GET_MODE_CLASS (fmode) == MODE_INT))
    return;

  gen_interclass_conv_libfunc (tab, opname, tmode, fmode);
}

/* A table of previously-created libfuncs, hashed by name.  */
static GTY ((param_is (union tree_node))) htab_t libfunc_decls;

/* Hashtable callbacks for libfunc_decls.  */

static hashval_t
libfunc_decl_hash (const void *entry)
{
  return IDENTIFIER_HASH_VALUE (DECL_NAME ((const_tree) entry));
}

static int
libfunc_decl_eq (const void *entry1, const void *entry2)
{
  return DECL_NAME ((const_tree) entry1) == (const_tree) entry2;
}

/* Build a decl for a libfunc named NAME. */

tree
build_libfunc_function (const char *name)
{
  tree decl = build_decl (UNKNOWN_LOCATION, FUNCTION_DECL,
			  get_identifier (name),
                          build_function_type (integer_type_node, NULL_TREE));
  /* ??? We don't have any type information except for this is
     a function.  Pretend this is "int foo()".  */
  DECL_ARTIFICIAL (decl) = 1;
  DECL_EXTERNAL (decl) = 1;
  TREE_PUBLIC (decl) = 1;
  gcc_assert (DECL_ASSEMBLER_NAME (decl));

  /* Zap the nonsensical SYMBOL_REF_DECL for this.  What we're left with
     are the flags assigned by targetm.encode_section_info.  */
  SET_SYMBOL_REF_DECL (XEXP (DECL_RTL (decl), 0), NULL);

  return decl;
}

rtx
init_one_libfunc (const char *name)
{
  tree id, decl;
  void **slot;
  hashval_t hash;

  if (libfunc_decls == NULL)
    libfunc_decls = htab_create_ggc (37, libfunc_decl_hash,
				     libfunc_decl_eq, NULL);

  /* See if we have already created a libfunc decl for this function.  */
  id = get_identifier (name);
  hash = IDENTIFIER_HASH_VALUE (id);
  slot = htab_find_slot_with_hash (libfunc_decls, id, hash, INSERT);
  decl = (tree) *slot;
  if (decl == NULL)
    {
      /* Create a new decl, so that it can be passed to
	 targetm.encode_section_info.  */
      decl = build_libfunc_function (name);
      *slot = decl;
    }
  return XEXP (DECL_RTL (decl), 0);
}

/* Adjust the assembler name of libfunc NAME to ASMSPEC.  */

rtx
set_user_assembler_libfunc (const char *name, const char *asmspec)
{
  tree id, decl;
  void **slot;
  hashval_t hash;

  id = get_identifier (name);
  hash = IDENTIFIER_HASH_VALUE (id);
  slot = htab_find_slot_with_hash (libfunc_decls, id, hash, NO_INSERT);
  gcc_assert (slot);
  decl = (tree) *slot;
  set_user_assembler_name (decl, asmspec);
  return XEXP (DECL_RTL (decl), 0);
}

/* Call this to reset the function entry for one optab (OPTABLE) in mode
   MODE to NAME, which should be either 0 or a string constant.  */
void
set_optab_libfunc (optab optable, enum machine_mode mode, const char *name)
{
  rtx val;
  struct libfunc_entry e;
  struct libfunc_entry **slot;
  e.optab = (size_t) (optable - &optab_table[0]);
  e.mode1 = mode;
  e.mode2 = VOIDmode;

  if (name)
    val = init_one_libfunc (name);
  else
    val = 0;
  slot = (struct libfunc_entry **) htab_find_slot (libfunc_hash, &e, INSERT);
  if (*slot == NULL)
    *slot = ggc_alloc_libfunc_entry ();
  (*slot)->optab = (size_t) (optable - &optab_table[0]);
  (*slot)->mode1 = mode;
  (*slot)->mode2 = VOIDmode;
  (*slot)->libfunc = val;
}

/* Call this to reset the function entry for one conversion optab
   (OPTABLE) from mode FMODE to mode TMODE to NAME, which should be
   either 0 or a string constant.  */
void
set_conv_libfunc (convert_optab optable, enum machine_mode tmode,
		  enum machine_mode fmode, const char *name)
{
  rtx val;
  struct libfunc_entry e;
  struct libfunc_entry **slot;
  e.optab = (size_t) (optable - &convert_optab_table[0]);
  e.mode1 = tmode;
  e.mode2 = fmode;

  if (name)
    val = init_one_libfunc (name);
  else
    val = 0;
  slot = (struct libfunc_entry **) htab_find_slot (libfunc_hash, &e, INSERT);
  if (*slot == NULL)
    *slot = ggc_alloc_libfunc_entry ();
  (*slot)->optab = (size_t) (optable - &convert_optab_table[0]);
  (*slot)->mode1 = tmode;
  (*slot)->mode2 = fmode;
  (*slot)->libfunc = val;
}

/* Call this to initialize the contents of the optabs
   appropriately for the current target machine.  */

void
init_optabs (void)
{
<<<<<<< HEAD
  unsigned int i;
#if GCC_VERSION >= 4000 && HAVE_DESIGNATED_INITIALIZERS
  static bool reinit;
#endif

  libfunc_hash = htab_create_ggc (10, hash_libfunc, eq_libfunc, NULL);
  /* Start by initializing all tables to contain CODE_FOR_nothing.  */

#ifdef HAVE_conditional_move
  for (i = 0; i < NUM_MACHINE_MODES; i++)
    movcc_gen_code[i] = CODE_FOR_nothing;
#endif

  for (i = 0; i < NUM_MACHINE_MODES; i++)
=======
  if (libfunc_hash)
>>>>>>> 3bd7a983
    {
      htab_empty (libfunc_hash);
      /* We statically initialize the insn_codes with the equivalent of
	 CODE_FOR_nothing.  Repeat the process if reinitialising.  */
      init_insn_codes ();
    }
  else
    libfunc_hash = htab_create_ggc (10, hash_libfunc, eq_libfunc, NULL);

  init_optab (add_optab, PLUS);
  init_optabv (addv_optab, PLUS);
  init_optab (sub_optab, MINUS);
  init_optabv (subv_optab, MINUS);
  init_optab (ssadd_optab, SS_PLUS);
  init_optab (usadd_optab, US_PLUS);
  init_optab (sssub_optab, SS_MINUS);
  init_optab (ussub_optab, US_MINUS);
  init_optab (smul_optab, MULT);
  init_optab (ssmul_optab, SS_MULT);
  init_optab (usmul_optab, US_MULT);
  init_optabv (smulv_optab, MULT);
  init_optab (smul_highpart_optab, UNKNOWN);
  init_optab (umul_highpart_optab, UNKNOWN);
  init_optab (smul_widen_optab, UNKNOWN);
  init_optab (umul_widen_optab, UNKNOWN);
  init_optab (usmul_widen_optab, UNKNOWN);
  init_optab (smadd_widen_optab, UNKNOWN);
  init_optab (umadd_widen_optab, UNKNOWN);
  init_optab (ssmadd_widen_optab, UNKNOWN);
  init_optab (usmadd_widen_optab, UNKNOWN);
  init_optab (smsub_widen_optab, UNKNOWN);
  init_optab (umsub_widen_optab, UNKNOWN);
  init_optab (ssmsub_widen_optab, UNKNOWN);
  init_optab (usmsub_widen_optab, UNKNOWN);
  init_optab (sdiv_optab, DIV);
  init_optab (ssdiv_optab, SS_DIV);
  init_optab (usdiv_optab, US_DIV);
  init_optabv (sdivv_optab, DIV);
  init_optab (sdivmod_optab, UNKNOWN);
  init_optab (udiv_optab, UDIV);
  init_optab (udivmod_optab, UNKNOWN);
  init_optab (smod_optab, MOD);
  init_optab (umod_optab, UMOD);
  init_optab (fmod_optab, UNKNOWN);
  init_optab (remainder_optab, UNKNOWN);
  init_optab (ftrunc_optab, UNKNOWN);
  init_optab (and_optab, AND);
  init_optab (ior_optab, IOR);
  init_optab (xor_optab, XOR);
  init_optab (ashl_optab, ASHIFT);
  init_optab (ssashl_optab, SS_ASHIFT);
  init_optab (usashl_optab, US_ASHIFT);
  init_optab (ashr_optab, ASHIFTRT);
  init_optab (lshr_optab, LSHIFTRT);
  init_optab (rotl_optab, ROTATE);
  init_optab (rotr_optab, ROTATERT);
  init_optab (smin_optab, SMIN);
  init_optab (smax_optab, SMAX);
  init_optab (umin_optab, UMIN);
  init_optab (umax_optab, UMAX);
  init_optab (pow_optab, UNKNOWN);
  init_optab (atan2_optab, UNKNOWN);

  /* These three have codes assigned exclusively for the sake of
     have_insn_for.  */
  init_optab (mov_optab, SET);
  init_optab (movstrict_optab, STRICT_LOW_PART);
  init_optab (cbranch_optab, COMPARE);

  init_optab (cmov_optab, UNKNOWN);
  init_optab (cstore_optab, UNKNOWN);
  init_optab (ctrap_optab, UNKNOWN);

  init_optab (storent_optab, UNKNOWN);

  init_optab (cmp_optab, UNKNOWN);
  init_optab (ucmp_optab, UNKNOWN);

  init_optab (eq_optab, EQ);
  init_optab (ne_optab, NE);
  init_optab (gt_optab, GT);
  init_optab (ge_optab, GE);
  init_optab (lt_optab, LT);
  init_optab (le_optab, LE);
  init_optab (unord_optab, UNORDERED);

  init_optab (neg_optab, NEG);
  init_optab (ssneg_optab, SS_NEG);
  init_optab (usneg_optab, US_NEG);
  init_optabv (negv_optab, NEG);
  init_optab (abs_optab, ABS);
  init_optabv (absv_optab, ABS);
  init_optab (addcc_optab, UNKNOWN);
  init_optab (one_cmpl_optab, NOT);
  init_optab (bswap_optab, BSWAP);
  init_optab (ffs_optab, FFS);
  init_optab (clz_optab, CLZ);
  init_optab (ctz_optab, CTZ);
  init_optab (popcount_optab, POPCOUNT);
  init_optab (parity_optab, PARITY);
  init_optab (sqrt_optab, SQRT);
  init_optab (floor_optab, UNKNOWN);
  init_optab (ceil_optab, UNKNOWN);
  init_optab (round_optab, UNKNOWN);
  init_optab (btrunc_optab, UNKNOWN);
  init_optab (nearbyint_optab, UNKNOWN);
  init_optab (rint_optab, UNKNOWN);
  init_optab (sincos_optab, UNKNOWN);
  init_optab (sin_optab, UNKNOWN);
  init_optab (asin_optab, UNKNOWN);
  init_optab (cos_optab, UNKNOWN);
  init_optab (acos_optab, UNKNOWN);
  init_optab (exp_optab, UNKNOWN);
  init_optab (exp10_optab, UNKNOWN);
  init_optab (exp2_optab, UNKNOWN);
  init_optab (expm1_optab, UNKNOWN);
  init_optab (ldexp_optab, UNKNOWN);
  init_optab (scalb_optab, UNKNOWN);
  init_optab (significand_optab, UNKNOWN);
  init_optab (logb_optab, UNKNOWN);
  init_optab (ilogb_optab, UNKNOWN);
  init_optab (log_optab, UNKNOWN);
  init_optab (log10_optab, UNKNOWN);
  init_optab (log2_optab, UNKNOWN);
  init_optab (log1p_optab, UNKNOWN);
  init_optab (tan_optab, UNKNOWN);
  init_optab (atan_optab, UNKNOWN);
  init_optab (copysign_optab, UNKNOWN);
  init_optab (signbit_optab, UNKNOWN);

  init_optab (isinf_optab, UNKNOWN);

  init_optab (strlen_optab, UNKNOWN);
  init_optab (push_optab, UNKNOWN);

  init_optab (reduc_smax_optab, UNKNOWN);
  init_optab (reduc_umax_optab, UNKNOWN);
  init_optab (reduc_smin_optab, UNKNOWN);
  init_optab (reduc_umin_optab, UNKNOWN);
  init_optab (reduc_splus_optab, UNKNOWN);
  init_optab (reduc_uplus_optab, UNKNOWN);

  init_optab (ssum_widen_optab, UNKNOWN);
  init_optab (usum_widen_optab, UNKNOWN);
  init_optab (sdot_prod_optab, UNKNOWN);
  init_optab (udot_prod_optab, UNKNOWN);

  init_optab (vec_extract_optab, UNKNOWN);
  init_optab (vec_extract_even_optab, UNKNOWN);
  init_optab (vec_extract_odd_optab, UNKNOWN);
  init_optab (vec_interleave_high_optab, UNKNOWN);
  init_optab (vec_interleave_low_optab, UNKNOWN);
  init_optab (vec_set_optab, UNKNOWN);
  init_optab (vec_init_optab, UNKNOWN);
  init_optab (vec_shl_optab, UNKNOWN);
  init_optab (vec_shr_optab, UNKNOWN);
  init_optab (vec_realign_load_optab, UNKNOWN);
  init_optab (movmisalign_optab, UNKNOWN);
  init_optab (vec_widen_umult_hi_optab, UNKNOWN);
  init_optab (vec_widen_umult_lo_optab, UNKNOWN);
  init_optab (vec_widen_smult_hi_optab, UNKNOWN);
  init_optab (vec_widen_smult_lo_optab, UNKNOWN);
  init_optab (vec_unpacks_hi_optab, UNKNOWN);
  init_optab (vec_unpacks_lo_optab, UNKNOWN);
  init_optab (vec_unpacku_hi_optab, UNKNOWN);
  init_optab (vec_unpacku_lo_optab, UNKNOWN);
  init_optab (vec_unpacks_float_hi_optab, UNKNOWN);
  init_optab (vec_unpacks_float_lo_optab, UNKNOWN);
  init_optab (vec_unpacku_float_hi_optab, UNKNOWN);
  init_optab (vec_unpacku_float_lo_optab, UNKNOWN);
  init_optab (vec_pack_trunc_optab, UNKNOWN);
  init_optab (vec_pack_usat_optab, UNKNOWN);
  init_optab (vec_pack_ssat_optab, UNKNOWN);
  init_optab (vec_pack_ufix_trunc_optab, UNKNOWN);
  init_optab (vec_pack_sfix_trunc_optab, UNKNOWN);

  init_optab (powi_optab, UNKNOWN);

  /* Conversions.  */
  init_convert_optab (sext_optab, SIGN_EXTEND);
  init_convert_optab (zext_optab, ZERO_EXTEND);
  init_convert_optab (trunc_optab, TRUNCATE);
  init_convert_optab (sfix_optab, FIX);
  init_convert_optab (ufix_optab, UNSIGNED_FIX);
  init_convert_optab (sfixtrunc_optab, UNKNOWN);
  init_convert_optab (ufixtrunc_optab, UNKNOWN);
  init_convert_optab (sfloat_optab, FLOAT);
  init_convert_optab (ufloat_optab, UNSIGNED_FLOAT);
  init_convert_optab (lrint_optab, UNKNOWN);
  init_convert_optab (lround_optab, UNKNOWN);
  init_convert_optab (lfloor_optab, UNKNOWN);
  init_convert_optab (lceil_optab, UNKNOWN);

  init_convert_optab (fract_optab, FRACT_CONVERT);
  init_convert_optab (fractuns_optab, UNSIGNED_FRACT_CONVERT);
  init_convert_optab (satfract_optab, SAT_FRACT);
  init_convert_optab (satfractuns_optab, UNSIGNED_SAT_FRACT);

  /* Fill in the optabs with the insns we support.  */
  init_all_optabs ();

  /* Initialize the optabs with the names of the library functions.  */
  add_optab->libcall_basename = "add";
  add_optab->libcall_suffix = '3';
  add_optab->libcall_gen = gen_int_fp_fixed_libfunc;
  addv_optab->libcall_basename = "add";
  addv_optab->libcall_suffix = '3';
  addv_optab->libcall_gen = gen_intv_fp_libfunc;
  ssadd_optab->libcall_basename = "ssadd";
  ssadd_optab->libcall_suffix = '3';
  ssadd_optab->libcall_gen = gen_signed_fixed_libfunc;
  usadd_optab->libcall_basename = "usadd";
  usadd_optab->libcall_suffix = '3';
  usadd_optab->libcall_gen = gen_unsigned_fixed_libfunc;
  sub_optab->libcall_basename = "sub";
  sub_optab->libcall_suffix = '3';
  sub_optab->libcall_gen = gen_int_fp_fixed_libfunc;
  subv_optab->libcall_basename = "sub";
  subv_optab->libcall_suffix = '3';
  subv_optab->libcall_gen = gen_intv_fp_libfunc;
  sssub_optab->libcall_basename = "sssub";
  sssub_optab->libcall_suffix = '3';
  sssub_optab->libcall_gen = gen_signed_fixed_libfunc;
  ussub_optab->libcall_basename = "ussub";
  ussub_optab->libcall_suffix = '3';
  ussub_optab->libcall_gen = gen_unsigned_fixed_libfunc;
  smul_optab->libcall_basename = "mul";
  smul_optab->libcall_suffix = '3';
  smul_optab->libcall_gen = gen_int_fp_fixed_libfunc;
  smulv_optab->libcall_basename = "mul";
  smulv_optab->libcall_suffix = '3';
  smulv_optab->libcall_gen = gen_intv_fp_libfunc;
  ssmul_optab->libcall_basename = "ssmul";
  ssmul_optab->libcall_suffix = '3';
  ssmul_optab->libcall_gen = gen_signed_fixed_libfunc;
  usmul_optab->libcall_basename = "usmul";
  usmul_optab->libcall_suffix = '3';
  usmul_optab->libcall_gen = gen_unsigned_fixed_libfunc;
  sdiv_optab->libcall_basename = "div";
  sdiv_optab->libcall_suffix = '3';
  sdiv_optab->libcall_gen = gen_int_fp_signed_fixed_libfunc;
  sdivv_optab->libcall_basename = "divv";
  sdivv_optab->libcall_suffix = '3';
  sdivv_optab->libcall_gen = gen_int_libfunc;
  ssdiv_optab->libcall_basename = "ssdiv";
  ssdiv_optab->libcall_suffix = '3';
  ssdiv_optab->libcall_gen = gen_signed_fixed_libfunc;
  udiv_optab->libcall_basename = "udiv";
  udiv_optab->libcall_suffix = '3';
  udiv_optab->libcall_gen = gen_int_unsigned_fixed_libfunc;
  usdiv_optab->libcall_basename = "usdiv";
  usdiv_optab->libcall_suffix = '3';
  usdiv_optab->libcall_gen = gen_unsigned_fixed_libfunc;
  sdivmod_optab->libcall_basename = "divmod";
  sdivmod_optab->libcall_suffix = '4';
  sdivmod_optab->libcall_gen = gen_int_libfunc;
  udivmod_optab->libcall_basename = "udivmod";
  udivmod_optab->libcall_suffix = '4';
  udivmod_optab->libcall_gen = gen_int_libfunc;
  smod_optab->libcall_basename = "mod";
  smod_optab->libcall_suffix = '3';
  smod_optab->libcall_gen = gen_int_libfunc;
  umod_optab->libcall_basename = "umod";
  umod_optab->libcall_suffix = '3';
  umod_optab->libcall_gen = gen_int_libfunc;
  ftrunc_optab->libcall_basename = "ftrunc";
  ftrunc_optab->libcall_suffix = '2';
  ftrunc_optab->libcall_gen = gen_fp_libfunc;
  and_optab->libcall_basename = "and";
  and_optab->libcall_suffix = '3';
  and_optab->libcall_gen = gen_int_libfunc;
  ior_optab->libcall_basename = "ior";
  ior_optab->libcall_suffix = '3';
  ior_optab->libcall_gen = gen_int_libfunc;
  xor_optab->libcall_basename = "xor";
  xor_optab->libcall_suffix = '3';
  xor_optab->libcall_gen = gen_int_libfunc;
  ashl_optab->libcall_basename = "ashl";
  ashl_optab->libcall_suffix = '3';
  ashl_optab->libcall_gen = gen_int_fixed_libfunc;
  ssashl_optab->libcall_basename = "ssashl";
  ssashl_optab->libcall_suffix = '3';
  ssashl_optab->libcall_gen = gen_signed_fixed_libfunc;
  usashl_optab->libcall_basename = "usashl";
  usashl_optab->libcall_suffix = '3';
  usashl_optab->libcall_gen = gen_unsigned_fixed_libfunc;
  ashr_optab->libcall_basename = "ashr";
  ashr_optab->libcall_suffix = '3';
  ashr_optab->libcall_gen = gen_int_signed_fixed_libfunc;
  lshr_optab->libcall_basename = "lshr";
  lshr_optab->libcall_suffix = '3';
  lshr_optab->libcall_gen = gen_int_unsigned_fixed_libfunc;
  smin_optab->libcall_basename = "min";
  smin_optab->libcall_suffix = '3';
  smin_optab->libcall_gen = gen_int_fp_libfunc;
  smax_optab->libcall_basename = "max";
  smax_optab->libcall_suffix = '3';
  smax_optab->libcall_gen = gen_int_fp_libfunc;
  umin_optab->libcall_basename = "umin";
  umin_optab->libcall_suffix = '3';
  umin_optab->libcall_gen = gen_int_libfunc;
  umax_optab->libcall_basename = "umax";
  umax_optab->libcall_suffix = '3';
  umax_optab->libcall_gen = gen_int_libfunc;
  neg_optab->libcall_basename = "neg";
  neg_optab->libcall_suffix = '2';
  neg_optab->libcall_gen = gen_int_fp_fixed_libfunc;
  ssneg_optab->libcall_basename = "ssneg";
  ssneg_optab->libcall_suffix = '2';
  ssneg_optab->libcall_gen = gen_signed_fixed_libfunc;
  usneg_optab->libcall_basename = "usneg";
  usneg_optab->libcall_suffix = '2';
  usneg_optab->libcall_gen = gen_unsigned_fixed_libfunc;
  negv_optab->libcall_basename = "neg";
  negv_optab->libcall_suffix = '2';
  negv_optab->libcall_gen = gen_intv_fp_libfunc;
  one_cmpl_optab->libcall_basename = "one_cmpl";
  one_cmpl_optab->libcall_suffix = '2';
  one_cmpl_optab->libcall_gen = gen_int_libfunc;
  ffs_optab->libcall_basename = "ffs";
  ffs_optab->libcall_suffix = '2';
  ffs_optab->libcall_gen = gen_int_libfunc;
  clz_optab->libcall_basename = "clz";
  clz_optab->libcall_suffix = '2';
  clz_optab->libcall_gen = gen_int_libfunc;
  ctz_optab->libcall_basename = "ctz";
  ctz_optab->libcall_suffix = '2';
  ctz_optab->libcall_gen = gen_int_libfunc;
  popcount_optab->libcall_basename = "popcount";
  popcount_optab->libcall_suffix = '2';
  popcount_optab->libcall_gen = gen_int_libfunc;
  parity_optab->libcall_basename = "parity";
  parity_optab->libcall_suffix = '2';
  parity_optab->libcall_gen = gen_int_libfunc;

  /* Comparison libcalls for integers MUST come in pairs,
     signed/unsigned.  */
  cmp_optab->libcall_basename = "cmp";
  cmp_optab->libcall_suffix = '2';
  cmp_optab->libcall_gen = gen_int_fp_fixed_libfunc;
  ucmp_optab->libcall_basename = "ucmp";
  ucmp_optab->libcall_suffix = '2';
  ucmp_optab->libcall_gen = gen_int_libfunc;

  /* EQ etc are floating point only.  */
  eq_optab->libcall_basename = "eq";
  eq_optab->libcall_suffix = '2';
  eq_optab->libcall_gen = gen_fp_libfunc;
  ne_optab->libcall_basename = "ne";
  ne_optab->libcall_suffix = '2';
  ne_optab->libcall_gen = gen_fp_libfunc;
  gt_optab->libcall_basename = "gt";
  gt_optab->libcall_suffix = '2';
  gt_optab->libcall_gen = gen_fp_libfunc;
  ge_optab->libcall_basename = "ge";
  ge_optab->libcall_suffix = '2';
  ge_optab->libcall_gen = gen_fp_libfunc;
  lt_optab->libcall_basename = "lt";
  lt_optab->libcall_suffix = '2';
  lt_optab->libcall_gen = gen_fp_libfunc;
  le_optab->libcall_basename = "le";
  le_optab->libcall_suffix = '2';
  le_optab->libcall_gen = gen_fp_libfunc;
  unord_optab->libcall_basename = "unord";
  unord_optab->libcall_suffix = '2';
  unord_optab->libcall_gen = gen_fp_libfunc;

  powi_optab->libcall_basename = "powi";
  powi_optab->libcall_suffix = '2';
  powi_optab->libcall_gen = gen_fp_libfunc;

  /* Conversions.  */
  sfloat_optab->libcall_basename = "float";
  sfloat_optab->libcall_gen = gen_int_to_fp_conv_libfunc;
  ufloat_optab->libcall_gen = gen_ufloat_conv_libfunc;
  sfix_optab->libcall_basename = "fix";
  sfix_optab->libcall_gen = gen_fp_to_int_conv_libfunc;
  ufix_optab->libcall_basename = "fixuns";
  ufix_optab->libcall_gen = gen_fp_to_int_conv_libfunc;
  lrint_optab->libcall_basename = "lrint";
  lrint_optab->libcall_gen = gen_int_to_fp_nondecimal_conv_libfunc;
  lround_optab->libcall_basename = "lround";
  lround_optab->libcall_gen = gen_int_to_fp_nondecimal_conv_libfunc;
  lfloor_optab->libcall_basename = "lfloor";
  lfloor_optab->libcall_gen = gen_int_to_fp_nondecimal_conv_libfunc;
  lceil_optab->libcall_basename = "lceil";
  lceil_optab->libcall_gen = gen_int_to_fp_nondecimal_conv_libfunc;

  /* trunc_optab is also used for FLOAT_EXTEND.  */
  sext_optab->libcall_basename = "extend";
  sext_optab->libcall_gen = gen_extend_conv_libfunc;
  trunc_optab->libcall_basename = "trunc";
  trunc_optab->libcall_gen = gen_trunc_conv_libfunc;

  /* Conversions for fixed-point modes and other modes.  */
  fract_optab->libcall_basename = "fract";
  fract_optab->libcall_gen = gen_fract_conv_libfunc;
  satfract_optab->libcall_basename = "satfract";
  satfract_optab->libcall_gen = gen_satfract_conv_libfunc;
  fractuns_optab->libcall_basename = "fractuns";
  fractuns_optab->libcall_gen = gen_fractuns_conv_libfunc;
  satfractuns_optab->libcall_basename = "satfractuns";
  satfractuns_optab->libcall_gen = gen_satfractuns_conv_libfunc;

  /* The ffs function operates on `int'.  Fall back on it if we do not
     have a libgcc2 function for that width.  */
  if (INT_TYPE_SIZE < BITS_PER_WORD)
    set_optab_libfunc (ffs_optab, mode_for_size (INT_TYPE_SIZE, MODE_INT, 0),
		       "ffs");

  /* Explicitly initialize the bswap libfuncs since we need them to be
     valid for things other than word_mode.  */
  set_optab_libfunc (bswap_optab, SImode, "__bswapsi2");
  set_optab_libfunc (bswap_optab, DImode, "__bswapdi2");

  /* Use cabs for double complex abs, since systems generally have cabs.
     Don't define any libcall for float complex, so that cabs will be used.  */
  if (complex_double_type_node)
    set_optab_libfunc (abs_optab, TYPE_MODE (complex_double_type_node), "cabs");

  abort_libfunc = init_one_libfunc ("abort");
  memcpy_libfunc = init_one_libfunc ("memcpy");
  memmove_libfunc = init_one_libfunc ("memmove");
  memcmp_libfunc = init_one_libfunc ("memcmp");
  memset_libfunc = init_one_libfunc ("memset");
  setbits_libfunc = init_one_libfunc ("__setbits");

#ifndef DONT_USE_BUILTIN_SETJMP
  setjmp_libfunc = init_one_libfunc ("__builtin_setjmp");
  longjmp_libfunc = init_one_libfunc ("__builtin_longjmp");
#else
  setjmp_libfunc = init_one_libfunc ("setjmp");
  longjmp_libfunc = init_one_libfunc ("longjmp");
#endif
  unwind_sjlj_register_libfunc = init_one_libfunc ("_Unwind_SjLj_Register");
  unwind_sjlj_unregister_libfunc
    = init_one_libfunc ("_Unwind_SjLj_Unregister");

  /* For function entry/exit instrumentation.  */
  profile_function_entry_libfunc
    = init_one_libfunc ("__cyg_profile_func_enter");
  profile_function_exit_libfunc
    = init_one_libfunc ("__cyg_profile_func_exit");

  gcov_flush_libfunc = init_one_libfunc ("__gcov_flush");

  /* Allow the target to add more libcalls or rename some, etc.  */
  targetm.init_libfuncs ();
<<<<<<< HEAD

#if GCC_VERSION >= 4000 && HAVE_DESIGNATED_INITIALIZERS
  reinit = true;
#endif
=======
>>>>>>> 3bd7a983
}

/* Print information about the current contents of the optabs on
   STDERR.  */

DEBUG_FUNCTION void
debug_optab_libfuncs (void)
{
  int i;
  int j;
  int k;

  /* Dump the arithmetic optabs.  */
  for (i = 0; i != (int) OTI_MAX; i++)
    for (j = 0; j < NUM_MACHINE_MODES; ++j)
      {
	optab o;
	rtx l;

	o = &optab_table[i];
	l = optab_libfunc (o, (enum machine_mode) j);
	if (l)
	  {
	    gcc_assert (GET_CODE (l) == SYMBOL_REF);
	    fprintf (stderr, "%s\t%s:\t%s\n",
		     GET_RTX_NAME (o->code),
		     GET_MODE_NAME (j),
		     XSTR (l, 0));
	  }
      }

  /* Dump the conversion optabs.  */
  for (i = 0; i < (int) COI_MAX; ++i)
    for (j = 0; j < NUM_MACHINE_MODES; ++j)
      for (k = 0; k < NUM_MACHINE_MODES; ++k)
	{
	  convert_optab o;
	  rtx l;

	  o = &convert_optab_table[i];
	  l = convert_optab_libfunc (o, (enum machine_mode) j,
				     (enum machine_mode) k);
	  if (l)
	    {
	      gcc_assert (GET_CODE (l) == SYMBOL_REF);
	      fprintf (stderr, "%s\t%s\t%s:\t%s\n",
		       GET_RTX_NAME (o->code),
		       GET_MODE_NAME (j),
		       GET_MODE_NAME (k),
		       XSTR (l, 0));
	    }
	}
}


/* Generate insns to trap with code TCODE if OP1 and OP2 satisfy condition
   CODE.  Return 0 on failure.  */

rtx
gen_cond_trap (enum rtx_code code, rtx op1, rtx op2, rtx tcode)
{
  enum machine_mode mode = GET_MODE (op1);
  enum insn_code icode;
  rtx insn;
  rtx trap_rtx;

  if (mode == VOIDmode)
    return 0;

  icode = optab_handler (ctrap_optab, mode);
  if (icode == CODE_FOR_nothing)
    return 0;

  /* Some targets only accept a zero trap code.  */
  if (insn_data[icode].operand[3].predicate
      && !insn_data[icode].operand[3].predicate (tcode, VOIDmode))
    return 0;

  do_pending_stack_adjust ();
  start_sequence ();
  prepare_cmp_insn (op1, op2, code, NULL_RTX, false, OPTAB_DIRECT,
		    &trap_rtx, &mode);
  if (!trap_rtx)
    insn = NULL_RTX;
  else
    insn = GEN_FCN (icode) (trap_rtx, XEXP (trap_rtx, 0), XEXP (trap_rtx, 1),
			    tcode);

  /* If that failed, then give up.  */
  if (insn == 0)
    {
      end_sequence ();
      return 0;
    }

  emit_insn (insn);
  insn = get_insns ();
  end_sequence ();
  return insn;
}

/* Return rtx code for TCODE. Use UNSIGNEDP to select signed
   or unsigned operation code.  */

static enum rtx_code
get_rtx_code (enum tree_code tcode, bool unsignedp)
{
  enum rtx_code code;
  switch (tcode)
    {
    case EQ_EXPR:
      code = EQ;
      break;
    case NE_EXPR:
      code = NE;
      break;
    case LT_EXPR:
      code = unsignedp ? LTU : LT;
      break;
    case LE_EXPR:
      code = unsignedp ? LEU : LE;
      break;
    case GT_EXPR:
      code = unsignedp ? GTU : GT;
      break;
    case GE_EXPR:
      code = unsignedp ? GEU : GE;
      break;

    case UNORDERED_EXPR:
      code = UNORDERED;
      break;
    case ORDERED_EXPR:
      code = ORDERED;
      break;
    case UNLT_EXPR:
      code = UNLT;
      break;
    case UNLE_EXPR:
      code = UNLE;
      break;
    case UNGT_EXPR:
      code = UNGT;
      break;
    case UNGE_EXPR:
      code = UNGE;
      break;
    case UNEQ_EXPR:
      code = UNEQ;
      break;
    case LTGT_EXPR:
      code = LTGT;
      break;

    default:
      gcc_unreachable ();
    }
  return code;
}

/* Return comparison rtx for COND. Use UNSIGNEDP to select signed or
   unsigned operators. Do not generate compare instruction.  */

static rtx
vector_compare_rtx (tree cond, bool unsignedp, enum insn_code icode)
{
  enum rtx_code rcode;
  tree t_op0, t_op1;
  rtx rtx_op0, rtx_op1;

  /* This is unlikely. While generating VEC_COND_EXPR, auto vectorizer
     ensures that condition is a relational operation.  */
  gcc_assert (COMPARISON_CLASS_P (cond));

  rcode = get_rtx_code (TREE_CODE (cond), unsignedp);
  t_op0 = TREE_OPERAND (cond, 0);
  t_op1 = TREE_OPERAND (cond, 1);

  /* Expand operands.  */
  rtx_op0 = expand_expr (t_op0, NULL_RTX, TYPE_MODE (TREE_TYPE (t_op0)),
			 EXPAND_STACK_PARM);
  rtx_op1 = expand_expr (t_op1, NULL_RTX, TYPE_MODE (TREE_TYPE (t_op1)),
			 EXPAND_STACK_PARM);

  if (!insn_data[icode].operand[4].predicate (rtx_op0, GET_MODE (rtx_op0))
      && GET_MODE (rtx_op0) != VOIDmode)
    rtx_op0 = force_reg (GET_MODE (rtx_op0), rtx_op0);

  if (!insn_data[icode].operand[5].predicate (rtx_op1, GET_MODE (rtx_op1))
      && GET_MODE (rtx_op1) != VOIDmode)
    rtx_op1 = force_reg (GET_MODE (rtx_op1), rtx_op1);

  return gen_rtx_fmt_ee (rcode, VOIDmode, rtx_op0, rtx_op1);
}

/* Return insn code for TYPE, the type of a VEC_COND_EXPR.  */

static inline enum insn_code
get_vcond_icode (tree type, enum machine_mode mode)
{
  enum insn_code icode = CODE_FOR_nothing;

  if (TYPE_UNSIGNED (type))
<<<<<<< HEAD
    icode = vcondu_gen_code[mode];
=======
    icode = direct_optab_handler (vcondu_optab, mode);
>>>>>>> 3bd7a983
  else
    icode = direct_optab_handler (vcond_optab, mode);
  return icode;
}

/* Return TRUE iff, appropriate vector insns are available
   for vector cond expr with type TYPE in VMODE mode.  */

bool
expand_vec_cond_expr_p (tree type, enum machine_mode vmode)
{
  if (get_vcond_icode (type, vmode) == CODE_FOR_nothing)
    return false;
  return true;
}

/* Generate insns for a VEC_COND_EXPR, given its TYPE and its
   three operands.  */

rtx
expand_vec_cond_expr (tree vec_cond_type, tree op0, tree op1, tree op2,
		      rtx target)
{
  enum insn_code icode;
  rtx comparison, rtx_op1, rtx_op2, cc_op0, cc_op1;
  enum machine_mode mode = TYPE_MODE (vec_cond_type);
  bool unsignedp = TYPE_UNSIGNED (vec_cond_type);

  icode = get_vcond_icode (vec_cond_type, mode);
  if (icode == CODE_FOR_nothing)
    return 0;

  if (!target || !insn_data[icode].operand[0].predicate (target, mode))
    target = gen_reg_rtx (mode);

  /* Get comparison rtx.  First expand both cond expr operands.  */
  comparison = vector_compare_rtx (op0,
				   unsignedp, icode);
  cc_op0 = XEXP (comparison, 0);
  cc_op1 = XEXP (comparison, 1);
  /* Expand both operands and force them in reg, if required.  */
  rtx_op1 = expand_normal (op1);
  if (!insn_data[icode].operand[1].predicate (rtx_op1, mode)
      && mode != VOIDmode)
    rtx_op1 = force_reg (mode, rtx_op1);

  rtx_op2 = expand_normal (op2);
  if (!insn_data[icode].operand[2].predicate (rtx_op2, mode)
      && mode != VOIDmode)
    rtx_op2 = force_reg (mode, rtx_op2);

  /* Emit instruction! */
  emit_insn (GEN_FCN (icode) (target, rtx_op1, rtx_op2,
			      comparison, cc_op0,  cc_op1));

  return target;
}


/* This is an internal subroutine of the other compare_and_swap expanders.
   MEM, OLD_VAL and NEW_VAL are as you'd expect for a compare-and-swap
   operation.  TARGET is an optional place to store the value result of
   the operation.  ICODE is the particular instruction to expand.  Return
   the result of the operation.  */

static rtx
expand_val_compare_and_swap_1 (rtx mem, rtx old_val, rtx new_val,
			       rtx target, enum insn_code icode)
{
  enum machine_mode mode = GET_MODE (mem);
  rtx insn;

  if (!target || !insn_data[icode].operand[0].predicate (target, mode))
    target = gen_reg_rtx (mode);

  if (GET_MODE (old_val) != VOIDmode && GET_MODE (old_val) != mode)
    old_val = convert_modes (mode, GET_MODE (old_val), old_val, 1);
  if (!insn_data[icode].operand[2].predicate (old_val, mode))
    old_val = force_reg (mode, old_val);

  if (GET_MODE (new_val) != VOIDmode && GET_MODE (new_val) != mode)
    new_val = convert_modes (mode, GET_MODE (new_val), new_val, 1);
  if (!insn_data[icode].operand[3].predicate (new_val, mode))
    new_val = force_reg (mode, new_val);

  insn = GEN_FCN (icode) (target, mem, old_val, new_val);
  if (insn == NULL_RTX)
    return NULL_RTX;
  emit_insn (insn);

  return target;
}

/* Expand a compare-and-swap operation and return its value.  */

rtx
expand_val_compare_and_swap (rtx mem, rtx old_val, rtx new_val, rtx target)
{
  enum machine_mode mode = GET_MODE (mem);
  enum insn_code icode
    = direct_optab_handler (sync_compare_and_swap_optab, mode);

  if (icode == CODE_FOR_nothing)
    return NULL_RTX;

  return expand_val_compare_and_swap_1 (mem, old_val, new_val, target, icode);
}

/* Helper function to find the MODE_CC set in a sync_compare_and_swap
   pattern.  */

static void
find_cc_set (rtx x, const_rtx pat, void *data)
{
  if (REG_P (x) && GET_MODE_CLASS (GET_MODE (x)) == MODE_CC
      && GET_CODE (pat) == SET)
    {
      rtx *p_cc_reg = (rtx *) data;
      gcc_assert (!*p_cc_reg);
      *p_cc_reg = x;
    }
}

/* Expand a compare-and-swap operation and store true into the result if
   the operation was successful and false otherwise.  Return the result.
   Unlike other routines, TARGET is not optional.  */

rtx
expand_bool_compare_and_swap (rtx mem, rtx old_val, rtx new_val, rtx target)
{
  enum machine_mode mode = GET_MODE (mem);
  enum insn_code icode;
  rtx subtarget, seq, cc_reg;

  /* If the target supports a compare-and-swap pattern that simultaneously
     sets some flag for success, then use it.  Otherwise use the regular
     compare-and-swap and follow that immediately with a compare insn.  */
  icode = direct_optab_handler (sync_compare_and_swap_optab, mode);
  if (icode == CODE_FOR_nothing)
    return NULL_RTX;

  do
    {
      start_sequence ();
      subtarget = expand_val_compare_and_swap_1 (mem, old_val, new_val,
					         NULL_RTX, icode);
      cc_reg = NULL_RTX;
      if (subtarget == NULL_RTX)
	{
	  end_sequence ();
	  return NULL_RTX;
	}

      if (have_insn_for (COMPARE, CCmode))
	note_stores (PATTERN (get_last_insn ()), find_cc_set, &cc_reg);
      seq = get_insns ();
      end_sequence ();

      /* We might be comparing against an old value.  Try again. :-(  */
      if (!cc_reg && MEM_P (old_val))
	{
	  seq = NULL_RTX;
	  old_val = force_reg (mode, old_val);
        }
    }
  while (!seq);

  emit_insn (seq);
  if (cc_reg)
    return emit_store_flag_force (target, EQ, cc_reg, const0_rtx, VOIDmode, 0, 1);
  else
    return emit_store_flag_force (target, EQ, subtarget, old_val, VOIDmode, 1, 1);
}

/* This is a helper function for the other atomic operations.  This function
   emits a loop that contains SEQ that iterates until a compare-and-swap
   operation at the end succeeds.  MEM is the memory to be modified.  SEQ is
   a set of instructions that takes a value from OLD_REG as an input and
   produces a value in NEW_REG as an output.  Before SEQ, OLD_REG will be
   set to the current contents of MEM.  After SEQ, a compare-and-swap will
   attempt to update MEM with NEW_REG.  The function returns true when the
   loop was generated successfully.  */

static bool
expand_compare_and_swap_loop (rtx mem, rtx old_reg, rtx new_reg, rtx seq)
{
  enum machine_mode mode = GET_MODE (mem);
  enum insn_code icode;
  rtx label, cmp_reg, subtarget, cc_reg;

  /* The loop we want to generate looks like

	cmp_reg = mem;
      label:
        old_reg = cmp_reg;
	seq;
	cmp_reg = compare-and-swap(mem, old_reg, new_reg)
	if (cmp_reg != old_reg)
	  goto label;

     Note that we only do the plain load from memory once.  Subsequent
     iterations use the value loaded by the compare-and-swap pattern.  */

  label = gen_label_rtx ();
  cmp_reg = gen_reg_rtx (mode);

  emit_move_insn (cmp_reg, mem);
  emit_label (label);
  emit_move_insn (old_reg, cmp_reg);
  if (seq)
    emit_insn (seq);

  /* If the target supports a compare-and-swap pattern that simultaneously
     sets some flag for success, then use it.  Otherwise use the regular
     compare-and-swap and follow that immediately with a compare insn.  */
  icode = direct_optab_handler (sync_compare_and_swap_optab, mode);
  if (icode == CODE_FOR_nothing)
    return false;

  subtarget = expand_val_compare_and_swap_1 (mem, old_reg, new_reg,
					     cmp_reg, icode);
  if (subtarget == NULL_RTX)
    return false;

  cc_reg = NULL_RTX;
  if (have_insn_for (COMPARE, CCmode))
    note_stores (PATTERN (get_last_insn ()), find_cc_set, &cc_reg);
  if (cc_reg)
    {
      cmp_reg = cc_reg;
      old_reg = const0_rtx;
    }
  else
    {
      if (subtarget != cmp_reg)
	emit_move_insn (cmp_reg, subtarget);
    }

  /* ??? Mark this jump predicted not taken?  */
  emit_cmp_and_jump_insns (cmp_reg, old_reg, NE, const0_rtx, GET_MODE (cmp_reg), 1,
			   label);
  return true;
}

/* This function generates the atomic operation MEM CODE= VAL.  In this
   case, we do not care about any resulting value.  Returns NULL if we
   cannot generate the operation.  */

rtx
expand_sync_operation (rtx mem, rtx val, enum rtx_code code)
{
  enum machine_mode mode = GET_MODE (mem);
  enum insn_code icode;
  rtx insn;

  /* Look to see if the target supports the operation directly.  */
  switch (code)
    {
    case PLUS:
      icode = direct_optab_handler (sync_add_optab, mode);
      break;
    case IOR:
      icode = direct_optab_handler (sync_ior_optab, mode);
      break;
    case XOR:
      icode = direct_optab_handler (sync_xor_optab, mode);
      break;
    case AND:
      icode = direct_optab_handler (sync_and_optab, mode);
      break;
    case NOT:
      icode = direct_optab_handler (sync_nand_optab, mode);
      break;

    case MINUS:
      icode = direct_optab_handler (sync_sub_optab, mode);
      if (icode == CODE_FOR_nothing || CONST_INT_P (val))
	{
	  icode = direct_optab_handler (sync_add_optab, mode);
	  if (icode != CODE_FOR_nothing)
	    {
	      val = expand_simple_unop (mode, NEG, val, NULL_RTX, 1);
	      code = PLUS;
	    }
	}
      break;

    default:
      gcc_unreachable ();
    }

  /* Generate the direct operation, if present.  */
  if (icode != CODE_FOR_nothing)
    {
      if (GET_MODE (val) != VOIDmode && GET_MODE (val) != mode)
	val = convert_modes (mode, GET_MODE (val), val, 1);
      if (!insn_data[icode].operand[1].predicate (val, mode))
	val = force_reg (mode, val);

      insn = GEN_FCN (icode) (mem, val);
      if (insn)
	{
	  emit_insn (insn);
	  return const0_rtx;
	}
    }

  /* Failing that, generate a compare-and-swap loop in which we perform the
     operation with normal arithmetic instructions.  */
  if (direct_optab_handler (sync_compare_and_swap_optab, mode)
      != CODE_FOR_nothing)
    {
      rtx t0 = gen_reg_rtx (mode), t1;

      start_sequence ();

      t1 = t0;
      if (code == NOT)
	{
	  t1 = expand_simple_binop (mode, AND, t1, val, NULL_RTX,
				    true, OPTAB_LIB_WIDEN);
	  t1 = expand_simple_unop (mode, code, t1, NULL_RTX, true);
	}
      else
	t1 = expand_simple_binop (mode, code, t1, val, NULL_RTX,
				  true, OPTAB_LIB_WIDEN);
      insn = get_insns ();
      end_sequence ();

      if (t1 != NULL && expand_compare_and_swap_loop (mem, t0, t1, insn))
	return const0_rtx;
    }

  return NULL_RTX;
}

/* This function generates the atomic operation MEM CODE= VAL.  In this
   case, we do care about the resulting value: if AFTER is true then
   return the value MEM holds after the operation, if AFTER is false
   then return the value MEM holds before the operation.  TARGET is an
   optional place for the result value to be stored.  */

rtx
expand_sync_fetch_operation (rtx mem, rtx val, enum rtx_code code,
			     bool after, rtx target)
{
  enum machine_mode mode = GET_MODE (mem);
  enum insn_code old_code, new_code, icode;
  bool compensate;
  rtx insn;

  /* Look to see if the target supports the operation directly.  */
  switch (code)
    {
    case PLUS:
      old_code = direct_optab_handler (sync_old_add_optab, mode);
      new_code = direct_optab_handler (sync_new_add_optab, mode);
      break;
    case IOR:
      old_code = direct_optab_handler (sync_old_ior_optab, mode);
      new_code = direct_optab_handler (sync_new_ior_optab, mode);
      break;
    case XOR:
      old_code = direct_optab_handler (sync_old_xor_optab, mode);
      new_code = direct_optab_handler (sync_new_xor_optab, mode);
      break;
    case AND:
      old_code = direct_optab_handler (sync_old_and_optab, mode);
      new_code = direct_optab_handler (sync_new_and_optab, mode);
      break;
    case NOT:
      old_code = direct_optab_handler (sync_old_nand_optab, mode);
      new_code = direct_optab_handler (sync_new_nand_optab, mode);
      break;

    case MINUS:
      old_code = direct_optab_handler (sync_old_sub_optab, mode);
      new_code = direct_optab_handler (sync_new_sub_optab, mode);
      if ((old_code == CODE_FOR_nothing && new_code == CODE_FOR_nothing)
          || CONST_INT_P (val))
	{
	  old_code = direct_optab_handler (sync_old_add_optab, mode);
	  new_code = direct_optab_handler (sync_new_add_optab, mode);
	  if (old_code != CODE_FOR_nothing || new_code != CODE_FOR_nothing)
	    {
	      val = expand_simple_unop (mode, NEG, val, NULL_RTX, 1);
	      code = PLUS;
	    }
	}
      break;

    default:
      gcc_unreachable ();
    }

  /* If the target does supports the proper new/old operation, great.  But
     if we only support the opposite old/new operation, check to see if we
     can compensate.  In the case in which the old value is supported, then
     we can always perform the operation again with normal arithmetic.  In
     the case in which the new value is supported, then we can only handle
     this in the case the operation is reversible.  */
  compensate = false;
  if (after)
    {
      icode = new_code;
      if (icode == CODE_FOR_nothing)
	{
	  icode = old_code;
	  if (icode != CODE_FOR_nothing)
	    compensate = true;
	}
    }
  else
    {
      icode = old_code;
      if (icode == CODE_FOR_nothing
	  && (code == PLUS || code == MINUS || code == XOR))
	{
	  icode = new_code;
	  if (icode != CODE_FOR_nothing)
	    compensate = true;
	}
    }

  /* If we found something supported, great.  */
  if (icode != CODE_FOR_nothing)
    {
      if (!target || !insn_data[icode].operand[0].predicate (target, mode))
	target = gen_reg_rtx (mode);

      if (GET_MODE (val) != VOIDmode && GET_MODE (val) != mode)
	val = convert_modes (mode, GET_MODE (val), val, 1);
      if (!insn_data[icode].operand[2].predicate (val, mode))
	val = force_reg (mode, val);

      insn = GEN_FCN (icode) (target, mem, val);
      if (insn)
	{
	  emit_insn (insn);

	  /* If we need to compensate for using an operation with the
	     wrong return value, do so now.  */
	  if (compensate)
	    {
	      if (!after)
		{
		  if (code == PLUS)
		    code = MINUS;
		  else if (code == MINUS)
		    code = PLUS;
		}

	      if (code == NOT)
		{
		  target = expand_simple_binop (mode, AND, target, val,
						NULL_RTX, true,
						OPTAB_LIB_WIDEN);
		  target = expand_simple_unop (mode, code, target,
					       NULL_RTX, true);
		}
	      else
		target = expand_simple_binop (mode, code, target, val,
					      NULL_RTX, true,
					      OPTAB_LIB_WIDEN);
	    }

	  return target;
	}
    }

  /* Failing that, generate a compare-and-swap loop in which we perform the
     operation with normal arithmetic instructions.  */
  if (direct_optab_handler (sync_compare_and_swap_optab, mode)
      != CODE_FOR_nothing)
    {
      rtx t0 = gen_reg_rtx (mode), t1;

      if (!target || !register_operand (target, mode))
	target = gen_reg_rtx (mode);

      start_sequence ();

      if (!after)
	emit_move_insn (target, t0);
      t1 = t0;
      if (code == NOT)
	{
	  t1 = expand_simple_binop (mode, AND, t1, val, NULL_RTX,
				    true, OPTAB_LIB_WIDEN);
	  t1 = expand_simple_unop (mode, code, t1, NULL_RTX, true);
	}
      else
	t1 = expand_simple_binop (mode, code, t1, val, NULL_RTX,
				  true, OPTAB_LIB_WIDEN);
      if (after)
	emit_move_insn (target, t1);

      insn = get_insns ();
      end_sequence ();

      if (t1 != NULL && expand_compare_and_swap_loop (mem, t0, t1, insn))
	return target;
    }

  return NULL_RTX;
}

/* This function expands a test-and-set operation.  Ideally we atomically
   store VAL in MEM and return the previous value in MEM.  Some targets
   may not support this operation and only support VAL with the constant 1;
   in this case while the return value will be 0/1, but the exact value
   stored in MEM is target defined.  TARGET is an option place to stick
   the return value.  */

rtx
expand_sync_lock_test_and_set (rtx mem, rtx val, rtx target)
{
  enum machine_mode mode = GET_MODE (mem);
  enum insn_code icode;
  rtx insn;

  /* If the target supports the test-and-set directly, great.  */
  icode = direct_optab_handler (sync_lock_test_and_set_optab, mode);
  if (icode != CODE_FOR_nothing)
    {
      if (!target || !insn_data[icode].operand[0].predicate (target, mode))
	target = gen_reg_rtx (mode);

      if (GET_MODE (val) != VOIDmode && GET_MODE (val) != mode)
	val = convert_modes (mode, GET_MODE (val), val, 1);
      if (!insn_data[icode].operand[2].predicate (val, mode))
	val = force_reg (mode, val);

      insn = GEN_FCN (icode) (target, mem, val);
      if (insn)
	{
	  emit_insn (insn);
	  return target;
	}
    }

  /* Otherwise, use a compare-and-swap loop for the exchange.  */
  if (direct_optab_handler (sync_compare_and_swap_optab, mode)
      != CODE_FOR_nothing)
    {
      if (!target || !register_operand (target, mode))
	target = gen_reg_rtx (mode);
      if (GET_MODE (val) != VOIDmode && GET_MODE (val) != mode)
	val = convert_modes (mode, GET_MODE (val), val, 1);
      if (expand_compare_and_swap_loop (mem, target, val, NULL_RTX))
	return target;
    }

  return NULL_RTX;
}

#include "gt-optabs.h"<|MERGE_RESOLUTION|>--- conflicted
+++ resolved
@@ -521,15 +521,9 @@
   if (ops->code == WIDEN_MULT_PLUS_EXPR
       || ops->code == WIDEN_MULT_MINUS_EXPR)
     icode = (int) optab_handler (widen_pattern_optab,
-<<<<<<< HEAD
-				 TYPE_MODE (TREE_TYPE (ops->op2)))->insn_code;
-  else
-    icode = (int) optab_handler (widen_pattern_optab, tmode0)->insn_code;
-=======
 				 TYPE_MODE (TREE_TYPE (ops->op2)));
   else
     icode = (int) optab_handler (widen_pattern_optab, tmode0);
->>>>>>> 3bd7a983
   gcc_assert (icode != CODE_FOR_nothing);
   xmode0 = insn_data[icode].operand[1].mode;
 
@@ -2768,11 +2762,7 @@
 {
   rtx seq, temp;
 
-<<<<<<< HEAD
-  if (optab_handler (clz_optab, mode)->insn_code == CODE_FOR_nothing)
-=======
   if (optab_handler (clz_optab, mode) == CODE_FOR_nothing)
->>>>>>> 3bd7a983
     return 0;
 
   start_sequence ();
@@ -3474,11 +3464,7 @@
     return NULL_RTX;
 
   /* If we have a MAX insn, we can do this as MAX (x, ~x).  */
-<<<<<<< HEAD
-  if (optab_handler (smax_optab, mode)->insn_code != CODE_FOR_nothing)
-=======
   if (optab_handler (smax_optab, mode) != CODE_FOR_nothing)
->>>>>>> 3bd7a983
     {
       rtx last = get_last_insn ();
 
@@ -6154,24 +6140,7 @@
 void
 init_optabs (void)
 {
-<<<<<<< HEAD
-  unsigned int i;
-#if GCC_VERSION >= 4000 && HAVE_DESIGNATED_INITIALIZERS
-  static bool reinit;
-#endif
-
-  libfunc_hash = htab_create_ggc (10, hash_libfunc, eq_libfunc, NULL);
-  /* Start by initializing all tables to contain CODE_FOR_nothing.  */
-
-#ifdef HAVE_conditional_move
-  for (i = 0; i < NUM_MACHINE_MODES; i++)
-    movcc_gen_code[i] = CODE_FOR_nothing;
-#endif
-
-  for (i = 0; i < NUM_MACHINE_MODES; i++)
-=======
   if (libfunc_hash)
->>>>>>> 3bd7a983
     {
       htab_empty (libfunc_hash);
       /* We statically initialize the insn_codes with the equivalent of
@@ -6620,13 +6589,6 @@
 
   /* Allow the target to add more libcalls or rename some, etc.  */
   targetm.init_libfuncs ();
-<<<<<<< HEAD
-
-#if GCC_VERSION >= 4000 && HAVE_DESIGNATED_INITIALIZERS
-  reinit = true;
-#endif
-=======
->>>>>>> 3bd7a983
 }
 
 /* Print information about the current contents of the optabs on
@@ -6831,11 +6793,7 @@
   enum insn_code icode = CODE_FOR_nothing;
 
   if (TYPE_UNSIGNED (type))
-<<<<<<< HEAD
-    icode = vcondu_gen_code[mode];
-=======
     icode = direct_optab_handler (vcondu_optab, mode);
->>>>>>> 3bd7a983
   else
     icode = direct_optab_handler (vcond_optab, mode);
   return icode;
