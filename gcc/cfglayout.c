--- conflicted
+++ resolved
@@ -1,11 +1,6 @@
 /* Basic block reordering routines for the GNU compiler.
-<<<<<<< HEAD
-   Copyright (C) 2000, 2001, 2003, 2004, 2005, 2006, 2007, 2008, 2009
-   Free Software Foundation, Inc.
-=======
    Copyright (C) 2000, 2001, 2003, 2004, 2005, 2006, 2007, 2008, 2009, 2010,
    2011 Free Software Foundation, Inc.
->>>>>>> 3082eeb7
 
 This file is part of GCC.
 
@@ -382,11 +377,7 @@
   NULL,                                 /* sub */
   NULL,                                 /* next */
   0,                                    /* static_pass_number */
-<<<<<<< HEAD
-  TV_NONE,                              /* tv_id */
-=======
   TV_CFG,                               /* tv_id */
->>>>>>> 3082eeb7
   0,                                    /* properties_required */
   PROP_cfglayout,                       /* properties_provided */
   0,                                    /* properties_destroyed */
@@ -405,11 +396,7 @@
   NULL,                                 /* sub */
   NULL,                                 /* next */
   0,                                    /* static_pass_number */
-<<<<<<< HEAD
-  TV_NONE,                              /* tv_id */
-=======
   TV_CFG,                               /* tv_id */
->>>>>>> 3082eeb7
   0,                                    /* properties_required */
   0,                                    /* properties_provided */
   PROP_cfglayout,                       /* properties_destroyed */
@@ -816,12 +803,8 @@
 		 to prevent rtl_verify_flow_info from complaining.  */
 	      if (!e_fall)
 		{
-<<<<<<< HEAD
-		  gcc_assert (!onlyjump_p (bb_end_insn));
-=======
 		  gcc_assert (!onlyjump_p (bb_end_insn)
 			      || returnjump_p (bb_end_insn));
->>>>>>> 3082eeb7
 		  bb->il.rtl->footer = emit_barrier_after (bb_end_insn);
 		  continue;
 		}
@@ -885,16 +868,11 @@
 	    }
 	  else if (extract_asm_operands (PATTERN (bb_end_insn)) != NULL)
 	    {
-<<<<<<< HEAD
-	      /* If the old fallthru is still next, nothing to do.  */
-	      if (bb->aux == e_fall->dest
-=======
 	      /* If the old fallthru is still next or if
 		 asm goto doesn't have a fallthru (e.g. when followed by
 		 __builtin_unreachable ()), nothing to do.  */
 	      if (! e_fall
 		  || bb->aux == e_fall->dest
->>>>>>> 3082eeb7
 		  || e_fall->dest == EXIT_BLOCK_PTR)
 		continue;
 
@@ -959,13 +937,6 @@
     {
       edge e = find_fallthru_edge (bb->succs);
 
-<<<<<<< HEAD
-      FOR_EACH_EDGE (e, ei, bb->succs)
-	if (e->flags & EDGE_FALLTHRU)
-	  break;
-
-=======
->>>>>>> 3082eeb7
       if (e && !can_fallthru (e->src, e->dest))
 	force_nonfallthru (e);
     }
@@ -1221,11 +1192,6 @@
 	     moved far from original jump.  */
 	  if (GET_CODE (PATTERN (insn)) == ADDR_VEC
 	      || GET_CODE (PATTERN (insn)) == ADDR_DIFF_VEC)
-<<<<<<< HEAD
-	    break;
-	  copy = emit_copy_of_insn_after (insn, get_last_insn ());
-          maybe_copy_epilogue_insn (insn, copy);
-=======
 	    {
 	      /* Avoid copying following barrier as well if any
 		 (and debug insns in between).  */
@@ -1245,7 +1211,6 @@
 	      && ANY_RETURN_P (JUMP_LABEL (insn)))
 	    JUMP_LABEL (copy) = JUMP_LABEL (insn);
           maybe_copy_prologue_epilogue_insn (insn, copy);
->>>>>>> 3082eeb7
 	  break;
 
 	case CODE_LABEL:
