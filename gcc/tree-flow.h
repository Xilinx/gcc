/* Data and Control Flow Analysis for Trees.
   Copyright (C) 2001, 2003, 2004, 2005, 2006, 2007, 2008, 2009, 2010
   Free Software Foundation, Inc.
   Contributed by Diego Novillo <dnovillo@redhat.com>

This file is part of GCC.

GCC is free software; you can redistribute it and/or modify
it under the terms of the GNU General Public License as published by
the Free Software Foundation; either version 3, or (at your option)
any later version.

GCC is distributed in the hope that it will be useful,
but WITHOUT ANY WARRANTY; without even the implied warranty of
MERCHANTABILITY or FITNESS FOR A PARTICULAR PURPOSE.  See the
GNU General Public License for more details.

You should have received a copy of the GNU General Public License
along with GCC; see the file COPYING3.  If not see
<http://www.gnu.org/licenses/>.  */

#ifndef _TREE_FLOW_H
#define _TREE_FLOW_H 1

#include "bitmap.h"
#include "sbitmap.h"
#include "basic-block.h"
#include "hashtab.h"
#include "gimple.h"
#include "tree-ssa-operands.h"
#include "cgraph.h"
#include "ipa-reference.h"
#include "tree-ssa-alias.h"


/* Gimple dataflow datastructure. All publicly available fields shall have
   gimple_ accessor defined in tree-flow-inline.h, all publicly modifiable
   fields should have gimple_set accessor.  */
struct GTY(()) gimple_df {
  /* Array of all variables referenced in the function.  */
  htab_t GTY((param_is (union tree_node))) referenced_vars;

  /* A vector of all the noreturn calls passed to modify_stmt.
     cleanup_control_flow uses it to detect cases where a mid-block
     indirect call has been turned into a noreturn call.  When this
     happens, all the instructions after the call are no longer
     reachable and must be deleted as dead.  */
  VEC(gimple,gc) *modified_noreturn_calls;

  /* Array of all SSA_NAMEs used in the function.  */
  VEC(tree,gc) *ssa_names;

  /* Artificial variable used for the virtual operand FUD chain.  */
  tree vop;

  /* The PTA solution for the ESCAPED artificial variable.  */
  struct pt_solution escaped;

  /* A map of decls to artificial ssa-names that point to the partition
     of the decl.  */
  struct pointer_map_t * GTY((skip(""))) decls_to_pointers;

  /* Free list of SSA_NAMEs.  */
  tree free_ssanames;

  /* Hashtable holding definition for symbol.  If this field is not NULL, it
     means that the first reference to this variable in the function is a
     USE or a VUSE.  In those cases, the SSA renamer creates an SSA name
     for this variable with an empty defining statement.  */
  htab_t GTY((param_is (union tree_node))) default_defs;

  /* Symbols whose SSA form needs to be updated or created for the first
     time.  */
  bitmap syms_to_rename;

  /* True if the code is in ssa form.  */
  unsigned int in_ssa_p : 1;

  /* True if IPA points-to information was computed for this function.  */
  unsigned int ipa_pta : 1;

  struct ssa_operands ssa_operands;
};

/* Accessors for internal use only.  Generic code should use abstraction
   provided by tree-flow-inline.h or specific modules.  */
#define FREE_SSANAMES(fun) (fun)->gimple_df->free_ssanames
#define SSANAMES(fun) (fun)->gimple_df->ssa_names
#define MODIFIED_NORETURN_CALLS(fun) (fun)->gimple_df->modified_noreturn_calls
#define DEFAULT_DEFS(fun) (fun)->gimple_df->default_defs
#define SYMS_TO_RENAME(fun) (fun)->gimple_df->syms_to_rename

typedef struct
{
  htab_t htab;
  PTR *slot;
  PTR *limit;
} htab_iterator;

/* Iterate through the elements of hashtable HTAB, using htab_iterator ITER,
   storing each element in RESULT, which is of type TYPE.  */
#define FOR_EACH_HTAB_ELEMENT(HTAB, RESULT, TYPE, ITER) \
  for (RESULT = (TYPE) first_htab_element (&(ITER), (HTAB)); \
	!end_htab_p (&(ITER)); \
	RESULT = (TYPE) next_htab_element (&(ITER)))

/*---------------------------------------------------------------------------
		      Attributes for SSA_NAMEs.

  NOTE: These structures are stored in struct tree_ssa_name
  but are only used by the tree optimizers, so it makes better sense
  to declare them here to avoid recompiling unrelated files when
  making changes.
---------------------------------------------------------------------------*/

/* Aliasing information for SSA_NAMEs representing pointer variables.  */

struct GTY(()) ptr_info_def
{
  /* The points-to solution.  */
  struct pt_solution pt;

  /* Alignment and misalignment of the pointer in bytes.  Together
     align and misalign specify low known bits of the pointer.
     ptr & (align - 1) == misalign.  */

  /* The power-of-two byte alignment of the object this pointer
     points into.  This is usually DECL_ALIGN_UNIT for decls and
     MALLOC_ABI_ALIGNMENT for allocated storage.  */
  unsigned int align;

  /* The byte offset this pointer differs from the above alignment.  */
  unsigned int misalign;
};


/* It is advantageous to avoid things like life analysis for variables which
   do not need PHI nodes.  This enum describes whether or not a particular
   variable may need a PHI node.  */

enum need_phi_state {
  /* This is the default.  If we are still in this state after finding
     all the definition and use sites, then we will assume the variable
     needs PHI nodes.  This is probably an overly conservative assumption.  */
  NEED_PHI_STATE_UNKNOWN,

  /* This state indicates that we have seen one or more sets of the
     variable in a single basic block and that the sets dominate all
     uses seen so far.  If after finding all definition and use sites
     we are still in this state, then the variable does not need any
     PHI nodes.  */
  NEED_PHI_STATE_NO,

  /* This state indicates that we have either seen multiple definitions of
     the variable in multiple blocks, or that we encountered a use in a
     block that was not dominated by the block containing the set(s) of
     this variable.  This variable is assumed to need PHI nodes.  */
  NEED_PHI_STATE_MAYBE
};


struct GTY(()) var_ann_d {
  /* Used when building base variable structures in a var_map.  */
  unsigned base_var_processed : 1;

  /* Nonzero if this variable was used after SSA optimizations were
     applied.  We set this when translating out of SSA form.  */
  unsigned used : 1;

  /* This field indicates whether or not the variable may need PHI nodes.
     See the enum's definition for more detailed information about the
     states.  */
  ENUM_BITFIELD (need_phi_state) need_phi_state : 2;

  /* True for HEAP artificial variables.  These variables represent
     the memory area allocated by a call to malloc.  */
  unsigned is_heapvar : 1;

  /* Used by var_map for the base index of ssa base variables.  */
  unsigned base_index;

  /* During into-ssa and the dominator optimizer, this field holds the
     current version of this variable (an SSA_NAME).  */
  tree current_def;
};


/* Immediate use lists are used to directly access all uses for an SSA
   name and get pointers to the statement for each use.

   The structure ssa_use_operand_d consists of PREV and NEXT pointers
   to maintain the list.  A USE pointer, which points to address where
   the use is located and a LOC pointer which can point to the
   statement where the use is located, or, in the case of the root
   node, it points to the SSA name itself.

   The list is anchored by an occurrence of ssa_operand_d *in* the
   ssa_name node itself (named 'imm_uses').  This node is uniquely
   identified by having a NULL USE pointer. and the LOC pointer
   pointing back to the ssa_name node itself.  This node forms the
   base for a circular list, and initially this is the only node in
   the list.

   Fast iteration allows each use to be examined, but does not allow
   any modifications to the uses or stmts.

   Normal iteration allows insertion, deletion, and modification. the
   iterator manages this by inserting a marker node into the list
   immediately before the node currently being examined in the list.
   this marker node is uniquely identified by having null stmt *and* a
   null use pointer.

   When iterating to the next use, the iteration routines check to see
   if the node after the marker has changed. if it has, then the node
   following the marker is now the next one to be visited. if not, the
   marker node is moved past that node in the list (visualize it as
   bumping the marker node through the list).  this continues until
   the marker node is moved to the original anchor position. the
   marker node is then removed from the list.

   If iteration is halted early, the marker node must be removed from
   the list before continuing.  */
typedef struct immediate_use_iterator_d
{
  /* This is the current use the iterator is processing.  */
  ssa_use_operand_t *imm_use;
  /* This marks the last use in the list (use node from SSA_NAME)  */
  ssa_use_operand_t *end_p;
  /* This node is inserted and used to mark the end of the uses for a stmt.  */
  ssa_use_operand_t iter_node;
  /* This is the next ssa_name to visit.  IMM_USE may get removed before
     the next one is traversed to, so it must be cached early.  */
  ssa_use_operand_t *next_imm_name;
} imm_use_iterator;


/* Use this iterator when simply looking at stmts.  Adding, deleting or
   modifying stmts will cause this iterator to malfunction.  */

#define FOR_EACH_IMM_USE_FAST(DEST, ITER, SSAVAR)		\
  for ((DEST) = first_readonly_imm_use (&(ITER), (SSAVAR));	\
       !end_readonly_imm_use_p (&(ITER));			\
       (void) ((DEST) = next_readonly_imm_use (&(ITER))))

/* Use this iterator to visit each stmt which has a use of SSAVAR.  */

#define FOR_EACH_IMM_USE_STMT(STMT, ITER, SSAVAR)		\
  for ((STMT) = first_imm_use_stmt (&(ITER), (SSAVAR));		\
       !end_imm_use_stmt_p (&(ITER));				\
       (void) ((STMT) = next_imm_use_stmt (&(ITER))))

/* Use this to terminate the FOR_EACH_IMM_USE_STMT loop early.  Failure to
   do so will result in leaving a iterator marker node in the immediate
   use list, and nothing good will come from that.   */
#define BREAK_FROM_IMM_USE_STMT(ITER)				\
   {								\
     end_imm_use_stmt_traverse (&(ITER));			\
     break;							\
   }


/* Use this iterator in combination with FOR_EACH_IMM_USE_STMT to
   get access to each occurrence of ssavar on the stmt returned by
   that iterator..  for instance:

     FOR_EACH_IMM_USE_STMT (stmt, iter, var)
       {
         FOR_EACH_IMM_USE_ON_STMT (use_p, iter)
	   {
	     SET_USE (use_p, blah);
	   }
	 update_stmt (stmt);
       }							 */

#define FOR_EACH_IMM_USE_ON_STMT(DEST, ITER)			\
  for ((DEST) = first_imm_use_on_stmt (&(ITER));		\
       !end_imm_use_on_stmt_p (&(ITER));			\
       (void) ((DEST) = next_imm_use_on_stmt (&(ITER))))



typedef struct var_ann_d *var_ann_t;

static inline var_ann_t var_ann (const_tree);
static inline var_ann_t get_var_ann (tree);
static inline void update_stmt (gimple);
static inline int get_lineno (const_gimple);

/*---------------------------------------------------------------------------
                  Structure representing predictions in tree level.
---------------------------------------------------------------------------*/
struct GTY((chain_next ("%h.ep_next"))) edge_prediction {
  struct edge_prediction *ep_next;
  edge ep_edge;
  enum br_predictor ep_predictor;
  int ep_probability;
};

/* Accessors for basic block annotations.  */
static inline gimple_seq phi_nodes (const_basic_block);
static inline void set_phi_nodes (basic_block, gimple_seq);

/*---------------------------------------------------------------------------
			      Global declarations
---------------------------------------------------------------------------*/
struct GTY(()) int_tree_map {

  unsigned int uid;
  tree to;
};

extern unsigned int int_tree_map_hash (const void *);
extern int int_tree_map_eq (const void *, const void *);

extern unsigned int uid_decl_map_hash (const void *);
extern int uid_decl_map_eq (const void *, const void *);

typedef struct
{
  htab_iterator hti;
} referenced_var_iterator;

/* This macro loops over all the referenced vars, one at a time, putting the
   current var in VAR.  Note:  You are not allowed to add referenced variables
   to the hashtable while using this macro.  Doing so may cause it to behave
   erratically.  */

#define FOR_EACH_REFERENCED_VAR(VAR, ITER) \
  for ((VAR) = first_referenced_var (&(ITER)); \
       !end_referenced_vars_p (&(ITER)); \
       (VAR) = next_referenced_var (&(ITER)))

extern tree referenced_var_lookup (unsigned int);
extern bool referenced_var_check_and_insert (tree);
#define num_referenced_vars htab_elements (gimple_referenced_vars (cfun))

#define num_ssa_names (VEC_length (tree, cfun->gimple_df->ssa_names))
#define ssa_name(i) (VEC_index (tree, cfun->gimple_df->ssa_names, (i)))

/* Macros for showing usage statistics.  */
#define SCALE(x) ((unsigned long) ((x) < 1024*10	\
		  ? (x)					\
		  : ((x) < 1024*1024*10			\
		     ? (x) / 1024			\
		     : (x) / (1024*1024))))

#define LABEL(x) ((x) < 1024*10 ? 'b' : ((x) < 1024*1024*10 ? 'k' : 'M'))

#define PERCENT(x,y) ((float)(x) * 100.0 / (float)(y))

/*---------------------------------------------------------------------------
			      OpenMP Region Tree
---------------------------------------------------------------------------*/

/* Parallel region information.  Every parallel and workshare
   directive is enclosed between two markers, the OMP_* directive
   and a corresponding OMP_RETURN statement.  */

struct omp_region
{
  /* The enclosing region.  */
  struct omp_region *outer;

  /* First child region.  */
  struct omp_region *inner;

  /* Next peer region.  */
  struct omp_region *next;

  /* Block containing the omp directive as its last stmt.  */
  basic_block entry;

  /* Block containing the OMP_RETURN as its last stmt.  */
  basic_block exit;

  /* Block containing the OMP_CONTINUE as its last stmt.  */
  basic_block cont;

  /* If this is a combined parallel+workshare region, this is a list
     of additional arguments needed by the combined parallel+workshare
     library call.  */
  VEC(tree,gc) *ws_args;

  /* The code for the omp directive of this region.  */
  enum gimple_code type;

  /* Schedule kind, only used for OMP_FOR type regions.  */
  enum omp_clause_schedule_kind sched_kind;

  /* True if this is a combined parallel+workshare region.  */
  bool is_combined_parallel;
};

extern struct omp_region *root_omp_region;
extern struct omp_region *new_omp_region (basic_block, enum gimple_code,
					  struct omp_region *);
extern void free_omp_regions (void);
void omp_expand_local (basic_block);
extern tree find_omp_clause (tree, enum omp_clause_code);
tree copy_var_decl (tree, tree, tree);

/*---------------------------------------------------------------------------
			      Function prototypes
---------------------------------------------------------------------------*/
/* In tree-cfg.c  */

/* Location to track pending stmt for edge insertion.  */
#define PENDING_STMT(e)	((e)->insns.g)

extern void delete_tree_cfg_annotations (void);
extern bool stmt_ends_bb_p (gimple);
extern bool is_ctrl_stmt (gimple);
extern bool is_ctrl_altering_stmt (gimple);
extern bool simple_goto_p (gimple);
extern bool stmt_can_make_abnormal_goto (gimple);
extern basic_block single_noncomplex_succ (basic_block bb);
extern void gimple_dump_bb (basic_block, FILE *, int, int);
extern void gimple_debug_bb (basic_block);
extern basic_block gimple_debug_bb_n (int);
extern void gimple_dump_cfg (FILE *, int);
extern void gimple_debug_cfg (int);
extern void dump_cfg_stats (FILE *);
extern void dot_cfg (void);
extern void debug_cfg_stats (void);
extern void debug_loops (int);
extern void debug_loop (struct loop *, int);
extern void debug_loop_num (unsigned, int);
extern void print_loops (FILE *, int);
extern void print_loops_bb (FILE *, basic_block, int, int);
extern void cleanup_dead_labels (void);
extern void group_case_labels (void);
extern gimple first_stmt (basic_block);
extern gimple last_stmt (basic_block);
extern gimple last_and_only_stmt (basic_block);
extern edge find_taken_edge (basic_block, tree);
extern basic_block label_to_block_fn (struct function *, tree);
#define label_to_block(t) (label_to_block_fn (cfun, t))
extern void notice_special_calls (gimple);
extern void clear_special_calls (void);
extern void verify_stmts (void);
extern void verify_gimple (void);
extern void verify_types_in_gimple_seq (gimple_seq);
extern tree gimple_block_label (basic_block);
extern void extract_true_false_edges_from_block (basic_block, edge *, edge *);
extern bool gimple_duplicate_sese_region (edge, edge, basic_block *, unsigned,
					basic_block *);
extern bool gimple_duplicate_sese_tail (edge, edge, basic_block *, unsigned,
				      basic_block *);
extern void gather_blocks_in_sese_region (basic_block entry, basic_block exit,
					  VEC(basic_block,heap) **bbs_p);
extern void add_phi_args_after_copy_bb (basic_block);
extern void add_phi_args_after_copy (basic_block *, unsigned, edge);
extern bool gimple_purge_dead_abnormal_call_edges (basic_block);
extern bool gimple_purge_dead_eh_edges (basic_block);
extern bool gimple_purge_all_dead_eh_edges (const_bitmap);
extern tree gimplify_build1 (gimple_stmt_iterator *, enum tree_code,
			     tree, tree);
extern tree gimplify_build2 (gimple_stmt_iterator *, enum tree_code,
			     tree, tree, tree);
extern tree gimplify_build3 (gimple_stmt_iterator *, enum tree_code,
			     tree, tree, tree, tree);
extern void init_empty_tree_cfg (void);
extern void init_empty_tree_cfg_for_function (struct function *);
extern void fold_cond_expr_cond (void);
extern void make_abnormal_goto_edges (basic_block, bool);
extern void replace_uses_by (tree, tree);
extern void start_recording_case_labels (void);
extern void end_recording_case_labels (void);
extern basic_block move_sese_region_to_fn (struct function *, basic_block,
				           basic_block, tree);
void remove_edge_and_dominated_blocks (edge);
<<<<<<< HEAD
void mark_virtual_ops_in_bb (basic_block);
=======
>>>>>>> 779871ac
bool tree_node_can_be_shared (tree);

/* In tree-cfgcleanup.c  */
extern bitmap cfgcleanup_altered_bbs;
extern bool cleanup_tree_cfg (void);

/* In tree-pretty-print.c.  */
extern void dump_generic_bb (FILE *, basic_block, int, int);
extern int op_code_prio (enum tree_code);
extern int op_prio (const_tree);
extern const char *op_symbol_code (enum tree_code);

/* In tree-dfa.c  */
extern var_ann_t create_var_ann (tree);
extern void renumber_gimple_stmt_uids (void);
extern void renumber_gimple_stmt_uids_in_blocks (basic_block *, int);
extern void dump_dfa_stats (FILE *);
extern void debug_dfa_stats (void);
extern void debug_referenced_vars (void);
extern void dump_referenced_vars (FILE *);
extern void dump_variable (FILE *, tree);
extern void debug_variable (tree);
extern tree get_virtual_var (tree);
extern bool add_referenced_var (tree);
extern void remove_referenced_var (tree);
extern void mark_symbols_for_renaming (gimple);
extern void find_new_referenced_vars (gimple);
extern tree make_rename_temp (tree, const char *);
extern void set_default_def (tree, tree);
extern tree gimple_default_def (struct function *, tree);
extern bool stmt_references_abnormal_ssa_name (gimple);
extern tree get_ref_base_and_extent (tree, HOST_WIDE_INT *,
				     HOST_WIDE_INT *, HOST_WIDE_INT *);
extern tree get_addr_base_and_unit_offset (tree, HOST_WIDE_INT *);
extern void find_referenced_vars_in (gimple);

/* In tree-phinodes.c  */
extern void reserve_phi_args_for_new_edge (basic_block);
extern void add_phi_node_to_bb (gimple phi, basic_block bb);
extern gimple make_phi_node (tree var, int len);
extern gimple create_phi_node (tree, basic_block);
extern void add_phi_arg (gimple, tree, edge, source_location);
extern void remove_phi_args (edge);
extern void remove_phi_node (gimple_stmt_iterator *, bool);
extern void remove_phi_nodes (basic_block);
extern void init_phinodes (void);
extern void fini_phinodes (void);
extern void release_phi_node (gimple);
#ifdef GATHER_STATISTICS
extern void phinodes_print_statistics (void);
#endif

/* In gimple-low.c  */
extern void record_vars_into (tree, tree);
extern void record_vars (tree);
extern bool gimple_seq_may_fallthru (gimple_seq);
extern bool gimple_stmt_may_fallthru (gimple);
extern bool gimple_check_call_args (gimple);


/* In tree-ssa.c  */

/* Mapping for redirected edges.  */
struct GTY(()) _edge_var_map {
  tree result;			/* PHI result.  */
  tree def;			/* PHI arg definition.  */
  source_location locus;        /* PHI arg location.  */
};
typedef struct _edge_var_map edge_var_map;

DEF_VEC_O(edge_var_map);
DEF_VEC_ALLOC_O(edge_var_map, heap);

/* A vector of var maps.  */
typedef VEC(edge_var_map, heap) *edge_var_map_vector;

extern void init_tree_ssa (struct function *);
extern void redirect_edge_var_map_add (edge, tree, tree, source_location);
extern void redirect_edge_var_map_clear (edge);
extern void redirect_edge_var_map_dup (edge, edge);
extern edge_var_map_vector redirect_edge_var_map_vector (edge);
extern void redirect_edge_var_map_destroy (void);

extern edge ssa_redirect_edge (edge, basic_block);
extern void flush_pending_stmts (edge);
extern void verify_ssa (bool);
extern void delete_tree_ssa (void);
extern bool ssa_undefined_value_p (tree);
extern void warn_uninit (tree, const char *, void *);
extern unsigned int warn_uninitialized_vars (bool);
extern void execute_update_addresses_taken (bool);

/* Call-back function for walk_use_def_chains().  At each reaching
   definition, a function with this prototype is called.  */
typedef bool (*walk_use_def_chains_fn) (tree, gimple, void *);

extern void walk_use_def_chains (tree, walk_use_def_chains_fn, void *, bool);

void insert_debug_temps_for_defs (gimple_stmt_iterator *);
void insert_debug_temp_for_var_def (gimple_stmt_iterator *, tree);
void release_defs_bitset (bitmap toremove);

/* In tree-into-ssa.c  */
void update_ssa (unsigned);
void delete_update_ssa (void);
void register_new_name_mapping (tree, tree);
tree create_new_def_for (tree, gimple, def_operand_p);
bool need_ssa_update_p (struct function *);
bool name_mappings_registered_p (void);
bool name_registered_for_update_p (tree);
bitmap ssa_names_to_replace (void);
void release_ssa_name_after_update_ssa (tree);
void compute_global_livein (bitmap, bitmap);
void mark_sym_for_renaming (tree);
void mark_set_for_renaming (bitmap);
bool symbol_marked_for_renaming (tree);
tree get_current_def (tree);
void set_current_def (tree, tree);

/* In tree-ssanames.c  */
extern void init_ssanames (struct function *, int);
extern void fini_ssanames (void);
extern tree make_ssa_name_fn (struct function *, tree, gimple);
extern tree duplicate_ssa_name (tree, gimple);
extern void duplicate_ssa_name_ptr_info (tree, struct ptr_info_def *);
extern void release_ssa_name (tree);
extern void release_defs (gimple);
extern void replace_ssa_name_symbol (tree, tree);

#ifdef GATHER_STATISTICS
extern void ssanames_print_statistics (void);
#endif

/* In tree-ssa-ccp.c  */
tree fold_const_aggregate_ref (tree);

/* In tree-ssa-dom.c  */
extern void dump_dominator_optimization_stats (FILE *);
extern void debug_dominator_optimization_stats (void);
int loop_depth_of_name (tree);
tree degenerate_phi_result (gimple);

/* In tree-ssa-copy.c  */
extern void propagate_value (use_operand_p, tree);
extern void propagate_tree_value (tree *, tree);
extern void propagate_tree_value_into_stmt (gimple_stmt_iterator *, tree);
extern void replace_exp (use_operand_p, tree);
extern bool may_propagate_copy (tree, tree);
extern bool may_propagate_copy_into_stmt (gimple, tree);
extern bool may_propagate_copy_into_asm (tree);

/* Affine iv.  */

typedef struct
{
  /* Iv = BASE + STEP * i.  */
  tree base, step;

  /* True if this iv does not overflow.  */
  bool no_overflow;
} affine_iv;

/* Description of number of iterations of a loop.  All the expressions inside
   the structure can be evaluated at the end of the loop's preheader
   (and due to ssa form, also anywhere inside the body of the loop).  */

struct tree_niter_desc
{
  tree assumptions;	/* The boolean expression.  If this expression evaluates
			   to false, then the other fields in this structure
			   should not be used; there is no guarantee that they
			   will be correct.  */
  tree may_be_zero;	/* The boolean expression.  If it evaluates to true,
			   the loop will exit in the first iteration (i.e.
			   its latch will not be executed), even if the niter
			   field says otherwise.  */
  tree niter;		/* The expression giving the number of iterations of
			   a loop (provided that assumptions == true and
			   may_be_zero == false), more precisely the number
			   of executions of the latch of the loop.  */
  double_int max;	/* The upper bound on the number of iterations of
			   the loop.  */

  /* The simplified shape of the exit condition.  The loop exits if
     CONTROL CMP BOUND is false, where CMP is one of NE_EXPR,
     LT_EXPR, or GT_EXPR, and step of CONTROL is positive if CMP is
     LE_EXPR and negative if CMP is GE_EXPR.  This information is used
     by loop unrolling.  */
  affine_iv control;
  tree bound;
  enum tree_code cmp;
};

/* In tree-ssa-phiopt.c */
bool empty_block_p (basic_block);
basic_block *blocks_in_phiopt_order (void);

/* In tree-ssa-loop*.c  */

unsigned int tree_ssa_lim (void);
unsigned int tree_ssa_unswitch_loops (void);
unsigned int canonicalize_induction_variables (void);
unsigned int tree_unroll_loops_completely (bool, bool);
unsigned int tree_ssa_prefetch_arrays (void);
void tree_ssa_iv_optimize (void);
unsigned tree_predictive_commoning (void);
tree canonicalize_loop_ivs (struct loop *, tree *, bool);
bool parallelize_loops (void);

bool loop_only_exit_p (const struct loop *, const_edge);
bool number_of_iterations_exit (struct loop *, edge,
				struct tree_niter_desc *niter, bool);
tree find_loop_niter (struct loop *, edge *);
tree loop_niter_by_eval (struct loop *, edge);
tree find_loop_niter_by_eval (struct loop *, edge *);
void estimate_numbers_of_iterations (bool);
bool array_at_struct_end_p (tree);
bool scev_probably_wraps_p (tree, tree, gimple, struct loop *, bool);
bool convert_affine_scev (struct loop *, tree, tree *, tree *, gimple, bool);

bool nowrap_type_p (tree);
enum ev_direction {EV_DIR_GROWS, EV_DIR_DECREASES, EV_DIR_UNKNOWN};
enum ev_direction scev_direction (const_tree);

void free_numbers_of_iterations_estimates (void);
void free_numbers_of_iterations_estimates_loop (struct loop *);
void rewrite_into_loop_closed_ssa (bitmap, unsigned);
void verify_loop_closed_ssa (bool);
bool for_each_index (tree *, bool (*) (tree, tree *, void *), void *);
void create_iv (tree, tree, tree, struct loop *, gimple_stmt_iterator *, bool,
		tree *, tree *);
basic_block split_loop_exit_edge (edge);
void standard_iv_increment_position (struct loop *, gimple_stmt_iterator *,
				     bool *);
basic_block ip_end_pos (struct loop *);
basic_block ip_normal_pos (struct loop *);
bool gimple_duplicate_loop_to_header_edge (struct loop *, edge,
					 unsigned int, sbitmap,
					 edge, VEC (edge, heap) **,
					 int);
struct loop *slpeel_tree_duplicate_loop_to_edge_cfg (struct loop *, edge);
void rename_variables_in_loop (struct loop *);
void rename_variables_in_bb (basic_block bb);
struct loop *tree_ssa_loop_version (struct loop *, tree,
				    basic_block *);
tree expand_simple_operations (tree);
void substitute_in_loop_info (struct loop *, tree, tree);
edge single_dom_exit (struct loop *);
bool can_unroll_loop_p (struct loop *loop, unsigned factor,
			struct tree_niter_desc *niter);
void tree_unroll_loop (struct loop *, unsigned,
		       edge, struct tree_niter_desc *);
typedef void (*transform_callback)(struct loop *, void *);
void tree_transform_and_unroll_loop (struct loop *, unsigned,
				     edge, struct tree_niter_desc *,
				     transform_callback, void *);
bool contains_abnormal_ssa_name_p (tree);
bool stmt_dominates_stmt_p (gimple, gimple);
void mark_virtual_ops_for_renaming (gimple);

/* In tree-ssa-dce.c */
void mark_virtual_phi_result_for_renaming (gimple);

/* In tree-ssa-threadedge.c */
extern void threadedge_initialize_values (void);
extern void threadedge_finalize_values (void);
extern VEC(tree,heap) *ssa_name_values;
#define SSA_NAME_VALUE(x) \
    (SSA_NAME_VERSION(x) < VEC_length(tree, ssa_name_values) \
     ? VEC_index(tree, ssa_name_values, SSA_NAME_VERSION(x)) \
     : NULL_TREE)
extern void set_ssa_name_value (tree, tree);
extern bool potentially_threadable_block (basic_block);
extern void thread_across_edge (gimple, edge, bool,
				VEC(tree, heap) **, tree (*) (gimple, gimple));

/* In tree-ssa-loop-im.c  */
/* The possibilities of statement movement.  */

enum move_pos
  {
    MOVE_IMPOSSIBLE,		/* No movement -- side effect expression.  */
    MOVE_PRESERVE_EXECUTION,	/* Must not cause the non-executed statement
				   become executed -- memory accesses, ... */
    MOVE_POSSIBLE		/* Unlimited movement.  */
  };
extern enum move_pos movement_possibility (gimple);
char *get_lsm_tmp_name (tree, unsigned);

/* In tree-flow-inline.h  */
static inline void set_is_used (tree);
static inline bool unmodifiable_var_p (const_tree);
static inline bool ref_contains_array_ref (const_tree);

/* In tree-eh.c  */
extern void make_eh_edges (gimple);
extern bool make_eh_dispatch_edges (gimple);
extern edge redirect_eh_edge (edge, basic_block);
extern void redirect_eh_dispatch_edge (gimple, edge, basic_block);
extern bool tree_could_trap_p (tree);
extern bool operation_could_trap_helper_p (enum tree_code, bool, bool, bool,
					   bool, tree, bool *);
extern bool operation_could_trap_p (enum tree_code, bool, bool, tree);
extern bool stmt_could_throw_p (gimple);
extern bool tree_could_throw_p (tree);
extern bool stmt_can_throw_internal (gimple);
extern bool stmt_can_throw_external (gimple);
extern void add_stmt_to_eh_lp_fn (struct function *, gimple, int);
extern void add_stmt_to_eh_lp (gimple, int);
extern bool remove_stmt_from_eh_lp (gimple);
extern bool remove_stmt_from_eh_lp_fn (struct function *, gimple);
extern int lookup_stmt_eh_lp_fn (struct function *, gimple);
extern int lookup_stmt_eh_lp (gimple);
extern bool maybe_clean_eh_stmt_fn (struct function *, gimple);
extern bool maybe_clean_eh_stmt (gimple);
extern bool maybe_clean_or_replace_eh_stmt (gimple, gimple);
extern bool maybe_duplicate_eh_stmt_fn (struct function *, gimple,
					struct function *, gimple,
					struct pointer_map_t *, int);
extern bool maybe_duplicate_eh_stmt (gimple, gimple);
extern bool verify_eh_edges (gimple);
extern bool verify_eh_dispatch_edge (gimple);

/* In tree-ssa-pre.c  */
struct pre_expr_d;
void add_to_value (unsigned int, struct pre_expr_d *);
void debug_value_expressions (unsigned int);
void print_value_expressions (FILE *, unsigned int);

/* In tree-ssa-sink.c  */
bool is_hidden_global_store (gimple);

/* In tree-loop-linear.c  */
extern void linear_transform_loops (void);
extern unsigned perfect_loop_nest_depth (struct loop *);

/* In graphite.c  */
extern void graphite_transform_loops (void);

/* In tree-data-ref.c  */
extern void tree_check_data_deps (void);

/* In tree-ssa-loop-ivopts.c  */
bool expr_invariant_in_loop_p (struct loop *, tree);
bool stmt_invariant_in_loop_p (struct loop *, gimple);
bool multiplier_allowed_in_address_p (HOST_WIDE_INT, enum machine_mode,
				      addr_space_t);
unsigned multiply_by_cost (HOST_WIDE_INT, enum machine_mode, bool);
bool may_be_nonaddressable_p (tree expr);

/* In tree-ssa-threadupdate.c.  */
extern bool thread_through_all_blocks (bool);
extern void register_jump_thread (edge, edge);

/* In gimplify.c  */
tree force_gimple_operand_1 (tree, gimple_seq *, gimple_predicate, tree);
tree force_gimple_operand (tree, gimple_seq *, bool, tree);
tree force_gimple_operand_gsi_1 (gimple_stmt_iterator *, tree,
				 gimple_predicate, tree,
				 bool, enum gsi_iterator_update);
tree force_gimple_operand_gsi (gimple_stmt_iterator *, tree, bool, tree,
			       bool, enum gsi_iterator_update);
tree gimple_fold_indirect_ref (tree);

/* In tree-ssa-live.c */
extern void remove_unused_locals (void);
extern void dump_scope_blocks (FILE *, int);
extern void debug_scope_blocks (int);
extern void debug_scope_block (tree, int);

/* In tree-ssa-address.c  */

/* Description of a memory address.  */

struct mem_address
{
  tree symbol, base, index, step, offset;
};

struct affine_tree_combination;
<<<<<<< HEAD
tree create_mem_ref (gimple_stmt_iterator *, tree, 
		     struct affine_tree_combination *, tree, bool);
=======
tree create_mem_ref (gimple_stmt_iterator *, tree,
		     struct affine_tree_combination *, tree, tree, tree, bool);
>>>>>>> 779871ac
rtx addr_for_mem_ref (struct mem_address *, addr_space_t, bool);
void get_address_description (tree, struct mem_address *);
tree maybe_fold_tmr (tree);

unsigned int execute_free_datastructures (void);
unsigned int execute_fixup_cfg (void);
bool fixup_noreturn_call (gimple stmt);

/* In ipa-pure-const.c  */
void warn_function_noreturn (tree);

#include "tree-flow-inline.h"

void swap_tree_operands (gimple, tree *, tree *);

int least_common_multiple (int, int);

#endif /* _TREE_FLOW_H  */<|MERGE_RESOLUTION|>--- conflicted
+++ resolved
@@ -469,10 +469,6 @@
 extern basic_block move_sese_region_to_fn (struct function *, basic_block,
 				           basic_block, tree);
 void remove_edge_and_dominated_blocks (edge);
-<<<<<<< HEAD
-void mark_virtual_ops_in_bb (basic_block);
-=======
->>>>>>> 779871ac
 bool tree_node_can_be_shared (tree);
 
 /* In tree-cfgcleanup.c  */
@@ -853,13 +849,8 @@
 };
 
 struct affine_tree_combination;
-<<<<<<< HEAD
-tree create_mem_ref (gimple_stmt_iterator *, tree, 
-		     struct affine_tree_combination *, tree, bool);
-=======
 tree create_mem_ref (gimple_stmt_iterator *, tree,
 		     struct affine_tree_combination *, tree, tree, tree, bool);
->>>>>>> 779871ac
 rtx addr_for_mem_ref (struct mem_address *, addr_space_t, bool);
 void get_address_description (tree, struct mem_address *);
 tree maybe_fold_tmr (tree);
