--- conflicted
+++ resolved
@@ -6084,7 +6084,6 @@
 /* In gimple-low.c.  */
 extern bool block_may_fallthru (const_tree);
 
-<<<<<<< HEAD
 #define FUNCTION_TYPE_LINKAGE(N)					\
   ((enum function_linkage) FUNC_OR_METHOD_CHECK(N)->type_common.transparent_aggr_flag)
 
@@ -6137,7 +6136,6 @@
 tree build_call_list (tree return_type, tree fn, tree arglist);
 tree build_function_linkage_variant (tree ttype,
 				     enum function_linkage linkage);
-=======
  
 /* Functional interface to the builtin functions.  */
@@ -6228,6 +6226,5 @@
   return (builtin_info.decl[uns_fncode] != NULL_TREE
 	  && builtin_info.implicit_p[uns_fncode]);
 }
->>>>>>> a67520a9
 
 #endif  /* GCC_TREE_H  */