/* C-compiler utilities for types and variables storage layout
   Copyright (C) 1987, 1988, 1992, 1993, 1994, 1995, 1996, 1996, 1998,
   1999, 2000, 2001, 2002, 2003, 2004, 2005, 2006, 2007, 2008, 2009, 2010
   Free Software Foundation, Inc.

This file is part of GCC.

GCC is free software; you can redistribute it and/or modify it under
the terms of the GNU General Public License as published by the Free
Software Foundation; either version 3, or (at your option) any later
version.

GCC is distributed in the hope that it will be useful, but WITHOUT ANY
WARRANTY; without even the implied warranty of MERCHANTABILITY or
FITNESS FOR A PARTICULAR PURPOSE.  See the GNU General Public License
for more details.

You should have received a copy of the GNU General Public License
along with GCC; see the file COPYING3.  If not see
<http://www.gnu.org/licenses/>.  */


#include "config.h"
#include "system.h"
#include "coretypes.h"
#include "tm.h"
#include "tree.h"
#include "rtl.h"
#include "tm_p.h"
#include "flags.h"
#include "function.h"
#include "expr.h"
#include "output.h"
#include "diagnostic-core.h"
#include "toplev.h"
#include "ggc.h"
#include "target.h"
#include "langhooks.h"
#include "regs.h"
#include "params.h"
#include "cgraph.h"
#include "tree-inline.h"
#include "tree-dump.h"
#include "gimple.h"

/* Data type for the expressions representing sizes of data types.
   It is the first integer type laid out.  */
tree sizetype_tab[(int) TYPE_KIND_LAST];

/* If nonzero, this is an upper limit on alignment of structure fields.
   The value is measured in bits.  */
unsigned int maximum_field_alignment = TARGET_DEFAULT_PACK_STRUCT * BITS_PER_UNIT;
/* ... and its original value in bytes, specified via -fpack-struct=<value>.  */
unsigned int initial_max_fld_align = TARGET_DEFAULT_PACK_STRUCT;

/* Nonzero if all REFERENCE_TYPEs are internal and hence should be allocated
   in the address spaces' address_mode, not pointer_mode.   Set only by
   internal_reference_types called only by a front end.  */
static int reference_types_internal = 0;

static tree self_referential_size (tree);
static void finalize_record_size (record_layout_info);
static void finalize_type_size (tree);
static void place_union_field (record_layout_info, tree);
#if defined (PCC_BITFIELD_TYPE_MATTERS) || defined (BITFIELD_NBYTES_LIMITED)
static int excess_unit_span (HOST_WIDE_INT, HOST_WIDE_INT, HOST_WIDE_INT,
			     HOST_WIDE_INT, tree);
#endif
extern void debug_rli (record_layout_info);

/* SAVE_EXPRs for sizes of types and decls, waiting to be expanded.  */

static GTY(()) VEC(tree,gc) *pending_sizes;

/* Show that REFERENCE_TYPES are internal and should use address_mode.
   Called only by front end.  */

void
internal_reference_types (void)
{
  reference_types_internal = 1;
}

/* Get a VEC of all the objects put on the pending sizes list.  */

VEC(tree,gc) *
get_pending_sizes (void)
{
  VEC(tree,gc) *chain = pending_sizes;

  pending_sizes = 0;
  return chain;
}

/* Add EXPR to the pending sizes list.  */

void
put_pending_size (tree expr)
{
  /* Strip any simple arithmetic from EXPR to see if it has an underlying
     SAVE_EXPR.  */
  expr = skip_simple_arithmetic (expr);

  if (TREE_CODE (expr) == SAVE_EXPR)
    VEC_safe_push (tree, gc, pending_sizes, expr);
}

/* Put a chain of objects into the pending sizes list, which must be
   empty.  */

void
put_pending_sizes (VEC(tree,gc) *chain)
{
  gcc_assert (!pending_sizes);
  pending_sizes = chain;
}

/* Given a size SIZE that may not be a constant, return a SAVE_EXPR
   to serve as the actual size-expression for a type or decl.  */

tree
variable_size (tree size)
{
  tree save;

  /* Obviously.  */
  if (TREE_CONSTANT (size))
    return size;

  /* If the size is self-referential, we can't make a SAVE_EXPR (see
     save_expr for the rationale).  But we can do something else.  */
  if (CONTAINS_PLACEHOLDER_P (size))
    return self_referential_size (size);

  /* If the language-processor is to take responsibility for variable-sized
     items (e.g., languages which have elaboration procedures like Ada),
     just return SIZE unchanged.  */
  if (lang_hooks.decls.global_bindings_p () < 0)
    return size;

  size = save_expr (size);

  /* If an array with a variable number of elements is declared, and
     the elements require destruction, we will emit a cleanup for the
     array.  That cleanup is run both on normal exit from the block
     and in the exception-handler for the block.  Normally, when code
     is used in both ordinary code and in an exception handler it is
     `unsaved', i.e., all SAVE_EXPRs are recalculated.  However, we do
     not wish to do that here; the array-size is the same in both
     places.  */
  save = skip_simple_arithmetic (size);

  if (cfun && cfun->dont_save_pending_sizes_p)
    /* The front-end doesn't want us to keep a list of the expressions
       that determine sizes for variable size objects.  Trust it.  */
    return size;

  if (lang_hooks.decls.global_bindings_p ())
    {
      if (TREE_CONSTANT (size))
	error ("type size can%'t be explicitly evaluated");
      else
	error ("variable-size type declared outside of any function");

      return size_one_node;
    }

  put_pending_size (save);

  return size;
}

/* An array of functions used for self-referential size computation.  */
static GTY(()) VEC (tree, gc) *size_functions;

/* Similar to copy_tree_r but do not copy component references involving
   PLACEHOLDER_EXPRs.  These nodes are spotted in find_placeholder_in_expr
   and substituted in substitute_in_expr.  */

static tree
copy_self_referential_tree_r (tree *tp, int *walk_subtrees, void *data)
{
  enum tree_code code = TREE_CODE (*tp);

  /* Stop at types, decls, constants like copy_tree_r.  */
  if (TREE_CODE_CLASS (code) == tcc_type
      || TREE_CODE_CLASS (code) == tcc_declaration
      || TREE_CODE_CLASS (code) == tcc_constant)
    {
      *walk_subtrees = 0;
      return NULL_TREE;
    }

  /* This is the pattern built in ada/make_aligning_type.  */
  else if (code == ADDR_EXPR
	   && TREE_CODE (TREE_OPERAND (*tp, 0)) == PLACEHOLDER_EXPR)
    {
      *walk_subtrees = 0;
      return NULL_TREE;
    }

  /* Default case: the component reference.  */
  else if (code == COMPONENT_REF)
    {
      tree inner;
      for (inner = TREE_OPERAND (*tp, 0);
	   REFERENCE_CLASS_P (inner);
	   inner = TREE_OPERAND (inner, 0))
	;

      if (TREE_CODE (inner) == PLACEHOLDER_EXPR)
	{
	  *walk_subtrees = 0;
	  return NULL_TREE;
	}
    }

  /* We're not supposed to have them in self-referential size trees
     because we wouldn't properly control when they are evaluated.
     However, not creating superfluous SAVE_EXPRs requires accurate
     tracking of readonly-ness all the way down to here, which we
     cannot always guarantee in practice.  So punt in this case.  */
  else if (code == SAVE_EXPR)
    return error_mark_node;

  return copy_tree_r (tp, walk_subtrees, data);
}

/* Given a SIZE expression that is self-referential, return an equivalent
   expression to serve as the actual size expression for a type.  */

static tree
self_referential_size (tree size)
{
  static unsigned HOST_WIDE_INT fnno = 0;
  VEC (tree, heap) *self_refs = NULL;
<<<<<<< HEAD
  tree param_type_list = NULL, param_decl_list = NULL, arg_list = NULL;
  tree t, ref, return_type, fntype, fnname, fndecl;
  unsigned int i;
  char buf[128];
=======
  tree param_type_list = NULL, param_decl_list = NULL;
  tree t, ref, return_type, fntype, fnname, fndecl;
  unsigned int i;
  char buf[128];
  VEC(tree,gc) *args = NULL;
>>>>>>> 3bd7a983

  /* Do not factor out simple operations.  */
  t = skip_simple_arithmetic (size);
  if (TREE_CODE (t) == CALL_EXPR)
    return size;

  /* Collect the list of self-references in the expression.  */
  find_placeholder_in_expr (size, &self_refs);
  gcc_assert (VEC_length (tree, self_refs) > 0);

  /* Obtain a private copy of the expression.  */
  t = size;
  if (walk_tree (&t, copy_self_referential_tree_r, NULL, NULL) != NULL_TREE)
    return size;
  size = t;

  /* Build the parameter and argument lists in parallel; also
     substitute the former for the latter in the expression.  */
<<<<<<< HEAD
=======
  args = VEC_alloc (tree, gc, VEC_length (tree, self_refs));
>>>>>>> 3bd7a983
  for (i = 0; VEC_iterate (tree, self_refs, i, ref); i++)
    {
      tree subst, param_name, param_type, param_decl;

      if (DECL_P (ref))
	{
	  /* We shouldn't have true variables here.  */
	  gcc_assert (TREE_READONLY (ref));
	  subst = ref;
	}
      /* This is the pattern built in ada/make_aligning_type.  */
      else if (TREE_CODE (ref) == ADDR_EXPR)
        subst = ref;
      /* Default case: the component reference.  */
      else
	subst = TREE_OPERAND (ref, 1);

      sprintf (buf, "p%d", i);
      param_name = get_identifier (buf);
      param_type = TREE_TYPE (ref);
      param_decl
	= build_decl (input_location, PARM_DECL, param_name, param_type);
      if (targetm.calls.promote_prototypes (NULL_TREE)
	  && INTEGRAL_TYPE_P (param_type)
	  && TYPE_PRECISION (param_type) < TYPE_PRECISION (integer_type_node))
	DECL_ARG_TYPE (param_decl) = integer_type_node;
      else
	DECL_ARG_TYPE (param_decl) = param_type;
      DECL_ARTIFICIAL (param_decl) = 1;
      TREE_READONLY (param_decl) = 1;

      size = substitute_in_expr (size, subst, param_decl);

      param_type_list = tree_cons (NULL_TREE, param_type, param_type_list);
      param_decl_list = chainon (param_decl, param_decl_list);
<<<<<<< HEAD
      arg_list = tree_cons (NULL_TREE, ref, arg_list);
=======
      VEC_quick_push (tree, args, ref);
>>>>>>> 3bd7a983
    }

  VEC_free (tree, heap, self_refs);

  /* Append 'void' to indicate that the number of parameters is fixed.  */
  param_type_list = tree_cons (NULL_TREE, void_type_node, param_type_list);

  /* The 3 lists have been created in reverse order.  */
  param_type_list = nreverse (param_type_list);
  param_decl_list = nreverse (param_decl_list);
<<<<<<< HEAD
  arg_list = nreverse (arg_list);
=======
>>>>>>> 3bd7a983

  /* Build the function type.  */
  return_type = TREE_TYPE (size);
  fntype = build_function_type (return_type, param_type_list);

  /* Build the function declaration.  */
  sprintf (buf, "SZ"HOST_WIDE_INT_PRINT_UNSIGNED, fnno++);
  fnname = get_file_function_name (buf);
  fndecl = build_decl (input_location, FUNCTION_DECL, fnname, fntype);
<<<<<<< HEAD
  for (t = param_decl_list; t; t = TREE_CHAIN (t))
=======
  for (t = param_decl_list; t; t = DECL_CHAIN (t))
>>>>>>> 3bd7a983
    DECL_CONTEXT (t) = fndecl;
  DECL_ARGUMENTS (fndecl) = param_decl_list;
  DECL_RESULT (fndecl)
    = build_decl (input_location, RESULT_DECL, 0, return_type);
  DECL_CONTEXT (DECL_RESULT (fndecl)) = fndecl;

  /* The function has been created by the compiler and we don't
     want to emit debug info for it.  */
  DECL_ARTIFICIAL (fndecl) = 1;
  DECL_IGNORED_P (fndecl) = 1;

  /* It is supposed to be "const" and never throw.  */
  TREE_READONLY (fndecl) = 1;
  TREE_NOTHROW (fndecl) = 1;

  /* We want it to be inlined when this is deemed profitable, as
     well as discarded if every call has been integrated.  */
  DECL_DECLARED_INLINE_P (fndecl) = 1;

  /* It is made up of a unique return statement.  */
  DECL_INITIAL (fndecl) = make_node (BLOCK);
  BLOCK_SUPERCONTEXT (DECL_INITIAL (fndecl)) = fndecl;
  t = build2 (MODIFY_EXPR, return_type, DECL_RESULT (fndecl), size);
  DECL_SAVED_TREE (fndecl) = build1 (RETURN_EXPR, void_type_node, t);
  TREE_STATIC (fndecl) = 1;

  /* Put it onto the list of size functions.  */
  VEC_safe_push (tree, gc, size_functions, fndecl);

  /* Replace the original expression with a call to the size function.  */
<<<<<<< HEAD
  return build_function_call_expr (UNKNOWN_LOCATION, fndecl, arg_list);
=======
  return build_call_expr_loc_vec (input_location, fndecl, args);
>>>>>>> 3bd7a983
}

/* Take, queue and compile all the size functions.  It is essential that
   the size functions be gimplified at the very end of the compilation
   in order to guarantee transparent handling of self-referential sizes.
   Otherwise the GENERIC inliner would not be able to inline them back
   at each of their call sites, thus creating artificial non-constant
   size expressions which would trigger nasty problems later on.  */

void
finalize_size_functions (void)
{
  unsigned int i;
  tree fndecl;

  for (i = 0; VEC_iterate(tree, size_functions, i, fndecl); i++)
    {
      dump_function (TDI_original, fndecl);
      gimplify_function_tree (fndecl);
      dump_function (TDI_generic, fndecl);
      cgraph_finalize_function (fndecl, false);
    }

  VEC_free (tree, gc, size_functions);
}

/* Return the machine mode to use for a nonscalar of SIZE bits.  The
   mode must be in class MCLASS, and have exactly that many value bits;
   it may have padding as well.  If LIMIT is nonzero, modes of wider
   than MAX_FIXED_MODE_SIZE will not be used.  */

enum machine_mode
mode_for_size (unsigned int size, enum mode_class mclass, int limit)
{
  enum machine_mode mode;

  if (limit && size > MAX_FIXED_MODE_SIZE)
    return BLKmode;

  /* Get the first mode which has this size, in the specified class.  */
  for (mode = GET_CLASS_NARROWEST_MODE (mclass); mode != VOIDmode;
       mode = GET_MODE_WIDER_MODE (mode))
    if (GET_MODE_PRECISION (mode) == size)
      return mode;

  return BLKmode;
}

/* Similar, except passed a tree node.  */

enum machine_mode
mode_for_size_tree (const_tree size, enum mode_class mclass, int limit)
{
  unsigned HOST_WIDE_INT uhwi;
  unsigned int ui;

  if (!host_integerp (size, 1))
    return BLKmode;
  uhwi = tree_low_cst (size, 1);
  ui = uhwi;
  if (uhwi != ui)
    return BLKmode;
  return mode_for_size (ui, mclass, limit);
}

/* Similar, but never return BLKmode; return the narrowest mode that
   contains at least the requested number of value bits.  */

enum machine_mode
smallest_mode_for_size (unsigned int size, enum mode_class mclass)
{
  enum machine_mode mode;

  /* Get the first mode which has at least this size, in the
     specified class.  */
  for (mode = GET_CLASS_NARROWEST_MODE (mclass); mode != VOIDmode;
       mode = GET_MODE_WIDER_MODE (mode))
    if (GET_MODE_PRECISION (mode) >= size)
      return mode;

  gcc_unreachable ();
}

/* Find an integer mode of the exact same size, or BLKmode on failure.  */

enum machine_mode
int_mode_for_mode (enum machine_mode mode)
{
  switch (GET_MODE_CLASS (mode))
    {
    case MODE_INT:
    case MODE_PARTIAL_INT:
      break;

    case MODE_COMPLEX_INT:
    case MODE_COMPLEX_FLOAT:
    case MODE_FLOAT:
    case MODE_DECIMAL_FLOAT:
    case MODE_VECTOR_INT:
    case MODE_VECTOR_FLOAT:
    case MODE_FRACT:
    case MODE_ACCUM:
    case MODE_UFRACT:
    case MODE_UACCUM:
    case MODE_VECTOR_FRACT:
    case MODE_VECTOR_ACCUM:
    case MODE_VECTOR_UFRACT:
    case MODE_VECTOR_UACCUM:
      mode = mode_for_size (GET_MODE_BITSIZE (mode), MODE_INT, 0);
      break;

    case MODE_RANDOM:
      if (mode == BLKmode)
	break;

      /* ... fall through ...  */

    case MODE_CC:
    default:
      gcc_unreachable ();
    }

  return mode;
}

/* Return the alignment of MODE. This will be bounded by 1 and
   BIGGEST_ALIGNMENT.  */

unsigned int
get_mode_alignment (enum machine_mode mode)
{
  return MIN (BIGGEST_ALIGNMENT, MAX (1, mode_base_align[mode]*BITS_PER_UNIT));
}


/* Subroutine of layout_decl: Force alignment required for the data type.
   But if the decl itself wants greater alignment, don't override that.  */

static inline void
do_type_align (tree type, tree decl)
{
  if (TYPE_ALIGN (type) > DECL_ALIGN (decl))
    {
      DECL_ALIGN (decl) = TYPE_ALIGN (type);
      if (TREE_CODE (decl) == FIELD_DECL)
	DECL_USER_ALIGN (decl) = TYPE_USER_ALIGN (type);
    }
}

/* Set the size, mode and alignment of a ..._DECL node.
   TYPE_DECL does need this for C++.
   Note that LABEL_DECL and CONST_DECL nodes do not need this,
   and FUNCTION_DECL nodes have them set up in a special (and simple) way.
   Don't call layout_decl for them.

   KNOWN_ALIGN is the amount of alignment we can assume this
   decl has with no special effort.  It is relevant only for FIELD_DECLs
   and depends on the previous fields.
   All that matters about KNOWN_ALIGN is which powers of 2 divide it.
   If KNOWN_ALIGN is 0, it means, "as much alignment as you like":
   the record will be aligned to suit.  */

void
layout_decl (tree decl, unsigned int known_align)
{
  tree type = TREE_TYPE (decl);
  enum tree_code code = TREE_CODE (decl);
  rtx rtl = NULL_RTX;
  location_t loc = DECL_SOURCE_LOCATION (decl);

  if (code == CONST_DECL)
    return;

  gcc_assert (code == VAR_DECL || code == PARM_DECL || code == RESULT_DECL
	      || code == TYPE_DECL ||code == FIELD_DECL);

  rtl = DECL_RTL_IF_SET (decl);

  if (type == error_mark_node)
    type = void_type_node;

  /* Usually the size and mode come from the data type without change,
     however, the front-end may set the explicit width of the field, so its
     size may not be the same as the size of its type.  This happens with
     bitfields, of course (an `int' bitfield may be only 2 bits, say), but it
     also happens with other fields.  For example, the C++ front-end creates
     zero-sized fields corresponding to empty base classes, and depends on
     layout_type setting DECL_FIELD_BITPOS correctly for the field.  Set the
     size in bytes from the size in bits.  If we have already set the mode,
     don't set it again since we can be called twice for FIELD_DECLs.  */

  DECL_UNSIGNED (decl) = TYPE_UNSIGNED (type);
  if (DECL_MODE (decl) == VOIDmode)
    DECL_MODE (decl) = TYPE_MODE (type);

  if (DECL_SIZE (decl) == 0)
    {
      DECL_SIZE (decl) = TYPE_SIZE (type);
      DECL_SIZE_UNIT (decl) = TYPE_SIZE_UNIT (type);
    }
  else if (DECL_SIZE_UNIT (decl) == 0)
    DECL_SIZE_UNIT (decl)
      = fold_convert_loc (loc, sizetype,
			  size_binop_loc (loc, CEIL_DIV_EXPR, DECL_SIZE (decl),
					  bitsize_unit_node));

  if (code != FIELD_DECL)
    /* For non-fields, update the alignment from the type.  */
    do_type_align (type, decl);
  else
    /* For fields, it's a bit more complicated...  */
    {
      bool old_user_align = DECL_USER_ALIGN (decl);
      bool zero_bitfield = false;
      bool packed_p = DECL_PACKED (decl);
      unsigned int mfa;

      if (DECL_BIT_FIELD (decl))
	{
	  DECL_BIT_FIELD_TYPE (decl) = type;

	  /* A zero-length bit-field affects the alignment of the next
	     field.  In essence such bit-fields are not influenced by
	     any packing due to #pragma pack or attribute packed.  */
	  if (integer_zerop (DECL_SIZE (decl))
	      && ! targetm.ms_bitfield_layout_p (DECL_FIELD_CONTEXT (decl)))
	    {
	      zero_bitfield = true;
	      packed_p = false;
#ifdef PCC_BITFIELD_TYPE_MATTERS
	      if (PCC_BITFIELD_TYPE_MATTERS)
		do_type_align (type, decl);
	      else
#endif
		{
#ifdef EMPTY_FIELD_BOUNDARY
		  if (EMPTY_FIELD_BOUNDARY > DECL_ALIGN (decl))
		    {
		      DECL_ALIGN (decl) = EMPTY_FIELD_BOUNDARY;
		      DECL_USER_ALIGN (decl) = 0;
		    }
#endif
		}
	    }

	  /* See if we can use an ordinary integer mode for a bit-field.
	     Conditions are: a fixed size that is correct for another mode
	     and occupying a complete byte or bytes on proper boundary.  */
	  if (TYPE_SIZE (type) != 0
	      && TREE_CODE (TYPE_SIZE (type)) == INTEGER_CST
	      && GET_MODE_CLASS (TYPE_MODE (type)) == MODE_INT)
	    {
	      enum machine_mode xmode
		= mode_for_size_tree (DECL_SIZE (decl), MODE_INT, 1);
	      unsigned int xalign = GET_MODE_ALIGNMENT (xmode);

	      if (xmode != BLKmode
		  && !(xalign > BITS_PER_UNIT && DECL_PACKED (decl))
		  && (known_align == 0 || known_align >= xalign))
		{
		  DECL_ALIGN (decl) = MAX (xalign, DECL_ALIGN (decl));
		  DECL_MODE (decl) = xmode;
		  DECL_BIT_FIELD (decl) = 0;
		}
	    }

	  /* Turn off DECL_BIT_FIELD if we won't need it set.  */
	  if (TYPE_MODE (type) == BLKmode && DECL_MODE (decl) == BLKmode
	      && known_align >= TYPE_ALIGN (type)
	      && DECL_ALIGN (decl) >= TYPE_ALIGN (type))
	    DECL_BIT_FIELD (decl) = 0;
	}
      else if (packed_p && DECL_USER_ALIGN (decl))
	/* Don't touch DECL_ALIGN.  For other packed fields, go ahead and
	   round up; we'll reduce it again below.  We want packing to
	   supersede USER_ALIGN inherited from the type, but defer to
	   alignment explicitly specified on the field decl.  */;
      else
	do_type_align (type, decl);

      /* If the field is packed and not explicitly aligned, give it the
	 minimum alignment.  Note that do_type_align may set
	 DECL_USER_ALIGN, so we need to check old_user_align instead.  */
      if (packed_p
	  && !old_user_align)
	DECL_ALIGN (decl) = MIN (DECL_ALIGN (decl), BITS_PER_UNIT);

      if (! packed_p && ! DECL_USER_ALIGN (decl))
	{
	  /* Some targets (i.e. i386, VMS) limit struct field alignment
	     to a lower boundary than alignment of variables unless
	     it was overridden by attribute aligned.  */
#ifdef BIGGEST_FIELD_ALIGNMENT
	  DECL_ALIGN (decl)
	    = MIN (DECL_ALIGN (decl), (unsigned) BIGGEST_FIELD_ALIGNMENT);
#endif
#ifdef ADJUST_FIELD_ALIGN
	  DECL_ALIGN (decl) = ADJUST_FIELD_ALIGN (decl, DECL_ALIGN (decl));
#endif
	}

      if (zero_bitfield)
        mfa = initial_max_fld_align * BITS_PER_UNIT;
      else
	mfa = maximum_field_alignment;
      /* Should this be controlled by DECL_USER_ALIGN, too?  */
      if (mfa != 0)
	DECL_ALIGN (decl) = MIN (DECL_ALIGN (decl), mfa);
    }

  /* Evaluate nonconstant size only once, either now or as soon as safe.  */
  if (DECL_SIZE (decl) != 0 && TREE_CODE (DECL_SIZE (decl)) != INTEGER_CST)
    DECL_SIZE (decl) = variable_size (DECL_SIZE (decl));
  if (DECL_SIZE_UNIT (decl) != 0
      && TREE_CODE (DECL_SIZE_UNIT (decl)) != INTEGER_CST)
    DECL_SIZE_UNIT (decl) = variable_size (DECL_SIZE_UNIT (decl));

  /* If requested, warn about definitions of large data objects.  */
  if (warn_larger_than
      && (code == VAR_DECL || code == PARM_DECL)
      && ! DECL_EXTERNAL (decl))
    {
      tree size = DECL_SIZE_UNIT (decl);

      if (size != 0 && TREE_CODE (size) == INTEGER_CST
	  && compare_tree_int (size, larger_than_size) > 0)
	{
	  int size_as_int = TREE_INT_CST_LOW (size);

	  if (compare_tree_int (size, size_as_int) == 0)
	    warning (OPT_Wlarger_than_eq, "size of %q+D is %d bytes", decl, size_as_int);
	  else
	    warning (OPT_Wlarger_than_eq, "size of %q+D is larger than %wd bytes",
                     decl, larger_than_size);
	}
    }

  /* If the RTL was already set, update its mode and mem attributes.  */
  if (rtl)
    {
      PUT_MODE (rtl, DECL_MODE (decl));
      SET_DECL_RTL (decl, 0);
      set_mem_attributes (rtl, decl, 1);
      SET_DECL_RTL (decl, rtl);
    }
}

/* Given a VAR_DECL, PARM_DECL or RESULT_DECL, clears the results of
   a previous call to layout_decl and calls it again.  */

void
relayout_decl (tree decl)
{
  DECL_SIZE (decl) = DECL_SIZE_UNIT (decl) = 0;
  DECL_MODE (decl) = VOIDmode;
  if (!DECL_USER_ALIGN (decl))
    DECL_ALIGN (decl) = 0;
  SET_DECL_RTL (decl, 0);

  layout_decl (decl, 0);
}

/* Begin laying out type T, which may be a RECORD_TYPE, UNION_TYPE, or
   QUAL_UNION_TYPE.  Return a pointer to a struct record_layout_info which
   is to be passed to all other layout functions for this record.  It is the
   responsibility of the caller to call `free' for the storage returned.
   Note that garbage collection is not permitted until we finish laying
   out the record.  */

record_layout_info
start_record_layout (tree t)
{
  record_layout_info rli = XNEW (struct record_layout_info_s);

  rli->t = t;

  /* If the type has a minimum specified alignment (via an attribute
     declaration, for example) use it -- otherwise, start with a
     one-byte alignment.  */
  rli->record_align = MAX (BITS_PER_UNIT, TYPE_ALIGN (t));
  rli->unpacked_align = rli->record_align;
  rli->offset_align = MAX (rli->record_align, BIGGEST_ALIGNMENT);

#ifdef STRUCTURE_SIZE_BOUNDARY
  /* Packed structures don't need to have minimum size.  */
  if (! TYPE_PACKED (t))
    {
      unsigned tmp;

      /* #pragma pack overrides STRUCTURE_SIZE_BOUNDARY.  */
      tmp = (unsigned) STRUCTURE_SIZE_BOUNDARY;
      if (maximum_field_alignment != 0)
	tmp = MIN (tmp, maximum_field_alignment);
      rli->record_align = MAX (rli->record_align, tmp);
    }
#endif

  rli->offset = size_zero_node;
  rli->bitpos = bitsize_zero_node;
  rli->prev_field = 0;
  rli->pending_statics = NULL;
  rli->packed_maybe_necessary = 0;
  rli->remaining_in_alignment = 0;

  return rli;
}

/* These four routines perform computations that convert between
   the offset/bitpos forms and byte and bit offsets.  */

tree
bit_from_pos (tree offset, tree bitpos)
{
  return size_binop (PLUS_EXPR, bitpos,
		     size_binop (MULT_EXPR,
				 fold_convert (bitsizetype, offset),
				 bitsize_unit_node));
}

tree
byte_from_pos (tree offset, tree bitpos)
{
  return size_binop (PLUS_EXPR, offset,
		     fold_convert (sizetype,
				   size_binop (TRUNC_DIV_EXPR, bitpos,
					       bitsize_unit_node)));
}

void
pos_from_bit (tree *poffset, tree *pbitpos, unsigned int off_align,
	      tree pos)
{
  *poffset = size_binop (MULT_EXPR,
			 fold_convert (sizetype,
				       size_binop (FLOOR_DIV_EXPR, pos,
						   bitsize_int (off_align))),
			 size_int (off_align / BITS_PER_UNIT));
  *pbitpos = size_binop (FLOOR_MOD_EXPR, pos, bitsize_int (off_align));
}

/* Given a pointer to bit and byte offsets and an offset alignment,
   normalize the offsets so they are within the alignment.  */

void
normalize_offset (tree *poffset, tree *pbitpos, unsigned int off_align)
{
  /* If the bit position is now larger than it should be, adjust it
     downwards.  */
  if (compare_tree_int (*pbitpos, off_align) >= 0)
    {
      tree extra_aligns = size_binop (FLOOR_DIV_EXPR, *pbitpos,
				      bitsize_int (off_align));

      *poffset
	= size_binop (PLUS_EXPR, *poffset,
		      size_binop (MULT_EXPR,
				  fold_convert (sizetype, extra_aligns),
				  size_int (off_align / BITS_PER_UNIT)));

      *pbitpos
	= size_binop (FLOOR_MOD_EXPR, *pbitpos, bitsize_int (off_align));
    }
}

/* Print debugging information about the information in RLI.  */

DEBUG_FUNCTION void
debug_rli (record_layout_info rli)
{
  print_node_brief (stderr, "type", rli->t, 0);
  print_node_brief (stderr, "\noffset", rli->offset, 0);
  print_node_brief (stderr, " bitpos", rli->bitpos, 0);

  fprintf (stderr, "\naligns: rec = %u, unpack = %u, off = %u\n",
	   rli->record_align, rli->unpacked_align,
	   rli->offset_align);

  /* The ms_struct code is the only that uses this.  */
  if (targetm.ms_bitfield_layout_p (rli->t))
    fprintf (stderr, "remaining in alignment = %u\n", rli->remaining_in_alignment);

  if (rli->packed_maybe_necessary)
    fprintf (stderr, "packed may be necessary\n");

  if (!VEC_empty (tree, rli->pending_statics))
    {
      fprintf (stderr, "pending statics:\n");
      debug_vec_tree (rli->pending_statics);
    }
}

/* Given an RLI with a possibly-incremented BITPOS, adjust OFFSET and
   BITPOS if necessary to keep BITPOS below OFFSET_ALIGN.  */

void
normalize_rli (record_layout_info rli)
{
  normalize_offset (&rli->offset, &rli->bitpos, rli->offset_align);
}

/* Returns the size in bytes allocated so far.  */

tree
rli_size_unit_so_far (record_layout_info rli)
{
  return byte_from_pos (rli->offset, rli->bitpos);
}

/* Returns the size in bits allocated so far.  */

tree
rli_size_so_far (record_layout_info rli)
{
  return bit_from_pos (rli->offset, rli->bitpos);
}

/* FIELD is about to be added to RLI->T.  The alignment (in bits) of
   the next available location within the record is given by KNOWN_ALIGN.
   Update the variable alignment fields in RLI, and return the alignment
   to give the FIELD.  */

unsigned int
update_alignment_for_field (record_layout_info rli, tree field,
			    unsigned int known_align)
{
  /* The alignment required for FIELD.  */
  unsigned int desired_align;
  /* The type of this field.  */
  tree type = TREE_TYPE (field);
  /* True if the field was explicitly aligned by the user.  */
  bool user_align;
  bool is_bitfield;

  /* Do not attempt to align an ERROR_MARK node */
  if (TREE_CODE (type) == ERROR_MARK)
    return 0;

  /* Lay out the field so we know what alignment it needs.  */
  layout_decl (field, known_align);
  desired_align = DECL_ALIGN (field);
  user_align = DECL_USER_ALIGN (field);

  is_bitfield = (type != error_mark_node
		 && DECL_BIT_FIELD_TYPE (field)
		 && ! integer_zerop (TYPE_SIZE (type)));

  /* Record must have at least as much alignment as any field.
     Otherwise, the alignment of the field within the record is
     meaningless.  */
  if (targetm.ms_bitfield_layout_p (rli->t))
    {
      /* Here, the alignment of the underlying type of a bitfield can
	 affect the alignment of a record; even a zero-sized field
	 can do this.  The alignment should be to the alignment of
	 the type, except that for zero-size bitfields this only
	 applies if there was an immediately prior, nonzero-size
	 bitfield.  (That's the way it is, experimentally.) */
      if ((!is_bitfield && !DECL_PACKED (field))
	  || (!integer_zerop (DECL_SIZE (field))
	      ? !DECL_PACKED (field)
	      : (rli->prev_field
		 && DECL_BIT_FIELD_TYPE (rli->prev_field)
		 && ! integer_zerop (DECL_SIZE (rli->prev_field)))))
	{
	  unsigned int type_align = TYPE_ALIGN (type);
	  type_align = MAX (type_align, desired_align);
	  if (maximum_field_alignment != 0)
	    type_align = MIN (type_align, maximum_field_alignment);
	  rli->record_align = MAX (rli->record_align, type_align);
	  rli->unpacked_align = MAX (rli->unpacked_align, TYPE_ALIGN (type));
	}
    }
#ifdef PCC_BITFIELD_TYPE_MATTERS
  else if (is_bitfield && PCC_BITFIELD_TYPE_MATTERS)
    {
      /* Named bit-fields cause the entire structure to have the
	 alignment implied by their type.  Some targets also apply the same
	 rules to unnamed bitfields.  */
      if (DECL_NAME (field) != 0
	  || targetm.align_anon_bitfield ())
	{
	  unsigned int type_align = TYPE_ALIGN (type);

#ifdef ADJUST_FIELD_ALIGN
	  if (! TYPE_USER_ALIGN (type))
	    type_align = ADJUST_FIELD_ALIGN (field, type_align);
#endif

	  /* Targets might chose to handle unnamed and hence possibly
	     zero-width bitfield.  Those are not influenced by #pragmas
	     or packed attributes.  */
	  if (integer_zerop (DECL_SIZE (field)))
	    {
	      if (initial_max_fld_align)
	        type_align = MIN (type_align,
				  initial_max_fld_align * BITS_PER_UNIT);
	    }
	  else if (maximum_field_alignment != 0)
	    type_align = MIN (type_align, maximum_field_alignment);
	  else if (DECL_PACKED (field))
	    type_align = MIN (type_align, BITS_PER_UNIT);

	  /* The alignment of the record is increased to the maximum
	     of the current alignment, the alignment indicated on the
	     field (i.e., the alignment specified by an __aligned__
	     attribute), and the alignment indicated by the type of
	     the field.  */
	  rli->record_align = MAX (rli->record_align, desired_align);
	  rli->record_align = MAX (rli->record_align, type_align);

	  if (warn_packed)
	    rli->unpacked_align = MAX (rli->unpacked_align, TYPE_ALIGN (type));
	  user_align |= TYPE_USER_ALIGN (type);
	}
    }
#endif
  else
    {
      rli->record_align = MAX (rli->record_align, desired_align);
      rli->unpacked_align = MAX (rli->unpacked_align, TYPE_ALIGN (type));
    }

  TYPE_USER_ALIGN (rli->t) |= user_align;

  return desired_align;
}

/* Called from place_field to handle unions.  */

static void
place_union_field (record_layout_info rli, tree field)
{
  update_alignment_for_field (rli, field, /*known_align=*/0);

  DECL_FIELD_OFFSET (field) = size_zero_node;
  DECL_FIELD_BIT_OFFSET (field) = bitsize_zero_node;
  SET_DECL_OFFSET_ALIGN (field, BIGGEST_ALIGNMENT);

  /* If this is an ERROR_MARK return *after* having set the
     field at the start of the union. This helps when parsing
     invalid fields. */
  if (TREE_CODE (TREE_TYPE (field)) == ERROR_MARK)
    return;

  /* We assume the union's size will be a multiple of a byte so we don't
     bother with BITPOS.  */
  if (TREE_CODE (rli->t) == UNION_TYPE)
    rli->offset = size_binop (MAX_EXPR, rli->offset, DECL_SIZE_UNIT (field));
  else if (TREE_CODE (rli->t) == QUAL_UNION_TYPE)
    rli->offset = fold_build3_loc (input_location, COND_EXPR, sizetype,
			       DECL_QUALIFIER (field),
			       DECL_SIZE_UNIT (field), rli->offset);
}

#if defined (PCC_BITFIELD_TYPE_MATTERS) || defined (BITFIELD_NBYTES_LIMITED)
/* A bitfield of SIZE with a required access alignment of ALIGN is allocated
   at BYTE_OFFSET / BIT_OFFSET.  Return nonzero if the field would span more
   units of alignment than the underlying TYPE.  */
static int
excess_unit_span (HOST_WIDE_INT byte_offset, HOST_WIDE_INT bit_offset,
		  HOST_WIDE_INT size, HOST_WIDE_INT align, tree type)
{
  /* Note that the calculation of OFFSET might overflow; we calculate it so
     that we still get the right result as long as ALIGN is a power of two.  */
  unsigned HOST_WIDE_INT offset = byte_offset * BITS_PER_UNIT + bit_offset;

  offset = offset % align;
  return ((offset + size + align - 1) / align
	  > ((unsigned HOST_WIDE_INT) tree_low_cst (TYPE_SIZE (type), 1)
	     / align));
}
#endif

/* RLI contains information about the layout of a RECORD_TYPE.  FIELD
   is a FIELD_DECL to be added after those fields already present in
   T.  (FIELD is not actually added to the TYPE_FIELDS list here;
   callers that desire that behavior must manually perform that step.)  */

void
place_field (record_layout_info rli, tree field)
{
  /* The alignment required for FIELD.  */
  unsigned int desired_align;
  /* The alignment FIELD would have if we just dropped it into the
     record as it presently stands.  */
  unsigned int known_align;
  unsigned int actual_align;
  /* The type of this field.  */
  tree type = TREE_TYPE (field);

  gcc_assert (TREE_CODE (field) != ERROR_MARK);

  /* If FIELD is static, then treat it like a separate variable, not
     really like a structure field.  If it is a FUNCTION_DECL, it's a
     method.  In both cases, all we do is lay out the decl, and we do
     it *after* the record is laid out.  */
  if (TREE_CODE (field) == VAR_DECL)
    {
      VEC_safe_push (tree, gc, rli->pending_statics, field);
      return;
    }

  /* Enumerators and enum types which are local to this class need not
     be laid out.  Likewise for initialized constant fields.  */
  else if (TREE_CODE (field) != FIELD_DECL)
    return;

  /* Unions are laid out very differently than records, so split
     that code off to another function.  */
  else if (TREE_CODE (rli->t) != RECORD_TYPE)
    {
      place_union_field (rli, field);
      return;
    }

  else if (TREE_CODE (type) == ERROR_MARK)
    {
      /* Place this field at the current allocation position, so we
	 maintain monotonicity.  */
      DECL_FIELD_OFFSET (field) = rli->offset;
      DECL_FIELD_BIT_OFFSET (field) = rli->bitpos;
      SET_DECL_OFFSET_ALIGN (field, rli->offset_align);
      return;
    }

  /* Work out the known alignment so far.  Note that A & (-A) is the
     value of the least-significant bit in A that is one.  */
  if (! integer_zerop (rli->bitpos))
    known_align = (tree_low_cst (rli->bitpos, 1)
		   & - tree_low_cst (rli->bitpos, 1));
  else if (integer_zerop (rli->offset))
    known_align = 0;
  else if (host_integerp (rli->offset, 1))
    known_align = (BITS_PER_UNIT
		   * (tree_low_cst (rli->offset, 1)
		      & - tree_low_cst (rli->offset, 1)));
  else
    known_align = rli->offset_align;

  desired_align = update_alignment_for_field (rli, field, known_align);
  if (known_align == 0)
    known_align = MAX (BIGGEST_ALIGNMENT, rli->record_align);

  if (warn_packed && DECL_PACKED (field))
    {
      if (known_align >= TYPE_ALIGN (type))
	{
	  if (TYPE_ALIGN (type) > desired_align)
	    {
	      if (STRICT_ALIGNMENT)
		warning (OPT_Wattributes, "packed attribute causes "
                         "inefficient alignment for %q+D", field);
	      /* Don't warn if DECL_PACKED was set by the type.  */
	      else if (!TYPE_PACKED (rli->t))
		warning (OPT_Wattributes, "packed attribute is "
			 "unnecessary for %q+D", field);
	    }
	}
      else
	rli->packed_maybe_necessary = 1;
    }

  /* Does this field automatically have alignment it needs by virtue
     of the fields that precede it and the record's own alignment?
     We already align ms_struct fields, so don't re-align them.  */
  if (known_align < desired_align
      && !targetm.ms_bitfield_layout_p (rli->t))
    {
      /* No, we need to skip space before this field.
	 Bump the cumulative size to multiple of field alignment.  */

      if (DECL_SOURCE_LOCATION (field) != BUILTINS_LOCATION)
	warning (OPT_Wpadded, "padding struct to align %q+D", field);

      /* If the alignment is still within offset_align, just align
	 the bit position.  */
      if (desired_align < rli->offset_align)
	rli->bitpos = round_up (rli->bitpos, desired_align);
      else
	{
	  /* First adjust OFFSET by the partial bits, then align.  */
	  rli->offset
	    = size_binop (PLUS_EXPR, rli->offset,
			  fold_convert (sizetype,
					size_binop (CEIL_DIV_EXPR, rli->bitpos,
						    bitsize_unit_node)));
	  rli->bitpos = bitsize_zero_node;

	  rli->offset = round_up (rli->offset, desired_align / BITS_PER_UNIT);
	}

      if (! TREE_CONSTANT (rli->offset))
	rli->offset_align = desired_align;

    }

  /* Handle compatibility with PCC.  Note that if the record has any
     variable-sized fields, we need not worry about compatibility.  */
#ifdef PCC_BITFIELD_TYPE_MATTERS
  if (PCC_BITFIELD_TYPE_MATTERS
      && ! targetm.ms_bitfield_layout_p (rli->t)
      && TREE_CODE (field) == FIELD_DECL
      && type != error_mark_node
      && DECL_BIT_FIELD (field)
      && (! DECL_PACKED (field)
	  /* Enter for these packed fields only to issue a warning.  */
	  || TYPE_ALIGN (type) <= BITS_PER_UNIT)
      && maximum_field_alignment == 0
      && ! integer_zerop (DECL_SIZE (field))
      && host_integerp (DECL_SIZE (field), 1)
      && host_integerp (rli->offset, 1)
      && host_integerp (TYPE_SIZE (type), 1))
    {
      unsigned int type_align = TYPE_ALIGN (type);
      tree dsize = DECL_SIZE (field);
      HOST_WIDE_INT field_size = tree_low_cst (dsize, 1);
      HOST_WIDE_INT offset = tree_low_cst (rli->offset, 0);
      HOST_WIDE_INT bit_offset = tree_low_cst (rli->bitpos, 0);

#ifdef ADJUST_FIELD_ALIGN
      if (! TYPE_USER_ALIGN (type))
	type_align = ADJUST_FIELD_ALIGN (field, type_align);
#endif

      /* A bit field may not span more units of alignment of its type
	 than its type itself.  Advance to next boundary if necessary.  */
      if (excess_unit_span (offset, bit_offset, field_size, type_align, type))
	{
	  if (DECL_PACKED (field))
	    {
	      if (warn_packed_bitfield_compat == 1)
		inform
		  (input_location,
		   "Offset of packed bit-field %qD has changed in GCC 4.4",
		   field);
	    }
	  else
	    rli->bitpos = round_up_loc (input_location, rli->bitpos, type_align);
	}

      if (! DECL_PACKED (field))
	TYPE_USER_ALIGN (rli->t) |= TYPE_USER_ALIGN (type);
    }
#endif

#ifdef BITFIELD_NBYTES_LIMITED
  if (BITFIELD_NBYTES_LIMITED
      && ! targetm.ms_bitfield_layout_p (rli->t)
      && TREE_CODE (field) == FIELD_DECL
      && type != error_mark_node
      && DECL_BIT_FIELD_TYPE (field)
      && ! DECL_PACKED (field)
      && ! integer_zerop (DECL_SIZE (field))
      && host_integerp (DECL_SIZE (field), 1)
      && host_integerp (rli->offset, 1)
      && host_integerp (TYPE_SIZE (type), 1))
    {
      unsigned int type_align = TYPE_ALIGN (type);
      tree dsize = DECL_SIZE (field);
      HOST_WIDE_INT field_size = tree_low_cst (dsize, 1);
      HOST_WIDE_INT offset = tree_low_cst (rli->offset, 0);
      HOST_WIDE_INT bit_offset = tree_low_cst (rli->bitpos, 0);

#ifdef ADJUST_FIELD_ALIGN
      if (! TYPE_USER_ALIGN (type))
	type_align = ADJUST_FIELD_ALIGN (field, type_align);
#endif

      if (maximum_field_alignment != 0)
	type_align = MIN (type_align, maximum_field_alignment);
      /* ??? This test is opposite the test in the containing if
	 statement, so this code is unreachable currently.  */
      else if (DECL_PACKED (field))
	type_align = MIN (type_align, BITS_PER_UNIT);

      /* A bit field may not span the unit of alignment of its type.
	 Advance to next boundary if necessary.  */
      if (excess_unit_span (offset, bit_offset, field_size, type_align, type))
	rli->bitpos = round_up (rli->bitpos, type_align);

      TYPE_USER_ALIGN (rli->t) |= TYPE_USER_ALIGN (type);
    }
#endif

  /* See the docs for TARGET_MS_BITFIELD_LAYOUT_P for details.
     A subtlety:
	When a bit field is inserted into a packed record, the whole
	size of the underlying type is used by one or more same-size
	adjacent bitfields.  (That is, if its long:3, 32 bits is
	used in the record, and any additional adjacent long bitfields are
	packed into the same chunk of 32 bits. However, if the size
	changes, a new field of that size is allocated.)  In an unpacked
	record, this is the same as using alignment, but not equivalent
	when packing.

     Note: for compatibility, we use the type size, not the type alignment
     to determine alignment, since that matches the documentation */

  if (targetm.ms_bitfield_layout_p (rli->t))
    {
      tree prev_saved = rli->prev_field;
      tree prev_type = prev_saved ? DECL_BIT_FIELD_TYPE (prev_saved) : NULL;

      /* This is a bitfield if it exists.  */
      if (rli->prev_field)
	{
	  /* If both are bitfields, nonzero, and the same size, this is
	     the middle of a run.  Zero declared size fields are special
	     and handled as "end of run". (Note: it's nonzero declared
	     size, but equal type sizes!) (Since we know that both
	     the current and previous fields are bitfields by the
	     time we check it, DECL_SIZE must be present for both.) */
	  if (DECL_BIT_FIELD_TYPE (field)
	      && !integer_zerop (DECL_SIZE (field))
	      && !integer_zerop (DECL_SIZE (rli->prev_field))
	      && host_integerp (DECL_SIZE (rli->prev_field), 0)
	      && host_integerp (TYPE_SIZE (type), 0)
	      && simple_cst_equal (TYPE_SIZE (type), TYPE_SIZE (prev_type)))
	    {
	      /* We're in the middle of a run of equal type size fields; make
		 sure we realign if we run out of bits.  (Not decl size,
		 type size!) */
	      HOST_WIDE_INT bitsize = tree_low_cst (DECL_SIZE (field), 1);

	      if (rli->remaining_in_alignment < bitsize)
		{
		  HOST_WIDE_INT typesize = tree_low_cst (TYPE_SIZE (type), 1);

		  /* out of bits; bump up to next 'word'.  */
		  rli->bitpos
		    = size_binop (PLUS_EXPR, rli->bitpos,
				  bitsize_int (rli->remaining_in_alignment));
		  rli->prev_field = field;
		  if (typesize < bitsize)
		    rli->remaining_in_alignment = 0;
		  else
		    rli->remaining_in_alignment = typesize - bitsize;
		}
	      else
		rli->remaining_in_alignment -= bitsize;
	    }
	  else
	    {
	      /* End of a run: if leaving a run of bitfields of the same type
		 size, we have to "use up" the rest of the bits of the type
		 size.

		 Compute the new position as the sum of the size for the prior
		 type and where we first started working on that type.
		 Note: since the beginning of the field was aligned then
		 of course the end will be too.  No round needed.  */

	      if (!integer_zerop (DECL_SIZE (rli->prev_field)))
		{
		  rli->bitpos
		    = size_binop (PLUS_EXPR, rli->bitpos,
				  bitsize_int (rli->remaining_in_alignment));
		}
	      else
		/* We "use up" size zero fields; the code below should behave
		   as if the prior field was not a bitfield.  */
		prev_saved = NULL;

	      /* Cause a new bitfield to be captured, either this time (if
		 currently a bitfield) or next time we see one.  */
	      if (!DECL_BIT_FIELD_TYPE(field)
		  || integer_zerop (DECL_SIZE (field)))
		rli->prev_field = NULL;
	    }

	  normalize_rli (rli);
        }

      /* If we're starting a new run of same size type bitfields
	 (or a run of non-bitfields), set up the "first of the run"
	 fields.

	 That is, if the current field is not a bitfield, or if there
	 was a prior bitfield the type sizes differ, or if there wasn't
	 a prior bitfield the size of the current field is nonzero.

	 Note: we must be sure to test ONLY the type size if there was
	 a prior bitfield and ONLY for the current field being zero if
	 there wasn't.  */

      if (!DECL_BIT_FIELD_TYPE (field)
	  || (prev_saved != NULL
	      ? !simple_cst_equal (TYPE_SIZE (type), TYPE_SIZE (prev_type))
	      : !integer_zerop (DECL_SIZE (field)) ))
	{
	  /* Never smaller than a byte for compatibility.  */
	  unsigned int type_align = BITS_PER_UNIT;

	  /* (When not a bitfield), we could be seeing a flex array (with
	     no DECL_SIZE).  Since we won't be using remaining_in_alignment
	     until we see a bitfield (and come by here again) we just skip
	     calculating it.  */
	  if (DECL_SIZE (field) != NULL
	      && host_integerp (TYPE_SIZE (TREE_TYPE (field)), 1)
	      && host_integerp (DECL_SIZE (field), 1))
	    {
	      unsigned HOST_WIDE_INT bitsize
		= tree_low_cst (DECL_SIZE (field), 1);
	      unsigned HOST_WIDE_INT typesize
		= tree_low_cst (TYPE_SIZE (TREE_TYPE (field)), 1);

	      if (typesize < bitsize)
		rli->remaining_in_alignment = 0;
	      else
		rli->remaining_in_alignment = typesize - bitsize;
	    }

	  /* Now align (conventionally) for the new type.  */
	  type_align = TYPE_ALIGN (TREE_TYPE (field));

	  if (maximum_field_alignment != 0)
	    type_align = MIN (type_align, maximum_field_alignment);

	  rli->bitpos = round_up_loc (input_location, rli->bitpos, type_align);

          /* If we really aligned, don't allow subsequent bitfields
	     to undo that.  */
	  rli->prev_field = NULL;
	}
    }

  /* Offset so far becomes the position of this field after normalizing.  */
  normalize_rli (rli);
  DECL_FIELD_OFFSET (field) = rli->offset;
  DECL_FIELD_BIT_OFFSET (field) = rli->bitpos;
  SET_DECL_OFFSET_ALIGN (field, rli->offset_align);

  /* If this field ended up more aligned than we thought it would be (we
     approximate this by seeing if its position changed), lay out the field
     again; perhaps we can use an integral mode for it now.  */
  if (! integer_zerop (DECL_FIELD_BIT_OFFSET (field)))
    actual_align = (tree_low_cst (DECL_FIELD_BIT_OFFSET (field), 1)
		    & - tree_low_cst (DECL_FIELD_BIT_OFFSET (field), 1));
  else if (integer_zerop (DECL_FIELD_OFFSET (field)))
    actual_align = MAX (BIGGEST_ALIGNMENT, rli->record_align);
  else if (host_integerp (DECL_FIELD_OFFSET (field), 1))
    actual_align = (BITS_PER_UNIT
		   * (tree_low_cst (DECL_FIELD_OFFSET (field), 1)
		      & - tree_low_cst (DECL_FIELD_OFFSET (field), 1)));
  else
    actual_align = DECL_OFFSET_ALIGN (field);
  /* ACTUAL_ALIGN is still the actual alignment *within the record* .
     store / extract bit field operations will check the alignment of the
     record against the mode of bit fields.  */

  if (known_align != actual_align)
    layout_decl (field, actual_align);

  if (rli->prev_field == NULL && DECL_BIT_FIELD_TYPE (field))
    rli->prev_field = field;

  /* Now add size of this field to the size of the record.  If the size is
     not constant, treat the field as being a multiple of bytes and just
     adjust the offset, resetting the bit position.  Otherwise, apportion the
     size amongst the bit position and offset.  First handle the case of an
     unspecified size, which can happen when we have an invalid nested struct
     definition, such as struct j { struct j { int i; } }.  The error message
     is printed in finish_struct.  */
  if (DECL_SIZE (field) == 0)
    /* Do nothing.  */;
  else if (TREE_CODE (DECL_SIZE (field)) != INTEGER_CST
	   || TREE_OVERFLOW (DECL_SIZE (field)))
    {
      rli->offset
	= size_binop (PLUS_EXPR, rli->offset,
		      fold_convert (sizetype,
				    size_binop (CEIL_DIV_EXPR, rli->bitpos,
						bitsize_unit_node)));
      rli->offset
	= size_binop (PLUS_EXPR, rli->offset, DECL_SIZE_UNIT (field));
      rli->bitpos = bitsize_zero_node;
      rli->offset_align = MIN (rli->offset_align, desired_align);
    }
  else if (targetm.ms_bitfield_layout_p (rli->t))
    {
      rli->bitpos = size_binop (PLUS_EXPR, rli->bitpos, DECL_SIZE (field));

      /* If we ended a bitfield before the full length of the type then
	 pad the struct out to the full length of the last type.  */
      if ((DECL_CHAIN (field) == NULL
	   || TREE_CODE (DECL_CHAIN (field)) != FIELD_DECL)
	  && DECL_BIT_FIELD_TYPE (field)
	  && !integer_zerop (DECL_SIZE (field)))
	rli->bitpos = size_binop (PLUS_EXPR, rli->bitpos,
				  bitsize_int (rli->remaining_in_alignment));

      normalize_rli (rli);
    }
  else
    {
      rli->bitpos = size_binop (PLUS_EXPR, rli->bitpos, DECL_SIZE (field));
      normalize_rli (rli);
    }
}

/* Assuming that all the fields have been laid out, this function uses
   RLI to compute the final TYPE_SIZE, TYPE_ALIGN, etc. for the type
   indicated by RLI.  */

static void
finalize_record_size (record_layout_info rli)
{
  tree unpadded_size, unpadded_size_unit;

  /* Now we want just byte and bit offsets, so set the offset alignment
     to be a byte and then normalize.  */
  rli->offset_align = BITS_PER_UNIT;
  normalize_rli (rli);

  /* Determine the desired alignment.  */
#ifdef ROUND_TYPE_ALIGN
  TYPE_ALIGN (rli->t) = ROUND_TYPE_ALIGN (rli->t, TYPE_ALIGN (rli->t),
					  rli->record_align);
#else
  TYPE_ALIGN (rli->t) = MAX (TYPE_ALIGN (rli->t), rli->record_align);
#endif

  /* Compute the size so far.  Be sure to allow for extra bits in the
     size in bytes.  We have guaranteed above that it will be no more
     than a single byte.  */
  unpadded_size = rli_size_so_far (rli);
  unpadded_size_unit = rli_size_unit_so_far (rli);
  if (! integer_zerop (rli->bitpos))
    unpadded_size_unit
      = size_binop (PLUS_EXPR, unpadded_size_unit, size_one_node);

  /* Round the size up to be a multiple of the required alignment.  */
  TYPE_SIZE (rli->t) = round_up_loc (input_location, unpadded_size,
				 TYPE_ALIGN (rli->t));
  TYPE_SIZE_UNIT (rli->t)
    = round_up_loc (input_location, unpadded_size_unit, TYPE_ALIGN_UNIT (rli->t));

  if (TREE_CONSTANT (unpadded_size)
      && simple_cst_equal (unpadded_size, TYPE_SIZE (rli->t)) == 0
      && input_location != BUILTINS_LOCATION)
    warning (OPT_Wpadded, "padding struct size to alignment boundary");

  if (warn_packed && TREE_CODE (rli->t) == RECORD_TYPE
      && TYPE_PACKED (rli->t) && ! rli->packed_maybe_necessary
      && TREE_CONSTANT (unpadded_size))
    {
      tree unpacked_size;

#ifdef ROUND_TYPE_ALIGN
      rli->unpacked_align
	= ROUND_TYPE_ALIGN (rli->t, TYPE_ALIGN (rli->t), rli->unpacked_align);
#else
      rli->unpacked_align = MAX (TYPE_ALIGN (rli->t), rli->unpacked_align);
#endif

      unpacked_size = round_up_loc (input_location, TYPE_SIZE (rli->t), rli->unpacked_align);
      if (simple_cst_equal (unpacked_size, TYPE_SIZE (rli->t)))
	{
	  if (TYPE_NAME (rli->t))
	    {
	      tree name;

	      if (TREE_CODE (TYPE_NAME (rli->t)) == IDENTIFIER_NODE)
		name = TYPE_NAME (rli->t);
	      else
		name = DECL_NAME (TYPE_NAME (rli->t));

	      if (STRICT_ALIGNMENT)
		warning (OPT_Wpacked, "packed attribute causes inefficient "
			 "alignment for %qE", name);
	      else
		warning (OPT_Wpacked,
			 "packed attribute is unnecessary for %qE", name);
	    }
	  else
	    {
	      if (STRICT_ALIGNMENT)
		warning (OPT_Wpacked,
			 "packed attribute causes inefficient alignment");
	      else
		warning (OPT_Wpacked, "packed attribute is unnecessary");
	    }
	}
    }
}

/* Compute the TYPE_MODE for the TYPE (which is a RECORD_TYPE).  */

void
compute_record_mode (tree type)
{
  tree field;
  enum machine_mode mode = VOIDmode;

  /* Most RECORD_TYPEs have BLKmode, so we start off assuming that.
     However, if possible, we use a mode that fits in a register
     instead, in order to allow for better optimization down the
     line.  */
  SET_TYPE_MODE (type, BLKmode);

  if (! host_integerp (TYPE_SIZE (type), 1))
    return;

  /* A record which has any BLKmode members must itself be
     BLKmode; it can't go in a register.  Unless the member is
     BLKmode only because it isn't aligned.  */
  for (field = TYPE_FIELDS (type); field; field = DECL_CHAIN (field))
    {
      if (TREE_CODE (field) != FIELD_DECL)
	continue;

      if (TREE_CODE (TREE_TYPE (field)) == ERROR_MARK
	  || (TYPE_MODE (TREE_TYPE (field)) == BLKmode
	      && ! TYPE_NO_FORCE_BLK (TREE_TYPE (field))
	      && !(TYPE_SIZE (TREE_TYPE (field)) != 0
		   && integer_zerop (TYPE_SIZE (TREE_TYPE (field)))))
	  || ! host_integerp (bit_position (field), 1)
	  || DECL_SIZE (field) == 0
	  || ! host_integerp (DECL_SIZE (field), 1))
	return;

      /* If this field is the whole struct, remember its mode so
	 that, say, we can put a double in a class into a DF
	 register instead of forcing it to live in the stack.  */
      if (simple_cst_equal (TYPE_SIZE (type), DECL_SIZE (field)))
	mode = DECL_MODE (field);

#ifdef MEMBER_TYPE_FORCES_BLK
      /* With some targets, eg. c4x, it is sub-optimal
	 to access an aligned BLKmode structure as a scalar.  */

      if (MEMBER_TYPE_FORCES_BLK (field, mode))
	return;
#endif /* MEMBER_TYPE_FORCES_BLK  */
    }

  /* If we only have one real field; use its mode if that mode's size
     matches the type's size.  This only applies to RECORD_TYPE.  This
     does not apply to unions.  */
  if (TREE_CODE (type) == RECORD_TYPE && mode != VOIDmode
      && host_integerp (TYPE_SIZE (type), 1)
      && GET_MODE_BITSIZE (mode) == TREE_INT_CST_LOW (TYPE_SIZE (type)))
    SET_TYPE_MODE (type, mode);
  else
    SET_TYPE_MODE (type, mode_for_size_tree (TYPE_SIZE (type), MODE_INT, 1));

  /* If structure's known alignment is less than what the scalar
     mode would need, and it matters, then stick with BLKmode.  */
  if (TYPE_MODE (type) != BLKmode
      && STRICT_ALIGNMENT
      && ! (TYPE_ALIGN (type) >= BIGGEST_ALIGNMENT
	    || TYPE_ALIGN (type) >= GET_MODE_ALIGNMENT (TYPE_MODE (type))))
    {
      /* If this is the only reason this type is BLKmode, then
	 don't force containing types to be BLKmode.  */
      TYPE_NO_FORCE_BLK (type) = 1;
      SET_TYPE_MODE (type, BLKmode);
    }
}

/* Compute TYPE_SIZE and TYPE_ALIGN for TYPE, once it has been laid
   out.  */

static void
finalize_type_size (tree type)
{
  /* Normally, use the alignment corresponding to the mode chosen.
     However, where strict alignment is not required, avoid
     over-aligning structures, since most compilers do not do this
     alignment.  */

  if (TYPE_MODE (type) != BLKmode && TYPE_MODE (type) != VOIDmode
      && (STRICT_ALIGNMENT
	  || (TREE_CODE (type) != RECORD_TYPE && TREE_CODE (type) != UNION_TYPE
	      && TREE_CODE (type) != QUAL_UNION_TYPE
	      && TREE_CODE (type) != ARRAY_TYPE)))
    {
      unsigned mode_align = GET_MODE_ALIGNMENT (TYPE_MODE (type));

      /* Don't override a larger alignment requirement coming from a user
	 alignment of one of the fields.  */
      if (mode_align >= TYPE_ALIGN (type))
	{
	  TYPE_ALIGN (type) = mode_align;
	  TYPE_USER_ALIGN (type) = 0;
	}
    }

  /* Do machine-dependent extra alignment.  */
#ifdef ROUND_TYPE_ALIGN
  TYPE_ALIGN (type)
    = ROUND_TYPE_ALIGN (type, TYPE_ALIGN (type), BITS_PER_UNIT);
#endif

  /* If we failed to find a simple way to calculate the unit size
     of the type, find it by division.  */
  if (TYPE_SIZE_UNIT (type) == 0 && TYPE_SIZE (type) != 0)
    /* TYPE_SIZE (type) is computed in bitsizetype.  After the division, the
       result will fit in sizetype.  We will get more efficient code using
       sizetype, so we force a conversion.  */
    TYPE_SIZE_UNIT (type)
      = fold_convert (sizetype,
		      size_binop (FLOOR_DIV_EXPR, TYPE_SIZE (type),
				  bitsize_unit_node));

  if (TYPE_SIZE (type) != 0)
    {
      TYPE_SIZE (type) = round_up_loc (input_location,
				   TYPE_SIZE (type), TYPE_ALIGN (type));
      TYPE_SIZE_UNIT (type) = round_up_loc (input_location, TYPE_SIZE_UNIT (type),
					TYPE_ALIGN_UNIT (type));
    }

  /* Evaluate nonconstant sizes only once, either now or as soon as safe.  */
  if (TYPE_SIZE (type) != 0 && TREE_CODE (TYPE_SIZE (type)) != INTEGER_CST)
    TYPE_SIZE (type) = variable_size (TYPE_SIZE (type));
  if (TYPE_SIZE_UNIT (type) != 0
      && TREE_CODE (TYPE_SIZE_UNIT (type)) != INTEGER_CST)
    TYPE_SIZE_UNIT (type) = variable_size (TYPE_SIZE_UNIT (type));

  /* Also layout any other variants of the type.  */
  if (TYPE_NEXT_VARIANT (type)
      || type != TYPE_MAIN_VARIANT (type))
    {
      tree variant;
      /* Record layout info of this variant.  */
      tree size = TYPE_SIZE (type);
      tree size_unit = TYPE_SIZE_UNIT (type);
      unsigned int align = TYPE_ALIGN (type);
      unsigned int user_align = TYPE_USER_ALIGN (type);
      enum machine_mode mode = TYPE_MODE (type);

      /* Copy it into all variants.  */
      for (variant = TYPE_MAIN_VARIANT (type);
	   variant != 0;
	   variant = TYPE_NEXT_VARIANT (variant))
	{
	  TYPE_SIZE (variant) = size;
	  TYPE_SIZE_UNIT (variant) = size_unit;
	  TYPE_ALIGN (variant) = align;
	  TYPE_USER_ALIGN (variant) = user_align;
	  SET_TYPE_MODE (variant, mode);
	}
    }
}

/* Do all of the work required to layout the type indicated by RLI,
   once the fields have been laid out.  This function will call `free'
   for RLI, unless FREE_P is false.  Passing a value other than false
   for FREE_P is bad practice; this option only exists to support the
   G++ 3.2 ABI.  */

void
finish_record_layout (record_layout_info rli, int free_p)
{
  tree variant;

  /* Compute the final size.  */
  finalize_record_size (rli);

  /* Compute the TYPE_MODE for the record.  */
  compute_record_mode (rli->t);

  /* Perform any last tweaks to the TYPE_SIZE, etc.  */
  finalize_type_size (rli->t);

  /* Propagate TYPE_PACKED to variants.  With C++ templates,
     handle_packed_attribute is too early to do this.  */
  for (variant = TYPE_NEXT_VARIANT (rli->t); variant;
       variant = TYPE_NEXT_VARIANT (variant))
    TYPE_PACKED (variant) = TYPE_PACKED (rli->t);

  /* Lay out any static members.  This is done now because their type
     may use the record's type.  */
  while (!VEC_empty (tree, rli->pending_statics))
    layout_decl (VEC_pop (tree, rli->pending_statics), 0);

  /* Clean up.  */
  if (free_p)
    {
      VEC_free (tree, gc, rli->pending_statics);
      free (rli);
    }
}


/* Finish processing a builtin RECORD_TYPE type TYPE.  It's name is
   NAME, its fields are chained in reverse on FIELDS.

   If ALIGN_TYPE is non-null, it is given the same alignment as
   ALIGN_TYPE.  */

void
finish_builtin_struct (tree type, const char *name, tree fields,
		       tree align_type)
{
  tree tail, next;

  for (tail = NULL_TREE; fields; tail = fields, fields = next)
    {
      DECL_FIELD_CONTEXT (fields) = type;
      next = DECL_CHAIN (fields);
      DECL_CHAIN (fields) = tail;
    }
  TYPE_FIELDS (type) = tail;

  if (align_type)
    {
      TYPE_ALIGN (type) = TYPE_ALIGN (align_type);
      TYPE_USER_ALIGN (type) = TYPE_USER_ALIGN (align_type);
    }

  layout_type (type);
#if 0 /* not yet, should get fixed properly later */
  TYPE_NAME (type) = make_type_decl (get_identifier (name), type);
#else
  TYPE_NAME (type) = build_decl (BUILTINS_LOCATION,
				 TYPE_DECL, get_identifier (name), type);
#endif
  TYPE_STUB_DECL (type) = TYPE_NAME (type);
  layout_decl (TYPE_NAME (type), 0);
}

/* Calculate the mode, size, and alignment for TYPE.
   For an array type, calculate the element separation as well.
   Record TYPE on the chain of permanent or temporary types
   so that dbxout will find out about it.

   TYPE_SIZE of a type is nonzero if the type has been laid out already.
   layout_type does nothing on such a type.

   If the type is incomplete, its TYPE_SIZE remains zero.  */

void
layout_type (tree type)
{
  gcc_assert (type);

  if (type == error_mark_node)
    return;

  /* Do nothing if type has been laid out before.  */
  if (TYPE_SIZE (type))
    return;

  switch (TREE_CODE (type))
    {
    case LANG_TYPE:
      /* This kind of type is the responsibility
	 of the language-specific code.  */
      gcc_unreachable ();

    case BOOLEAN_TYPE:  /* Used for Java, Pascal, and Chill.  */
      if (TYPE_PRECISION (type) == 0)
	TYPE_PRECISION (type) = 1; /* default to one byte/boolean.  */

      /* ... fall through ...  */

    case INTEGER_TYPE:
    case ENUMERAL_TYPE:
      if (TREE_CODE (TYPE_MIN_VALUE (type)) == INTEGER_CST
	  && tree_int_cst_sgn (TYPE_MIN_VALUE (type)) >= 0)
	TYPE_UNSIGNED (type) = 1;

      SET_TYPE_MODE (type,
		     smallest_mode_for_size (TYPE_PRECISION (type), MODE_INT));
      TYPE_SIZE (type) = bitsize_int (GET_MODE_BITSIZE (TYPE_MODE (type)));
      TYPE_SIZE_UNIT (type) = size_int (GET_MODE_SIZE (TYPE_MODE (type)));
      break;

    case REAL_TYPE:
      SET_TYPE_MODE (type,
		     mode_for_size (TYPE_PRECISION (type), MODE_FLOAT, 0));
      TYPE_SIZE (type) = bitsize_int (GET_MODE_BITSIZE (TYPE_MODE (type)));
      TYPE_SIZE_UNIT (type) = size_int (GET_MODE_SIZE (TYPE_MODE (type)));
      break;

   case FIXED_POINT_TYPE:
     /* TYPE_MODE (type) has been set already.  */
     TYPE_SIZE (type) = bitsize_int (GET_MODE_BITSIZE (TYPE_MODE (type)));
     TYPE_SIZE_UNIT (type) = size_int (GET_MODE_SIZE (TYPE_MODE (type)));
     break;

    case COMPLEX_TYPE:
      TYPE_UNSIGNED (type) = TYPE_UNSIGNED (TREE_TYPE (type));
      SET_TYPE_MODE (type,
		     mode_for_size (2 * TYPE_PRECISION (TREE_TYPE (type)),
				    (TREE_CODE (TREE_TYPE (type)) == REAL_TYPE
				     ? MODE_COMPLEX_FLOAT : MODE_COMPLEX_INT),
				     0));
      TYPE_SIZE (type) = bitsize_int (GET_MODE_BITSIZE (TYPE_MODE (type)));
      TYPE_SIZE_UNIT (type) = size_int (GET_MODE_SIZE (TYPE_MODE (type)));
      break;

    case VECTOR_TYPE:
      {
	int nunits = TYPE_VECTOR_SUBPARTS (type);
	tree innertype = TREE_TYPE (type);

	gcc_assert (!(nunits & (nunits - 1)));

	/* Find an appropriate mode for the vector type.  */
	if (TYPE_MODE (type) == VOIDmode)
	  {
	    enum machine_mode innermode = TYPE_MODE (innertype);
	    enum machine_mode mode;

	    /* First, look for a supported vector type.  */
	    if (SCALAR_FLOAT_MODE_P (innermode))
	      mode = MIN_MODE_VECTOR_FLOAT;
	    else if (SCALAR_FRACT_MODE_P (innermode))
	      mode = MIN_MODE_VECTOR_FRACT;
	    else if (SCALAR_UFRACT_MODE_P (innermode))
	      mode = MIN_MODE_VECTOR_UFRACT;
	    else if (SCALAR_ACCUM_MODE_P (innermode))
	      mode = MIN_MODE_VECTOR_ACCUM;
	    else if (SCALAR_UACCUM_MODE_P (innermode))
	      mode = MIN_MODE_VECTOR_UACCUM;
	    else
	      mode = MIN_MODE_VECTOR_INT;

	    /* Do not check vector_mode_supported_p here.  We'll do that
	       later in vector_type_mode.  */
	    for (; mode != VOIDmode ; mode = GET_MODE_WIDER_MODE (mode))
	      if (GET_MODE_NUNITS (mode) == nunits
	  	  && GET_MODE_INNER (mode) == innermode)
	        break;

	    /* For integers, try mapping it to a same-sized scalar mode.  */
	    if (mode == VOIDmode
	        && GET_MODE_CLASS (innermode) == MODE_INT)
	      mode = mode_for_size (nunits * GET_MODE_BITSIZE (innermode),
				    MODE_INT, 0);

	    if (mode == VOIDmode ||
		(GET_MODE_CLASS (mode) == MODE_INT
		 && !have_regs_of_mode[mode]))
	      SET_TYPE_MODE (type, BLKmode);
	    else
	      SET_TYPE_MODE (type, mode);
	  }

	TYPE_SATURATING (type) = TYPE_SATURATING (TREE_TYPE (type));
        TYPE_UNSIGNED (type) = TYPE_UNSIGNED (TREE_TYPE (type));
	TYPE_SIZE_UNIT (type) = int_const_binop (MULT_EXPR,
					         TYPE_SIZE_UNIT (innertype),
					         size_int (nunits), 0);
	TYPE_SIZE (type) = int_const_binop (MULT_EXPR, TYPE_SIZE (innertype),
					    bitsize_int (nunits), 0);

	/* Always naturally align vectors.  This prevents ABI changes
	   depending on whether or not native vector modes are supported.  */
	TYPE_ALIGN (type) = tree_low_cst (TYPE_SIZE (type), 0);
        break;
      }

    case VOID_TYPE:
      /* This is an incomplete type and so doesn't have a size.  */
      TYPE_ALIGN (type) = 1;
      TYPE_USER_ALIGN (type) = 0;
      SET_TYPE_MODE (type, VOIDmode);
      break;

    case OFFSET_TYPE:
      TYPE_SIZE (type) = bitsize_int (POINTER_SIZE);
      TYPE_SIZE_UNIT (type) = size_int (POINTER_SIZE / BITS_PER_UNIT);
      /* A pointer might be MODE_PARTIAL_INT,
	 but ptrdiff_t must be integral.  */
      SET_TYPE_MODE (type, mode_for_size (POINTER_SIZE, MODE_INT, 0));
      TYPE_PRECISION (type) = POINTER_SIZE;
      break;

    case FUNCTION_TYPE:
    case METHOD_TYPE:
      /* It's hard to see what the mode and size of a function ought to
	 be, but we do know the alignment is FUNCTION_BOUNDARY, so
	 make it consistent with that.  */
      SET_TYPE_MODE (type, mode_for_size (FUNCTION_BOUNDARY, MODE_INT, 0));
      TYPE_SIZE (type) = bitsize_int (FUNCTION_BOUNDARY);
      TYPE_SIZE_UNIT (type) = size_int (FUNCTION_BOUNDARY / BITS_PER_UNIT);
      break;

    case POINTER_TYPE:
    case REFERENCE_TYPE:
      {
	enum machine_mode mode = TYPE_MODE (type);
	if (TREE_CODE (type) == REFERENCE_TYPE && reference_types_internal)
	  {
	    addr_space_t as = TYPE_ADDR_SPACE (TREE_TYPE (type));
	    mode = targetm.addr_space.address_mode (as);
	  }

	TYPE_SIZE (type) = bitsize_int (GET_MODE_BITSIZE (mode));
	TYPE_SIZE_UNIT (type) = size_int (GET_MODE_SIZE (mode));
	TYPE_UNSIGNED (type) = 1;
	TYPE_PRECISION (type) = GET_MODE_BITSIZE (mode);
      }
      break;

    case ARRAY_TYPE:
      {
	tree index = TYPE_DOMAIN (type);
	tree element = TREE_TYPE (type);

	build_pointer_type (element);

	/* We need to know both bounds in order to compute the size.  */
	if (index && TYPE_MAX_VALUE (index) && TYPE_MIN_VALUE (index)
	    && TYPE_SIZE (element))
	  {
	    tree ub = TYPE_MAX_VALUE (index);
	    tree lb = TYPE_MIN_VALUE (index);
	    tree element_size = TYPE_SIZE (element);
	    tree length;

	    /* Make sure that an array of zero-sized element is zero-sized
	       regardless of its extent.  */
	    if (integer_zerop (element_size))
	      length = size_zero_node;

	    /* The initial subtraction should happen in the original type so
	       that (possible) negative values are handled appropriately.  */
	    else
	      length
		= size_binop (PLUS_EXPR, size_one_node,
			      fold_convert (sizetype,
					    fold_build2_loc (input_location,
							     MINUS_EXPR,
							     TREE_TYPE (lb),
							     ub, lb)));

	    TYPE_SIZE (type) = size_binop (MULT_EXPR, element_size,
					   fold_convert (bitsizetype,
							 length));

	    /* If we know the size of the element, calculate the total size
	       directly, rather than do some division thing below.  This
	       optimization helps Fortran assumed-size arrays (where the
	       size of the array is determined at runtime) substantially.  */
	    if (TYPE_SIZE_UNIT (element))
	      TYPE_SIZE_UNIT (type)
		= size_binop (MULT_EXPR, TYPE_SIZE_UNIT (element), length);
	  }

	/* Now round the alignment and size,
	   using machine-dependent criteria if any.  */

#ifdef ROUND_TYPE_ALIGN
	TYPE_ALIGN (type)
	  = ROUND_TYPE_ALIGN (type, TYPE_ALIGN (element), BITS_PER_UNIT);
#else
	TYPE_ALIGN (type) = MAX (TYPE_ALIGN (element), BITS_PER_UNIT);
#endif
	if (!TYPE_SIZE (element))
	  /* We don't know the size of the underlying element type, so
	     our alignment calculations will be wrong, forcing us to
	     fall back on structural equality. */
	  SET_TYPE_STRUCTURAL_EQUALITY (type);
	TYPE_USER_ALIGN (type) = TYPE_USER_ALIGN (element);
	SET_TYPE_MODE (type, BLKmode);
	if (TYPE_SIZE (type) != 0
#ifdef MEMBER_TYPE_FORCES_BLK
	    && ! MEMBER_TYPE_FORCES_BLK (type, VOIDmode)
#endif
	    /* BLKmode elements force BLKmode aggregate;
	       else extract/store fields may lose.  */
	    && (TYPE_MODE (TREE_TYPE (type)) != BLKmode
		|| TYPE_NO_FORCE_BLK (TREE_TYPE (type))))
	  {
	    /* One-element arrays get the component type's mode.  */
	    if (simple_cst_equal (TYPE_SIZE (type),
				  TYPE_SIZE (TREE_TYPE (type))))
	      SET_TYPE_MODE (type, TYPE_MODE (TREE_TYPE (type)));
	    else
	      SET_TYPE_MODE (type, mode_for_size_tree (TYPE_SIZE (type),
						       MODE_INT, 1));

	    if (TYPE_MODE (type) != BLKmode
		&& STRICT_ALIGNMENT && TYPE_ALIGN (type) < BIGGEST_ALIGNMENT
		&& TYPE_ALIGN (type) < GET_MODE_ALIGNMENT (TYPE_MODE (type)))
	      {
		TYPE_NO_FORCE_BLK (type) = 1;
		SET_TYPE_MODE (type, BLKmode);
	      }
	  }
	/* When the element size is constant, check that it is at least as
	   large as the element alignment.  */
	if (TYPE_SIZE_UNIT (element)
	    && TREE_CODE (TYPE_SIZE_UNIT (element)) == INTEGER_CST
	    /* If TYPE_SIZE_UNIT overflowed, then it is certainly larger than
	       TYPE_ALIGN_UNIT.  */
	    && !TREE_OVERFLOW (TYPE_SIZE_UNIT (element))
	    && !integer_zerop (TYPE_SIZE_UNIT (element))
	    && compare_tree_int (TYPE_SIZE_UNIT (element),
			  	 TYPE_ALIGN_UNIT (element)) < 0)
	  error ("alignment of array elements is greater than element size");
	break;
      }

    case RECORD_TYPE:
    case UNION_TYPE:
    case QUAL_UNION_TYPE:
      {
	tree field;
	record_layout_info rli;

	/* Initialize the layout information.  */
	rli = start_record_layout (type);

	/* If this is a QUAL_UNION_TYPE, we want to process the fields
	   in the reverse order in building the COND_EXPR that denotes
	   its size.  We reverse them again later.  */
	if (TREE_CODE (type) == QUAL_UNION_TYPE)
	  TYPE_FIELDS (type) = nreverse (TYPE_FIELDS (type));

	/* Place all the fields.  */
	for (field = TYPE_FIELDS (type); field; field = DECL_CHAIN (field))
	  place_field (rli, field);

	if (TREE_CODE (type) == QUAL_UNION_TYPE)
	  TYPE_FIELDS (type) = nreverse (TYPE_FIELDS (type));

	/* Finish laying out the record.  */
	finish_record_layout (rli, /*free_p=*/true);
      }
      break;

    default:
      gcc_unreachable ();
    }

  /* Compute the final TYPE_SIZE, TYPE_ALIGN, etc. for TYPE.  For
     records and unions, finish_record_layout already called this
     function.  */
  if (TREE_CODE (type) != RECORD_TYPE
      && TREE_CODE (type) != UNION_TYPE
      && TREE_CODE (type) != QUAL_UNION_TYPE)
    finalize_type_size (type);

  /* We should never see alias sets on incomplete aggregates.  And we
     should not call layout_type on not incomplete aggregates.  */
  if (AGGREGATE_TYPE_P (type))
    gcc_assert (!TYPE_ALIAS_SET_KNOWN_P (type));
}

/* Vector types need to re-check the target flags each time we report
   the machine mode.  We need to do this because attribute target can
   change the result of vector_mode_supported_p and have_regs_of_mode
   on a per-function basis.  Thus the TYPE_MODE of a VECTOR_TYPE can
   change on a per-function basis.  */
/* ??? Possibly a better solution is to run through all the types
   referenced by a function and re-compute the TYPE_MODE once, rather
   than make the TYPE_MODE macro call a function.  */

enum machine_mode
vector_type_mode (const_tree t)
{
  enum machine_mode mode;

  gcc_assert (TREE_CODE (t) == VECTOR_TYPE);

  mode = t->type.mode;
  if (VECTOR_MODE_P (mode)
      && (!targetm.vector_mode_supported_p (mode)
	  || !have_regs_of_mode[mode]))
    {
      enum machine_mode innermode = TREE_TYPE (t)->type.mode;

      /* For integers, try mapping it to a same-sized scalar mode.  */
      if (GET_MODE_CLASS (innermode) == MODE_INT)
	{
	  mode = mode_for_size (TYPE_VECTOR_SUBPARTS (t)
				* GET_MODE_BITSIZE (innermode), MODE_INT, 0);

	  if (mode != VOIDmode && have_regs_of_mode[mode])
	    return mode;
	}

      return BLKmode;
    }

  return mode;
}

/* Create and return a type for signed integers of PRECISION bits.  */

tree
make_signed_type (int precision)
{
  tree type = make_node (INTEGER_TYPE);

  TYPE_PRECISION (type) = precision;

  fixup_signed_type (type);
  return type;
}

/* Create and return a type for unsigned integers of PRECISION bits.  */

tree
make_unsigned_type (int precision)
{
  tree type = make_node (INTEGER_TYPE);

  TYPE_PRECISION (type) = precision;

  fixup_unsigned_type (type);
  return type;
}

/* Create and return a type for fract of PRECISION bits, UNSIGNEDP,
   and SATP.  */

tree
make_fract_type (int precision, int unsignedp, int satp)
{
  tree type = make_node (FIXED_POINT_TYPE);

  TYPE_PRECISION (type) = precision;

  if (satp)
    TYPE_SATURATING (type) = 1;

  /* Lay out the type: set its alignment, size, etc.  */
  if (unsignedp)
    {
      TYPE_UNSIGNED (type) = 1;
      SET_TYPE_MODE (type, mode_for_size (precision, MODE_UFRACT, 0));
    }
  else
    SET_TYPE_MODE (type, mode_for_size (precision, MODE_FRACT, 0));
  layout_type (type);

  return type;
}

/* Create and return a type for accum of PRECISION bits, UNSIGNEDP,
   and SATP.  */

tree
make_accum_type (int precision, int unsignedp, int satp)
{
  tree type = make_node (FIXED_POINT_TYPE);

  TYPE_PRECISION (type) = precision;

  if (satp)
    TYPE_SATURATING (type) = 1;

  /* Lay out the type: set its alignment, size, etc.  */
  if (unsignedp)
    {
      TYPE_UNSIGNED (type) = 1;
      SET_TYPE_MODE (type, mode_for_size (precision, MODE_UACCUM, 0));
    }
  else
    SET_TYPE_MODE (type, mode_for_size (precision, MODE_ACCUM, 0));
  layout_type (type);

  return type;
}

/* Initialize sizetype and bitsizetype to a reasonable and temporary
   value to enable integer types to be created.  */

void
initialize_sizetypes (void)
{
  tree t = make_node (INTEGER_TYPE);
  int precision = GET_MODE_BITSIZE (SImode);

  SET_TYPE_MODE (t, SImode);
  TYPE_ALIGN (t) = GET_MODE_ALIGNMENT (SImode);
  TYPE_IS_SIZETYPE (t) = 1;
  TYPE_UNSIGNED (t) = 1;
  TYPE_SIZE (t) = build_int_cst (t, precision);
  TYPE_SIZE_UNIT (t) = build_int_cst (t, GET_MODE_SIZE (SImode));
  TYPE_PRECISION (t) = precision;

  set_min_and_max_values_for_integral_type (t, precision, true);

  sizetype = t;
  bitsizetype = build_distinct_type_copy (t);
}

/* Make sizetype a version of TYPE, and initialize *sizetype accordingly.
   We do this by overwriting the stub sizetype and bitsizetype nodes created
   by initialize_sizetypes.  This makes sure that (a) anything stubby about
   them no longer exists and (b) any INTEGER_CSTs created with such a type,
   remain valid.  */

void
set_sizetype (tree type)
{
  tree t, max;
  int oprecision = TYPE_PRECISION (type);
  /* The *bitsizetype types use a precision that avoids overflows when
     calculating signed sizes / offsets in bits.  However, when
     cross-compiling from a 32 bit to a 64 bit host, we are limited to 64 bit
     precision.  */
  int precision
    = MIN (oprecision + BITS_PER_UNIT_LOG + 1, MAX_FIXED_MODE_SIZE);
  precision
    = GET_MODE_PRECISION (smallest_mode_for_size (precision, MODE_INT));
  if (precision > HOST_BITS_PER_WIDE_INT * 2)
    precision = HOST_BITS_PER_WIDE_INT * 2;

  /* sizetype must be an unsigned type.  */
  gcc_assert (TYPE_UNSIGNED (type));

  t = build_distinct_type_copy (type);
  /* We want to use sizetype's cache, as we will be replacing that type.  */
  TYPE_CACHED_VALUES (t) = TYPE_CACHED_VALUES (sizetype);
  TYPE_CACHED_VALUES_P (t) = TYPE_CACHED_VALUES_P (sizetype);
  TREE_TYPE (TYPE_CACHED_VALUES (t)) = type;
  TYPE_UID (t) = TYPE_UID (sizetype);
  TYPE_IS_SIZETYPE (t) = 1;

  /* Replace our original stub sizetype.  */
  memcpy (sizetype, t, tree_size (sizetype));
  TYPE_MAIN_VARIANT (sizetype) = sizetype;
  TYPE_CANONICAL (sizetype) = sizetype;

  /* sizetype is unsigned but we need to fix TYPE_MAX_VALUE so that it is
     sign-extended in a way consistent with force_fit_type.  */
  max = TYPE_MAX_VALUE (sizetype);
  TYPE_MAX_VALUE (sizetype)
    = double_int_to_tree (sizetype, tree_to_double_int (max));

  t = make_node (INTEGER_TYPE);
  TYPE_NAME (t) = get_identifier ("bit_size_type");
  /* We want to use bitsizetype's cache, as we will be replacing that type.  */
  TYPE_CACHED_VALUES (t) = TYPE_CACHED_VALUES (bitsizetype);
  TYPE_CACHED_VALUES_P (t) = TYPE_CACHED_VALUES_P (bitsizetype);
  TYPE_PRECISION (t) = precision;
  TYPE_UID (t) = TYPE_UID (bitsizetype);
  TYPE_IS_SIZETYPE (t) = 1;

  /* Replace our original stub bitsizetype.  */
  memcpy (bitsizetype, t, tree_size (bitsizetype));
  TYPE_MAIN_VARIANT (bitsizetype) = bitsizetype;
  TYPE_CANONICAL (bitsizetype) = bitsizetype;

  fixup_unsigned_type (bitsizetype);

  /* Create the signed variants of *sizetype.  */
  ssizetype = make_signed_type (oprecision);
  TYPE_IS_SIZETYPE (ssizetype) = 1;
  sbitsizetype = make_signed_type (precision);
  TYPE_IS_SIZETYPE (sbitsizetype) = 1;
}

/* TYPE is an integral type, i.e., an INTEGRAL_TYPE, ENUMERAL_TYPE
   or BOOLEAN_TYPE.  Set TYPE_MIN_VALUE and TYPE_MAX_VALUE
   for TYPE, based on the PRECISION and whether or not the TYPE
   IS_UNSIGNED.  PRECISION need not correspond to a width supported
   natively by the hardware; for example, on a machine with 8-bit,
   16-bit, and 32-bit register modes, PRECISION might be 7, 23, or
   61.  */

void
set_min_and_max_values_for_integral_type (tree type,
					  int precision,
					  bool is_unsigned)
{
  tree min_value;
  tree max_value;

  if (is_unsigned)
    {
      min_value = build_int_cst (type, 0);
      max_value
	= build_int_cst_wide (type, precision - HOST_BITS_PER_WIDE_INT >= 0
			      ? -1
			      : ((HOST_WIDE_INT) 1 << precision) - 1,
			      precision - HOST_BITS_PER_WIDE_INT > 0
			      ? ((unsigned HOST_WIDE_INT) ~0
				 >> (HOST_BITS_PER_WIDE_INT
				     - (precision - HOST_BITS_PER_WIDE_INT)))
			      : 0);
    }
  else
    {
      min_value
	= build_int_cst_wide (type,
			      (precision - HOST_BITS_PER_WIDE_INT > 0
			       ? 0
			       : (HOST_WIDE_INT) (-1) << (precision - 1)),
			      (((HOST_WIDE_INT) (-1)
				<< (precision - HOST_BITS_PER_WIDE_INT - 1 > 0
				    ? precision - HOST_BITS_PER_WIDE_INT - 1
				    : 0))));
      max_value
	= build_int_cst_wide (type,
			      (precision - HOST_BITS_PER_WIDE_INT > 0
			       ? -1
			       : ((HOST_WIDE_INT) 1 << (precision - 1)) - 1),
			      (precision - HOST_BITS_PER_WIDE_INT - 1 > 0
			       ? (((HOST_WIDE_INT) 1
				   << (precision - HOST_BITS_PER_WIDE_INT - 1))) - 1
			       : 0));
    }

  TYPE_MIN_VALUE (type) = min_value;
  TYPE_MAX_VALUE (type) = max_value;
}

/* Set the extreme values of TYPE based on its precision in bits,
   then lay it out.  Used when make_signed_type won't do
   because the tree code is not INTEGER_TYPE.
   E.g. for Pascal, when the -fsigned-char option is given.  */

void
fixup_signed_type (tree type)
{
  int precision = TYPE_PRECISION (type);

  /* We can not represent properly constants greater then
     2 * HOST_BITS_PER_WIDE_INT, still we need the types
     as they are used by i386 vector extensions and friends.  */
  if (precision > HOST_BITS_PER_WIDE_INT * 2)
    precision = HOST_BITS_PER_WIDE_INT * 2;

  set_min_and_max_values_for_integral_type (type, precision,
					    /*is_unsigned=*/false);

  /* Lay out the type: set its alignment, size, etc.  */
  layout_type (type);
}

/* Set the extreme values of TYPE based on its precision in bits,
   then lay it out.  This is used both in `make_unsigned_type'
   and for enumeral types.  */

void
fixup_unsigned_type (tree type)
{
  int precision = TYPE_PRECISION (type);

  /* We can not represent properly constants greater then
     2 * HOST_BITS_PER_WIDE_INT, still we need the types
     as they are used by i386 vector extensions and friends.  */
  if (precision > HOST_BITS_PER_WIDE_INT * 2)
    precision = HOST_BITS_PER_WIDE_INT * 2;

  TYPE_UNSIGNED (type) = 1;

  set_min_and_max_values_for_integral_type (type, precision,
					    /*is_unsigned=*/true);

  /* Lay out the type: set its alignment, size, etc.  */
  layout_type (type);
}

/* Find the best machine mode to use when referencing a bit field of length
   BITSIZE bits starting at BITPOS.

   The underlying object is known to be aligned to a boundary of ALIGN bits.
   If LARGEST_MODE is not VOIDmode, it means that we should not use a mode
   larger than LARGEST_MODE (usually SImode).

   If no mode meets all these conditions, we return VOIDmode.

   If VOLATILEP is false and SLOW_BYTE_ACCESS is false, we return the
   smallest mode meeting these conditions.

   If VOLATILEP is false and SLOW_BYTE_ACCESS is true, we return the
   largest mode (but a mode no wider than UNITS_PER_WORD) that meets
   all the conditions.

   If VOLATILEP is true the narrow_volatile_bitfields target hook is used to
   decide which of the above modes should be used.  */

enum machine_mode
get_best_mode (int bitsize, int bitpos, unsigned int align,
	       enum machine_mode largest_mode, int volatilep)
{
  enum machine_mode mode;
  unsigned int unit = 0;

  /* Find the narrowest integer mode that contains the bit field.  */
  for (mode = GET_CLASS_NARROWEST_MODE (MODE_INT); mode != VOIDmode;
       mode = GET_MODE_WIDER_MODE (mode))
    {
      unit = GET_MODE_BITSIZE (mode);
      if ((bitpos % unit) + bitsize <= unit)
	break;
    }

  if (mode == VOIDmode
      /* It is tempting to omit the following line
	 if STRICT_ALIGNMENT is true.
	 But that is incorrect, since if the bitfield uses part of 3 bytes
	 and we use a 4-byte mode, we could get a spurious segv
	 if the extra 4th byte is past the end of memory.
	 (Though at least one Unix compiler ignores this problem:
	 that on the Sequent 386 machine.  */
      || MIN (unit, BIGGEST_ALIGNMENT) > align
      || (largest_mode != VOIDmode && unit > GET_MODE_BITSIZE (largest_mode)))
    return VOIDmode;

  if ((SLOW_BYTE_ACCESS && ! volatilep)
      || (volatilep && !targetm.narrow_volatile_bitfield ()))
    {
      enum machine_mode wide_mode = VOIDmode, tmode;

      for (tmode = GET_CLASS_NARROWEST_MODE (MODE_INT); tmode != VOIDmode;
	   tmode = GET_MODE_WIDER_MODE (tmode))
	{
	  unit = GET_MODE_BITSIZE (tmode);
	  if (bitpos / unit == (bitpos + bitsize - 1) / unit
	      && unit <= BITS_PER_WORD
	      && unit <= MIN (align, BIGGEST_ALIGNMENT)
	      && (largest_mode == VOIDmode
		  || unit <= GET_MODE_BITSIZE (largest_mode)))
	    wide_mode = tmode;
	}

      if (wide_mode != VOIDmode)
	return wide_mode;
    }

  return mode;
}

/* Gets minimal and maximal values for MODE (signed or unsigned depending on
   SIGN).  The returned constants are made to be usable in TARGET_MODE.  */

void
get_mode_bounds (enum machine_mode mode, int sign,
		 enum machine_mode target_mode,
		 rtx *mmin, rtx *mmax)
{
  unsigned size = GET_MODE_BITSIZE (mode);
  unsigned HOST_WIDE_INT min_val, max_val;

  gcc_assert (size <= HOST_BITS_PER_WIDE_INT);

  if (sign)
    {
      min_val = -((unsigned HOST_WIDE_INT) 1 << (size - 1));
      max_val = ((unsigned HOST_WIDE_INT) 1 << (size - 1)) - 1;
    }
  else
    {
      min_val = 0;
      max_val = ((unsigned HOST_WIDE_INT) 1 << (size - 1) << 1) - 1;
    }

  *mmin = gen_int_mode (min_val, target_mode);
  *mmax = gen_int_mode (max_val, target_mode);
}

#include "gt-stor-layout.h"<|MERGE_RESOLUTION|>--- conflicted
+++ resolved
@@ -235,18 +235,11 @@
 {
   static unsigned HOST_WIDE_INT fnno = 0;
   VEC (tree, heap) *self_refs = NULL;
-<<<<<<< HEAD
-  tree param_type_list = NULL, param_decl_list = NULL, arg_list = NULL;
-  tree t, ref, return_type, fntype, fnname, fndecl;
-  unsigned int i;
-  char buf[128];
-=======
   tree param_type_list = NULL, param_decl_list = NULL;
   tree t, ref, return_type, fntype, fnname, fndecl;
   unsigned int i;
   char buf[128];
   VEC(tree,gc) *args = NULL;
->>>>>>> 3bd7a983
 
   /* Do not factor out simple operations.  */
   t = skip_simple_arithmetic (size);
@@ -265,10 +258,7 @@
 
   /* Build the parameter and argument lists in parallel; also
      substitute the former for the latter in the expression.  */
-<<<<<<< HEAD
-=======
   args = VEC_alloc (tree, gc, VEC_length (tree, self_refs));
->>>>>>> 3bd7a983
   for (i = 0; VEC_iterate (tree, self_refs, i, ref); i++)
     {
       tree subst, param_name, param_type, param_decl;
@@ -304,11 +294,7 @@
 
       param_type_list = tree_cons (NULL_TREE, param_type, param_type_list);
       param_decl_list = chainon (param_decl, param_decl_list);
-<<<<<<< HEAD
-      arg_list = tree_cons (NULL_TREE, ref, arg_list);
-=======
       VEC_quick_push (tree, args, ref);
->>>>>>> 3bd7a983
     }
 
   VEC_free (tree, heap, self_refs);
@@ -319,10 +305,6 @@
   /* The 3 lists have been created in reverse order.  */
   param_type_list = nreverse (param_type_list);
   param_decl_list = nreverse (param_decl_list);
-<<<<<<< HEAD
-  arg_list = nreverse (arg_list);
-=======
->>>>>>> 3bd7a983
 
   /* Build the function type.  */
   return_type = TREE_TYPE (size);
@@ -332,11 +314,7 @@
   sprintf (buf, "SZ"HOST_WIDE_INT_PRINT_UNSIGNED, fnno++);
   fnname = get_file_function_name (buf);
   fndecl = build_decl (input_location, FUNCTION_DECL, fnname, fntype);
-<<<<<<< HEAD
-  for (t = param_decl_list; t; t = TREE_CHAIN (t))
-=======
   for (t = param_decl_list; t; t = DECL_CHAIN (t))
->>>>>>> 3bd7a983
     DECL_CONTEXT (t) = fndecl;
   DECL_ARGUMENTS (fndecl) = param_decl_list;
   DECL_RESULT (fndecl)
@@ -367,11 +345,7 @@
   VEC_safe_push (tree, gc, size_functions, fndecl);
 
   /* Replace the original expression with a call to the size function.  */
-<<<<<<< HEAD
-  return build_function_call_expr (UNKNOWN_LOCATION, fndecl, arg_list);
-=======
   return build_call_expr_loc_vec (input_location, fndecl, args);
->>>>>>> 3bd7a983
 }
 
 /* Take, queue and compile all the size functions.  It is essential that
