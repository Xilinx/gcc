--- conflicted
+++ resolved
@@ -1708,10 +1708,7 @@
 	 sd_iterator_cond (&sd_it, &dep);)
       {
 	rtx dbg = DEP_PRO (dep);
-<<<<<<< HEAD
-=======
 	struct reg_use_data *use, *next;
->>>>>>> 779871ac
 
 	gcc_assert (DEBUG_INSN_P (dbg));
 
@@ -1733,8 +1730,6 @@
 	INSN_VAR_LOCATION_LOC (dbg) = gen_rtx_UNKNOWN_VAR_LOC ();
 	df_insn_rescan (dbg);
 
-<<<<<<< HEAD
-=======
 	/* Unknown location doesn't use any registers.  */
 	for (use = INSN_REG_USE_LIST (dbg); use != NULL; use = next)
 	  {
@@ -1749,7 +1744,6 @@
 	  }
 	INSN_REG_USE_LIST (dbg) = NULL;
 
->>>>>>> 779871ac
 	/* We delete rather than resolve these deps, otherwise we
 	   crash in sched_free_deps(), because forward deps are
 	   expected to be released before backward deps.  */
