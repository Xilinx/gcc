--- conflicted
+++ resolved
@@ -51,10 +51,7 @@
 {
   tree t = *tp;
   tree decl;
-<<<<<<< HEAD
   struct record_reference_ctx *ctx = (struct record_reference_ctx *)data;
-=======
->>>>>>> e33a1692
 
   switch (TREE_CODE (t))
     {
@@ -67,7 +64,6 @@
     case ADDR_EXPR:
       /* Record dereferences to the functions.  This makes the
 	 functions reachable unconditionally.  */
-<<<<<<< HEAD
       decl = get_base_var (*tp);
       if (TREE_CODE (decl) == FUNCTION_DECL)
 	{
@@ -91,11 +87,6 @@
 				IPA_REF_ADDR, NULL);
 	}
       *walk_subtrees = 0;
-=======
-      decl = TREE_OPERAND (*tp, 0);
-      if (TREE_CODE (decl) == FUNCTION_DECL)
-	cgraph_mark_address_taken_node (cgraph_node (decl));
->>>>>>> e33a1692
       break;
 
     default:
@@ -115,7 +106,6 @@
   return NULL_TREE;
 }
 
-<<<<<<< HEAD
 /* Record references to typeinfos in the type list LIST.  */
 
 static void
@@ -200,17 +190,9 @@
 
 void
 reset_inline_failed (struct cgraph_node *node)
-=======
-/* Computes the frequency of the call statement so that it can be stored in
-   cgraph_edge.  BB is the basic block of the call statement.  */
-int
-compute_call_stmt_bb_frequency (tree decl, basic_block bb)
->>>>>>> e33a1692
-{
-  int entry_freq = ENTRY_BLOCK_PTR->frequency;
-  int freq = bb->frequency;
-
-<<<<<<< HEAD
+{
+  struct cgraph_edge *e;
+
   for (e = node->callers; e; e = e->next_caller)
     {
       e->callee->global.inlined_to = NULL;
@@ -236,8 +218,6 @@
   		     (DECL_STRUCT_FUNCTION (decl))->frequency;
   int freq = bb->frequency;
 
-=======
->>>>>>> e33a1692
   if (profile_status_for_function (DECL_STRUCT_FUNCTION (decl)) == PROFILE_ABSENT)
     return CGRAPH_FREQ_BASE;
 
@@ -249,7 +229,6 @@
     freq = CGRAPH_FREQ_MAX;
 
   return freq;
-<<<<<<< HEAD
 }
 
 /* Mark address taken in STMT.  */
@@ -337,8 +316,6 @@
 			    IPA_REF_STORE, NULL);
      }
   return false;
-=======
->>>>>>> e33a1692
 }
 
 /* Create cgraph edges for function calls.
@@ -351,12 +328,12 @@
   struct cgraph_node *node = cgraph_node (current_function_decl);
   struct pointer_set_t *visited_nodes = pointer_set_create ();
   gimple_stmt_iterator gsi;
-  tree step;
+  tree decl;
+  unsigned ix;
 
   /* Create the callgraph edges and record the nodes referenced by the function.
      body.  */
   FOR_EACH_BB (bb)
-<<<<<<< HEAD
     {
       for (gsi = gsi_start_bb (bb); !gsi_end_p (gsi); gsi_next (&gsi))
 	{
@@ -400,62 +377,12 @@
 	walk_stmt_load_store_addr_ops (gsi_stmt (gsi), node,
 				       mark_load, mark_store, mark_address);
    }
-=======
-    for (gsi = gsi_start_bb (bb); !gsi_end_p (gsi); gsi_next (&gsi))
-      {
-	gimple stmt = gsi_stmt (gsi);
-	tree decl;
-
-	if (is_gimple_call (stmt) && (decl = gimple_call_fndecl (stmt)))
-	  {
-	    size_t i;
-	    size_t n = gimple_call_num_args (stmt);
-	    cgraph_create_edge (node, cgraph_node (decl), stmt,
-				bb->count, compute_call_stmt_bb_frequency (current_function_decl, bb),
-				bb->loop_depth);
-	    for (i = 0; i < n; i++)
-	      walk_tree (gimple_call_arg_ptr (stmt, i), record_reference,
-			 node, visited_nodes);
-	    if (gimple_call_lhs (stmt))
-	      walk_tree (gimple_call_lhs_ptr (stmt), record_reference, node,
-		         visited_nodes);
-	  }
-	else
-	  {
-	    struct walk_stmt_info wi;
-	    memset (&wi, 0, sizeof (wi));
-	    wi.info = node;
-	    wi.pset = visited_nodes;
-	    walk_gimple_op (stmt, record_reference, &wi);
-	    if (gimple_code (stmt) == GIMPLE_OMP_PARALLEL
-		&& gimple_omp_parallel_child_fn (stmt))
-	      {
-		tree fn = gimple_omp_parallel_child_fn (stmt);
-		cgraph_mark_needed_node (cgraph_node (fn));
-	      }
-	    if (gimple_code (stmt) == GIMPLE_OMP_TASK)
-	      {
-		tree fn = gimple_omp_task_child_fn (stmt);
-		if (fn)
-		  cgraph_mark_needed_node (cgraph_node (fn));
-		fn = gimple_omp_task_copy_fn (stmt);
-		if (fn)
-		  cgraph_mark_needed_node (cgraph_node (fn));
-	      }
-	  }
-      }
->>>>>>> e33a1692
 
   /* Look for initializers of constant variables and private statics.  */
-  for (step = cfun->local_decls;
-       step;
-       step = TREE_CHAIN (step))
-    {
-      tree decl = TREE_VALUE (step);
-      if (TREE_CODE (decl) == VAR_DECL
-	  && (TREE_STATIC (decl) && !DECL_EXTERNAL (decl)))
-	varpool_finalize_decl (decl);
-    }
+  FOR_EACH_LOCAL_DECL (cfun, ix, decl)
+    if (TREE_CODE (decl) == VAR_DECL
+	&& (TREE_STATIC (decl) && !DECL_EXTERNAL (decl)))
+      varpool_finalize_decl (decl);
   record_eh_tables (node, cfun);
 
   pointer_set_destroy (visited_nodes);
@@ -515,7 +442,6 @@
   node->count = ENTRY_BLOCK_PTR->count;
 
   FOR_EACH_BB (bb)
-<<<<<<< HEAD
     {
       for (gsi = gsi_start_bb (bb); !gsi_end_p (gsi); gsi_next (&gsi))
 	{
@@ -546,21 +472,6 @@
 				       mark_load, mark_store, mark_address);
     }
   record_eh_tables (node, cfun);
-=======
-    for (gsi = gsi_start_bb (bb); !gsi_end_p (gsi); gsi_next (&gsi))
-      {
-	gimple stmt = gsi_stmt (gsi);
-	tree decl;
-
-	if (is_gimple_call (stmt) && (decl = gimple_call_fndecl (stmt)))
-	  cgraph_create_edge (node, cgraph_node (decl), stmt,
-			      bb->count,
-			      compute_call_stmt_bb_frequency
-			        (current_function_decl, bb),
-			      bb->loop_depth);
-
-      }
->>>>>>> e33a1692
   gcc_assert (!node->global.inlined_to);
 
   return 0;
@@ -628,11 +539,7 @@
 {
  {
   GIMPLE_PASS,
-<<<<<<< HEAD
   "*remove_cgraph_callee_edges",		/* name */
-=======
-  NULL,					/* name */
->>>>>>> e33a1692
   NULL,					/* gate */
   remove_cgraph_callee_edges,		/* execute */
   NULL,					/* sub */
