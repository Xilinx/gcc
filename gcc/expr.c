/* Convert tree expression to rtl instructions, for GNU compiler.
   Copyright (C) 1988, 1992, 1993, 1994, 1995, 1996, 1997, 1998, 1999,
   2000, 2001, 2002, 2003, 2004, 2005, 2006, 2007, 2008, 2009, 2010
   Free Software Foundation, Inc.

This file is part of GCC.

GCC is free software; you can redistribute it and/or modify it under
the terms of the GNU General Public License as published by the Free
Software Foundation; either version 3, or (at your option) any later
version.

GCC is distributed in the hope that it will be useful, but WITHOUT ANY
WARRANTY; without even the implied warranty of MERCHANTABILITY or
FITNESS FOR A PARTICULAR PURPOSE.  See the GNU General Public License
for more details.

You should have received a copy of the GNU General Public License
along with GCC; see the file COPYING3.  If not see
<http://www.gnu.org/licenses/>.  */

#include "config.h"
#include "system.h"
#include "coretypes.h"
#include "tm.h"
#include "machmode.h"
#include "rtl.h"
#include "tree.h"
#include "flags.h"
#include "regs.h"
#include "hard-reg-set.h"
#include "except.h"
#include "function.h"
#include "insn-config.h"
#include "insn-attr.h"
/* Include expr.h after insn-config.h so we get HAVE_conditional_move.  */
#include "expr.h"
#include "optabs.h"
#include "libfuncs.h"
#include "recog.h"
#include "reload.h"
#include "output.h"
#include "typeclass.h"
#include "toplev.h"
#include "langhooks.h"
#include "intl.h"
#include "tm_p.h"
#include "tree-iterator.h"
#include "tree-pass.h"
#include "tree-flow.h"
#include "target.h"
#include "timevar.h"
#include "df.h"
#include "diagnostic.h"
#include "ssaexpand.h"
#include "target-globals.h"

/* Decide whether a function's arguments should be processed
   from first to last or from last to first.

   They should if the stack and args grow in opposite directions, but
   only if we have push insns.  */

#ifdef PUSH_ROUNDING

#ifndef PUSH_ARGS_REVERSED
#if defined (STACK_GROWS_DOWNWARD) != defined (ARGS_GROW_DOWNWARD)
#define PUSH_ARGS_REVERSED	/* If it's last to first.  */
#endif
#endif

#endif

#ifndef STACK_PUSH_CODE
#ifdef STACK_GROWS_DOWNWARD
#define STACK_PUSH_CODE PRE_DEC
#else
#define STACK_PUSH_CODE PRE_INC
#endif
#endif


/* If this is nonzero, we do not bother generating VOLATILE
   around volatile memory references, and we are willing to
   output indirect addresses.  If cse is to follow, we reject
   indirect addresses so a useful potential cse is generated;
   if it is used only once, instruction combination will produce
   the same indirect address eventually.  */
int cse_not_expected;

/* This structure is used by move_by_pieces to describe the move to
   be performed.  */
struct move_by_pieces_d
{
  rtx to;
  rtx to_addr;
  int autinc_to;
  int explicit_inc_to;
  rtx from;
  rtx from_addr;
  int autinc_from;
  int explicit_inc_from;
  unsigned HOST_WIDE_INT len;
  HOST_WIDE_INT offset;
  int reverse;
};

/* This structure is used by store_by_pieces to describe the clear to
   be performed.  */

struct store_by_pieces_d
{
  rtx to;
  rtx to_addr;
  int autinc_to;
  int explicit_inc_to;
  unsigned HOST_WIDE_INT len;
  HOST_WIDE_INT offset;
  rtx (*constfun) (void *, HOST_WIDE_INT, enum machine_mode);
  void *constfundata;
  int reverse;
};

static unsigned HOST_WIDE_INT move_by_pieces_ninsns (unsigned HOST_WIDE_INT,
						     unsigned int,
						     unsigned int);
static void move_by_pieces_1 (rtx (*) (rtx, ...), enum machine_mode,
			      struct move_by_pieces_d *);
static bool block_move_libcall_safe_for_call_parm (void);
static bool emit_block_move_via_movmem (rtx, rtx, rtx, unsigned, unsigned, HOST_WIDE_INT);
static tree emit_block_move_libcall_fn (int);
static void emit_block_move_via_loop (rtx, rtx, rtx, unsigned);
static rtx clear_by_pieces_1 (void *, HOST_WIDE_INT, enum machine_mode);
static void clear_by_pieces (rtx, unsigned HOST_WIDE_INT, unsigned int);
static void store_by_pieces_1 (struct store_by_pieces_d *, unsigned int);
static void store_by_pieces_2 (rtx (*) (rtx, ...), enum machine_mode,
			       struct store_by_pieces_d *);
static tree clear_storage_libcall_fn (int);
static rtx compress_float_constant (rtx, rtx);
static rtx get_subtarget (rtx);
static void store_constructor_field (rtx, unsigned HOST_WIDE_INT,
				     HOST_WIDE_INT, enum machine_mode,
				     tree, tree, int, alias_set_type);
static void store_constructor (tree, rtx, int, HOST_WIDE_INT);
static rtx store_field (rtx, HOST_WIDE_INT, HOST_WIDE_INT, enum machine_mode,
			tree, tree, alias_set_type, bool);

static unsigned HOST_WIDE_INT highest_pow2_factor_for_target (const_tree, const_tree);

static int is_aligning_offset (const_tree, const_tree);
static void expand_operands (tree, tree, rtx, rtx*, rtx*,
			     enum expand_modifier);
static rtx reduce_to_bit_field_precision (rtx, rtx, tree);
static rtx do_store_flag (sepops, rtx, enum machine_mode);
#ifdef PUSH_ROUNDING
static void emit_single_push_insn (enum machine_mode, rtx, tree);
#endif
static void do_tablejump (rtx, enum machine_mode, rtx, rtx, rtx);
static rtx const_vector_from_tree (tree);
static void write_complex_part (rtx, rtx, bool);

/* This macro is used to determine whether move_by_pieces should be called
   to perform a structure copy.  */
#ifndef MOVE_BY_PIECES_P
#define MOVE_BY_PIECES_P(SIZE, ALIGN) \
  (move_by_pieces_ninsns (SIZE, ALIGN, MOVE_MAX_PIECES + 1) \
   < (unsigned int) MOVE_RATIO (optimize_insn_for_speed_p ()))
#endif

/* This macro is used to determine whether clear_by_pieces should be
   called to clear storage.  */
#ifndef CLEAR_BY_PIECES_P
#define CLEAR_BY_PIECES_P(SIZE, ALIGN) \
  (move_by_pieces_ninsns (SIZE, ALIGN, STORE_MAX_PIECES + 1) \
   < (unsigned int) CLEAR_RATIO (optimize_insn_for_speed_p ()))
#endif

/* This macro is used to determine whether store_by_pieces should be
   called to "memset" storage with byte values other than zero.  */
#ifndef SET_BY_PIECES_P
#define SET_BY_PIECES_P(SIZE, ALIGN) \
  (move_by_pieces_ninsns (SIZE, ALIGN, STORE_MAX_PIECES + 1) \
   < (unsigned int) SET_RATIO (optimize_insn_for_speed_p ()))
#endif

/* This macro is used to determine whether store_by_pieces should be
   called to "memcpy" storage when the source is a constant string.  */
#ifndef STORE_BY_PIECES_P
#define STORE_BY_PIECES_P(SIZE, ALIGN) \
  (move_by_pieces_ninsns (SIZE, ALIGN, STORE_MAX_PIECES + 1) \
   < (unsigned int) MOVE_RATIO (optimize_insn_for_speed_p ()))
#endif

/* SLOW_UNALIGNED_ACCESS is nonzero if unaligned accesses are very slow.  */

#ifndef SLOW_UNALIGNED_ACCESS
#define SLOW_UNALIGNED_ACCESS(MODE, ALIGN) STRICT_ALIGNMENT
#endif

/* This is run to set up which modes can be used
   directly in memory and to initialize the block move optab.  It is run
   at the beginning of compilation and when the target is reinitialized.  */

void
init_expr_target (void)
{
  rtx insn, pat;
  enum machine_mode mode;
  int num_clobbers;
  rtx mem, mem1;
  rtx reg;

  /* Try indexing by frame ptr and try by stack ptr.
     It is known that on the Convex the stack ptr isn't a valid index.
     With luck, one or the other is valid on any machine.  */
  mem = gen_rtx_MEM (VOIDmode, stack_pointer_rtx);
  mem1 = gen_rtx_MEM (VOIDmode, frame_pointer_rtx);

  /* A scratch register we can modify in-place below to avoid
     useless RTL allocations.  */
  reg = gen_rtx_REG (VOIDmode, -1);

  insn = rtx_alloc (INSN);
  pat = gen_rtx_SET (VOIDmode, NULL_RTX, NULL_RTX);
  PATTERN (insn) = pat;

  for (mode = VOIDmode; (int) mode < NUM_MACHINE_MODES;
       mode = (enum machine_mode) ((int) mode + 1))
    {
      int regno;

      direct_load[(int) mode] = direct_store[(int) mode] = 0;
      PUT_MODE (mem, mode);
      PUT_MODE (mem1, mode);
      PUT_MODE (reg, mode);

      /* See if there is some register that can be used in this mode and
	 directly loaded or stored from memory.  */

      if (mode != VOIDmode && mode != BLKmode)
	for (regno = 0; regno < FIRST_PSEUDO_REGISTER
	     && (direct_load[(int) mode] == 0 || direct_store[(int) mode] == 0);
	     regno++)
	  {
	    if (! HARD_REGNO_MODE_OK (regno, mode))
	      continue;

	    SET_REGNO (reg, regno);

	    SET_SRC (pat) = mem;
	    SET_DEST (pat) = reg;
	    if (recog (pat, insn, &num_clobbers) >= 0)
	      direct_load[(int) mode] = 1;

	    SET_SRC (pat) = mem1;
	    SET_DEST (pat) = reg;
	    if (recog (pat, insn, &num_clobbers) >= 0)
	      direct_load[(int) mode] = 1;

	    SET_SRC (pat) = reg;
	    SET_DEST (pat) = mem;
	    if (recog (pat, insn, &num_clobbers) >= 0)
	      direct_store[(int) mode] = 1;

	    SET_SRC (pat) = reg;
	    SET_DEST (pat) = mem1;
	    if (recog (pat, insn, &num_clobbers) >= 0)
	      direct_store[(int) mode] = 1;
	  }
    }

  mem = gen_rtx_MEM (VOIDmode, gen_rtx_raw_REG (Pmode, 10000));

  for (mode = GET_CLASS_NARROWEST_MODE (MODE_FLOAT); mode != VOIDmode;
       mode = GET_MODE_WIDER_MODE (mode))
    {
      enum machine_mode srcmode;
      for (srcmode = GET_CLASS_NARROWEST_MODE (MODE_FLOAT); srcmode != mode;
	   srcmode = GET_MODE_WIDER_MODE (srcmode))
	{
	  enum insn_code ic;

	  ic = can_extend_p (mode, srcmode, 0);
	  if (ic == CODE_FOR_nothing)
	    continue;

	  PUT_MODE (mem, srcmode);

	  if ((*insn_data[ic].operand[1].predicate) (mem, srcmode))
	    float_extend_from_mem[mode][srcmode] = true;
	}
    }
}

/* This is run at the start of compiling a function.  */

void
init_expr (void)
{
  memset (&crtl->expr, 0, sizeof (crtl->expr));
}

/* Copy data from FROM to TO, where the machine modes are not the same.
   Both modes may be integer, or both may be floating, or both may be
   fixed-point.
   UNSIGNEDP should be nonzero if FROM is an unsigned type.
   This causes zero-extension instead of sign-extension.  */

void
convert_move (rtx to, rtx from, int unsignedp)
{
  enum machine_mode to_mode = GET_MODE (to);
  enum machine_mode from_mode = GET_MODE (from);
  int to_real = SCALAR_FLOAT_MODE_P (to_mode);
  int from_real = SCALAR_FLOAT_MODE_P (from_mode);
  enum insn_code code;
  rtx libcall;

  /* rtx code for making an equivalent value.  */
  enum rtx_code equiv_code = (unsignedp < 0 ? UNKNOWN
			      : (unsignedp ? ZERO_EXTEND : SIGN_EXTEND));


  gcc_assert (to_real == from_real);
  gcc_assert (to_mode != BLKmode);
  gcc_assert (from_mode != BLKmode);

  /* If the source and destination are already the same, then there's
     nothing to do.  */
  if (to == from)
    return;

  /* If FROM is a SUBREG that indicates that we have already done at least
     the required extension, strip it.  We don't handle such SUBREGs as
     TO here.  */

  if (GET_CODE (from) == SUBREG && SUBREG_PROMOTED_VAR_P (from)
      && (GET_MODE_SIZE (GET_MODE (SUBREG_REG (from)))
	  >= GET_MODE_SIZE (to_mode))
      && SUBREG_PROMOTED_UNSIGNED_P (from) == unsignedp)
    from = gen_lowpart (to_mode, from), from_mode = to_mode;

  gcc_assert (GET_CODE (to) != SUBREG || !SUBREG_PROMOTED_VAR_P (to));

  if (to_mode == from_mode
      || (from_mode == VOIDmode && CONSTANT_P (from)))
    {
      emit_move_insn (to, from);
      return;
    }

  if (VECTOR_MODE_P (to_mode) || VECTOR_MODE_P (from_mode))
    {
      gcc_assert (GET_MODE_BITSIZE (from_mode) == GET_MODE_BITSIZE (to_mode));

      if (VECTOR_MODE_P (to_mode))
	from = simplify_gen_subreg (to_mode, from, GET_MODE (from), 0);
      else
	to = simplify_gen_subreg (from_mode, to, GET_MODE (to), 0);

      emit_move_insn (to, from);
      return;
    }

  if (GET_CODE (to) == CONCAT && GET_CODE (from) == CONCAT)
    {
      convert_move (XEXP (to, 0), XEXP (from, 0), unsignedp);
      convert_move (XEXP (to, 1), XEXP (from, 1), unsignedp);
      return;
    }

  if (to_real)
    {
      rtx value, insns;
      convert_optab tab;

      gcc_assert ((GET_MODE_PRECISION (from_mode)
		   != GET_MODE_PRECISION (to_mode))
		  || (DECIMAL_FLOAT_MODE_P (from_mode)
		      != DECIMAL_FLOAT_MODE_P (to_mode)));

      if (GET_MODE_PRECISION (from_mode) == GET_MODE_PRECISION (to_mode))
	/* Conversion between decimal float and binary float, same size.  */
	tab = DECIMAL_FLOAT_MODE_P (from_mode) ? trunc_optab : sext_optab;
      else if (GET_MODE_PRECISION (from_mode) < GET_MODE_PRECISION (to_mode))
	tab = sext_optab;
      else
	tab = trunc_optab;

      /* Try converting directly if the insn is supported.  */

      code = convert_optab_handler (tab, to_mode, from_mode);
      if (code != CODE_FOR_nothing)
	{
	  emit_unop_insn (code, to, from,
			  tab == sext_optab ? FLOAT_EXTEND : FLOAT_TRUNCATE);
	  return;
	}

      /* Otherwise use a libcall.  */
      libcall = convert_optab_libfunc (tab, to_mode, from_mode);

      /* Is this conversion implemented yet?  */
      gcc_assert (libcall);

      start_sequence ();
      value = emit_library_call_value (libcall, NULL_RTX, LCT_CONST, to_mode,
				       1, from, from_mode);
      insns = get_insns ();
      end_sequence ();
      emit_libcall_block (insns, to, value,
			  tab == trunc_optab ? gen_rtx_FLOAT_TRUNCATE (to_mode,
								       from)
			  : gen_rtx_FLOAT_EXTEND (to_mode, from));
      return;
    }

  /* Handle pointer conversion.  */			/* SPEE 900220.  */
  /* Targets are expected to provide conversion insns between PxImode and
     xImode for all MODE_PARTIAL_INT modes they use, but no others.  */
  if (GET_MODE_CLASS (to_mode) == MODE_PARTIAL_INT)
    {
      enum machine_mode full_mode
	= smallest_mode_for_size (GET_MODE_BITSIZE (to_mode), MODE_INT);

      gcc_assert (convert_optab_handler (trunc_optab, to_mode, full_mode)
		  != CODE_FOR_nothing);

      if (full_mode != from_mode)
	from = convert_to_mode (full_mode, from, unsignedp);
      emit_unop_insn (convert_optab_handler (trunc_optab, to_mode, full_mode),
		      to, from, UNKNOWN);
      return;
    }
  if (GET_MODE_CLASS (from_mode) == MODE_PARTIAL_INT)
    {
      rtx new_from;
      enum machine_mode full_mode
	= smallest_mode_for_size (GET_MODE_BITSIZE (from_mode), MODE_INT);

      gcc_assert (convert_optab_handler (sext_optab, full_mode, from_mode)
		  != CODE_FOR_nothing);

      if (to_mode == full_mode)
	{
	  emit_unop_insn (convert_optab_handler (sext_optab, full_mode,
						 from_mode),
			  to, from, UNKNOWN);
	  return;
	}

      new_from = gen_reg_rtx (full_mode);
      emit_unop_insn (convert_optab_handler (sext_optab, full_mode, from_mode),
		      new_from, from, UNKNOWN);

      /* else proceed to integer conversions below.  */
      from_mode = full_mode;
      from = new_from;
    }

   /* Make sure both are fixed-point modes or both are not.  */
   gcc_assert (ALL_SCALAR_FIXED_POINT_MODE_P (from_mode) ==
	       ALL_SCALAR_FIXED_POINT_MODE_P (to_mode));
   if (ALL_SCALAR_FIXED_POINT_MODE_P (from_mode))
    {
      /* If we widen from_mode to to_mode and they are in the same class,
	 we won't saturate the result.
	 Otherwise, always saturate the result to play safe.  */
      if (GET_MODE_CLASS (from_mode) == GET_MODE_CLASS (to_mode)
	  && GET_MODE_SIZE (from_mode) < GET_MODE_SIZE (to_mode))
	expand_fixed_convert (to, from, 0, 0);
      else
	expand_fixed_convert (to, from, 0, 1);
      return;
    }

  /* Now both modes are integers.  */

  /* Handle expanding beyond a word.  */
  if (GET_MODE_BITSIZE (from_mode) < GET_MODE_BITSIZE (to_mode)
      && GET_MODE_BITSIZE (to_mode) > BITS_PER_WORD)
    {
      rtx insns;
      rtx lowpart;
      rtx fill_value;
      rtx lowfrom;
      int i;
      enum machine_mode lowpart_mode;
      int nwords = CEIL (GET_MODE_SIZE (to_mode), UNITS_PER_WORD);

      /* Try converting directly if the insn is supported.  */
      if ((code = can_extend_p (to_mode, from_mode, unsignedp))
	  != CODE_FOR_nothing)
	{
	  /* If FROM is a SUBREG, put it into a register.  Do this
	     so that we always generate the same set of insns for
	     better cse'ing; if an intermediate assignment occurred,
	     we won't be doing the operation directly on the SUBREG.  */
	  if (optimize > 0 && GET_CODE (from) == SUBREG)
	    from = force_reg (from_mode, from);
	  emit_unop_insn (code, to, from, equiv_code);
	  return;
	}
      /* Next, try converting via full word.  */
      else if (GET_MODE_BITSIZE (from_mode) < BITS_PER_WORD
	       && ((code = can_extend_p (to_mode, word_mode, unsignedp))
		   != CODE_FOR_nothing))
	{
	  rtx word_to = gen_reg_rtx (word_mode);
	  if (REG_P (to))
	    {
	      if (reg_overlap_mentioned_p (to, from))
		from = force_reg (from_mode, from);
	      emit_clobber (to);
	    }
	  convert_move (word_to, from, unsignedp);
	  emit_unop_insn (code, to, word_to, equiv_code);
	  return;
	}

      /* No special multiword conversion insn; do it by hand.  */
      start_sequence ();

      /* Since we will turn this into a no conflict block, we must ensure
	 that the source does not overlap the target.  */

      if (reg_overlap_mentioned_p (to, from))
	from = force_reg (from_mode, from);

      /* Get a copy of FROM widened to a word, if necessary.  */
      if (GET_MODE_BITSIZE (from_mode) < BITS_PER_WORD)
	lowpart_mode = word_mode;
      else
	lowpart_mode = from_mode;

      lowfrom = convert_to_mode (lowpart_mode, from, unsignedp);

      lowpart = gen_lowpart (lowpart_mode, to);
      emit_move_insn (lowpart, lowfrom);

      /* Compute the value to put in each remaining word.  */
      if (unsignedp)
	fill_value = const0_rtx;
      else
	fill_value = emit_store_flag (gen_reg_rtx (word_mode),
				      LT, lowfrom, const0_rtx,
				      VOIDmode, 0, -1);

      /* Fill the remaining words.  */
      for (i = GET_MODE_SIZE (lowpart_mode) / UNITS_PER_WORD; i < nwords; i++)
	{
	  int index = (WORDS_BIG_ENDIAN ? nwords - i - 1 : i);
	  rtx subword = operand_subword (to, index, 1, to_mode);

	  gcc_assert (subword);

	  if (fill_value != subword)
	    emit_move_insn (subword, fill_value);
	}

      insns = get_insns ();
      end_sequence ();

      emit_insn (insns);
      return;
    }

  /* Truncating multi-word to a word or less.  */
  if (GET_MODE_BITSIZE (from_mode) > BITS_PER_WORD
      && GET_MODE_BITSIZE (to_mode) <= BITS_PER_WORD)
    {
      if (!((MEM_P (from)
	     && ! MEM_VOLATILE_P (from)
	     && direct_load[(int) to_mode]
	     && ! mode_dependent_address_p (XEXP (from, 0)))
	    || REG_P (from)
	    || GET_CODE (from) == SUBREG))
	from = force_reg (from_mode, from);
      convert_move (to, gen_lowpart (word_mode, from), 0);
      return;
    }

  /* Now follow all the conversions between integers
     no more than a word long.  */

  /* For truncation, usually we can just refer to FROM in a narrower mode.  */
  if (GET_MODE_BITSIZE (to_mode) < GET_MODE_BITSIZE (from_mode)
      && TRULY_NOOP_TRUNCATION (GET_MODE_BITSIZE (to_mode),
				GET_MODE_BITSIZE (from_mode)))
    {
      if (!((MEM_P (from)
	     && ! MEM_VOLATILE_P (from)
	     && direct_load[(int) to_mode]
	     && ! mode_dependent_address_p (XEXP (from, 0)))
	    || REG_P (from)
	    || GET_CODE (from) == SUBREG))
	from = force_reg (from_mode, from);
      if (REG_P (from) && REGNO (from) < FIRST_PSEUDO_REGISTER
	  && ! HARD_REGNO_MODE_OK (REGNO (from), to_mode))
	from = copy_to_reg (from);
      emit_move_insn (to, gen_lowpart (to_mode, from));
      return;
    }

  /* Handle extension.  */
  if (GET_MODE_BITSIZE (to_mode) > GET_MODE_BITSIZE (from_mode))
    {
      /* Convert directly if that works.  */
      if ((code = can_extend_p (to_mode, from_mode, unsignedp))
	  != CODE_FOR_nothing)
	{
	  emit_unop_insn (code, to, from, equiv_code);
	  return;
	}
      else
	{
	  enum machine_mode intermediate;
	  rtx tmp;
	  tree shift_amount;

	  /* Search for a mode to convert via.  */
	  for (intermediate = from_mode; intermediate != VOIDmode;
	       intermediate = GET_MODE_WIDER_MODE (intermediate))
	    if (((can_extend_p (to_mode, intermediate, unsignedp)
		  != CODE_FOR_nothing)
		 || (GET_MODE_SIZE (to_mode) < GET_MODE_SIZE (intermediate)
		     && TRULY_NOOP_TRUNCATION (GET_MODE_BITSIZE (to_mode),
					       GET_MODE_BITSIZE (intermediate))))
		&& (can_extend_p (intermediate, from_mode, unsignedp)
		    != CODE_FOR_nothing))
	      {
		convert_move (to, convert_to_mode (intermediate, from,
						   unsignedp), unsignedp);
		return;
	      }

	  /* No suitable intermediate mode.
	     Generate what we need with	shifts.  */
	  shift_amount = build_int_cst (NULL_TREE,
					GET_MODE_BITSIZE (to_mode)
					- GET_MODE_BITSIZE (from_mode));
	  from = gen_lowpart (to_mode, force_reg (from_mode, from));
	  tmp = expand_shift (LSHIFT_EXPR, to_mode, from, shift_amount,
			      to, unsignedp);
	  tmp = expand_shift (RSHIFT_EXPR, to_mode, tmp, shift_amount,
			      to, unsignedp);
	  if (tmp != to)
	    emit_move_insn (to, tmp);
	  return;
	}
    }

  /* Support special truncate insns for certain modes.  */
  if (convert_optab_handler (trunc_optab, to_mode,
			     from_mode) != CODE_FOR_nothing)
    {
      emit_unop_insn (convert_optab_handler (trunc_optab, to_mode, from_mode),
		      to, from, UNKNOWN);
      return;
    }

  /* Handle truncation of volatile memrefs, and so on;
     the things that couldn't be truncated directly,
     and for which there was no special instruction.

     ??? Code above formerly short-circuited this, for most integer
     mode pairs, with a force_reg in from_mode followed by a recursive
     call to this routine.  Appears always to have been wrong.  */
  if (GET_MODE_BITSIZE (to_mode) < GET_MODE_BITSIZE (from_mode))
    {
      rtx temp = force_reg (to_mode, gen_lowpart (to_mode, from));
      emit_move_insn (to, temp);
      return;
    }

  /* Mode combination is not recognized.  */
  gcc_unreachable ();
}

/* Return an rtx for a value that would result
   from converting X to mode MODE.
   Both X and MODE may be floating, or both integer.
   UNSIGNEDP is nonzero if X is an unsigned value.
   This can be done by referring to a part of X in place
   or by copying to a new temporary with conversion.  */

rtx
convert_to_mode (enum machine_mode mode, rtx x, int unsignedp)
{
  return convert_modes (mode, VOIDmode, x, unsignedp);
}

/* Return an rtx for a value that would result
   from converting X from mode OLDMODE to mode MODE.
   Both modes may be floating, or both integer.
   UNSIGNEDP is nonzero if X is an unsigned value.

   This can be done by referring to a part of X in place
   or by copying to a new temporary with conversion.

   You can give VOIDmode for OLDMODE, if you are sure X has a nonvoid mode.  */

rtx
convert_modes (enum machine_mode mode, enum machine_mode oldmode, rtx x, int unsignedp)
{
  rtx temp;

  /* If FROM is a SUBREG that indicates that we have already done at least
     the required extension, strip it.  */

  if (GET_CODE (x) == SUBREG && SUBREG_PROMOTED_VAR_P (x)
      && GET_MODE_SIZE (GET_MODE (SUBREG_REG (x))) >= GET_MODE_SIZE (mode)
      && SUBREG_PROMOTED_UNSIGNED_P (x) == unsignedp)
    x = gen_lowpart (mode, x);

  if (GET_MODE (x) != VOIDmode)
    oldmode = GET_MODE (x);

  if (mode == oldmode)
    return x;

  /* There is one case that we must handle specially: If we are converting
     a CONST_INT into a mode whose size is twice HOST_BITS_PER_WIDE_INT and
     we are to interpret the constant as unsigned, gen_lowpart will do
     the wrong if the constant appears negative.  What we want to do is
     make the high-order word of the constant zero, not all ones.  */

  if (unsignedp && GET_MODE_CLASS (mode) == MODE_INT
      && GET_MODE_BITSIZE (mode) == 2 * HOST_BITS_PER_WIDE_INT
      && CONST_INT_P (x) && INTVAL (x) < 0)
    {
      double_int val = uhwi_to_double_int (INTVAL (x));

      /* We need to zero extend VAL.  */
      if (oldmode != VOIDmode)
	val = double_int_zext (val, GET_MODE_BITSIZE (oldmode));

      return immed_double_int_const (val, mode);
    }

  /* We can do this with a gen_lowpart if both desired and current modes
     are integer, and this is either a constant integer, a register, or a
     non-volatile MEM.  Except for the constant case where MODE is no
     wider than HOST_BITS_PER_WIDE_INT, we must be narrowing the operand.  */

  if ((CONST_INT_P (x)
       && GET_MODE_BITSIZE (mode) <= HOST_BITS_PER_WIDE_INT)
      || (GET_MODE_CLASS (mode) == MODE_INT
	  && GET_MODE_CLASS (oldmode) == MODE_INT
	  && (GET_CODE (x) == CONST_DOUBLE
	      || (GET_MODE_SIZE (mode) <= GET_MODE_SIZE (oldmode)
		  && ((MEM_P (x) && ! MEM_VOLATILE_P (x)
		       && direct_load[(int) mode])
		      || (REG_P (x)
			  && (! HARD_REGISTER_P (x)
			      || HARD_REGNO_MODE_OK (REGNO (x), mode))
			  && TRULY_NOOP_TRUNCATION (GET_MODE_BITSIZE (mode),
						    GET_MODE_BITSIZE (GET_MODE (x)))))))))
    {
      /* ?? If we don't know OLDMODE, we have to assume here that
	 X does not need sign- or zero-extension.   This may not be
	 the case, but it's the best we can do.  */
      if (CONST_INT_P (x) && oldmode != VOIDmode
	  && GET_MODE_SIZE (mode) > GET_MODE_SIZE (oldmode))
	{
	  HOST_WIDE_INT val = INTVAL (x);
	  int width = GET_MODE_BITSIZE (oldmode);

	  /* We must sign or zero-extend in this case.  Start by
	     zero-extending, then sign extend if we need to.  */
	  val &= ((HOST_WIDE_INT) 1 << width) - 1;
	  if (! unsignedp
	      && (val & ((HOST_WIDE_INT) 1 << (width - 1))))
	    val |= (HOST_WIDE_INT) (-1) << width;

	  return gen_int_mode (val, mode);
	}

      return gen_lowpart (mode, x);
    }

  /* Converting from integer constant into mode is always equivalent to an
     subreg operation.  */
  if (VECTOR_MODE_P (mode) && GET_MODE (x) == VOIDmode)
    {
      gcc_assert (GET_MODE_BITSIZE (mode) == GET_MODE_BITSIZE (oldmode));
      return simplify_gen_subreg (mode, x, oldmode, 0);
    }

  temp = gen_reg_rtx (mode);
  convert_move (temp, x, unsignedp);
  return temp;
}

/* STORE_MAX_PIECES is the number of bytes at a time that we can
   store efficiently.  Due to internal GCC limitations, this is
   MOVE_MAX_PIECES limited by the number of bytes GCC can represent
   for an immediate constant.  */

#define STORE_MAX_PIECES  MIN (MOVE_MAX_PIECES, 2 * sizeof (HOST_WIDE_INT))

/* Determine whether the LEN bytes can be moved by using several move
   instructions.  Return nonzero if a call to move_by_pieces should
   succeed.  */

int
can_move_by_pieces (unsigned HOST_WIDE_INT len,
		    unsigned int align ATTRIBUTE_UNUSED)
{
  return MOVE_BY_PIECES_P (len, align);
}

/* Generate several move instructions to copy LEN bytes from block FROM to
   block TO.  (These are MEM rtx's with BLKmode).

   If PUSH_ROUNDING is defined and TO is NULL, emit_single_push_insn is
   used to push FROM to the stack.

   ALIGN is maximum stack alignment we can assume.

   If ENDP is 0 return to, if ENDP is 1 return memory at the end ala
   mempcpy, and if ENDP is 2 return memory the end minus one byte ala
   stpcpy.  */

rtx
move_by_pieces (rtx to, rtx from, unsigned HOST_WIDE_INT len,
		unsigned int align, int endp)
{
  struct move_by_pieces_d data;
  enum machine_mode to_addr_mode, from_addr_mode
    = targetm.addr_space.address_mode (MEM_ADDR_SPACE (from));
  rtx to_addr, from_addr = XEXP (from, 0);
  unsigned int max_size = MOVE_MAX_PIECES + 1;
  enum machine_mode mode = VOIDmode, tmode;
  enum insn_code icode;

  align = MIN (to ? MEM_ALIGN (to) : align, MEM_ALIGN (from));

  data.offset = 0;
  data.from_addr = from_addr;
  if (to)
    {
      to_addr_mode = targetm.addr_space.address_mode (MEM_ADDR_SPACE (to));
      to_addr = XEXP (to, 0);
      data.to = to;
      data.autinc_to
	= (GET_CODE (to_addr) == PRE_INC || GET_CODE (to_addr) == PRE_DEC
	   || GET_CODE (to_addr) == POST_INC || GET_CODE (to_addr) == POST_DEC);
      data.reverse
	= (GET_CODE (to_addr) == PRE_DEC || GET_CODE (to_addr) == POST_DEC);
    }
  else
    {
      to_addr_mode = VOIDmode;
      to_addr = NULL_RTX;
      data.to = NULL_RTX;
      data.autinc_to = 1;
#ifdef STACK_GROWS_DOWNWARD
      data.reverse = 1;
#else
      data.reverse = 0;
#endif
    }
  data.to_addr = to_addr;
  data.from = from;
  data.autinc_from
    = (GET_CODE (from_addr) == PRE_INC || GET_CODE (from_addr) == PRE_DEC
       || GET_CODE (from_addr) == POST_INC
       || GET_CODE (from_addr) == POST_DEC);

  data.explicit_inc_from = 0;
  data.explicit_inc_to = 0;
  if (data.reverse) data.offset = len;
  data.len = len;

  /* If copying requires more than two move insns,
     copy addresses to registers (to make displacements shorter)
     and use post-increment if available.  */
  if (!(data.autinc_from && data.autinc_to)
      && move_by_pieces_ninsns (len, align, max_size) > 2)
    {
      /* Find the mode of the largest move...  */
      for (tmode = GET_CLASS_NARROWEST_MODE (MODE_INT);
	   tmode != VOIDmode; tmode = GET_MODE_WIDER_MODE (tmode))
	if (GET_MODE_SIZE (tmode) < max_size)
	  mode = tmode;

      if (USE_LOAD_PRE_DECREMENT (mode) && data.reverse && ! data.autinc_from)
	{
	  data.from_addr = copy_to_mode_reg (from_addr_mode,
					     plus_constant (from_addr, len));
	  data.autinc_from = 1;
	  data.explicit_inc_from = -1;
	}
      if (USE_LOAD_POST_INCREMENT (mode) && ! data.autinc_from)
	{
	  data.from_addr = copy_to_mode_reg (from_addr_mode, from_addr);
	  data.autinc_from = 1;
	  data.explicit_inc_from = 1;
	}
      if (!data.autinc_from && CONSTANT_P (from_addr))
	data.from_addr = copy_to_mode_reg (from_addr_mode, from_addr);
      if (USE_STORE_PRE_DECREMENT (mode) && data.reverse && ! data.autinc_to)
	{
	  data.to_addr = copy_to_mode_reg (to_addr_mode,
					   plus_constant (to_addr, len));
	  data.autinc_to = 1;
	  data.explicit_inc_to = -1;
	}
      if (USE_STORE_POST_INCREMENT (mode) && ! data.reverse && ! data.autinc_to)
	{
	  data.to_addr = copy_to_mode_reg (to_addr_mode, to_addr);
	  data.autinc_to = 1;
	  data.explicit_inc_to = 1;
	}
      if (!data.autinc_to && CONSTANT_P (to_addr))
	data.to_addr = copy_to_mode_reg (to_addr_mode, to_addr);
    }

  tmode = mode_for_size (MOVE_MAX_PIECES * BITS_PER_UNIT, MODE_INT, 1);
  if (align >= GET_MODE_ALIGNMENT (tmode))
    align = GET_MODE_ALIGNMENT (tmode);
  else
    {
      enum machine_mode xmode;

      for (tmode = GET_CLASS_NARROWEST_MODE (MODE_INT), xmode = tmode;
	   tmode != VOIDmode;
	   xmode = tmode, tmode = GET_MODE_WIDER_MODE (tmode))
	if (GET_MODE_SIZE (tmode) > MOVE_MAX_PIECES
	    || SLOW_UNALIGNED_ACCESS (tmode, align))
	  break;

      align = MAX (align, GET_MODE_ALIGNMENT (xmode));
    }

  /* First move what we can in the largest integer mode, then go to
     successively smaller modes.  */

  while (max_size > 1)
    {
      for (tmode = GET_CLASS_NARROWEST_MODE (MODE_INT);
	   tmode != VOIDmode; tmode = GET_MODE_WIDER_MODE (tmode))
	if (GET_MODE_SIZE (tmode) < max_size)
	  mode = tmode;

      if (mode == VOIDmode)
	break;

      icode = optab_handler (mov_optab, mode);
      if (icode != CODE_FOR_nothing && align >= GET_MODE_ALIGNMENT (mode))
	move_by_pieces_1 (GEN_FCN (icode), mode, &data);

      max_size = GET_MODE_SIZE (mode);
    }

  /* The code above should have handled everything.  */
  gcc_assert (!data.len);

  if (endp)
    {
      rtx to1;

      gcc_assert (!data.reverse);
      if (data.autinc_to)
	{
	  if (endp == 2)
	    {
	      if (HAVE_POST_INCREMENT && data.explicit_inc_to > 0)
		emit_insn (gen_add2_insn (data.to_addr, constm1_rtx));
	      else
		data.to_addr = copy_to_mode_reg (to_addr_mode,
						 plus_constant (data.to_addr,
								-1));
	    }
	  to1 = adjust_automodify_address (data.to, QImode, data.to_addr,
					   data.offset);
	}
      else
	{
	  if (endp == 2)
	    --data.offset;
	  to1 = adjust_address (data.to, QImode, data.offset);
	}
      return to1;
    }
  else
    return data.to;
}

/* Return number of insns required to move L bytes by pieces.
   ALIGN (in bits) is maximum alignment we can assume.  */

static unsigned HOST_WIDE_INT
move_by_pieces_ninsns (unsigned HOST_WIDE_INT l, unsigned int align,
		       unsigned int max_size)
{
  unsigned HOST_WIDE_INT n_insns = 0;
  enum machine_mode tmode;

  tmode = mode_for_size (MOVE_MAX_PIECES * BITS_PER_UNIT, MODE_INT, 1);
  if (align >= GET_MODE_ALIGNMENT (tmode))
    align = GET_MODE_ALIGNMENT (tmode);
  else
    {
      enum machine_mode tmode, xmode;

      for (tmode = GET_CLASS_NARROWEST_MODE (MODE_INT), xmode = tmode;
	   tmode != VOIDmode;
	   xmode = tmode, tmode = GET_MODE_WIDER_MODE (tmode))
	if (GET_MODE_SIZE (tmode) > MOVE_MAX_PIECES
	    || SLOW_UNALIGNED_ACCESS (tmode, align))
	  break;

      align = MAX (align, GET_MODE_ALIGNMENT (xmode));
    }

  while (max_size > 1)
    {
      enum machine_mode mode = VOIDmode;
      enum insn_code icode;

      for (tmode = GET_CLASS_NARROWEST_MODE (MODE_INT);
	   tmode != VOIDmode; tmode = GET_MODE_WIDER_MODE (tmode))
	if (GET_MODE_SIZE (tmode) < max_size)
	  mode = tmode;

      if (mode == VOIDmode)
	break;

      icode = optab_handler (mov_optab, mode);
      if (icode != CODE_FOR_nothing && align >= GET_MODE_ALIGNMENT (mode))
	n_insns += l / GET_MODE_SIZE (mode), l %= GET_MODE_SIZE (mode);

      max_size = GET_MODE_SIZE (mode);
    }

  gcc_assert (!l);
  return n_insns;
}

/* Subroutine of move_by_pieces.  Move as many bytes as appropriate
   with move instructions for mode MODE.  GENFUN is the gen_... function
   to make a move insn for that mode.  DATA has all the other info.  */

static void
move_by_pieces_1 (rtx (*genfun) (rtx, ...), enum machine_mode mode,
		  struct move_by_pieces_d *data)
{
  unsigned int size = GET_MODE_SIZE (mode);
  rtx to1 = NULL_RTX, from1;

  while (data->len >= size)
    {
      if (data->reverse)
	data->offset -= size;

      if (data->to)
	{
	  if (data->autinc_to)
	    to1 = adjust_automodify_address (data->to, mode, data->to_addr,
					     data->offset);
	  else
	    to1 = adjust_address (data->to, mode, data->offset);
	}

      if (data->autinc_from)
	from1 = adjust_automodify_address (data->from, mode, data->from_addr,
					   data->offset);
      else
	from1 = adjust_address (data->from, mode, data->offset);

      if (HAVE_PRE_DECREMENT && data->explicit_inc_to < 0)
	emit_insn (gen_add2_insn (data->to_addr,
				  GEN_INT (-(HOST_WIDE_INT)size)));
      if (HAVE_PRE_DECREMENT && data->explicit_inc_from < 0)
	emit_insn (gen_add2_insn (data->from_addr,
				  GEN_INT (-(HOST_WIDE_INT)size)));

      if (data->to)
	emit_insn ((*genfun) (to1, from1));
      else
	{
#ifdef PUSH_ROUNDING
	  emit_single_push_insn (mode, from1, NULL);
#else
	  gcc_unreachable ();
#endif
	}

      if (HAVE_POST_INCREMENT && data->explicit_inc_to > 0)
	emit_insn (gen_add2_insn (data->to_addr, GEN_INT (size)));
      if (HAVE_POST_INCREMENT && data->explicit_inc_from > 0)
	emit_insn (gen_add2_insn (data->from_addr, GEN_INT (size)));

      if (! data->reverse)
	data->offset += size;

      data->len -= size;
    }
}

/* Emit code to move a block Y to a block X.  This may be done with
   string-move instructions, with multiple scalar move instructions,
   or with a library call.

   Both X and Y must be MEM rtx's (perhaps inside VOLATILE) with mode BLKmode.
   SIZE is an rtx that says how long they are.
   ALIGN is the maximum alignment we can assume they have.
   METHOD describes what kind of copy this is, and what mechanisms may be used.

   Return the address of the new block, if memcpy is called and returns it,
   0 otherwise.  */

rtx
emit_block_move_hints (rtx x, rtx y, rtx size, enum block_op_methods method,
		       unsigned int expected_align, HOST_WIDE_INT expected_size)
{
  bool may_use_call;
  rtx retval = 0;
  unsigned int align;

  gcc_assert (size);
  if (CONST_INT_P (size)
      && INTVAL (size) == 0)
    return 0;

  switch (method)
    {
    case BLOCK_OP_NORMAL:
    case BLOCK_OP_TAILCALL:
      may_use_call = true;
      break;

    case BLOCK_OP_CALL_PARM:
      may_use_call = block_move_libcall_safe_for_call_parm ();

      /* Make inhibit_defer_pop nonzero around the library call
	 to force it to pop the arguments right away.  */
      NO_DEFER_POP;
      break;

    case BLOCK_OP_NO_LIBCALL:
      may_use_call = false;
      break;

    default:
      gcc_unreachable ();
    }

  gcc_assert (MEM_P (x) && MEM_P (y));
  align = MIN (MEM_ALIGN (x), MEM_ALIGN (y));
  gcc_assert (align >= BITS_PER_UNIT);
<<<<<<< HEAD

  gcc_assert (MEM_P (x));
  gcc_assert (MEM_P (y));
  gcc_assert (size);
=======
>>>>>>> 3bd7a983

  /* Make sure we've got BLKmode addresses; store_one_arg can decide that
     block copy is more efficient for other large modes, e.g. DCmode.  */
  x = adjust_address (x, BLKmode, 0);
  y = adjust_address (y, BLKmode, 0);

  /* Set MEM_SIZE as appropriate for this block copy.  The main place this
     can be incorrect is coming from __builtin_memcpy.  */
  if (CONST_INT_P (size))
    {
      x = shallow_copy_rtx (x);
      y = shallow_copy_rtx (y);
      set_mem_size (x, size);
      set_mem_size (y, size);
    }

  if (CONST_INT_P (size) && MOVE_BY_PIECES_P (INTVAL (size), align))
    move_by_pieces (x, y, INTVAL (size), align, 0);
  else if (emit_block_move_via_movmem (x, y, size, align,
				       expected_align, expected_size))
    ;
  else if (may_use_call
	   && ADDR_SPACE_GENERIC_P (MEM_ADDR_SPACE (x))
	   && ADDR_SPACE_GENERIC_P (MEM_ADDR_SPACE (y)))
    retval = emit_block_move_via_libcall (x, y, size,
					  method == BLOCK_OP_TAILCALL);
  else
    emit_block_move_via_loop (x, y, size, align);

  if (method == BLOCK_OP_CALL_PARM)
    OK_DEFER_POP;

  return retval;
}

rtx
emit_block_move (rtx x, rtx y, rtx size, enum block_op_methods method)
{
  return emit_block_move_hints (x, y, size, method, 0, -1);
}

/* A subroutine of emit_block_move.  Returns true if calling the
   block move libcall will not clobber any parameters which may have
   already been placed on the stack.  */

static bool
block_move_libcall_safe_for_call_parm (void)
{
#if defined (REG_PARM_STACK_SPACE)
  tree fn;
#endif

  /* If arguments are pushed on the stack, then they're safe.  */
  if (PUSH_ARGS)
    return true;

  /* If registers go on the stack anyway, any argument is sure to clobber
     an outgoing argument.  */
#if defined (REG_PARM_STACK_SPACE)
  fn = emit_block_move_libcall_fn (false);
  /* Avoid set but not used warning if *REG_PARM_STACK_SPACE doesn't
     depend on its argument.  */
  (void) fn;
  if (OUTGOING_REG_PARM_STACK_SPACE ((!fn ? NULL_TREE : TREE_TYPE (fn)))
      && REG_PARM_STACK_SPACE (fn) != 0)
    return false;
#endif

  /* If any argument goes in memory, then it might clobber an outgoing
     argument.  */
  {
    CUMULATIVE_ARGS args_so_far;
    tree fn, arg;

    fn = emit_block_move_libcall_fn (false);
    INIT_CUMULATIVE_ARGS (args_so_far, TREE_TYPE (fn), NULL_RTX, 0, 3);

    arg = TYPE_ARG_TYPES (TREE_TYPE (fn));
    for ( ; arg != void_list_node ; arg = TREE_CHAIN (arg))
      {
	enum machine_mode mode = TYPE_MODE (TREE_VALUE (arg));
	rtx tmp = targetm.calls.function_arg (&args_so_far, mode,
					      NULL_TREE, true);
	if (!tmp || !REG_P (tmp))
	  return false;
	if (targetm.calls.arg_partial_bytes (&args_so_far, mode, NULL, 1))
	  return false;
	targetm.calls.function_arg_advance (&args_so_far, mode,
					    NULL_TREE, true);
      }
  }
  return true;
}

/* A subroutine of emit_block_move.  Expand a movmem pattern;
   return true if successful.  */

static bool
emit_block_move_via_movmem (rtx x, rtx y, rtx size, unsigned int align,
			    unsigned int expected_align, HOST_WIDE_INT expected_size)
{
  rtx opalign = GEN_INT (align / BITS_PER_UNIT);
  int save_volatile_ok = volatile_ok;
  enum machine_mode mode;

  if (expected_align < align)
    expected_align = align;

  /* Since this is a move insn, we don't care about volatility.  */
  volatile_ok = 1;

  /* Try the most limited insn first, because there's no point
     including more than one in the machine description unless
     the more limited one has some advantage.  */

  for (mode = GET_CLASS_NARROWEST_MODE (MODE_INT); mode != VOIDmode;
       mode = GET_MODE_WIDER_MODE (mode))
    {
      enum insn_code code = direct_optab_handler (movmem_optab, mode);
      insn_operand_predicate_fn pred;

      if (code != CODE_FOR_nothing
	  /* We don't need MODE to be narrower than BITS_PER_HOST_WIDE_INT
	     here because if SIZE is less than the mode mask, as it is
	     returned by the macro, it will definitely be less than the
	     actual mode mask.  */
	  && ((CONST_INT_P (size)
	       && ((unsigned HOST_WIDE_INT) INTVAL (size)
		   <= (GET_MODE_MASK (mode) >> 1)))
	      || GET_MODE_BITSIZE (mode) >= BITS_PER_WORD)
	  && ((pred = insn_data[(int) code].operand[0].predicate) == 0
	      || (*pred) (x, BLKmode))
	  && ((pred = insn_data[(int) code].operand[1].predicate) == 0
	      || (*pred) (y, BLKmode))
	  && ((pred = insn_data[(int) code].operand[3].predicate) == 0
	      || (*pred) (opalign, VOIDmode)))
	{
	  rtx op2;
	  rtx last = get_last_insn ();
	  rtx pat;

	  op2 = convert_to_mode (mode, size, 1);
	  pred = insn_data[(int) code].operand[2].predicate;
	  if (pred != 0 && ! (*pred) (op2, mode))
	    op2 = copy_to_mode_reg (mode, op2);

	  /* ??? When called via emit_block_move_for_call, it'd be
	     nice if there were some way to inform the backend, so
	     that it doesn't fail the expansion because it thinks
	     emitting the libcall would be more efficient.  */

	  if (insn_data[(int) code].n_operands == 4)
	    pat = GEN_FCN ((int) code) (x, y, op2, opalign);
	  else
	    pat = GEN_FCN ((int) code) (x, y, op2, opalign,
					GEN_INT (expected_align
						 / BITS_PER_UNIT),
					GEN_INT (expected_size));
	  if (pat)
	    {
	      emit_insn (pat);
	      volatile_ok = save_volatile_ok;
	      return true;
	    }
	  else
	    delete_insns_since (last);
	}
    }

  volatile_ok = save_volatile_ok;
  return false;
}

/* A subroutine of emit_block_move.  Expand a call to memcpy.
   Return the return value from memcpy, 0 otherwise.  */

rtx
emit_block_move_via_libcall (rtx dst, rtx src, rtx size, bool tailcall)
{
  rtx dst_addr, src_addr;
  tree call_expr, fn, src_tree, dst_tree, size_tree;
  enum machine_mode size_mode;
  rtx retval;

  /* Emit code to copy the addresses of DST and SRC and SIZE into new
     pseudos.  We can then place those new pseudos into a VAR_DECL and
     use them later.  */

  dst_addr = copy_to_mode_reg (Pmode, XEXP (dst, 0));
  src_addr = copy_to_mode_reg (Pmode, XEXP (src, 0));

  dst_addr = convert_memory_address (ptr_mode, dst_addr);
  src_addr = convert_memory_address (ptr_mode, src_addr);

  dst_tree = make_tree (ptr_type_node, dst_addr);
  src_tree = make_tree (ptr_type_node, src_addr);

  size_mode = TYPE_MODE (sizetype);

  size = convert_to_mode (size_mode, size, 1);
  size = copy_to_mode_reg (size_mode, size);

  /* It is incorrect to use the libcall calling conventions to call
     memcpy in this context.  This could be a user call to memcpy and
     the user may wish to examine the return value from memcpy.  For
     targets where libcalls and normal calls have different conventions
     for returning pointers, we could end up generating incorrect code.  */

  size_tree = make_tree (sizetype, size);

  fn = emit_block_move_libcall_fn (true);
  call_expr = build_call_expr (fn, 3, dst_tree, src_tree, size_tree);
  CALL_EXPR_TAILCALL (call_expr) = tailcall;

  retval = expand_normal (call_expr);

  return retval;
}

/* A subroutine of emit_block_move_via_libcall.  Create the tree node
   for the function we use for block copies.  The first time FOR_CALL
   is true, we call assemble_external.  */

static GTY(()) tree block_move_fn;

void
init_block_move_fn (const char *asmspec)
{
  if (!block_move_fn)
    {
      tree args, fn;

      fn = get_identifier ("memcpy");
      args = build_function_type_list (ptr_type_node, ptr_type_node,
				       const_ptr_type_node, sizetype,
				       NULL_TREE);

      fn = build_decl (UNKNOWN_LOCATION, FUNCTION_DECL, fn, args);
      DECL_EXTERNAL (fn) = 1;
      TREE_PUBLIC (fn) = 1;
      DECL_ARTIFICIAL (fn) = 1;
      TREE_NOTHROW (fn) = 1;
      DECL_VISIBILITY (fn) = VISIBILITY_DEFAULT;
      DECL_VISIBILITY_SPECIFIED (fn) = 1;

      block_move_fn = fn;
    }

  if (asmspec)
    set_user_assembler_name (block_move_fn, asmspec);
}

static tree
emit_block_move_libcall_fn (int for_call)
{
  static bool emitted_extern;

  if (!block_move_fn)
    init_block_move_fn (NULL);

  if (for_call && !emitted_extern)
    {
      emitted_extern = true;
      make_decl_rtl (block_move_fn);
      assemble_external (block_move_fn);
    }

  return block_move_fn;
}

/* A subroutine of emit_block_move.  Copy the data via an explicit
   loop.  This is used only when libcalls are forbidden.  */
/* ??? It'd be nice to copy in hunks larger than QImode.  */

static void
emit_block_move_via_loop (rtx x, rtx y, rtx size,
			  unsigned int align ATTRIBUTE_UNUSED)
{
  rtx cmp_label, top_label, iter, x_addr, y_addr, tmp;
  enum machine_mode x_addr_mode
    = targetm.addr_space.address_mode (MEM_ADDR_SPACE (x));
  enum machine_mode y_addr_mode
    = targetm.addr_space.address_mode (MEM_ADDR_SPACE (y));
  enum machine_mode iter_mode;

  iter_mode = GET_MODE (size);
  if (iter_mode == VOIDmode)
    iter_mode = word_mode;

  top_label = gen_label_rtx ();
  cmp_label = gen_label_rtx ();
  iter = gen_reg_rtx (iter_mode);

  emit_move_insn (iter, const0_rtx);

  x_addr = force_operand (XEXP (x, 0), NULL_RTX);
  y_addr = force_operand (XEXP (y, 0), NULL_RTX);
  do_pending_stack_adjust ();

  emit_jump (cmp_label);
  emit_label (top_label);

  tmp = convert_modes (x_addr_mode, iter_mode, iter, true);
  x_addr = gen_rtx_PLUS (x_addr_mode, x_addr, tmp);

  if (x_addr_mode != y_addr_mode)
    tmp = convert_modes (y_addr_mode, iter_mode, iter, true);
  y_addr = gen_rtx_PLUS (y_addr_mode, y_addr, tmp);

  x = change_address (x, QImode, x_addr);
  y = change_address (y, QImode, y_addr);

  emit_move_insn (x, y);

  tmp = expand_simple_binop (iter_mode, PLUS, iter, const1_rtx, iter,
			     true, OPTAB_LIB_WIDEN);
  if (tmp != iter)
    emit_move_insn (iter, tmp);

  emit_label (cmp_label);

  emit_cmp_and_jump_insns (iter, size, LT, NULL_RTX, iter_mode,
			   true, top_label);
}

/* Copy all or part of a value X into registers starting at REGNO.
   The number of registers to be filled is NREGS.  */

void
move_block_to_reg (int regno, rtx x, int nregs, enum machine_mode mode)
{
  int i;
#ifdef HAVE_load_multiple
  rtx pat;
  rtx last;
#endif

  if (nregs == 0)
    return;

  if (CONSTANT_P (x) && ! LEGITIMATE_CONSTANT_P (x))
    x = validize_mem (force_const_mem (mode, x));

  /* See if the machine can do this with a load multiple insn.  */
#ifdef HAVE_load_multiple
  if (HAVE_load_multiple)
    {
      last = get_last_insn ();
      pat = gen_load_multiple (gen_rtx_REG (word_mode, regno), x,
			       GEN_INT (nregs));
      if (pat)
	{
	  emit_insn (pat);
	  return;
	}
      else
	delete_insns_since (last);
    }
#endif

  for (i = 0; i < nregs; i++)
    emit_move_insn (gen_rtx_REG (word_mode, regno + i),
		    operand_subword_force (x, i, mode));
}

/* Copy all or part of a BLKmode value X out of registers starting at REGNO.
   The number of registers to be filled is NREGS.  */

void
move_block_from_reg (int regno, rtx x, int nregs)
{
  int i;

  if (nregs == 0)
    return;

  /* See if the machine can do this with a store multiple insn.  */
#ifdef HAVE_store_multiple
  if (HAVE_store_multiple)
    {
      rtx last = get_last_insn ();
      rtx pat = gen_store_multiple (x, gen_rtx_REG (word_mode, regno),
				    GEN_INT (nregs));
      if (pat)
	{
	  emit_insn (pat);
	  return;
	}
      else
	delete_insns_since (last);
    }
#endif

  for (i = 0; i < nregs; i++)
    {
      rtx tem = operand_subword (x, i, 1, BLKmode);

      gcc_assert (tem);

      emit_move_insn (tem, gen_rtx_REG (word_mode, regno + i));
    }
}

/* Generate a PARALLEL rtx for a new non-consecutive group of registers from
   ORIG, where ORIG is a non-consecutive group of registers represented by
   a PARALLEL.  The clone is identical to the original except in that the
   original set of registers is replaced by a new set of pseudo registers.
   The new set has the same modes as the original set.  */

rtx
gen_group_rtx (rtx orig)
{
  int i, length;
  rtx *tmps;

  gcc_assert (GET_CODE (orig) == PARALLEL);

  length = XVECLEN (orig, 0);
  tmps = XALLOCAVEC (rtx, length);

  /* Skip a NULL entry in first slot.  */
  i = XEXP (XVECEXP (orig, 0, 0), 0) ? 0 : 1;

  if (i)
    tmps[0] = 0;

  for (; i < length; i++)
    {
      enum machine_mode mode = GET_MODE (XEXP (XVECEXP (orig, 0, i), 0));
      rtx offset = XEXP (XVECEXP (orig, 0, i), 1);

      tmps[i] = gen_rtx_EXPR_LIST (VOIDmode, gen_reg_rtx (mode), offset);
    }

  return gen_rtx_PARALLEL (GET_MODE (orig), gen_rtvec_v (length, tmps));
}

/* A subroutine of emit_group_load.  Arguments as for emit_group_load,
   except that values are placed in TMPS[i], and must later be moved
   into corresponding XEXP (XVECEXP (DST, 0, i), 0) element.  */

static void
emit_group_load_1 (rtx *tmps, rtx dst, rtx orig_src, tree type, int ssize)
{
  rtx src;
  int start, i;
  enum machine_mode m = GET_MODE (orig_src);

  gcc_assert (GET_CODE (dst) == PARALLEL);

  if (m != VOIDmode
      && !SCALAR_INT_MODE_P (m)
      && !MEM_P (orig_src)
      && GET_CODE (orig_src) != CONCAT)
    {
      enum machine_mode imode = int_mode_for_mode (GET_MODE (orig_src));
      if (imode == BLKmode)
	src = assign_stack_temp (GET_MODE (orig_src), ssize, 0);
      else
	src = gen_reg_rtx (imode);
      if (imode != BLKmode)
	src = gen_lowpart (GET_MODE (orig_src), src);
      emit_move_insn (src, orig_src);
      /* ...and back again.  */
      if (imode != BLKmode)
	src = gen_lowpart (imode, src);
      emit_group_load_1 (tmps, dst, src, type, ssize);
      return;
    }

  /* Check for a NULL entry, used to indicate that the parameter goes
     both on the stack and in registers.  */
  if (XEXP (XVECEXP (dst, 0, 0), 0))
    start = 0;
  else
    start = 1;

  /* Process the pieces.  */
  for (i = start; i < XVECLEN (dst, 0); i++)
    {
      enum machine_mode mode = GET_MODE (XEXP (XVECEXP (dst, 0, i), 0));
      HOST_WIDE_INT bytepos = INTVAL (XEXP (XVECEXP (dst, 0, i), 1));
      unsigned int bytelen = GET_MODE_SIZE (mode);
      int shift = 0;

      /* Handle trailing fragments that run over the size of the struct.  */
      if (ssize >= 0 && bytepos + (HOST_WIDE_INT) bytelen > ssize)
	{
	  /* Arrange to shift the fragment to where it belongs.
	     extract_bit_field loads to the lsb of the reg.  */
	  if (
#ifdef BLOCK_REG_PADDING
	      BLOCK_REG_PADDING (GET_MODE (orig_src), type, i == start)
	      == (BYTES_BIG_ENDIAN ? upward : downward)
#else
	      BYTES_BIG_ENDIAN
#endif
	      )
	    shift = (bytelen - (ssize - bytepos)) * BITS_PER_UNIT;
	  bytelen = ssize - bytepos;
	  gcc_assert (bytelen > 0);
	}

      /* If we won't be loading directly from memory, protect the real source
	 from strange tricks we might play; but make sure that the source can
	 be loaded directly into the destination.  */
      src = orig_src;
      if (!MEM_P (orig_src)
	  && (!CONSTANT_P (orig_src)
	      || (GET_MODE (orig_src) != mode
		  && GET_MODE (orig_src) != VOIDmode)))
	{
	  if (GET_MODE (orig_src) == VOIDmode)
	    src = gen_reg_rtx (mode);
	  else
	    src = gen_reg_rtx (GET_MODE (orig_src));

	  emit_move_insn (src, orig_src);
	}

      /* Optimize the access just a bit.  */
      if (MEM_P (src)
	  && (! SLOW_UNALIGNED_ACCESS (mode, MEM_ALIGN (src))
	      || MEM_ALIGN (src) >= GET_MODE_ALIGNMENT (mode))
	  && bytepos * BITS_PER_UNIT % GET_MODE_ALIGNMENT (mode) == 0
	  && bytelen == GET_MODE_SIZE (mode))
	{
	  tmps[i] = gen_reg_rtx (mode);
	  emit_move_insn (tmps[i], adjust_address (src, mode, bytepos));
	}
      else if (COMPLEX_MODE_P (mode)
	       && GET_MODE (src) == mode
	       && bytelen == GET_MODE_SIZE (mode))
	/* Let emit_move_complex do the bulk of the work.  */
	tmps[i] = src;
      else if (GET_CODE (src) == CONCAT)
	{
	  unsigned int slen = GET_MODE_SIZE (GET_MODE (src));
	  unsigned int slen0 = GET_MODE_SIZE (GET_MODE (XEXP (src, 0)));

	  if ((bytepos == 0 && bytelen == slen0)
	      || (bytepos != 0 && bytepos + bytelen <= slen))
	    {
	      /* The following assumes that the concatenated objects all
		 have the same size.  In this case, a simple calculation
		 can be used to determine the object and the bit field
		 to be extracted.  */
	      tmps[i] = XEXP (src, bytepos / slen0);
	      if (! CONSTANT_P (tmps[i])
		  && (!REG_P (tmps[i]) || GET_MODE (tmps[i]) != mode))
		tmps[i] = extract_bit_field (tmps[i], bytelen * BITS_PER_UNIT,
					     (bytepos % slen0) * BITS_PER_UNIT,
					     1, NULL_RTX, mode, mode);
	    }
	  else
	    {
	      rtx mem;

	      gcc_assert (!bytepos);
	      mem = assign_stack_temp (GET_MODE (src), slen, 0);
	      emit_move_insn (mem, src);
	      tmps[i] = extract_bit_field (mem, bytelen * BITS_PER_UNIT,
					   0, 1, NULL_RTX, mode, mode);
	    }
	}
      /* FIXME: A SIMD parallel will eventually lead to a subreg of a
	 SIMD register, which is currently broken.  While we get GCC
	 to emit proper RTL for these cases, let's dump to memory.  */
      else if (VECTOR_MODE_P (GET_MODE (dst))
	       && REG_P (src))
	{
	  int slen = GET_MODE_SIZE (GET_MODE (src));
	  rtx mem;

	  mem = assign_stack_temp (GET_MODE (src), slen, 0);
	  emit_move_insn (mem, src);
	  tmps[i] = adjust_address (mem, mode, (int) bytepos);
	}
      else if (CONSTANT_P (src) && GET_MODE (dst) != BLKmode
               && XVECLEN (dst, 0) > 1)
        tmps[i] = simplify_gen_subreg (mode, src, GET_MODE(dst), bytepos);
      else if (CONSTANT_P (src))
	{
	  HOST_WIDE_INT len = (HOST_WIDE_INT) bytelen;

	  if (len == ssize)
	    tmps[i] = src;
	  else
	    {
	      rtx first, second;

	      gcc_assert (2 * len == ssize);
	      split_double (src, &first, &second);
	      if (i)
		tmps[i] = second;
	      else
		tmps[i] = first;
	    }
	}
      else if (REG_P (src) && GET_MODE (src) == mode)
	tmps[i] = src;
      else
	tmps[i] = extract_bit_field (src, bytelen * BITS_PER_UNIT,
				     bytepos * BITS_PER_UNIT, 1, NULL_RTX,
				     mode, mode);

      if (shift)
	tmps[i] = expand_shift (LSHIFT_EXPR, mode, tmps[i],
				build_int_cst (NULL_TREE, shift), tmps[i], 0);
    }
}

/* Emit code to move a block SRC of type TYPE to a block DST,
   where DST is non-consecutive registers represented by a PARALLEL.
   SSIZE represents the total size of block ORIG_SRC in bytes, or -1
   if not known.  */

void
emit_group_load (rtx dst, rtx src, tree type, int ssize)
{
  rtx *tmps;
  int i;

  tmps = XALLOCAVEC (rtx, XVECLEN (dst, 0));
  emit_group_load_1 (tmps, dst, src, type, ssize);

  /* Copy the extracted pieces into the proper (probable) hard regs.  */
  for (i = 0; i < XVECLEN (dst, 0); i++)
    {
      rtx d = XEXP (XVECEXP (dst, 0, i), 0);
      if (d == NULL)
	continue;
      emit_move_insn (d, tmps[i]);
    }
}

/* Similar, but load SRC into new pseudos in a format that looks like
   PARALLEL.  This can later be fed to emit_group_move to get things
   in the right place.  */

rtx
emit_group_load_into_temps (rtx parallel, rtx src, tree type, int ssize)
{
  rtvec vec;
  int i;

  vec = rtvec_alloc (XVECLEN (parallel, 0));
  emit_group_load_1 (&RTVEC_ELT (vec, 0), parallel, src, type, ssize);

  /* Convert the vector to look just like the original PARALLEL, except
     with the computed values.  */
  for (i = 0; i < XVECLEN (parallel, 0); i++)
    {
      rtx e = XVECEXP (parallel, 0, i);
      rtx d = XEXP (e, 0);

      if (d)
	{
	  d = force_reg (GET_MODE (d), RTVEC_ELT (vec, i));
	  e = alloc_EXPR_LIST (REG_NOTE_KIND (e), d, XEXP (e, 1));
	}
      RTVEC_ELT (vec, i) = e;
    }

  return gen_rtx_PARALLEL (GET_MODE (parallel), vec);
}

/* Emit code to move a block SRC to block DST, where SRC and DST are
   non-consecutive groups of registers, each represented by a PARALLEL.  */

void
emit_group_move (rtx dst, rtx src)
{
  int i;

  gcc_assert (GET_CODE (src) == PARALLEL
	      && GET_CODE (dst) == PARALLEL
	      && XVECLEN (src, 0) == XVECLEN (dst, 0));

  /* Skip first entry if NULL.  */
  for (i = XEXP (XVECEXP (src, 0, 0), 0) ? 0 : 1; i < XVECLEN (src, 0); i++)
    emit_move_insn (XEXP (XVECEXP (dst, 0, i), 0),
		    XEXP (XVECEXP (src, 0, i), 0));
}

/* Move a group of registers represented by a PARALLEL into pseudos.  */

rtx
emit_group_move_into_temps (rtx src)
{
  rtvec vec = rtvec_alloc (XVECLEN (src, 0));
  int i;

  for (i = 0; i < XVECLEN (src, 0); i++)
    {
      rtx e = XVECEXP (src, 0, i);
      rtx d = XEXP (e, 0);

      if (d)
	e = alloc_EXPR_LIST (REG_NOTE_KIND (e), copy_to_reg (d), XEXP (e, 1));
      RTVEC_ELT (vec, i) = e;
    }

  return gen_rtx_PARALLEL (GET_MODE (src), vec);
}

/* Emit code to move a block SRC to a block ORIG_DST of type TYPE,
   where SRC is non-consecutive registers represented by a PARALLEL.
   SSIZE represents the total size of block ORIG_DST, or -1 if not
   known.  */

void
emit_group_store (rtx orig_dst, rtx src, tree type ATTRIBUTE_UNUSED, int ssize)
{
  rtx *tmps, dst;
  int start, finish, i;
  enum machine_mode m = GET_MODE (orig_dst);

  gcc_assert (GET_CODE (src) == PARALLEL);

  if (!SCALAR_INT_MODE_P (m)
      && !MEM_P (orig_dst) && GET_CODE (orig_dst) != CONCAT)
    {
      enum machine_mode imode = int_mode_for_mode (GET_MODE (orig_dst));
      if (imode == BLKmode)
        dst = assign_stack_temp (GET_MODE (orig_dst), ssize, 0);
      else
        dst = gen_reg_rtx (imode);
      emit_group_store (dst, src, type, ssize);
      if (imode != BLKmode)
        dst = gen_lowpart (GET_MODE (orig_dst), dst);
      emit_move_insn (orig_dst, dst);
      return;
    }

  /* Check for a NULL entry, used to indicate that the parameter goes
     both on the stack and in registers.  */
  if (XEXP (XVECEXP (src, 0, 0), 0))
    start = 0;
  else
    start = 1;
  finish = XVECLEN (src, 0);

  tmps = XALLOCAVEC (rtx, finish);

  /* Copy the (probable) hard regs into pseudos.  */
  for (i = start; i < finish; i++)
    {
      rtx reg = XEXP (XVECEXP (src, 0, i), 0);
      if (!REG_P (reg) || REGNO (reg) < FIRST_PSEUDO_REGISTER)
	{
	  tmps[i] = gen_reg_rtx (GET_MODE (reg));
	  emit_move_insn (tmps[i], reg);
	}
      else
	tmps[i] = reg;
    }

  /* If we won't be storing directly into memory, protect the real destination
     from strange tricks we might play.  */
  dst = orig_dst;
  if (GET_CODE (dst) == PARALLEL)
    {
      rtx temp;

      /* We can get a PARALLEL dst if there is a conditional expression in
	 a return statement.  In that case, the dst and src are the same,
	 so no action is necessary.  */
      if (rtx_equal_p (dst, src))
	return;

      /* It is unclear if we can ever reach here, but we may as well handle
	 it.  Allocate a temporary, and split this into a store/load to/from
	 the temporary.  */

      temp = assign_stack_temp (GET_MODE (dst), ssize, 0);
      emit_group_store (temp, src, type, ssize);
      emit_group_load (dst, temp, type, ssize);
      return;
    }
  else if (!MEM_P (dst) && GET_CODE (dst) != CONCAT)
    {
      enum machine_mode outer = GET_MODE (dst);
      enum machine_mode inner;
      HOST_WIDE_INT bytepos;
      bool done = false;
      rtx temp;

      if (!REG_P (dst) || REGNO (dst) < FIRST_PSEUDO_REGISTER)
	dst = gen_reg_rtx (outer);

      /* Make life a bit easier for combine.  */
      /* If the first element of the vector is the low part
	 of the destination mode, use a paradoxical subreg to
	 initialize the destination.  */
      if (start < finish)
	{
	  inner = GET_MODE (tmps[start]);
	  bytepos = subreg_lowpart_offset (inner, outer);
	  if (INTVAL (XEXP (XVECEXP (src, 0, start), 1)) == bytepos)
	    {
	      temp = simplify_gen_subreg (outer, tmps[start],
					  inner, 0);
	      if (temp)
		{
		  emit_move_insn (dst, temp);
		  done = true;
		  start++;
		}
	    }
	}

      /* If the first element wasn't the low part, try the last.  */
      if (!done
	  && start < finish - 1)
	{
	  inner = GET_MODE (tmps[finish - 1]);
	  bytepos = subreg_lowpart_offset (inner, outer);
	  if (INTVAL (XEXP (XVECEXP (src, 0, finish - 1), 1)) == bytepos)
	    {
	      temp = simplify_gen_subreg (outer, tmps[finish - 1],
					  inner, 0);
	      if (temp)
		{
		  emit_move_insn (dst, temp);
		  done = true;
		  finish--;
		}
	    }
	}

      /* Otherwise, simply initialize the result to zero.  */
      if (!done)
        emit_move_insn (dst, CONST0_RTX (outer));
    }

  /* Process the pieces.  */
  for (i = start; i < finish; i++)
    {
      HOST_WIDE_INT bytepos = INTVAL (XEXP (XVECEXP (src, 0, i), 1));
      enum machine_mode mode = GET_MODE (tmps[i]);
      unsigned int bytelen = GET_MODE_SIZE (mode);
      unsigned int adj_bytelen = bytelen;
      rtx dest = dst;

      /* Handle trailing fragments that run over the size of the struct.  */
      if (ssize >= 0 && bytepos + (HOST_WIDE_INT) bytelen > ssize)
	adj_bytelen = ssize - bytepos;

      if (GET_CODE (dst) == CONCAT)
	{
	  if (bytepos + adj_bytelen
	      <= GET_MODE_SIZE (GET_MODE (XEXP (dst, 0))))
	    dest = XEXP (dst, 0);
	  else if (bytepos >= GET_MODE_SIZE (GET_MODE (XEXP (dst, 0))))
	    {
	      bytepos -= GET_MODE_SIZE (GET_MODE (XEXP (dst, 0)));
	      dest = XEXP (dst, 1);
	    }
	  else
	    {
	      enum machine_mode dest_mode = GET_MODE (dest);
	      enum machine_mode tmp_mode = GET_MODE (tmps[i]);

	      gcc_assert (bytepos == 0 && XVECLEN (src, 0));

	      if (GET_MODE_ALIGNMENT (dest_mode)
		  >= GET_MODE_ALIGNMENT (tmp_mode))
		{
		  dest = assign_stack_temp (dest_mode,
					    GET_MODE_SIZE (dest_mode),
					    0);
		  emit_move_insn (adjust_address (dest,
						  tmp_mode,
						  bytepos),
				  tmps[i]);
		  dst = dest;
		}
	      else
		{
		  dest = assign_stack_temp (tmp_mode,
					    GET_MODE_SIZE (tmp_mode),
					    0);
		  emit_move_insn (dest, tmps[i]);
		  dst = adjust_address (dest, dest_mode, bytepos);
		}
	      break;
	    }
	}

      if (ssize >= 0 && bytepos + (HOST_WIDE_INT) bytelen > ssize)
	{
	  /* store_bit_field always takes its value from the lsb.
	     Move the fragment to the lsb if it's not already there.  */
	  if (
#ifdef BLOCK_REG_PADDING
	      BLOCK_REG_PADDING (GET_MODE (orig_dst), type, i == start)
	      == (BYTES_BIG_ENDIAN ? upward : downward)
#else
	      BYTES_BIG_ENDIAN
#endif
	      )
	    {
	      int shift = (bytelen - (ssize - bytepos)) * BITS_PER_UNIT;
	      tmps[i] = expand_shift (RSHIFT_EXPR, mode, tmps[i],
				      build_int_cst (NULL_TREE, shift),
				      tmps[i], 0);
	    }
	  bytelen = adj_bytelen;
	}

      /* Optimize the access just a bit.  */
      if (MEM_P (dest)
	  && (! SLOW_UNALIGNED_ACCESS (mode, MEM_ALIGN (dest))
	      || MEM_ALIGN (dest) >= GET_MODE_ALIGNMENT (mode))
	  && bytepos * BITS_PER_UNIT % GET_MODE_ALIGNMENT (mode) == 0
	  && bytelen == GET_MODE_SIZE (mode))
	emit_move_insn (adjust_address (dest, mode, bytepos), tmps[i]);
      else
	store_bit_field (dest, bytelen * BITS_PER_UNIT, bytepos * BITS_PER_UNIT,
			 mode, tmps[i]);
    }

  /* Copy from the pseudo into the (probable) hard reg.  */
  if (orig_dst != dst)
    emit_move_insn (orig_dst, dst);
}

/* Generate code to copy a BLKmode object of TYPE out of a
   set of registers starting with SRCREG into TGTBLK.  If TGTBLK
   is null, a stack temporary is created.  TGTBLK is returned.

   The purpose of this routine is to handle functions that return
   BLKmode structures in registers.  Some machines (the PA for example)
   want to return all small structures in registers regardless of the
   structure's alignment.  */

rtx
copy_blkmode_from_reg (rtx tgtblk, rtx srcreg, tree type)
{
  unsigned HOST_WIDE_INT bytes = int_size_in_bytes (type);
  rtx src = NULL, dst = NULL;
  unsigned HOST_WIDE_INT bitsize = MIN (TYPE_ALIGN (type), BITS_PER_WORD);
  unsigned HOST_WIDE_INT bitpos, xbitpos, padding_correction = 0;
  enum machine_mode copy_mode;

  if (tgtblk == 0)
    {
      tgtblk = assign_temp (build_qualified_type (type,
						  (TYPE_QUALS (type)
						   | TYPE_QUAL_CONST)),
			    0, 1, 1);
      preserve_temp_slots (tgtblk);
    }

  /* This code assumes srcreg is at least a full word.  If it isn't, copy it
     into a new pseudo which is a full word.  */

  if (GET_MODE (srcreg) != BLKmode
      && GET_MODE_SIZE (GET_MODE (srcreg)) < UNITS_PER_WORD)
    srcreg = convert_to_mode (word_mode, srcreg, TYPE_UNSIGNED (type));

  /* If the structure doesn't take up a whole number of words, see whether
     SRCREG is padded on the left or on the right.  If it's on the left,
     set PADDING_CORRECTION to the number of bits to skip.

     In most ABIs, the structure will be returned at the least end of
     the register, which translates to right padding on little-endian
     targets and left padding on big-endian targets.  The opposite
     holds if the structure is returned at the most significant
     end of the register.  */
  if (bytes % UNITS_PER_WORD != 0
      && (targetm.calls.return_in_msb (type)
	  ? !BYTES_BIG_ENDIAN
	  : BYTES_BIG_ENDIAN))
    padding_correction
      = (BITS_PER_WORD - ((bytes % UNITS_PER_WORD) * BITS_PER_UNIT));

  /* Copy the structure BITSIZE bits at a time.  If the target lives in
     memory, take care of not reading/writing past its end by selecting
     a copy mode suited to BITSIZE.  This should always be possible given
     how it is computed.

     We could probably emit more efficient code for machines which do not use
     strict alignment, but it doesn't seem worth the effort at the current
     time.  */

  copy_mode = word_mode;
  if (MEM_P (tgtblk))
    {
      enum machine_mode mem_mode = mode_for_size (bitsize, MODE_INT, 1);
      if (mem_mode != BLKmode)
	copy_mode = mem_mode;
    }

  for (bitpos = 0, xbitpos = padding_correction;
       bitpos < bytes * BITS_PER_UNIT;
       bitpos += bitsize, xbitpos += bitsize)
    {
      /* We need a new source operand each time xbitpos is on a
	 word boundary and when xbitpos == padding_correction
	 (the first time through).  */
      if (xbitpos % BITS_PER_WORD == 0
	  || xbitpos == padding_correction)
	src = operand_subword_force (srcreg, xbitpos / BITS_PER_WORD,
				     GET_MODE (srcreg));

      /* We need a new destination operand each time bitpos is on
	 a word boundary.  */
      if (bitpos % BITS_PER_WORD == 0)
	dst = operand_subword (tgtblk, bitpos / BITS_PER_WORD, 1, BLKmode);

      /* Use xbitpos for the source extraction (right justified) and
	 bitpos for the destination store (left justified).  */
      store_bit_field (dst, bitsize, bitpos % BITS_PER_WORD, copy_mode,
		       extract_bit_field (src, bitsize,
					  xbitpos % BITS_PER_WORD, 1,
					  NULL_RTX, copy_mode, copy_mode));
    }

  return tgtblk;
}

/* Add a USE expression for REG to the (possibly empty) list pointed
   to by CALL_FUSAGE.  REG must denote a hard register.  */

void
use_reg (rtx *call_fusage, rtx reg)
{
  gcc_assert (REG_P (reg) && REGNO (reg) < FIRST_PSEUDO_REGISTER);

  *call_fusage
    = gen_rtx_EXPR_LIST (VOIDmode,
			 gen_rtx_USE (VOIDmode, reg), *call_fusage);
}

/* Add USE expressions to *CALL_FUSAGE for each of NREGS consecutive regs,
   starting at REGNO.  All of these registers must be hard registers.  */

void
use_regs (rtx *call_fusage, int regno, int nregs)
{
  int i;

  gcc_assert (regno + nregs <= FIRST_PSEUDO_REGISTER);

  for (i = 0; i < nregs; i++)
    use_reg (call_fusage, regno_reg_rtx[regno + i]);
}

/* Add USE expressions to *CALL_FUSAGE for each REG contained in the
   PARALLEL REGS.  This is for calls that pass values in multiple
   non-contiguous locations.  The Irix 6 ABI has examples of this.  */

void
use_group_regs (rtx *call_fusage, rtx regs)
{
  int i;

  for (i = 0; i < XVECLEN (regs, 0); i++)
    {
      rtx reg = XEXP (XVECEXP (regs, 0, i), 0);

      /* A NULL entry means the parameter goes both on the stack and in
	 registers.  This can also be a MEM for targets that pass values
	 partially on the stack and partially in registers.  */
      if (reg != 0 && REG_P (reg))
	use_reg (call_fusage, reg);
    }
}

/* Return the defining gimple statement for SSA_NAME NAME if it is an
   assigment and the code of the expresion on the RHS is CODE.  Return
   NULL otherwise.  */

static gimple
get_def_for_expr (tree name, enum tree_code code)
{
  gimple def_stmt;

  if (TREE_CODE (name) != SSA_NAME)
    return NULL;

  def_stmt = get_gimple_for_ssa_name (name);
  if (!def_stmt
      || gimple_assign_rhs_code (def_stmt) != code)
    return NULL;

  return def_stmt;
}


/* Determine whether the LEN bytes generated by CONSTFUN can be
   stored to memory using several move instructions.  CONSTFUNDATA is
   a pointer which will be passed as argument in every CONSTFUN call.
   ALIGN is maximum alignment we can assume.  MEMSETP is true if this is
   a memset operation and false if it's a copy of a constant string.
   Return nonzero if a call to store_by_pieces should succeed.  */

int
can_store_by_pieces (unsigned HOST_WIDE_INT len,
		     rtx (*constfun) (void *, HOST_WIDE_INT, enum machine_mode),
		     void *constfundata, unsigned int align, bool memsetp)
{
  unsigned HOST_WIDE_INT l;
  unsigned int max_size;
  HOST_WIDE_INT offset = 0;
  enum machine_mode mode, tmode;
  enum insn_code icode;
  int reverse;
  rtx cst;

  if (len == 0)
    return 1;

  if (! (memsetp
	 ? SET_BY_PIECES_P (len, align)
	 : STORE_BY_PIECES_P (len, align)))
    return 0;

  tmode = mode_for_size (STORE_MAX_PIECES * BITS_PER_UNIT, MODE_INT, 1);
  if (align >= GET_MODE_ALIGNMENT (tmode))
    align = GET_MODE_ALIGNMENT (tmode);
  else
    {
      enum machine_mode xmode;

      for (tmode = GET_CLASS_NARROWEST_MODE (MODE_INT), xmode = tmode;
	   tmode != VOIDmode;
	   xmode = tmode, tmode = GET_MODE_WIDER_MODE (tmode))
	if (GET_MODE_SIZE (tmode) > STORE_MAX_PIECES
	    || SLOW_UNALIGNED_ACCESS (tmode, align))
	  break;

      align = MAX (align, GET_MODE_ALIGNMENT (xmode));
    }

  /* We would first store what we can in the largest integer mode, then go to
     successively smaller modes.  */

  for (reverse = 0;
       reverse <= (HAVE_PRE_DECREMENT || HAVE_POST_DECREMENT);
       reverse++)
    {
      l = len;
      mode = VOIDmode;
      max_size = STORE_MAX_PIECES + 1;
      while (max_size > 1)
	{
	  for (tmode = GET_CLASS_NARROWEST_MODE (MODE_INT);
	       tmode != VOIDmode; tmode = GET_MODE_WIDER_MODE (tmode))
	    if (GET_MODE_SIZE (tmode) < max_size)
	      mode = tmode;

	  if (mode == VOIDmode)
	    break;

	  icode = optab_handler (mov_optab, mode);
	  if (icode != CODE_FOR_nothing
	      && align >= GET_MODE_ALIGNMENT (mode))
	    {
	      unsigned int size = GET_MODE_SIZE (mode);

	      while (l >= size)
		{
		  if (reverse)
		    offset -= size;

		  cst = (*constfun) (constfundata, offset, mode);
		  if (!LEGITIMATE_CONSTANT_P (cst))
		    return 0;

		  if (!reverse)
		    offset += size;

		  l -= size;
		}
	    }

	  max_size = GET_MODE_SIZE (mode);
	}

      /* The code above should have handled everything.  */
      gcc_assert (!l);
    }

  return 1;
}

/* Generate several move instructions to store LEN bytes generated by
   CONSTFUN to block TO.  (A MEM rtx with BLKmode).  CONSTFUNDATA is a
   pointer which will be passed as argument in every CONSTFUN call.
   ALIGN is maximum alignment we can assume.  MEMSETP is true if this is
   a memset operation and false if it's a copy of a constant string.
   If ENDP is 0 return to, if ENDP is 1 return memory at the end ala
   mempcpy, and if ENDP is 2 return memory the end minus one byte ala
   stpcpy.  */

rtx
store_by_pieces (rtx to, unsigned HOST_WIDE_INT len,
		 rtx (*constfun) (void *, HOST_WIDE_INT, enum machine_mode),
		 void *constfundata, unsigned int align, bool memsetp, int endp)
{
  enum machine_mode to_addr_mode
    = targetm.addr_space.address_mode (MEM_ADDR_SPACE (to));
  struct store_by_pieces_d data;

  if (len == 0)
    {
      gcc_assert (endp != 2);
      return to;
    }

  gcc_assert (memsetp
	      ? SET_BY_PIECES_P (len, align)
	      : STORE_BY_PIECES_P (len, align));
  data.constfun = constfun;
  data.constfundata = constfundata;
  data.len = len;
  data.to = to;
  store_by_pieces_1 (&data, align);
  if (endp)
    {
      rtx to1;

      gcc_assert (!data.reverse);
      if (data.autinc_to)
	{
	  if (endp == 2)
	    {
	      if (HAVE_POST_INCREMENT && data.explicit_inc_to > 0)
		emit_insn (gen_add2_insn (data.to_addr, constm1_rtx));
	      else
		data.to_addr = copy_to_mode_reg (to_addr_mode,
						 plus_constant (data.to_addr,
								-1));
	    }
	  to1 = adjust_automodify_address (data.to, QImode, data.to_addr,
					   data.offset);
	}
      else
	{
	  if (endp == 2)
	    --data.offset;
	  to1 = adjust_address (data.to, QImode, data.offset);
	}
      return to1;
    }
  else
    return data.to;
}

/* Generate several move instructions to clear LEN bytes of block TO.  (A MEM
   rtx with BLKmode).  ALIGN is maximum alignment we can assume.  */

static void
clear_by_pieces (rtx to, unsigned HOST_WIDE_INT len, unsigned int align)
{
  struct store_by_pieces_d data;

  if (len == 0)
    return;

  data.constfun = clear_by_pieces_1;
  data.constfundata = NULL;
  data.len = len;
  data.to = to;
  store_by_pieces_1 (&data, align);
}

/* Callback routine for clear_by_pieces.
   Return const0_rtx unconditionally.  */

static rtx
clear_by_pieces_1 (void *data ATTRIBUTE_UNUSED,
		   HOST_WIDE_INT offset ATTRIBUTE_UNUSED,
		   enum machine_mode mode ATTRIBUTE_UNUSED)
{
  return const0_rtx;
}

/* Subroutine of clear_by_pieces and store_by_pieces.
   Generate several move instructions to store LEN bytes of block TO.  (A MEM
   rtx with BLKmode).  ALIGN is maximum alignment we can assume.  */

static void
store_by_pieces_1 (struct store_by_pieces_d *data ATTRIBUTE_UNUSED,
		   unsigned int align ATTRIBUTE_UNUSED)
{
  enum machine_mode to_addr_mode
    = targetm.addr_space.address_mode (MEM_ADDR_SPACE (data->to));
  rtx to_addr = XEXP (data->to, 0);
  unsigned int max_size = STORE_MAX_PIECES + 1;
  enum machine_mode mode = VOIDmode, tmode;
  enum insn_code icode;

  data->offset = 0;
  data->to_addr = to_addr;
  data->autinc_to
    = (GET_CODE (to_addr) == PRE_INC || GET_CODE (to_addr) == PRE_DEC
       || GET_CODE (to_addr) == POST_INC || GET_CODE (to_addr) == POST_DEC);

  data->explicit_inc_to = 0;
  data->reverse
    = (GET_CODE (to_addr) == PRE_DEC || GET_CODE (to_addr) == POST_DEC);
  if (data->reverse)
    data->offset = data->len;

  /* If storing requires more than two move insns,
     copy addresses to registers (to make displacements shorter)
     and use post-increment if available.  */
  if (!data->autinc_to
      && move_by_pieces_ninsns (data->len, align, max_size) > 2)
    {
      /* Determine the main mode we'll be using.  */
      for (tmode = GET_CLASS_NARROWEST_MODE (MODE_INT);
	   tmode != VOIDmode; tmode = GET_MODE_WIDER_MODE (tmode))
	if (GET_MODE_SIZE (tmode) < max_size)
	  mode = tmode;

      if (USE_STORE_PRE_DECREMENT (mode) && data->reverse && ! data->autinc_to)
	{
	  data->to_addr = copy_to_mode_reg (to_addr_mode,
					    plus_constant (to_addr, data->len));
	  data->autinc_to = 1;
	  data->explicit_inc_to = -1;
	}

      if (USE_STORE_POST_INCREMENT (mode) && ! data->reverse
	  && ! data->autinc_to)
	{
	  data->to_addr = copy_to_mode_reg (to_addr_mode, to_addr);
	  data->autinc_to = 1;
	  data->explicit_inc_to = 1;
	}

      if ( !data->autinc_to && CONSTANT_P (to_addr))
	data->to_addr = copy_to_mode_reg (to_addr_mode, to_addr);
    }

  tmode = mode_for_size (STORE_MAX_PIECES * BITS_PER_UNIT, MODE_INT, 1);
  if (align >= GET_MODE_ALIGNMENT (tmode))
    align = GET_MODE_ALIGNMENT (tmode);
  else
    {
      enum machine_mode xmode;

      for (tmode = GET_CLASS_NARROWEST_MODE (MODE_INT), xmode = tmode;
	   tmode != VOIDmode;
	   xmode = tmode, tmode = GET_MODE_WIDER_MODE (tmode))
	if (GET_MODE_SIZE (tmode) > STORE_MAX_PIECES
	    || SLOW_UNALIGNED_ACCESS (tmode, align))
	  break;

      align = MAX (align, GET_MODE_ALIGNMENT (xmode));
    }

  /* First store what we can in the largest integer mode, then go to
     successively smaller modes.  */

  while (max_size > 1)
    {
      for (tmode = GET_CLASS_NARROWEST_MODE (MODE_INT);
	   tmode != VOIDmode; tmode = GET_MODE_WIDER_MODE (tmode))
	if (GET_MODE_SIZE (tmode) < max_size)
	  mode = tmode;

      if (mode == VOIDmode)
	break;

      icode = optab_handler (mov_optab, mode);
      if (icode != CODE_FOR_nothing && align >= GET_MODE_ALIGNMENT (mode))
	store_by_pieces_2 (GEN_FCN (icode), mode, data);

      max_size = GET_MODE_SIZE (mode);
    }

  /* The code above should have handled everything.  */
  gcc_assert (!data->len);
}

/* Subroutine of store_by_pieces_1.  Store as many bytes as appropriate
   with move instructions for mode MODE.  GENFUN is the gen_... function
   to make a move insn for that mode.  DATA has all the other info.  */

static void
store_by_pieces_2 (rtx (*genfun) (rtx, ...), enum machine_mode mode,
		   struct store_by_pieces_d *data)
{
  unsigned int size = GET_MODE_SIZE (mode);
  rtx to1, cst;

  while (data->len >= size)
    {
      if (data->reverse)
	data->offset -= size;

      if (data->autinc_to)
	to1 = adjust_automodify_address (data->to, mode, data->to_addr,
					 data->offset);
      else
	to1 = adjust_address (data->to, mode, data->offset);

      if (HAVE_PRE_DECREMENT && data->explicit_inc_to < 0)
	emit_insn (gen_add2_insn (data->to_addr,
				  GEN_INT (-(HOST_WIDE_INT) size)));

      cst = (*data->constfun) (data->constfundata, data->offset, mode);
      emit_insn ((*genfun) (to1, cst));

      if (HAVE_POST_INCREMENT && data->explicit_inc_to > 0)
	emit_insn (gen_add2_insn (data->to_addr, GEN_INT (size)));

      if (! data->reverse)
	data->offset += size;

      data->len -= size;
    }
}

/* Write zeros through the storage of OBJECT.  If OBJECT has BLKmode, SIZE is
   its length in bytes.  */

rtx
clear_storage_hints (rtx object, rtx size, enum block_op_methods method,
		     unsigned int expected_align, HOST_WIDE_INT expected_size)
{
  enum machine_mode mode = GET_MODE (object);
  unsigned int align;

  gcc_assert (method == BLOCK_OP_NORMAL || method == BLOCK_OP_TAILCALL);

  /* If OBJECT is not BLKmode and SIZE is the same size as its mode,
     just move a zero.  Otherwise, do this a piece at a time.  */
  if (mode != BLKmode
      && CONST_INT_P (size)
      && INTVAL (size) == (HOST_WIDE_INT) GET_MODE_SIZE (mode))
    {
      rtx zero = CONST0_RTX (mode);
      if (zero != NULL)
	{
	  emit_move_insn (object, zero);
	  return NULL;
	}

      if (COMPLEX_MODE_P (mode))
	{
	  zero = CONST0_RTX (GET_MODE_INNER (mode));
	  if (zero != NULL)
	    {
	      write_complex_part (object, zero, 0);
	      write_complex_part (object, zero, 1);
	      return NULL;
	    }
	}
    }

  if (size == const0_rtx)
    return NULL;

  align = MEM_ALIGN (object);

  if (CONST_INT_P (size)
      && CLEAR_BY_PIECES_P (INTVAL (size), align))
    clear_by_pieces (object, INTVAL (size), align);
  else if (set_storage_via_setmem (object, size, const0_rtx, align,
				   expected_align, expected_size))
    ;
  else if (ADDR_SPACE_GENERIC_P (MEM_ADDR_SPACE (object)))
    return set_storage_via_libcall (object, size, const0_rtx,
				    method == BLOCK_OP_TAILCALL);
  else
    gcc_unreachable ();

  return NULL;
}

rtx
clear_storage (rtx object, rtx size, enum block_op_methods method)
{
  return clear_storage_hints (object, size, method, 0, -1);
}


/* A subroutine of clear_storage.  Expand a call to memset.
   Return the return value of memset, 0 otherwise.  */

rtx
set_storage_via_libcall (rtx object, rtx size, rtx val, bool tailcall)
{
  tree call_expr, fn, object_tree, size_tree, val_tree;
  enum machine_mode size_mode;
  rtx retval;

  /* Emit code to copy OBJECT and SIZE into new pseudos.  We can then
     place those into new pseudos into a VAR_DECL and use them later.  */

  object = copy_to_mode_reg (Pmode, XEXP (object, 0));

  size_mode = TYPE_MODE (sizetype);
  size = convert_to_mode (size_mode, size, 1);
  size = copy_to_mode_reg (size_mode, size);

  /* It is incorrect to use the libcall calling conventions to call
     memset in this context.  This could be a user call to memset and
     the user may wish to examine the return value from memset.  For
     targets where libcalls and normal calls have different conventions
     for returning pointers, we could end up generating incorrect code.  */

  object_tree = make_tree (ptr_type_node, object);
  if (!CONST_INT_P (val))
    val = convert_to_mode (TYPE_MODE (integer_type_node), val, 1);
  size_tree = make_tree (sizetype, size);
  val_tree = make_tree (integer_type_node, val);

  fn = clear_storage_libcall_fn (true);
  call_expr = build_call_expr (fn, 3, object_tree, val_tree, size_tree);
  CALL_EXPR_TAILCALL (call_expr) = tailcall;

  retval = expand_normal (call_expr);

  return retval;
}

/* A subroutine of set_storage_via_libcall.  Create the tree node
   for the function we use for block clears.  The first time FOR_CALL
   is true, we call assemble_external.  */

tree block_clear_fn;

void
init_block_clear_fn (const char *asmspec)
{
  if (!block_clear_fn)
    {
      tree fn, args;

      fn = get_identifier ("memset");
      args = build_function_type_list (ptr_type_node, ptr_type_node,
				       integer_type_node, sizetype,
				       NULL_TREE);

      fn = build_decl (UNKNOWN_LOCATION, FUNCTION_DECL, fn, args);
      DECL_EXTERNAL (fn) = 1;
      TREE_PUBLIC (fn) = 1;
      DECL_ARTIFICIAL (fn) = 1;
      TREE_NOTHROW (fn) = 1;
      DECL_VISIBILITY (fn) = VISIBILITY_DEFAULT;
      DECL_VISIBILITY_SPECIFIED (fn) = 1;

      block_clear_fn = fn;
    }

  if (asmspec)
    set_user_assembler_name (block_clear_fn, asmspec);
}

static tree
clear_storage_libcall_fn (int for_call)
{
  static bool emitted_extern;

  if (!block_clear_fn)
    init_block_clear_fn (NULL);

  if (for_call && !emitted_extern)
    {
      emitted_extern = true;
      make_decl_rtl (block_clear_fn);
      assemble_external (block_clear_fn);
    }

  return block_clear_fn;
}

/* Expand a setmem pattern; return true if successful.  */

bool
set_storage_via_setmem (rtx object, rtx size, rtx val, unsigned int align,
			unsigned int expected_align, HOST_WIDE_INT expected_size)
{
  /* Try the most limited insn first, because there's no point
     including more than one in the machine description unless
     the more limited one has some advantage.  */

  rtx opalign = GEN_INT (align / BITS_PER_UNIT);
  enum machine_mode mode;

  if (expected_align < align)
    expected_align = align;

  for (mode = GET_CLASS_NARROWEST_MODE (MODE_INT); mode != VOIDmode;
       mode = GET_MODE_WIDER_MODE (mode))
    {
      enum insn_code code = direct_optab_handler (setmem_optab, mode);
      insn_operand_predicate_fn pred;

      if (code != CODE_FOR_nothing
	  /* We don't need MODE to be narrower than
	     BITS_PER_HOST_WIDE_INT here because if SIZE is less than
	     the mode mask, as it is returned by the macro, it will
	     definitely be less than the actual mode mask.  */
	  && ((CONST_INT_P (size)
	       && ((unsigned HOST_WIDE_INT) INTVAL (size)
		   <= (GET_MODE_MASK (mode) >> 1)))
	      || GET_MODE_BITSIZE (mode) >= BITS_PER_WORD)
	  && ((pred = insn_data[(int) code].operand[0].predicate) == 0
	      || (*pred) (object, BLKmode))
	  && ((pred = insn_data[(int) code].operand[3].predicate) == 0
	      || (*pred) (opalign, VOIDmode)))
	{
	  rtx opsize, opchar;
	  enum machine_mode char_mode;
	  rtx last = get_last_insn ();
	  rtx pat;

	  opsize = convert_to_mode (mode, size, 1);
	  pred = insn_data[(int) code].operand[1].predicate;
	  if (pred != 0 && ! (*pred) (opsize, mode))
	    opsize = copy_to_mode_reg (mode, opsize);

	  opchar = val;
	  char_mode = insn_data[(int) code].operand[2].mode;
	  if (char_mode != VOIDmode)
	    {
	      opchar = convert_to_mode (char_mode, opchar, 1);
	      pred = insn_data[(int) code].operand[2].predicate;
	      if (pred != 0 && ! (*pred) (opchar, char_mode))
		opchar = copy_to_mode_reg (char_mode, opchar);
	    }

	  if (insn_data[(int) code].n_operands == 4)
	    pat = GEN_FCN ((int) code) (object, opsize, opchar, opalign);
	  else
	    pat = GEN_FCN ((int) code) (object, opsize, opchar, opalign,
					GEN_INT (expected_align
						 / BITS_PER_UNIT),
					GEN_INT (expected_size));
	  if (pat)
	    {
	      emit_insn (pat);
	      return true;
	    }
	  else
	    delete_insns_since (last);
	}
    }

  return false;
}


/* Write to one of the components of the complex value CPLX.  Write VAL to
   the real part if IMAG_P is false, and the imaginary part if its true.  */

static void
write_complex_part (rtx cplx, rtx val, bool imag_p)
{
  enum machine_mode cmode;
  enum machine_mode imode;
  unsigned ibitsize;

  if (GET_CODE (cplx) == CONCAT)
    {
      emit_move_insn (XEXP (cplx, imag_p), val);
      return;
    }

  cmode = GET_MODE (cplx);
  imode = GET_MODE_INNER (cmode);
  ibitsize = GET_MODE_BITSIZE (imode);

  /* For MEMs simplify_gen_subreg may generate an invalid new address
     because, e.g., the original address is considered mode-dependent
     by the target, which restricts simplify_subreg from invoking
     adjust_address_nv.  Instead of preparing fallback support for an
     invalid address, we call adjust_address_nv directly.  */
  if (MEM_P (cplx))
    {
      emit_move_insn (adjust_address_nv (cplx, imode,
					 imag_p ? GET_MODE_SIZE (imode) : 0),
		      val);
      return;
    }

  /* If the sub-object is at least word sized, then we know that subregging
     will work.  This special case is important, since store_bit_field
     wants to operate on integer modes, and there's rarely an OImode to
     correspond to TCmode.  */
  if (ibitsize >= BITS_PER_WORD
      /* For hard regs we have exact predicates.  Assume we can split
	 the original object if it spans an even number of hard regs.
	 This special case is important for SCmode on 64-bit platforms
	 where the natural size of floating-point regs is 32-bit.  */
      || (REG_P (cplx)
	  && REGNO (cplx) < FIRST_PSEUDO_REGISTER
	  && hard_regno_nregs[REGNO (cplx)][cmode] % 2 == 0))
    {
      rtx part = simplify_gen_subreg (imode, cplx, cmode,
				      imag_p ? GET_MODE_SIZE (imode) : 0);
      if (part)
        {
	  emit_move_insn (part, val);
	  return;
	}
      else
	/* simplify_gen_subreg may fail for sub-word MEMs.  */
	gcc_assert (MEM_P (cplx) && ibitsize < BITS_PER_WORD);
    }

  store_bit_field (cplx, ibitsize, imag_p ? ibitsize : 0, imode, val);
}

/* Extract one of the components of the complex value CPLX.  Extract the
   real part if IMAG_P is false, and the imaginary part if it's true.  */

static rtx
read_complex_part (rtx cplx, bool imag_p)
{
  enum machine_mode cmode, imode;
  unsigned ibitsize;

  if (GET_CODE (cplx) == CONCAT)
    return XEXP (cplx, imag_p);

  cmode = GET_MODE (cplx);
  imode = GET_MODE_INNER (cmode);
  ibitsize = GET_MODE_BITSIZE (imode);

  /* Special case reads from complex constants that got spilled to memory.  */
  if (MEM_P (cplx) && GET_CODE (XEXP (cplx, 0)) == SYMBOL_REF)
    {
      tree decl = SYMBOL_REF_DECL (XEXP (cplx, 0));
      if (decl && TREE_CODE (decl) == COMPLEX_CST)
	{
	  tree part = imag_p ? TREE_IMAGPART (decl) : TREE_REALPART (decl);
	  if (CONSTANT_CLASS_P (part))
	    return expand_expr (part, NULL_RTX, imode, EXPAND_NORMAL);
	}
    }

  /* For MEMs simplify_gen_subreg may generate an invalid new address
     because, e.g., the original address is considered mode-dependent
     by the target, which restricts simplify_subreg from invoking
     adjust_address_nv.  Instead of preparing fallback support for an
     invalid address, we call adjust_address_nv directly.  */
  if (MEM_P (cplx))
    return adjust_address_nv (cplx, imode,
			      imag_p ? GET_MODE_SIZE (imode) : 0);

  /* If the sub-object is at least word sized, then we know that subregging
     will work.  This special case is important, since extract_bit_field
     wants to operate on integer modes, and there's rarely an OImode to
     correspond to TCmode.  */
  if (ibitsize >= BITS_PER_WORD
      /* For hard regs we have exact predicates.  Assume we can split
	 the original object if it spans an even number of hard regs.
	 This special case is important for SCmode on 64-bit platforms
	 where the natural size of floating-point regs is 32-bit.  */
      || (REG_P (cplx)
	  && REGNO (cplx) < FIRST_PSEUDO_REGISTER
	  && hard_regno_nregs[REGNO (cplx)][cmode] % 2 == 0))
    {
      rtx ret = simplify_gen_subreg (imode, cplx, cmode,
				     imag_p ? GET_MODE_SIZE (imode) : 0);
      if (ret)
        return ret;
      else
	/* simplify_gen_subreg may fail for sub-word MEMs.  */
	gcc_assert (MEM_P (cplx) && ibitsize < BITS_PER_WORD);
    }

  return extract_bit_field (cplx, ibitsize, imag_p ? ibitsize : 0,
			    true, NULL_RTX, imode, imode);
}

/* A subroutine of emit_move_insn_1.  Yet another lowpart generator.
   NEW_MODE and OLD_MODE are the same size.  Return NULL if X cannot be
   represented in NEW_MODE.  If FORCE is true, this will never happen, as
   we'll force-create a SUBREG if needed.  */

static rtx
emit_move_change_mode (enum machine_mode new_mode,
		       enum machine_mode old_mode, rtx x, bool force)
{
  rtx ret;

  if (push_operand (x, GET_MODE (x)))
    {
      ret = gen_rtx_MEM (new_mode, XEXP (x, 0));
      MEM_COPY_ATTRIBUTES (ret, x);
    }
  else if (MEM_P (x))
    {
      /* We don't have to worry about changing the address since the
	 size in bytes is supposed to be the same.  */
      if (reload_in_progress)
	{
	  /* Copy the MEM to change the mode and move any
	     substitutions from the old MEM to the new one.  */
	  ret = adjust_address_nv (x, new_mode, 0);
	  copy_replacements (x, ret);
	}
      else
	ret = adjust_address (x, new_mode, 0);
    }
  else
    {
      /* Note that we do want simplify_subreg's behavior of validating
	 that the new mode is ok for a hard register.  If we were to use
	 simplify_gen_subreg, we would create the subreg, but would
	 probably run into the target not being able to implement it.  */
      /* Except, of course, when FORCE is true, when this is exactly what
	 we want.  Which is needed for CCmodes on some targets.  */
      if (force)
	ret = simplify_gen_subreg (new_mode, x, old_mode, 0);
      else
	ret = simplify_subreg (new_mode, x, old_mode, 0);
    }

  return ret;
}

/* A subroutine of emit_move_insn_1.  Generate a move from Y into X using
   an integer mode of the same size as MODE.  Returns the instruction
   emitted, or NULL if such a move could not be generated.  */

static rtx
emit_move_via_integer (enum machine_mode mode, rtx x, rtx y, bool force)
{
  enum machine_mode imode;
  enum insn_code code;

  /* There must exist a mode of the exact size we require.  */
  imode = int_mode_for_mode (mode);
  if (imode == BLKmode)
    return NULL_RTX;

  /* The target must support moves in this mode.  */
  code = optab_handler (mov_optab, imode);
  if (code == CODE_FOR_nothing)
    return NULL_RTX;

  x = emit_move_change_mode (imode, mode, x, force);
  if (x == NULL_RTX)
    return NULL_RTX;
  y = emit_move_change_mode (imode, mode, y, force);
  if (y == NULL_RTX)
    return NULL_RTX;
  return emit_insn (GEN_FCN (code) (x, y));
}

/* A subroutine of emit_move_insn_1.  X is a push_operand in MODE.
   Return an equivalent MEM that does not use an auto-increment.  */

static rtx
emit_move_resolve_push (enum machine_mode mode, rtx x)
{
  enum rtx_code code = GET_CODE (XEXP (x, 0));
  HOST_WIDE_INT adjust;
  rtx temp;

  adjust = GET_MODE_SIZE (mode);
#ifdef PUSH_ROUNDING
  adjust = PUSH_ROUNDING (adjust);
#endif
  if (code == PRE_DEC || code == POST_DEC)
    adjust = -adjust;
  else if (code == PRE_MODIFY || code == POST_MODIFY)
    {
      rtx expr = XEXP (XEXP (x, 0), 1);
      HOST_WIDE_INT val;

      gcc_assert (GET_CODE (expr) == PLUS || GET_CODE (expr) == MINUS);
      gcc_assert (CONST_INT_P (XEXP (expr, 1)));
      val = INTVAL (XEXP (expr, 1));
      if (GET_CODE (expr) == MINUS)
	val = -val;
      gcc_assert (adjust == val || adjust == -val);
      adjust = val;
    }

  /* Do not use anti_adjust_stack, since we don't want to update
     stack_pointer_delta.  */
  temp = expand_simple_binop (Pmode, PLUS, stack_pointer_rtx,
			      GEN_INT (adjust), stack_pointer_rtx,
			      0, OPTAB_LIB_WIDEN);
  if (temp != stack_pointer_rtx)
    emit_move_insn (stack_pointer_rtx, temp);

  switch (code)
    {
    case PRE_INC:
    case PRE_DEC:
    case PRE_MODIFY:
      temp = stack_pointer_rtx;
      break;
    case POST_INC:
    case POST_DEC:
    case POST_MODIFY:
      temp = plus_constant (stack_pointer_rtx, -adjust);
      break;
    default:
      gcc_unreachable ();
    }

  return replace_equiv_address (x, temp);
}

/* A subroutine of emit_move_complex.  Generate a move from Y into X.
   X is known to satisfy push_operand, and MODE is known to be complex.
   Returns the last instruction emitted.  */

rtx
emit_move_complex_push (enum machine_mode mode, rtx x, rtx y)
{
  enum machine_mode submode = GET_MODE_INNER (mode);
  bool imag_first;

#ifdef PUSH_ROUNDING
  unsigned int submodesize = GET_MODE_SIZE (submode);

  /* In case we output to the stack, but the size is smaller than the
     machine can push exactly, we need to use move instructions.  */
  if (PUSH_ROUNDING (submodesize) != submodesize)
    {
      x = emit_move_resolve_push (mode, x);
      return emit_move_insn (x, y);
    }
#endif

  /* Note that the real part always precedes the imag part in memory
     regardless of machine's endianness.  */
  switch (GET_CODE (XEXP (x, 0)))
    {
    case PRE_DEC:
    case POST_DEC:
      imag_first = true;
      break;
    case PRE_INC:
    case POST_INC:
      imag_first = false;
      break;
    default:
      gcc_unreachable ();
    }

  emit_move_insn (gen_rtx_MEM (submode, XEXP (x, 0)),
		  read_complex_part (y, imag_first));
  return emit_move_insn (gen_rtx_MEM (submode, XEXP (x, 0)),
			 read_complex_part (y, !imag_first));
}

/* A subroutine of emit_move_complex.  Perform the move from Y to X
   via two moves of the parts.  Returns the last instruction emitted.  */

rtx
emit_move_complex_parts (rtx x, rtx y)
{
  /* Show the output dies here.  This is necessary for SUBREGs
     of pseudos since we cannot track their lifetimes correctly;
     hard regs shouldn't appear here except as return values.  */
  if (!reload_completed && !reload_in_progress
      && REG_P (x) && !reg_overlap_mentioned_p (x, y))
    emit_clobber (x);

  write_complex_part (x, read_complex_part (y, false), false);
  write_complex_part (x, read_complex_part (y, true), true);

  return get_last_insn ();
}

/* A subroutine of emit_move_insn_1.  Generate a move from Y into X.
   MODE is known to be complex.  Returns the last instruction emitted.  */

static rtx
emit_move_complex (enum machine_mode mode, rtx x, rtx y)
{
  bool try_int;

  /* Need to take special care for pushes, to maintain proper ordering
     of the data, and possibly extra padding.  */
  if (push_operand (x, mode))
    return emit_move_complex_push (mode, x, y);

  /* See if we can coerce the target into moving both values at once.  */

  /* Move floating point as parts.  */
  if (GET_MODE_CLASS (mode) == MODE_COMPLEX_FLOAT
      && optab_handler (mov_optab, GET_MODE_INNER (mode)) != CODE_FOR_nothing)
    try_int = false;
  /* Not possible if the values are inherently not adjacent.  */
  else if (GET_CODE (x) == CONCAT || GET_CODE (y) == CONCAT)
    try_int = false;
  /* Is possible if both are registers (or subregs of registers).  */
  else if (register_operand (x, mode) && register_operand (y, mode))
    try_int = true;
  /* If one of the operands is a memory, and alignment constraints
     are friendly enough, we may be able to do combined memory operations.
     We do not attempt this if Y is a constant because that combination is
     usually better with the by-parts thing below.  */
  else if ((MEM_P (x) ? !CONSTANT_P (y) : MEM_P (y))
	   && (!STRICT_ALIGNMENT
	       || get_mode_alignment (mode) == BIGGEST_ALIGNMENT))
    try_int = true;
  else
    try_int = false;

  if (try_int)
    {
      rtx ret;

      /* For memory to memory moves, optimal behavior can be had with the
	 existing block move logic.  */
      if (MEM_P (x) && MEM_P (y))
	{
	  emit_block_move (x, y, GEN_INT (GET_MODE_SIZE (mode)),
			   BLOCK_OP_NO_LIBCALL);
	  return get_last_insn ();
	}

      ret = emit_move_via_integer (mode, x, y, true);
      if (ret)
	return ret;
    }

  return emit_move_complex_parts (x, y);
}

/* A subroutine of emit_move_insn_1.  Generate a move from Y into X.
   MODE is known to be MODE_CC.  Returns the last instruction emitted.  */

static rtx
emit_move_ccmode (enum machine_mode mode, rtx x, rtx y)
{
  rtx ret;

  /* Assume all MODE_CC modes are equivalent; if we have movcc, use it.  */
  if (mode != CCmode)
    {
      enum insn_code code = optab_handler (mov_optab, CCmode);
      if (code != CODE_FOR_nothing)
	{
	  x = emit_move_change_mode (CCmode, mode, x, true);
	  y = emit_move_change_mode (CCmode, mode, y, true);
	  return emit_insn (GEN_FCN (code) (x, y));
	}
    }

  /* Otherwise, find the MODE_INT mode of the same width.  */
  ret = emit_move_via_integer (mode, x, y, false);
  gcc_assert (ret != NULL);
  return ret;
}

/* Return true if word I of OP lies entirely in the
   undefined bits of a paradoxical subreg.  */

static bool
undefined_operand_subword_p (const_rtx op, int i)
{
  enum machine_mode innermode, innermostmode;
  int offset;
  if (GET_CODE (op) != SUBREG)
    return false;
  innermode = GET_MODE (op);
  innermostmode = GET_MODE (SUBREG_REG (op));
  offset = i * UNITS_PER_WORD + SUBREG_BYTE (op);
  /* The SUBREG_BYTE represents offset, as if the value were stored in
     memory, except for a paradoxical subreg where we define
     SUBREG_BYTE to be 0; undo this exception as in
     simplify_subreg.  */
  if (SUBREG_BYTE (op) == 0
      && GET_MODE_SIZE (innermostmode) < GET_MODE_SIZE (innermode))
    {
      int difference = (GET_MODE_SIZE (innermostmode) - GET_MODE_SIZE (innermode));
      if (WORDS_BIG_ENDIAN)
	offset += (difference / UNITS_PER_WORD) * UNITS_PER_WORD;
      if (BYTES_BIG_ENDIAN)
	offset += difference % UNITS_PER_WORD;
    }
  if (offset >= GET_MODE_SIZE (innermostmode)
      || offset <= -GET_MODE_SIZE (word_mode))
    return true;
  return false;
}

/* A subroutine of emit_move_insn_1.  Generate a move from Y into X.
   MODE is any multi-word or full-word mode that lacks a move_insn
   pattern.  Note that you will get better code if you define such
   patterns, even if they must turn into multiple assembler instructions.  */

static rtx
emit_move_multi_word (enum machine_mode mode, rtx x, rtx y)
{
  rtx last_insn = 0;
  rtx seq, inner;
  bool need_clobber;
  int i;

  gcc_assert (GET_MODE_SIZE (mode) >= UNITS_PER_WORD);

  /* If X is a push on the stack, do the push now and replace
     X with a reference to the stack pointer.  */
  if (push_operand (x, mode))
    x = emit_move_resolve_push (mode, x);

  /* If we are in reload, see if either operand is a MEM whose address
     is scheduled for replacement.  */
  if (reload_in_progress && MEM_P (x)
      && (inner = find_replacement (&XEXP (x, 0))) != XEXP (x, 0))
    x = replace_equiv_address_nv (x, inner);
  if (reload_in_progress && MEM_P (y)
      && (inner = find_replacement (&XEXP (y, 0))) != XEXP (y, 0))
    y = replace_equiv_address_nv (y, inner);

  start_sequence ();

  need_clobber = false;
  for (i = 0;
       i < (GET_MODE_SIZE (mode) + (UNITS_PER_WORD - 1)) / UNITS_PER_WORD;
       i++)
    {
      rtx xpart = operand_subword (x, i, 1, mode);
      rtx ypart;

      /* Do not generate code for a move if it would come entirely
	 from the undefined bits of a paradoxical subreg.  */
      if (undefined_operand_subword_p (y, i))
	continue;

      ypart = operand_subword (y, i, 1, mode);

      /* If we can't get a part of Y, put Y into memory if it is a
	 constant.  Otherwise, force it into a register.  Then we must
	 be able to get a part of Y.  */
      if (ypart == 0 && CONSTANT_P (y))
	{
	  y = use_anchored_address (force_const_mem (mode, y));
	  ypart = operand_subword (y, i, 1, mode);
	}
      else if (ypart == 0)
	ypart = operand_subword_force (y, i, mode);

      gcc_assert (xpart && ypart);

      need_clobber |= (GET_CODE (xpart) == SUBREG);

      last_insn = emit_move_insn (xpart, ypart);
    }

  seq = get_insns ();
  end_sequence ();

  /* Show the output dies here.  This is necessary for SUBREGs
     of pseudos since we cannot track their lifetimes correctly;
     hard regs shouldn't appear here except as return values.
     We never want to emit such a clobber after reload.  */
  if (x != y
      && ! (reload_in_progress || reload_completed)
      && need_clobber != 0)
    emit_clobber (x);

  emit_insn (seq);

  return last_insn;
}

/* Low level part of emit_move_insn.
   Called just like emit_move_insn, but assumes X and Y
   are basically valid.  */

rtx
emit_move_insn_1 (rtx x, rtx y)
{
  enum machine_mode mode = GET_MODE (x);
  enum insn_code code;

  gcc_assert ((unsigned int) mode < (unsigned int) MAX_MACHINE_MODE);

  code = optab_handler (mov_optab, mode);
  if (code != CODE_FOR_nothing)
    return emit_insn (GEN_FCN (code) (x, y));

  /* Expand complex moves by moving real part and imag part.  */
  if (COMPLEX_MODE_P (mode))
    return emit_move_complex (mode, x, y);

  if (GET_MODE_CLASS (mode) == MODE_DECIMAL_FLOAT
      || ALL_FIXED_POINT_MODE_P (mode))
    {
      rtx result = emit_move_via_integer (mode, x, y, true);

      /* If we can't find an integer mode, use multi words.  */
      if (result)
	return result;
      else
	return emit_move_multi_word (mode, x, y);
    }

  if (GET_MODE_CLASS (mode) == MODE_CC)
    return emit_move_ccmode (mode, x, y);

  /* Try using a move pattern for the corresponding integer mode.  This is
     only safe when simplify_subreg can convert MODE constants into integer
     constants.  At present, it can only do this reliably if the value
     fits within a HOST_WIDE_INT.  */
  if (!CONSTANT_P (y) || GET_MODE_BITSIZE (mode) <= HOST_BITS_PER_WIDE_INT)
    {
      rtx ret = emit_move_via_integer (mode, x, y, false);
      if (ret)
	return ret;
    }

  return emit_move_multi_word (mode, x, y);
}

/* Generate code to copy Y into X.
   Both Y and X must have the same mode, except that
   Y can be a constant with VOIDmode.
   This mode cannot be BLKmode; use emit_block_move for that.

   Return the last instruction emitted.  */

rtx
emit_move_insn (rtx x, rtx y)
{
  enum machine_mode mode = GET_MODE (x);
  rtx y_cst = NULL_RTX;
  rtx last_insn, set;

  gcc_assert (mode != BLKmode
	      && (GET_MODE (y) == mode || GET_MODE (y) == VOIDmode));

  if (CONSTANT_P (y))
    {
      if (optimize
	  && SCALAR_FLOAT_MODE_P (GET_MODE (x))
	  && (last_insn = compress_float_constant (x, y)))
	return last_insn;

      y_cst = y;

      if (!LEGITIMATE_CONSTANT_P (y))
	{
	  y = force_const_mem (mode, y);

	  /* If the target's cannot_force_const_mem prevented the spill,
	     assume that the target's move expanders will also take care
	     of the non-legitimate constant.  */
	  if (!y)
	    y = y_cst;
	  else
	    y = use_anchored_address (y);
	}
    }

  /* If X or Y are memory references, verify that their addresses are valid
     for the machine.  */
  if (MEM_P (x)
      && (! memory_address_addr_space_p (GET_MODE (x), XEXP (x, 0),
					 MEM_ADDR_SPACE (x))
	  && ! push_operand (x, GET_MODE (x))))
    x = validize_mem (x);

  if (MEM_P (y)
      && ! memory_address_addr_space_p (GET_MODE (y), XEXP (y, 0),
					MEM_ADDR_SPACE (y)))
    y = validize_mem (y);

  gcc_assert (mode != BLKmode);

  last_insn = emit_move_insn_1 (x, y);

  if (y_cst && REG_P (x)
      && (set = single_set (last_insn)) != NULL_RTX
      && SET_DEST (set) == x
      && ! rtx_equal_p (y_cst, SET_SRC (set)))
    set_unique_reg_note (last_insn, REG_EQUAL, y_cst);

  return last_insn;
}

/* If Y is representable exactly in a narrower mode, and the target can
   perform the extension directly from constant or memory, then emit the
   move as an extension.  */

static rtx
compress_float_constant (rtx x, rtx y)
{
  enum machine_mode dstmode = GET_MODE (x);
  enum machine_mode orig_srcmode = GET_MODE (y);
  enum machine_mode srcmode;
  REAL_VALUE_TYPE r;
  int oldcost, newcost;
  bool speed = optimize_insn_for_speed_p ();

  REAL_VALUE_FROM_CONST_DOUBLE (r, y);

  if (LEGITIMATE_CONSTANT_P (y))
    oldcost = rtx_cost (y, SET, speed);
  else
    oldcost = rtx_cost (force_const_mem (dstmode, y), SET, speed);

  for (srcmode = GET_CLASS_NARROWEST_MODE (GET_MODE_CLASS (orig_srcmode));
       srcmode != orig_srcmode;
       srcmode = GET_MODE_WIDER_MODE (srcmode))
    {
      enum insn_code ic;
      rtx trunc_y, last_insn;

      /* Skip if the target can't extend this way.  */
      ic = can_extend_p (dstmode, srcmode, 0);
      if (ic == CODE_FOR_nothing)
	continue;

      /* Skip if the narrowed value isn't exact.  */
      if (! exact_real_truncate (srcmode, &r))
	continue;

      trunc_y = CONST_DOUBLE_FROM_REAL_VALUE (r, srcmode);

      if (LEGITIMATE_CONSTANT_P (trunc_y))
	{
	  /* Skip if the target needs extra instructions to perform
	     the extension.  */
	  if (! (*insn_data[ic].operand[1].predicate) (trunc_y, srcmode))
	    continue;
	  /* This is valid, but may not be cheaper than the original. */
	  newcost = rtx_cost (gen_rtx_FLOAT_EXTEND (dstmode, trunc_y), SET, speed);
	  if (oldcost < newcost)
	    continue;
	}
      else if (float_extend_from_mem[dstmode][srcmode])
	{
	  trunc_y = force_const_mem (srcmode, trunc_y);
	  /* This is valid, but may not be cheaper than the original. */
	  newcost = rtx_cost (gen_rtx_FLOAT_EXTEND (dstmode, trunc_y), SET, speed);
	  if (oldcost < newcost)
	    continue;
	  trunc_y = validize_mem (trunc_y);
	}
      else
	continue;

      /* For CSE's benefit, force the compressed constant pool entry
	 into a new pseudo.  This constant may be used in different modes,
	 and if not, combine will put things back together for us.  */
      trunc_y = force_reg (srcmode, trunc_y);
      emit_unop_insn (ic, x, trunc_y, UNKNOWN);
      last_insn = get_last_insn ();

      if (REG_P (x))
	set_unique_reg_note (last_insn, REG_EQUAL, y);

      return last_insn;
    }

  return NULL_RTX;
}

/* Pushing data onto the stack.  */

/* Push a block of length SIZE (perhaps variable)
   and return an rtx to address the beginning of the block.
   The value may be virtual_outgoing_args_rtx.

   EXTRA is the number of bytes of padding to push in addition to SIZE.
   BELOW nonzero means this padding comes at low addresses;
   otherwise, the padding comes at high addresses.  */

rtx
push_block (rtx size, int extra, int below)
{
  rtx temp;

  size = convert_modes (Pmode, ptr_mode, size, 1);
  if (CONSTANT_P (size))
    anti_adjust_stack (plus_constant (size, extra));
  else if (REG_P (size) && extra == 0)
    anti_adjust_stack (size);
  else
    {
      temp = copy_to_mode_reg (Pmode, size);
      if (extra != 0)
	temp = expand_binop (Pmode, add_optab, temp, GEN_INT (extra),
			     temp, 0, OPTAB_LIB_WIDEN);
      anti_adjust_stack (temp);
    }

#ifndef STACK_GROWS_DOWNWARD
  if (0)
#else
  if (1)
#endif
    {
      temp = virtual_outgoing_args_rtx;
      if (extra != 0 && below)
	temp = plus_constant (temp, extra);
    }
  else
    {
      if (CONST_INT_P (size))
	temp = plus_constant (virtual_outgoing_args_rtx,
			      -INTVAL (size) - (below ? 0 : extra));
      else if (extra != 0 && !below)
	temp = gen_rtx_PLUS (Pmode, virtual_outgoing_args_rtx,
			     negate_rtx (Pmode, plus_constant (size, extra)));
      else
	temp = gen_rtx_PLUS (Pmode, virtual_outgoing_args_rtx,
			     negate_rtx (Pmode, size));
    }

  return memory_address (GET_CLASS_NARROWEST_MODE (MODE_INT), temp);
}

#ifdef PUSH_ROUNDING

/* Emit single push insn.  */

static void
emit_single_push_insn (enum machine_mode mode, rtx x, tree type)
{
  rtx dest_addr;
  unsigned rounded_size = PUSH_ROUNDING (GET_MODE_SIZE (mode));
  rtx dest;
  enum insn_code icode;
  insn_operand_predicate_fn pred;

  stack_pointer_delta += PUSH_ROUNDING (GET_MODE_SIZE (mode));
  /* If there is push pattern, use it.  Otherwise try old way of throwing
     MEM representing push operation to move expander.  */
  icode = optab_handler (push_optab, mode);
  if (icode != CODE_FOR_nothing)
    {
      if (((pred = insn_data[(int) icode].operand[0].predicate)
	   && !((*pred) (x, mode))))
	x = force_reg (mode, x);
      emit_insn (GEN_FCN (icode) (x));
      return;
    }
  if (GET_MODE_SIZE (mode) == rounded_size)
    dest_addr = gen_rtx_fmt_e (STACK_PUSH_CODE, Pmode, stack_pointer_rtx);
  /* If we are to pad downward, adjust the stack pointer first and
     then store X into the stack location using an offset.  This is
     because emit_move_insn does not know how to pad; it does not have
     access to type.  */
  else if (FUNCTION_ARG_PADDING (mode, type) == downward)
    {
      unsigned padding_size = rounded_size - GET_MODE_SIZE (mode);
      HOST_WIDE_INT offset;

      emit_move_insn (stack_pointer_rtx,
		      expand_binop (Pmode,
#ifdef STACK_GROWS_DOWNWARD
				    sub_optab,
#else
				    add_optab,
#endif
				    stack_pointer_rtx,
				    GEN_INT (rounded_size),
				    NULL_RTX, 0, OPTAB_LIB_WIDEN));

      offset = (HOST_WIDE_INT) padding_size;
#ifdef STACK_GROWS_DOWNWARD
      if (STACK_PUSH_CODE == POST_DEC)
	/* We have already decremented the stack pointer, so get the
	   previous value.  */
	offset += (HOST_WIDE_INT) rounded_size;
#else
      if (STACK_PUSH_CODE == POST_INC)
	/* We have already incremented the stack pointer, so get the
	   previous value.  */
	offset -= (HOST_WIDE_INT) rounded_size;
#endif
      dest_addr = gen_rtx_PLUS (Pmode, stack_pointer_rtx, GEN_INT (offset));
    }
  else
    {
#ifdef STACK_GROWS_DOWNWARD
      /* ??? This seems wrong if STACK_PUSH_CODE == POST_DEC.  */
      dest_addr = gen_rtx_PLUS (Pmode, stack_pointer_rtx,
				GEN_INT (-(HOST_WIDE_INT) rounded_size));
#else
      /* ??? This seems wrong if STACK_PUSH_CODE == POST_INC.  */
      dest_addr = gen_rtx_PLUS (Pmode, stack_pointer_rtx,
				GEN_INT (rounded_size));
#endif
      dest_addr = gen_rtx_PRE_MODIFY (Pmode, stack_pointer_rtx, dest_addr);
    }

  dest = gen_rtx_MEM (mode, dest_addr);

  if (type != 0)
    {
      set_mem_attributes (dest, type, 1);

      if (flag_optimize_sibling_calls)
	/* Function incoming arguments may overlap with sibling call
	   outgoing arguments and we cannot allow reordering of reads
	   from function arguments with stores to outgoing arguments
	   of sibling calls.  */
	set_mem_alias_set (dest, 0);
    }
  emit_move_insn (dest, x);
}
#endif

/* Generate code to push X onto the stack, assuming it has mode MODE and
   type TYPE.
   MODE is redundant except when X is a CONST_INT (since they don't
   carry mode info).
   SIZE is an rtx for the size of data to be copied (in bytes),
   needed only if X is BLKmode.

   ALIGN (in bits) is maximum alignment we can assume.

   If PARTIAL and REG are both nonzero, then copy that many of the first
   bytes of X into registers starting with REG, and push the rest of X.
   The amount of space pushed is decreased by PARTIAL bytes.
   REG must be a hard register in this case.
   If REG is zero but PARTIAL is not, take any all others actions for an
   argument partially in registers, but do not actually load any
   registers.

   EXTRA is the amount in bytes of extra space to leave next to this arg.
   This is ignored if an argument block has already been allocated.

   On a machine that lacks real push insns, ARGS_ADDR is the address of
   the bottom of the argument block for this call.  We use indexing off there
   to store the arg.  On machines with push insns, ARGS_ADDR is 0 when a
   argument block has not been preallocated.

   ARGS_SO_FAR is the size of args previously pushed for this call.

   REG_PARM_STACK_SPACE is nonzero if functions require stack space
   for arguments passed in registers.  If nonzero, it will be the number
   of bytes required.  */

void
emit_push_insn (rtx x, enum machine_mode mode, tree type, rtx size,
		unsigned int align, int partial, rtx reg, int extra,
		rtx args_addr, rtx args_so_far, int reg_parm_stack_space,
		rtx alignment_pad)
{
  rtx xinner;
  enum direction stack_direction
#ifdef STACK_GROWS_DOWNWARD
    = downward;
#else
    = upward;
#endif

  /* Decide where to pad the argument: `downward' for below,
     `upward' for above, or `none' for don't pad it.
     Default is below for small data on big-endian machines; else above.  */
  enum direction where_pad = FUNCTION_ARG_PADDING (mode, type);

  /* Invert direction if stack is post-decrement.
     FIXME: why?  */
  if (STACK_PUSH_CODE == POST_DEC)
    if (where_pad != none)
      where_pad = (where_pad == downward ? upward : downward);

  xinner = x;

  if (mode == BLKmode
      || (STRICT_ALIGNMENT && align < GET_MODE_ALIGNMENT (mode)))
    {
      /* Copy a block into the stack, entirely or partially.  */

      rtx temp;
      int used;
      int offset;
      int skip;

      offset = partial % (PARM_BOUNDARY / BITS_PER_UNIT);
      used = partial - offset;

      if (mode != BLKmode)
	{
	  /* A value is to be stored in an insufficiently aligned
	     stack slot; copy via a suitably aligned slot if
	     necessary.  */
	  size = GEN_INT (GET_MODE_SIZE (mode));
	  if (!MEM_P (xinner))
	    {
	      temp = assign_temp (type, 0, 1, 1);
	      emit_move_insn (temp, xinner);
	      xinner = temp;
	    }
	}

      gcc_assert (size);

      /* USED is now the # of bytes we need not copy to the stack
	 because registers will take care of them.  */

      if (partial != 0)
	xinner = adjust_address (xinner, BLKmode, used);

      /* If the partial register-part of the arg counts in its stack size,
	 skip the part of stack space corresponding to the registers.
	 Otherwise, start copying to the beginning of the stack space,
	 by setting SKIP to 0.  */
      skip = (reg_parm_stack_space == 0) ? 0 : used;

#ifdef PUSH_ROUNDING
      /* Do it with several push insns if that doesn't take lots of insns
	 and if there is no difficulty with push insns that skip bytes
	 on the stack for alignment purposes.  */
      if (args_addr == 0
	  && PUSH_ARGS
	  && CONST_INT_P (size)
	  && skip == 0
	  && MEM_ALIGN (xinner) >= align
	  && (MOVE_BY_PIECES_P ((unsigned) INTVAL (size) - used, align))
	  /* Here we avoid the case of a structure whose weak alignment
	     forces many pushes of a small amount of data,
	     and such small pushes do rounding that causes trouble.  */
	  && ((! SLOW_UNALIGNED_ACCESS (word_mode, align))
	      || align >= BIGGEST_ALIGNMENT
	      || (PUSH_ROUNDING (align / BITS_PER_UNIT)
		  == (align / BITS_PER_UNIT)))
	  && PUSH_ROUNDING (INTVAL (size)) == INTVAL (size))
	{
	  /* Push padding now if padding above and stack grows down,
	     or if padding below and stack grows up.
	     But if space already allocated, this has already been done.  */
	  if (extra && args_addr == 0
	      && where_pad != none && where_pad != stack_direction)
	    anti_adjust_stack (GEN_INT (extra));

	  move_by_pieces (NULL, xinner, INTVAL (size) - used, align, 0);
	}
      else
#endif /* PUSH_ROUNDING  */
	{
	  rtx target;

	  /* Otherwise make space on the stack and copy the data
	     to the address of that space.  */

	  /* Deduct words put into registers from the size we must copy.  */
	  if (partial != 0)
	    {
	      if (CONST_INT_P (size))
		size = GEN_INT (INTVAL (size) - used);
	      else
		size = expand_binop (GET_MODE (size), sub_optab, size,
				     GEN_INT (used), NULL_RTX, 0,
				     OPTAB_LIB_WIDEN);
	    }

	  /* Get the address of the stack space.
	     In this case, we do not deal with EXTRA separately.
	     A single stack adjust will do.  */
	  if (! args_addr)
	    {
	      temp = push_block (size, extra, where_pad == downward);
	      extra = 0;
	    }
	  else if (CONST_INT_P (args_so_far))
	    temp = memory_address (BLKmode,
				   plus_constant (args_addr,
						  skip + INTVAL (args_so_far)));
	  else
	    temp = memory_address (BLKmode,
				   plus_constant (gen_rtx_PLUS (Pmode,
								args_addr,
								args_so_far),
						  skip));

	  if (!ACCUMULATE_OUTGOING_ARGS)
	    {
	      /* If the source is referenced relative to the stack pointer,
		 copy it to another register to stabilize it.  We do not need
		 to do this if we know that we won't be changing sp.  */

	      if (reg_mentioned_p (virtual_stack_dynamic_rtx, temp)
		  || reg_mentioned_p (virtual_outgoing_args_rtx, temp))
		temp = copy_to_reg (temp);
	    }

	  target = gen_rtx_MEM (BLKmode, temp);

	  /* We do *not* set_mem_attributes here, because incoming arguments
	     may overlap with sibling call outgoing arguments and we cannot
	     allow reordering of reads from function arguments with stores
	     to outgoing arguments of sibling calls.  We do, however, want
	     to record the alignment of the stack slot.  */
	  /* ALIGN may well be better aligned than TYPE, e.g. due to
	     PARM_BOUNDARY.  Assume the caller isn't lying.  */
	  set_mem_align (target, align);

	  emit_block_move (target, xinner, size, BLOCK_OP_CALL_PARM);
	}
    }
  else if (partial > 0)
    {
      /* Scalar partly in registers.  */

      int size = GET_MODE_SIZE (mode) / UNITS_PER_WORD;
      int i;
      int not_stack;
      /* # bytes of start of argument
	 that we must make space for but need not store.  */
      int offset = partial % (PARM_BOUNDARY / BITS_PER_UNIT);
      int args_offset = INTVAL (args_so_far);
      int skip;

      /* Push padding now if padding above and stack grows down,
	 or if padding below and stack grows up.
	 But if space already allocated, this has already been done.  */
      if (extra && args_addr == 0
	  && where_pad != none && where_pad != stack_direction)
	anti_adjust_stack (GEN_INT (extra));

      /* If we make space by pushing it, we might as well push
	 the real data.  Otherwise, we can leave OFFSET nonzero
	 and leave the space uninitialized.  */
      if (args_addr == 0)
	offset = 0;

      /* Now NOT_STACK gets the number of words that we don't need to
	 allocate on the stack.  Convert OFFSET to words too.  */
      not_stack = (partial - offset) / UNITS_PER_WORD;
      offset /= UNITS_PER_WORD;

      /* If the partial register-part of the arg counts in its stack size,
	 skip the part of stack space corresponding to the registers.
	 Otherwise, start copying to the beginning of the stack space,
	 by setting SKIP to 0.  */
      skip = (reg_parm_stack_space == 0) ? 0 : not_stack;

      if (CONSTANT_P (x) && ! LEGITIMATE_CONSTANT_P (x))
	x = validize_mem (force_const_mem (mode, x));

      /* If X is a hard register in a non-integer mode, copy it into a pseudo;
	 SUBREGs of such registers are not allowed.  */
      if ((REG_P (x) && REGNO (x) < FIRST_PSEUDO_REGISTER
	   && GET_MODE_CLASS (GET_MODE (x)) != MODE_INT))
	x = copy_to_reg (x);

      /* Loop over all the words allocated on the stack for this arg.  */
      /* We can do it by words, because any scalar bigger than a word
	 has a size a multiple of a word.  */
#ifndef PUSH_ARGS_REVERSED
      for (i = not_stack; i < size; i++)
#else
      for (i = size - 1; i >= not_stack; i--)
#endif
	if (i >= not_stack + offset)
	  emit_push_insn (operand_subword_force (x, i, mode),
			  word_mode, NULL_TREE, NULL_RTX, align, 0, NULL_RTX,
			  0, args_addr,
			  GEN_INT (args_offset + ((i - not_stack + skip)
						  * UNITS_PER_WORD)),
			  reg_parm_stack_space, alignment_pad);
    }
  else
    {
      rtx addr;
      rtx dest;

      /* Push padding now if padding above and stack grows down,
	 or if padding below and stack grows up.
	 But if space already allocated, this has already been done.  */
      if (extra && args_addr == 0
	  && where_pad != none && where_pad != stack_direction)
	anti_adjust_stack (GEN_INT (extra));

#ifdef PUSH_ROUNDING
      if (args_addr == 0 && PUSH_ARGS)
	emit_single_push_insn (mode, x, type);
      else
#endif
	{
	  if (CONST_INT_P (args_so_far))
	    addr
	      = memory_address (mode,
				plus_constant (args_addr,
					       INTVAL (args_so_far)));
	  else
	    addr = memory_address (mode, gen_rtx_PLUS (Pmode, args_addr,
						       args_so_far));
	  dest = gen_rtx_MEM (mode, addr);

	  /* We do *not* set_mem_attributes here, because incoming arguments
	     may overlap with sibling call outgoing arguments and we cannot
	     allow reordering of reads from function arguments with stores
	     to outgoing arguments of sibling calls.  We do, however, want
	     to record the alignment of the stack slot.  */
	  /* ALIGN may well be better aligned than TYPE, e.g. due to
	     PARM_BOUNDARY.  Assume the caller isn't lying.  */
	  set_mem_align (dest, align);

	  emit_move_insn (dest, x);
	}
    }

  /* If part should go in registers, copy that part
     into the appropriate registers.  Do this now, at the end,
     since mem-to-mem copies above may do function calls.  */
  if (partial > 0 && reg != 0)
    {
      /* Handle calls that pass values in multiple non-contiguous locations.
	 The Irix 6 ABI has examples of this.  */
      if (GET_CODE (reg) == PARALLEL)
	emit_group_load (reg, x, type, -1);
      else
	{
	  gcc_assert (partial % UNITS_PER_WORD == 0);
	  move_block_to_reg (REGNO (reg), x, partial / UNITS_PER_WORD, mode);
	}
    }

  if (extra && args_addr == 0 && where_pad == stack_direction)
    anti_adjust_stack (GEN_INT (extra));

  if (alignment_pad && args_addr == 0)
    anti_adjust_stack (alignment_pad);
}

/* Return X if X can be used as a subtarget in a sequence of arithmetic
   operations.  */

static rtx
get_subtarget (rtx x)
{
  return (optimize
          || x == 0
	   /* Only registers can be subtargets.  */
	   || !REG_P (x)
	   /* Don't use hard regs to avoid extending their life.  */
	   || REGNO (x) < FIRST_PSEUDO_REGISTER
	  ? 0 : x);
}

/* A subroutine of expand_assignment.  Optimize FIELD op= VAL, where
   FIELD is a bitfield.  Returns true if the optimization was successful,
   and there's nothing else to do.  */

static bool
optimize_bitfield_assignment_op (unsigned HOST_WIDE_INT bitsize,
				 unsigned HOST_WIDE_INT bitpos,
				 enum machine_mode mode1, rtx str_rtx,
				 tree to, tree src)
{
  enum machine_mode str_mode = GET_MODE (str_rtx);
  unsigned int str_bitsize = GET_MODE_BITSIZE (str_mode);
  tree op0, op1;
  rtx value, result;
  optab binop;

  if (mode1 != VOIDmode
      || bitsize >= BITS_PER_WORD
      || str_bitsize > BITS_PER_WORD
      || TREE_SIDE_EFFECTS (to)
      || TREE_THIS_VOLATILE (to))
    return false;

  STRIP_NOPS (src);
  if (!BINARY_CLASS_P (src)
      || TREE_CODE (TREE_TYPE (src)) != INTEGER_TYPE)
    return false;

  op0 = TREE_OPERAND (src, 0);
  op1 = TREE_OPERAND (src, 1);
  STRIP_NOPS (op0);

  if (!operand_equal_p (to, op0, 0))
    return false;

  if (MEM_P (str_rtx))
    {
      unsigned HOST_WIDE_INT offset1;

      if (str_bitsize == 0 || str_bitsize > BITS_PER_WORD)
	str_mode = word_mode;
      str_mode = get_best_mode (bitsize, bitpos,
				MEM_ALIGN (str_rtx), str_mode, 0);
      if (str_mode == VOIDmode)
	return false;
      str_bitsize = GET_MODE_BITSIZE (str_mode);

      offset1 = bitpos;
      bitpos %= str_bitsize;
      offset1 = (offset1 - bitpos) / BITS_PER_UNIT;
      str_rtx = adjust_address (str_rtx, str_mode, offset1);
    }
  else if (!REG_P (str_rtx) && GET_CODE (str_rtx) != SUBREG)
    return false;

  /* If the bit field covers the whole REG/MEM, store_field
     will likely generate better code.  */
  if (bitsize >= str_bitsize)
    return false;

  /* We can't handle fields split across multiple entities.  */
  if (bitpos + bitsize > str_bitsize)
    return false;

  if (BYTES_BIG_ENDIAN)
    bitpos = str_bitsize - bitpos - bitsize;

  switch (TREE_CODE (src))
    {
    case PLUS_EXPR:
    case MINUS_EXPR:
      /* For now, just optimize the case of the topmost bitfield
	 where we don't need to do any masking and also
	 1 bit bitfields where xor can be used.
	 We might win by one instruction for the other bitfields
	 too if insv/extv instructions aren't used, so that
	 can be added later.  */
      if (bitpos + bitsize != str_bitsize
	  && (bitsize != 1 || TREE_CODE (op1) != INTEGER_CST))
	break;

      value = expand_expr (op1, NULL_RTX, str_mode, EXPAND_NORMAL);
      value = convert_modes (str_mode,
			     TYPE_MODE (TREE_TYPE (op1)), value,
			     TYPE_UNSIGNED (TREE_TYPE (op1)));

      /* We may be accessing data outside the field, which means
	 we can alias adjacent data.  */
      if (MEM_P (str_rtx))
	{
	  str_rtx = shallow_copy_rtx (str_rtx);
	  set_mem_alias_set (str_rtx, 0);
	  set_mem_expr (str_rtx, 0);
	}

      binop = TREE_CODE (src) == PLUS_EXPR ? add_optab : sub_optab;
      if (bitsize == 1 && bitpos + bitsize != str_bitsize)
	{
	  value = expand_and (str_mode, value, const1_rtx, NULL);
	  binop = xor_optab;
	}
      value = expand_shift (LSHIFT_EXPR, str_mode, value,
			    build_int_cst (NULL_TREE, bitpos),
			    NULL_RTX, 1);
      result = expand_binop (str_mode, binop, str_rtx,
			     value, str_rtx, 1, OPTAB_WIDEN);
      if (result != str_rtx)
	emit_move_insn (str_rtx, result);
      return true;

    case BIT_IOR_EXPR:
    case BIT_XOR_EXPR:
      if (TREE_CODE (op1) != INTEGER_CST)
	break;
      value = expand_expr (op1, NULL_RTX, GET_MODE (str_rtx), EXPAND_NORMAL);
      value = convert_modes (GET_MODE (str_rtx),
			     TYPE_MODE (TREE_TYPE (op1)), value,
			     TYPE_UNSIGNED (TREE_TYPE (op1)));

      /* We may be accessing data outside the field, which means
	 we can alias adjacent data.  */
      if (MEM_P (str_rtx))
	{
	  str_rtx = shallow_copy_rtx (str_rtx);
	  set_mem_alias_set (str_rtx, 0);
	  set_mem_expr (str_rtx, 0);
	}

      binop = TREE_CODE (src) == BIT_IOR_EXPR ? ior_optab : xor_optab;
      if (bitpos + bitsize != GET_MODE_BITSIZE (GET_MODE (str_rtx)))
	{
	  rtx mask = GEN_INT (((unsigned HOST_WIDE_INT) 1 << bitsize)
			      - 1);
	  value = expand_and (GET_MODE (str_rtx), value, mask,
			      NULL_RTX);
	}
      value = expand_shift (LSHIFT_EXPR, GET_MODE (str_rtx), value,
			    build_int_cst (NULL_TREE, bitpos),
			    NULL_RTX, 1);
      result = expand_binop (GET_MODE (str_rtx), binop, str_rtx,
			     value, str_rtx, 1, OPTAB_WIDEN);
      if (result != str_rtx)
	emit_move_insn (str_rtx, result);
      return true;

    default:
      break;
    }

  return false;
}


/* Expand an assignment that stores the value of FROM into TO.  If NONTEMPORAL
   is true, try generating a nontemporal store.  */

void
expand_assignment (tree to, tree from, bool nontemporal)
{
  rtx to_rtx = 0;
  rtx result;

  /* Don't crash if the lhs of the assignment was erroneous.  */
  if (TREE_CODE (to) == ERROR_MARK)
    {
      result = expand_normal (from);
      return;
    }

  /* Optimize away no-op moves without side-effects.  */
  if (operand_equal_p (to, from, 0))
    return;

  /* Assignment of a structure component needs special treatment
     if the structure component's rtx is not simply a MEM.
     Assignment of an array element at a constant index, and assignment of
     an array element in an unaligned packed structure field, has the same
     problem.  */
  if (handled_component_p (to)
      /* ???  We only need to handle MEM_REF here if the access is not
         a full access of the base object.  */
      || (TREE_CODE (to) == MEM_REF
	  && TREE_CODE (TREE_OPERAND (to, 0)) == ADDR_EXPR)
      || TREE_CODE (TREE_TYPE (to)) == ARRAY_TYPE)
    {
      enum machine_mode mode1;
      HOST_WIDE_INT bitsize, bitpos;
      tree offset;
      int unsignedp;
      int volatilep = 0;
      tree tem;

      push_temp_slots ();
      tem = get_inner_reference (to, &bitsize, &bitpos, &offset, &mode1,
				 &unsignedp, &volatilep, true);

      /* If we are going to use store_bit_field and extract_bit_field,
	 make sure to_rtx will be safe for multiple use.  */

      to_rtx = expand_normal (tem);

      /* If the bitfield is volatile, we want to access it in the
	 field's mode, not the computed mode.  */
      if (volatilep
	  && GET_CODE (to_rtx) == MEM
	  && flag_strict_volatile_bitfields > 0)
	to_rtx = adjust_address (to_rtx, mode1, 0);
 
      if (offset != 0)
	{
	  enum machine_mode address_mode;
	  rtx offset_rtx;

	  if (!MEM_P (to_rtx))
	    {
	      /* We can get constant negative offsets into arrays with broken
		 user code.  Translate this to a trap instead of ICEing.  */
	      gcc_assert (TREE_CODE (offset) == INTEGER_CST);
	      expand_builtin_trap ();
	      to_rtx = gen_rtx_MEM (BLKmode, const0_rtx);
	    }

	  offset_rtx = expand_expr (offset, NULL_RTX, VOIDmode, EXPAND_SUM);
	  address_mode
	    = targetm.addr_space.address_mode (MEM_ADDR_SPACE (to_rtx));
	  if (GET_MODE (offset_rtx) != address_mode)
	    offset_rtx = convert_to_mode (address_mode, offset_rtx, 0);

	  /* A constant address in TO_RTX can have VOIDmode, we must not try
	     to call force_reg for that case.  Avoid that case.  */
	  if (MEM_P (to_rtx)
	      && GET_MODE (to_rtx) == BLKmode
	      && GET_MODE (XEXP (to_rtx, 0)) != VOIDmode
	      && bitsize > 0
	      && (bitpos % bitsize) == 0
	      && (bitsize % GET_MODE_ALIGNMENT (mode1)) == 0
	      && MEM_ALIGN (to_rtx) == GET_MODE_ALIGNMENT (mode1))
	    {
	      to_rtx = adjust_address (to_rtx, mode1, bitpos / BITS_PER_UNIT);
	      bitpos = 0;
	    }

	  to_rtx = offset_address (to_rtx, offset_rtx,
				   highest_pow2_factor_for_target (to,
				   				   offset));
	}

      /* No action is needed if the target is not a memory and the field
	 lies completely outside that target.  This can occur if the source
	 code contains an out-of-bounds access to a small array.  */
      if (!MEM_P (to_rtx)
	  && GET_MODE (to_rtx) != BLKmode
	  && (unsigned HOST_WIDE_INT) bitpos
	     >= GET_MODE_BITSIZE (GET_MODE (to_rtx)))
	{
	  expand_normal (from);
	  result = NULL;
	}
      /* Handle expand_expr of a complex value returning a CONCAT.  */
      else if (GET_CODE (to_rtx) == CONCAT)
	{
	  if (COMPLEX_MODE_P (TYPE_MODE (TREE_TYPE (from))))
	    {
	      gcc_assert (bitpos == 0);
	      result = store_expr (from, to_rtx, false, nontemporal);
	    }
	  else
	    {
	      gcc_assert (bitpos == 0 || bitpos == GET_MODE_BITSIZE (mode1));
	      result = store_expr (from, XEXP (to_rtx, bitpos != 0), false,
				   nontemporal);
	    }
	}
      else
	{
	  if (MEM_P (to_rtx))
	    {
	      /* If the field is at offset zero, we could have been given the
		 DECL_RTX of the parent struct.  Don't munge it.  */
	      to_rtx = shallow_copy_rtx (to_rtx);

	      set_mem_attributes_minus_bitpos (to_rtx, to, 0, bitpos);

	      /* Deal with volatile and readonly fields.  The former is only
		 done for MEM.  Also set MEM_KEEP_ALIAS_SET_P if needed.  */
	      if (volatilep)
		MEM_VOLATILE_P (to_rtx) = 1;
	      if (component_uses_parent_alias_set (to))
		MEM_KEEP_ALIAS_SET_P (to_rtx) = 1;
	    }

	  if (optimize_bitfield_assignment_op (bitsize, bitpos, mode1,
					       to_rtx, to, from))
	    result = NULL;
	  else
	    result = store_field (to_rtx, bitsize, bitpos, mode1, from,
				  TREE_TYPE (tem), get_alias_set (to),
				  nontemporal);
	}

      if (result)
	preserve_temp_slots (result);
      free_temp_slots ();
      pop_temp_slots ();
      return;
    }

   else if (TREE_CODE (to) == MISALIGNED_INDIRECT_REF)
     {
       addr_space_t as = ADDR_SPACE_GENERIC;
       enum machine_mode mode, op_mode1;
       enum insn_code icode;
       rtx reg, addr, mem, insn;

       if (POINTER_TYPE_P (TREE_TYPE (TREE_OPERAND (to, 0))))
	 as = TYPE_ADDR_SPACE (TREE_TYPE (TREE_TYPE (TREE_OPERAND (to, 0))));

       reg = expand_expr (from, NULL_RTX, VOIDmode, EXPAND_NORMAL);
       reg = force_not_mem (reg);

       mode = TYPE_MODE (TREE_TYPE (to));
       addr = expand_expr (TREE_OPERAND (to, 0), NULL_RTX, VOIDmode,
                         EXPAND_SUM);
       addr = memory_address_addr_space (mode, addr, as);
       mem = gen_rtx_MEM (mode, addr);

       set_mem_attributes (mem, to, 0);
       set_mem_addr_space (mem, as);

       icode = optab_handler (movmisalign_optab, mode);
       gcc_assert (icode != CODE_FOR_nothing);

       op_mode1 = insn_data[icode].operand[1].mode;
       if (! (*insn_data[icode].operand[1].predicate) (reg, op_mode1)
           && op_mode1 != VOIDmode)
         reg = copy_to_mode_reg (op_mode1, reg);

      insn = GEN_FCN (icode) (mem, reg);
       emit_insn (insn);
       return;
     }

  /* If the rhs is a function call and its value is not an aggregate,
     call the function before we start to compute the lhs.
     This is needed for correct code for cases such as
     val = setjmp (buf) on machines where reference to val
     requires loading up part of an address in a separate insn.

     Don't do this if TO is a VAR_DECL or PARM_DECL whose DECL_RTL is REG
     since it might be a promoted variable where the zero- or sign- extension
     needs to be done.  Handling this in the normal way is safe because no
     computation is done before the call.  The same is true for SSA names.  */
  if (TREE_CODE (from) == CALL_EXPR && ! aggregate_value_p (from, from)
      && COMPLETE_TYPE_P (TREE_TYPE (from))
      && TREE_CODE (TYPE_SIZE (TREE_TYPE (from))) == INTEGER_CST
      && ! (((TREE_CODE (to) == VAR_DECL || TREE_CODE (to) == PARM_DECL)
	     && REG_P (DECL_RTL (to)))
	    || TREE_CODE (to) == SSA_NAME))
    {
      rtx value;

      push_temp_slots ();
      value = expand_normal (from);
      if (to_rtx == 0)
	to_rtx = expand_expr (to, NULL_RTX, VOIDmode, EXPAND_WRITE);

      /* Handle calls that return values in multiple non-contiguous locations.
	 The Irix 6 ABI has examples of this.  */
      if (GET_CODE (to_rtx) == PARALLEL)
	emit_group_load (to_rtx, value, TREE_TYPE (from),
			 int_size_in_bytes (TREE_TYPE (from)));
      else if (GET_MODE (to_rtx) == BLKmode)
	emit_block_move (to_rtx, value, expr_size (from), BLOCK_OP_NORMAL);
      else
	{
	  if (POINTER_TYPE_P (TREE_TYPE (to)))
	    value = convert_memory_address_addr_space
		      (GET_MODE (to_rtx), value,
		       TYPE_ADDR_SPACE (TREE_TYPE (TREE_TYPE (to))));

	  emit_move_insn (to_rtx, value);
	}
      preserve_temp_slots (to_rtx);
      free_temp_slots ();
      pop_temp_slots ();
      return;
    }

  /* Ordinary treatment.  Expand TO to get a REG or MEM rtx.
     Don't re-expand if it was expanded already (in COMPONENT_REF case).  */

  if (to_rtx == 0)
    to_rtx = expand_expr (to, NULL_RTX, VOIDmode, EXPAND_WRITE);

  /* Don't move directly into a return register.  */
  if (TREE_CODE (to) == RESULT_DECL
      && (REG_P (to_rtx) || GET_CODE (to_rtx) == PARALLEL))
    {
      rtx temp;

      push_temp_slots ();
      temp = expand_expr (from, NULL_RTX, GET_MODE (to_rtx), EXPAND_NORMAL);

      if (GET_CODE (to_rtx) == PARALLEL)
	emit_group_load (to_rtx, temp, TREE_TYPE (from),
			 int_size_in_bytes (TREE_TYPE (from)));
      else
	emit_move_insn (to_rtx, temp);

      preserve_temp_slots (to_rtx);
      free_temp_slots ();
      pop_temp_slots ();
      return;
    }

  /* In case we are returning the contents of an object which overlaps
     the place the value is being stored, use a safe function when copying
     a value through a pointer into a structure value return block.  */
  if (TREE_CODE (to) == RESULT_DECL
      && TREE_CODE (from) == INDIRECT_REF
      && ADDR_SPACE_GENERIC_P
	   (TYPE_ADDR_SPACE (TREE_TYPE (TREE_TYPE (TREE_OPERAND (from, 0)))))
      && refs_may_alias_p (to, from)
      && cfun->returns_struct
      && !cfun->returns_pcc_struct)
    {
      rtx from_rtx, size;

      push_temp_slots ();
      size = expr_size (from);
      from_rtx = expand_normal (from);

      emit_library_call (memmove_libfunc, LCT_NORMAL,
			 VOIDmode, 3, XEXP (to_rtx, 0), Pmode,
			 XEXP (from_rtx, 0), Pmode,
			 convert_to_mode (TYPE_MODE (sizetype),
					  size, TYPE_UNSIGNED (sizetype)),
			 TYPE_MODE (sizetype));

      preserve_temp_slots (to_rtx);
      free_temp_slots ();
      pop_temp_slots ();
      return;
    }

  /* Compute FROM and store the value in the rtx we got.  */

  push_temp_slots ();
  result = store_expr (from, to_rtx, 0, nontemporal);
  preserve_temp_slots (result);
  free_temp_slots ();
  pop_temp_slots ();
  return;
}

/* Emits nontemporal store insn that moves FROM to TO.  Returns true if this
   succeeded, false otherwise.  */

bool
emit_storent_insn (rtx to, rtx from)
{
  enum machine_mode mode = GET_MODE (to), imode;
  enum insn_code code = optab_handler (storent_optab, mode);
  rtx pattern;

  if (code == CODE_FOR_nothing)
    return false;

  imode = insn_data[code].operand[0].mode;
  if (!insn_data[code].operand[0].predicate (to, imode))
    return false;

  imode = insn_data[code].operand[1].mode;
  if (!insn_data[code].operand[1].predicate (from, imode))
    {
      from = copy_to_mode_reg (imode, from);
      if (!insn_data[code].operand[1].predicate (from, imode))
	return false;
    }

  pattern = GEN_FCN (code) (to, from);
  if (pattern == NULL_RTX)
    return false;

  emit_insn (pattern);
  return true;
}

/* Generate code for computing expression EXP,
   and storing the value into TARGET.

   If the mode is BLKmode then we may return TARGET itself.
   It turns out that in BLKmode it doesn't cause a problem.
   because C has no operators that could combine two different
   assignments into the same BLKmode object with different values
   with no sequence point.  Will other languages need this to
   be more thorough?

   If CALL_PARAM_P is nonzero, this is a store into a call param on the
   stack, and block moves may need to be treated specially.

   If NONTEMPORAL is true, try using a nontemporal store instruction.  */

rtx
store_expr (tree exp, rtx target, int call_param_p, bool nontemporal)
{
  rtx temp;
  rtx alt_rtl = NULL_RTX;
  location_t loc = EXPR_LOCATION (exp);

  if (VOID_TYPE_P (TREE_TYPE (exp)))
    {
      /* C++ can generate ?: expressions with a throw expression in one
	 branch and an rvalue in the other. Here, we resolve attempts to
	 store the throw expression's nonexistent result.  */
      gcc_assert (!call_param_p);
      expand_expr (exp, const0_rtx, VOIDmode, EXPAND_NORMAL);
      return NULL_RTX;
    }
  if (TREE_CODE (exp) == COMPOUND_EXPR)
    {
      /* Perform first part of compound expression, then assign from second
	 part.  */
      expand_expr (TREE_OPERAND (exp, 0), const0_rtx, VOIDmode,
		   call_param_p ? EXPAND_STACK_PARM : EXPAND_NORMAL);
      return store_expr (TREE_OPERAND (exp, 1), target, call_param_p,
			 nontemporal);
    }
  else if (TREE_CODE (exp) == COND_EXPR && GET_MODE (target) == BLKmode)
    {
      /* For conditional expression, get safe form of the target.  Then
	 test the condition, doing the appropriate assignment on either
	 side.  This avoids the creation of unnecessary temporaries.
	 For non-BLKmode, it is more efficient not to do this.  */

      rtx lab1 = gen_label_rtx (), lab2 = gen_label_rtx ();

      do_pending_stack_adjust ();
      NO_DEFER_POP;
      jumpifnot (TREE_OPERAND (exp, 0), lab1, -1);
      store_expr (TREE_OPERAND (exp, 1), target, call_param_p,
		  nontemporal);
      emit_jump_insn (gen_jump (lab2));
      emit_barrier ();
      emit_label (lab1);
      store_expr (TREE_OPERAND (exp, 2), target, call_param_p,
		  nontemporal);
      emit_label (lab2);
      OK_DEFER_POP;

      return NULL_RTX;
    }
  else if (GET_CODE (target) == SUBREG && SUBREG_PROMOTED_VAR_P (target))
    /* If this is a scalar in a register that is stored in a wider mode
       than the declared mode, compute the result into its declared mode
       and then convert to the wider mode.  Our value is the computed
       expression.  */
    {
      rtx inner_target = 0;

      /* We can do the conversion inside EXP, which will often result
	 in some optimizations.  Do the conversion in two steps: first
	 change the signedness, if needed, then the extend.  But don't
	 do this if the type of EXP is a subtype of something else
	 since then the conversion might involve more than just
	 converting modes.  */
      if (INTEGRAL_TYPE_P (TREE_TYPE (exp))
	  && TREE_TYPE (TREE_TYPE (exp)) == 0
	  && GET_MODE_PRECISION (GET_MODE (target))
	     == TYPE_PRECISION (TREE_TYPE (exp)))
	{
	  if (TYPE_UNSIGNED (TREE_TYPE (exp))
	      != SUBREG_PROMOTED_UNSIGNED_P (target))
	    {
	      /* Some types, e.g. Fortran's logical*4, won't have a signed
		 version, so use the mode instead.  */
	      tree ntype
		= (signed_or_unsigned_type_for
		   (SUBREG_PROMOTED_UNSIGNED_P (target), TREE_TYPE (exp)));
	      if (ntype == NULL)
		ntype = lang_hooks.types.type_for_mode
		  (TYPE_MODE (TREE_TYPE (exp)),
		   SUBREG_PROMOTED_UNSIGNED_P (target));

	      exp = fold_convert_loc (loc, ntype, exp);
	    }

	  exp = fold_convert_loc (loc, lang_hooks.types.type_for_mode
				  (GET_MODE (SUBREG_REG (target)),
				   SUBREG_PROMOTED_UNSIGNED_P (target)),
				  exp);

	  inner_target = SUBREG_REG (target);
	}

      temp = expand_expr (exp, inner_target, VOIDmode,
			  call_param_p ? EXPAND_STACK_PARM : EXPAND_NORMAL);

      /* If TEMP is a VOIDmode constant, use convert_modes to make
	 sure that we properly convert it.  */
      if (CONSTANT_P (temp) && GET_MODE (temp) == VOIDmode)
	{
	  temp = convert_modes (GET_MODE (target), TYPE_MODE (TREE_TYPE (exp)),
				temp, SUBREG_PROMOTED_UNSIGNED_P (target));
	  temp = convert_modes (GET_MODE (SUBREG_REG (target)),
			        GET_MODE (target), temp,
			        SUBREG_PROMOTED_UNSIGNED_P (target));
	}

      convert_move (SUBREG_REG (target), temp,
		    SUBREG_PROMOTED_UNSIGNED_P (target));

      return NULL_RTX;
    }
  else if (TREE_CODE (exp) == STRING_CST
	   && !nontemporal && !call_param_p
	   && TREE_STRING_LENGTH (exp) > 0
	   && TYPE_MODE (TREE_TYPE (exp)) == BLKmode)
    {
      /* Optimize initialization of an array with a STRING_CST.  */
      HOST_WIDE_INT exp_len, str_copy_len;
      rtx dest_mem;

      exp_len = int_expr_size (exp);
      if (exp_len <= 0)
	goto normal_expr;

      str_copy_len = strlen (TREE_STRING_POINTER (exp));
      if (str_copy_len < TREE_STRING_LENGTH (exp) - 1)
	goto normal_expr;

      str_copy_len = TREE_STRING_LENGTH (exp);
      if ((STORE_MAX_PIECES & (STORE_MAX_PIECES - 1)) == 0)
	{
	  str_copy_len += STORE_MAX_PIECES - 1;
	  str_copy_len &= ~(STORE_MAX_PIECES - 1);
	}
      str_copy_len = MIN (str_copy_len, exp_len);
      if (!can_store_by_pieces (str_copy_len, builtin_strncpy_read_str,
				CONST_CAST(char *, TREE_STRING_POINTER (exp)),
				MEM_ALIGN (target), false))
	goto normal_expr;

      dest_mem = target;

      dest_mem = store_by_pieces (dest_mem,
				  str_copy_len, builtin_strncpy_read_str,
				  CONST_CAST(char *, TREE_STRING_POINTER (exp)),
				  MEM_ALIGN (target), false,
				  exp_len > str_copy_len ? 1 : 0);
      if (exp_len > str_copy_len)
	clear_storage (adjust_address (dest_mem, BLKmode, 0),
		       GEN_INT (exp_len - str_copy_len),
		       BLOCK_OP_NORMAL);
      return NULL_RTX;
    }
  else if (TREE_CODE (exp) == MEM_REF
	   && TREE_CODE (TREE_OPERAND (exp, 0)) == ADDR_EXPR
	   && TREE_CODE (TREE_OPERAND (TREE_OPERAND (exp, 0), 0)) == STRING_CST
	   && integer_zerop (TREE_OPERAND (exp, 1))
	   && !nontemporal && !call_param_p
	   && TYPE_MODE (TREE_TYPE (exp)) == BLKmode)
    {
      /* Optimize initialization of an array with a STRING_CST.  */
      HOST_WIDE_INT exp_len, str_copy_len;
      rtx dest_mem;
      tree str = TREE_OPERAND (TREE_OPERAND (exp, 0), 0);

      exp_len = int_expr_size (exp);
      if (exp_len <= 0)
	goto normal_expr;

      str_copy_len = strlen (TREE_STRING_POINTER (str));
      if (str_copy_len < TREE_STRING_LENGTH (str) - 1)
	goto normal_expr;

      str_copy_len = TREE_STRING_LENGTH (str);
      if ((STORE_MAX_PIECES & (STORE_MAX_PIECES - 1)) == 0)
	{
	  str_copy_len += STORE_MAX_PIECES - 1;
	  str_copy_len &= ~(STORE_MAX_PIECES - 1);
	}
      str_copy_len = MIN (str_copy_len, exp_len);
      if (!can_store_by_pieces (str_copy_len, builtin_strncpy_read_str,
				CONST_CAST(char *, TREE_STRING_POINTER (str)),
				MEM_ALIGN (target), false))
	goto normal_expr;

      dest_mem = target;

      dest_mem = store_by_pieces (dest_mem,
				  str_copy_len, builtin_strncpy_read_str,
				  CONST_CAST(char *, TREE_STRING_POINTER (str)),
				  MEM_ALIGN (target), false,
				  exp_len > str_copy_len ? 1 : 0);
      if (exp_len > str_copy_len)
	clear_storage (adjust_address (dest_mem, BLKmode, 0),
		       GEN_INT (exp_len - str_copy_len),
		       BLOCK_OP_NORMAL);
      return NULL_RTX;
    }
  else
    {
      rtx tmp_target;

  normal_expr:
      /* If we want to use a nontemporal store, force the value to
	 register first.  */
      tmp_target = nontemporal ? NULL_RTX : target;
      temp = expand_expr_real (exp, tmp_target, GET_MODE (target),
			       (call_param_p
				? EXPAND_STACK_PARM : EXPAND_NORMAL),
			       &alt_rtl);
    }

  /* If TEMP is a VOIDmode constant and the mode of the type of EXP is not
     the same as that of TARGET, adjust the constant.  This is needed, for
     example, in case it is a CONST_DOUBLE and we want only a word-sized
     value.  */
  if (CONSTANT_P (temp) && GET_MODE (temp) == VOIDmode
      && TREE_CODE (exp) != ERROR_MARK
      && GET_MODE (target) != TYPE_MODE (TREE_TYPE (exp)))
    temp = convert_modes (GET_MODE (target), TYPE_MODE (TREE_TYPE (exp)),
			  temp, TYPE_UNSIGNED (TREE_TYPE (exp)));

  /* If value was not generated in the target, store it there.
     Convert the value to TARGET's type first if necessary and emit the
     pending incrementations that have been queued when expanding EXP.
     Note that we cannot emit the whole queue blindly because this will
     effectively disable the POST_INC optimization later.

     If TEMP and TARGET compare equal according to rtx_equal_p, but
     one or both of them are volatile memory refs, we have to distinguish
     two cases:
     - expand_expr has used TARGET.  In this case, we must not generate
       another copy.  This can be detected by TARGET being equal according
       to == .
     - expand_expr has not used TARGET - that means that the source just
       happens to have the same RTX form.  Since temp will have been created
       by expand_expr, it will compare unequal according to == .
       We must generate a copy in this case, to reach the correct number
       of volatile memory references.  */

  if ((! rtx_equal_p (temp, target)
       || (temp != target && (side_effects_p (temp)
			      || side_effects_p (target))))
      && TREE_CODE (exp) != ERROR_MARK
      /* If store_expr stores a DECL whose DECL_RTL(exp) == TARGET,
	 but TARGET is not valid memory reference, TEMP will differ
	 from TARGET although it is really the same location.  */
      && !(alt_rtl && rtx_equal_p (alt_rtl, target))
      /* If there's nothing to copy, don't bother.  Don't call
	 expr_size unless necessary, because some front-ends (C++)
	 expr_size-hook must not be given objects that are not
	 supposed to be bit-copied or bit-initialized.  */
      && expr_size (exp) != const0_rtx)
    {
      if (GET_MODE (temp) != GET_MODE (target)
	  && GET_MODE (temp) != VOIDmode)
	{
	  int unsignedp = TYPE_UNSIGNED (TREE_TYPE (exp));
	  if (GET_MODE (target) == BLKmode
		   || GET_MODE (temp) == BLKmode)
	    emit_block_move (target, temp, expr_size (exp),
			     (call_param_p
			      ? BLOCK_OP_CALL_PARM
			      : BLOCK_OP_NORMAL));
	  else
	    convert_move (target, temp, unsignedp);
	}

      else if (GET_MODE (temp) == BLKmode && TREE_CODE (exp) == STRING_CST)
	{
	  /* Handle copying a string constant into an array.  The string
	     constant may be shorter than the array.  So copy just the string's
	     actual length, and clear the rest.  First get the size of the data
	     type of the string, which is actually the size of the target.  */
	  rtx size = expr_size (exp);

	  if (CONST_INT_P (size)
	      && INTVAL (size) < TREE_STRING_LENGTH (exp))
	    emit_block_move (target, temp, size,
			     (call_param_p
			      ? BLOCK_OP_CALL_PARM : BLOCK_OP_NORMAL));
	  else
	    {
	      enum machine_mode pointer_mode
		= targetm.addr_space.pointer_mode (MEM_ADDR_SPACE (target));
	      enum machine_mode address_mode
		= targetm.addr_space.address_mode (MEM_ADDR_SPACE (target));

	      /* Compute the size of the data to copy from the string.  */
	      tree copy_size
		= size_binop_loc (loc, MIN_EXPR,
				  make_tree (sizetype, size),
				  size_int (TREE_STRING_LENGTH (exp)));
	      rtx copy_size_rtx
		= expand_expr (copy_size, NULL_RTX, VOIDmode,
			       (call_param_p
				? EXPAND_STACK_PARM : EXPAND_NORMAL));
	      rtx label = 0;

	      /* Copy that much.  */
	      copy_size_rtx = convert_to_mode (pointer_mode, copy_size_rtx,
					       TYPE_UNSIGNED (sizetype));
	      emit_block_move (target, temp, copy_size_rtx,
			       (call_param_p
				? BLOCK_OP_CALL_PARM : BLOCK_OP_NORMAL));

	      /* Figure out how much is left in TARGET that we have to clear.
		 Do all calculations in pointer_mode.  */
	      if (CONST_INT_P (copy_size_rtx))
		{
		  size = plus_constant (size, -INTVAL (copy_size_rtx));
		  target = adjust_address (target, BLKmode,
					   INTVAL (copy_size_rtx));
		}
	      else
		{
		  size = expand_binop (TYPE_MODE (sizetype), sub_optab, size,
				       copy_size_rtx, NULL_RTX, 0,
				       OPTAB_LIB_WIDEN);

		  if (GET_MODE (copy_size_rtx) != address_mode)
		    copy_size_rtx = convert_to_mode (address_mode,
						     copy_size_rtx,
						     TYPE_UNSIGNED (sizetype));

		  target = offset_address (target, copy_size_rtx,
					   highest_pow2_factor (copy_size));
		  label = gen_label_rtx ();
		  emit_cmp_and_jump_insns (size, const0_rtx, LT, NULL_RTX,
					   GET_MODE (size), 0, label);
		}

	      if (size != const0_rtx)
		clear_storage (target, size, BLOCK_OP_NORMAL);

	      if (label)
		emit_label (label);
	    }
	}
      /* Handle calls that return values in multiple non-contiguous locations.
	 The Irix 6 ABI has examples of this.  */
      else if (GET_CODE (target) == PARALLEL)
	emit_group_load (target, temp, TREE_TYPE (exp),
			 int_size_in_bytes (TREE_TYPE (exp)));
      else if (GET_MODE (temp) == BLKmode)
	emit_block_move (target, temp, expr_size (exp),
			 (call_param_p
			  ? BLOCK_OP_CALL_PARM : BLOCK_OP_NORMAL));
      else if (nontemporal
	       && emit_storent_insn (target, temp))
	/* If we managed to emit a nontemporal store, there is nothing else to
	   do.  */
	;
      else
	{
	  temp = force_operand (temp, target);
	  if (temp != target)
	    emit_move_insn (target, temp);
	}
    }

  return NULL_RTX;
}

/* Helper for categorize_ctor_elements.  Identical interface.  */

static bool
categorize_ctor_elements_1 (const_tree ctor, HOST_WIDE_INT *p_nz_elts,
			    HOST_WIDE_INT *p_elt_count,
			    bool *p_must_clear)
{
  unsigned HOST_WIDE_INT idx;
  HOST_WIDE_INT nz_elts, elt_count;
  tree value, purpose;

  /* Whether CTOR is a valid constant initializer, in accordance with what
     initializer_constant_valid_p does.  If inferred from the constructor
     elements, true until proven otherwise.  */
  bool const_from_elts_p = constructor_static_from_elts_p (ctor);
  bool const_p = const_from_elts_p ? true : TREE_STATIC (ctor);

  nz_elts = 0;
  elt_count = 0;

  FOR_EACH_CONSTRUCTOR_ELT (CONSTRUCTOR_ELTS (ctor), idx, purpose, value)
    {
      HOST_WIDE_INT mult = 1;

      if (TREE_CODE (purpose) == RANGE_EXPR)
	{
	  tree lo_index = TREE_OPERAND (purpose, 0);
	  tree hi_index = TREE_OPERAND (purpose, 1);

	  if (host_integerp (lo_index, 1) && host_integerp (hi_index, 1))
	    mult = (tree_low_cst (hi_index, 1)
		    - tree_low_cst (lo_index, 1) + 1);
	}

      switch (TREE_CODE (value))
	{
	case CONSTRUCTOR:
	  {
	    HOST_WIDE_INT nz = 0, ic = 0;

	    bool const_elt_p
	      = categorize_ctor_elements_1 (value, &nz, &ic, p_must_clear);

	    nz_elts += mult * nz;
 	    elt_count += mult * ic;

	    if (const_from_elts_p && const_p)
	      const_p = const_elt_p;
	  }
	  break;

	case INTEGER_CST:
	case REAL_CST:
	case FIXED_CST:
	  if (!initializer_zerop (value))
	    nz_elts += mult;
	  elt_count += mult;
	  break;

	case STRING_CST:
	  nz_elts += mult * TREE_STRING_LENGTH (value);
	  elt_count += mult * TREE_STRING_LENGTH (value);
	  break;

	case COMPLEX_CST:
	  if (!initializer_zerop (TREE_REALPART (value)))
	    nz_elts += mult;
	  if (!initializer_zerop (TREE_IMAGPART (value)))
	    nz_elts += mult;
	  elt_count += mult;
	  break;

	case VECTOR_CST:
	  {
	    tree v;
	    for (v = TREE_VECTOR_CST_ELTS (value); v; v = TREE_CHAIN (v))
	      {
		if (!initializer_zerop (TREE_VALUE (v)))
		  nz_elts += mult;
		elt_count += mult;
	      }
	  }
	  break;

	default:
	  {
	    HOST_WIDE_INT tc = count_type_elements (TREE_TYPE (value), true);
	    if (tc < 1)
	      tc = 1;
	    nz_elts += mult * tc;
	    elt_count += mult * tc;

	    if (const_from_elts_p && const_p)
	      const_p = initializer_constant_valid_p (value, TREE_TYPE (value))
			!= NULL_TREE;
	  }
	  break;
	}
    }

  if (!*p_must_clear
      && (TREE_CODE (TREE_TYPE (ctor)) == UNION_TYPE
	  || TREE_CODE (TREE_TYPE (ctor)) == QUAL_UNION_TYPE))
    {
      tree init_sub_type;
      bool clear_this = true;

      if (!VEC_empty (constructor_elt, CONSTRUCTOR_ELTS (ctor)))
	{
	  /* We don't expect more than one element of the union to be
	     initialized.  Not sure what we should do otherwise... */
          gcc_assert (VEC_length (constructor_elt, CONSTRUCTOR_ELTS (ctor))
		      == 1);

          init_sub_type = TREE_TYPE (VEC_index (constructor_elt,
						CONSTRUCTOR_ELTS (ctor),
						0)->value);

	  /* ??? We could look at each element of the union, and find the
	     largest element.  Which would avoid comparing the size of the
	     initialized element against any tail padding in the union.
	     Doesn't seem worth the effort...  */
	  if (simple_cst_equal (TYPE_SIZE (TREE_TYPE (ctor)),
				TYPE_SIZE (init_sub_type)) == 1)
	    {
	      /* And now we have to find out if the element itself is fully
		 constructed.  E.g. for union { struct { int a, b; } s; } u
		 = { .s = { .a = 1 } }.  */
	      if (elt_count == count_type_elements (init_sub_type, false))
		clear_this = false;
	    }
	}

      *p_must_clear = clear_this;
    }

  *p_nz_elts += nz_elts;
  *p_elt_count += elt_count;

  return const_p;
}

/* Examine CTOR to discover:
   * how many scalar fields are set to nonzero values,
     and place it in *P_NZ_ELTS;
   * how many scalar fields in total are in CTOR,
     and place it in *P_ELT_COUNT.
   * if a type is a union, and the initializer from the constructor
     is not the largest element in the union, then set *p_must_clear.

   Return whether or not CTOR is a valid static constant initializer, the same
   as "initializer_constant_valid_p (CTOR, TREE_TYPE (CTOR)) != 0".  */

bool
categorize_ctor_elements (const_tree ctor, HOST_WIDE_INT *p_nz_elts,
			  HOST_WIDE_INT *p_elt_count,
			  bool *p_must_clear)
{
  *p_nz_elts = 0;
  *p_elt_count = 0;
  *p_must_clear = false;

  return
    categorize_ctor_elements_1 (ctor, p_nz_elts, p_elt_count, p_must_clear);
}

/* Count the number of scalars in TYPE.  Return -1 on overflow or
   variable-sized.  If ALLOW_FLEXARR is true, don't count flexible
   array member at the end of the structure.  */

HOST_WIDE_INT
count_type_elements (const_tree type, bool allow_flexarr)
{
  const HOST_WIDE_INT max = ~((HOST_WIDE_INT)1 << (HOST_BITS_PER_WIDE_INT-1));
  switch (TREE_CODE (type))
    {
    case ARRAY_TYPE:
      {
	tree telts = array_type_nelts (type);
	if (telts && host_integerp (telts, 1))
	  {
	    HOST_WIDE_INT n = tree_low_cst (telts, 1) + 1;
	    HOST_WIDE_INT m = count_type_elements (TREE_TYPE (type), false);
	    if (n == 0)
	      return 0;
	    else if (max / n > m)
	      return n * m;
	  }
	return -1;
      }

    case RECORD_TYPE:
      {
	HOST_WIDE_INT n = 0, t;
	tree f;

	for (f = TYPE_FIELDS (type); f ; f = DECL_CHAIN (f))
	  if (TREE_CODE (f) == FIELD_DECL)
	    {
	      t = count_type_elements (TREE_TYPE (f), false);
	      if (t < 0)
		{
		  /* Check for structures with flexible array member.  */
		  tree tf = TREE_TYPE (f);
		  if (allow_flexarr
		      && DECL_CHAIN (f) == NULL
		      && TREE_CODE (tf) == ARRAY_TYPE
		      && TYPE_DOMAIN (tf)
		      && TYPE_MIN_VALUE (TYPE_DOMAIN (tf))
		      && integer_zerop (TYPE_MIN_VALUE (TYPE_DOMAIN (tf)))
		      && !TYPE_MAX_VALUE (TYPE_DOMAIN (tf))
		      && int_size_in_bytes (type) >= 0)
		    break;

		  return -1;
		}
	      n += t;
	    }

	return n;
      }

    case UNION_TYPE:
    case QUAL_UNION_TYPE:
      return -1;

    case COMPLEX_TYPE:
      return 2;

    case VECTOR_TYPE:
      return TYPE_VECTOR_SUBPARTS (type);

    case INTEGER_TYPE:
    case REAL_TYPE:
    case FIXED_POINT_TYPE:
    case ENUMERAL_TYPE:
    case BOOLEAN_TYPE:
    case POINTER_TYPE:
    case OFFSET_TYPE:
    case REFERENCE_TYPE:
      return 1;

    case ERROR_MARK:
      return 0;

    case VOID_TYPE:
    case METHOD_TYPE:
    case FUNCTION_TYPE:
    case LANG_TYPE:
    default:
      gcc_unreachable ();
    }
}

/* Return 1 if EXP contains mostly (3/4)  zeros.  */

static int
mostly_zeros_p (const_tree exp)
{
  if (TREE_CODE (exp) == CONSTRUCTOR)

    {
      HOST_WIDE_INT nz_elts, count, elts;
      bool must_clear;

      categorize_ctor_elements (exp, &nz_elts, &count, &must_clear);
      if (must_clear)
	return 1;

      elts = count_type_elements (TREE_TYPE (exp), false);

      return nz_elts < elts / 4;
    }

  return initializer_zerop (exp);
}

/* Return 1 if EXP contains all zeros.  */

static int
all_zeros_p (const_tree exp)
{
  if (TREE_CODE (exp) == CONSTRUCTOR)

    {
      HOST_WIDE_INT nz_elts, count;
      bool must_clear;

      categorize_ctor_elements (exp, &nz_elts, &count, &must_clear);
      return nz_elts == 0;
    }

  return initializer_zerop (exp);
}

/* Helper function for store_constructor.
   TARGET, BITSIZE, BITPOS, MODE, EXP are as for store_field.
   TYPE is the type of the CONSTRUCTOR, not the element type.
   CLEARED is as for store_constructor.
   ALIAS_SET is the alias set to use for any stores.

   This provides a recursive shortcut back to store_constructor when it isn't
   necessary to go through store_field.  This is so that we can pass through
   the cleared field to let store_constructor know that we may not have to
   clear a substructure if the outer structure has already been cleared.  */

static void
store_constructor_field (rtx target, unsigned HOST_WIDE_INT bitsize,
			 HOST_WIDE_INT bitpos, enum machine_mode mode,
			 tree exp, tree type, int cleared,
			 alias_set_type alias_set)
{
  if (TREE_CODE (exp) == CONSTRUCTOR
      /* We can only call store_constructor recursively if the size and
	 bit position are on a byte boundary.  */
      && bitpos % BITS_PER_UNIT == 0
      && (bitsize > 0 && bitsize % BITS_PER_UNIT == 0)
      /* If we have a nonzero bitpos for a register target, then we just
	 let store_field do the bitfield handling.  This is unlikely to
	 generate unnecessary clear instructions anyways.  */
      && (bitpos == 0 || MEM_P (target)))
    {
      if (MEM_P (target))
	target
	  = adjust_address (target,
			    GET_MODE (target) == BLKmode
			    || 0 != (bitpos
				     % GET_MODE_ALIGNMENT (GET_MODE (target)))
			    ? BLKmode : VOIDmode, bitpos / BITS_PER_UNIT);


      /* Update the alias set, if required.  */
      if (MEM_P (target) && ! MEM_KEEP_ALIAS_SET_P (target)
	  && MEM_ALIAS_SET (target) != 0)
	{
	  target = copy_rtx (target);
	  set_mem_alias_set (target, alias_set);
	}

      store_constructor (exp, target, cleared, bitsize / BITS_PER_UNIT);
    }
  else
    store_field (target, bitsize, bitpos, mode, exp, type, alias_set, false);
}

/* Store the value of constructor EXP into the rtx TARGET.
   TARGET is either a REG or a MEM; we know it cannot conflict, since
   safe_from_p has been called.
   CLEARED is true if TARGET is known to have been zero'd.
   SIZE is the number of bytes of TARGET we are allowed to modify: this
   may not be the same as the size of EXP if we are assigning to a field
   which has been packed to exclude padding bits.  */

static void
store_constructor (tree exp, rtx target, int cleared, HOST_WIDE_INT size)
{
  tree type = TREE_TYPE (exp);
#ifdef WORD_REGISTER_OPERATIONS
  HOST_WIDE_INT exp_size = int_size_in_bytes (type);
#endif

  switch (TREE_CODE (type))
    {
    case RECORD_TYPE:
    case UNION_TYPE:
    case QUAL_UNION_TYPE:
      {
	unsigned HOST_WIDE_INT idx;
	tree field, value;

	/* If size is zero or the target is already cleared, do nothing.  */
	if (size == 0 || cleared)
	  cleared = 1;
	/* We either clear the aggregate or indicate the value is dead.  */
	else if ((TREE_CODE (type) == UNION_TYPE
		  || TREE_CODE (type) == QUAL_UNION_TYPE)
		 && ! CONSTRUCTOR_ELTS (exp))
	  /* If the constructor is empty, clear the union.  */
	  {
	    clear_storage (target, expr_size (exp), BLOCK_OP_NORMAL);
	    cleared = 1;
	  }

	/* If we are building a static constructor into a register,
	   set the initial value as zero so we can fold the value into
	   a constant.  But if more than one register is involved,
	   this probably loses.  */
	else if (REG_P (target) && TREE_STATIC (exp)
		 && GET_MODE_SIZE (GET_MODE (target)) <= UNITS_PER_WORD)
	  {
	    emit_move_insn (target, CONST0_RTX (GET_MODE (target)));
	    cleared = 1;
	  }

        /* If the constructor has fewer fields than the structure or
	   if we are initializing the structure to mostly zeros, clear
	   the whole structure first.  Don't do this if TARGET is a
	   register whose mode size isn't equal to SIZE since
	   clear_storage can't handle this case.  */
	else if (size > 0
		 && (((int)VEC_length (constructor_elt, CONSTRUCTOR_ELTS (exp))
		      != fields_length (type))
		     || mostly_zeros_p (exp))
		 && (!REG_P (target)
		     || ((HOST_WIDE_INT) GET_MODE_SIZE (GET_MODE (target))
			 == size)))
	  {
	    clear_storage (target, GEN_INT (size), BLOCK_OP_NORMAL);
	    cleared = 1;
	  }

	if (REG_P (target) && !cleared)
	  emit_clobber (target);

	/* Store each element of the constructor into the
	   corresponding field of TARGET.  */
	FOR_EACH_CONSTRUCTOR_ELT (CONSTRUCTOR_ELTS (exp), idx, field, value)
	  {
	    enum machine_mode mode;
	    HOST_WIDE_INT bitsize;
	    HOST_WIDE_INT bitpos = 0;
	    tree offset;
	    rtx to_rtx = target;

	    /* Just ignore missing fields.  We cleared the whole
	       structure, above, if any fields are missing.  */
	    if (field == 0)
	      continue;

	    if (cleared && initializer_zerop (value))
	      continue;

	    if (host_integerp (DECL_SIZE (field), 1))
	      bitsize = tree_low_cst (DECL_SIZE (field), 1);
	    else
	      bitsize = -1;

	    mode = DECL_MODE (field);
	    if (DECL_BIT_FIELD (field))
	      mode = VOIDmode;

	    offset = DECL_FIELD_OFFSET (field);
	    if (host_integerp (offset, 0)
		&& host_integerp (bit_position (field), 0))
	      {
		bitpos = int_bit_position (field);
		offset = 0;
	      }
	    else
	      bitpos = tree_low_cst (DECL_FIELD_BIT_OFFSET (field), 0);

	    if (offset)
	      {
	        enum machine_mode address_mode;
		rtx offset_rtx;

		offset
		  = SUBSTITUTE_PLACEHOLDER_IN_EXPR (offset,
						    make_tree (TREE_TYPE (exp),
							       target));

		offset_rtx = expand_normal (offset);
		gcc_assert (MEM_P (to_rtx));

		address_mode
		  = targetm.addr_space.address_mode (MEM_ADDR_SPACE (to_rtx));
		if (GET_MODE (offset_rtx) != address_mode)
		  offset_rtx = convert_to_mode (address_mode, offset_rtx, 0);

		to_rtx = offset_address (to_rtx, offset_rtx,
					 highest_pow2_factor (offset));
	      }

#ifdef WORD_REGISTER_OPERATIONS
	    /* If this initializes a field that is smaller than a
	       word, at the start of a word, try to widen it to a full
	       word.  This special case allows us to output C++ member
	       function initializations in a form that the optimizers
	       can understand.  */
	    if (REG_P (target)
		&& bitsize < BITS_PER_WORD
		&& bitpos % BITS_PER_WORD == 0
		&& GET_MODE_CLASS (mode) == MODE_INT
		&& TREE_CODE (value) == INTEGER_CST
		&& exp_size >= 0
		&& bitpos + BITS_PER_WORD <= exp_size * BITS_PER_UNIT)
	      {
		tree type = TREE_TYPE (value);

		if (TYPE_PRECISION (type) < BITS_PER_WORD)
		  {
		    type = lang_hooks.types.type_for_size
		      (BITS_PER_WORD, TYPE_UNSIGNED (type));
		    value = fold_convert (type, value);
		  }

		if (BYTES_BIG_ENDIAN)
		  value
		   = fold_build2 (LSHIFT_EXPR, type, value,
				   build_int_cst (type,
						  BITS_PER_WORD - bitsize));
		bitsize = BITS_PER_WORD;
		mode = word_mode;
	      }
#endif

	    if (MEM_P (to_rtx) && !MEM_KEEP_ALIAS_SET_P (to_rtx)
		&& DECL_NONADDRESSABLE_P (field))
	      {
		to_rtx = copy_rtx (to_rtx);
		MEM_KEEP_ALIAS_SET_P (to_rtx) = 1;
	      }

	    store_constructor_field (to_rtx, bitsize, bitpos, mode,
				     value, type, cleared,
				     get_alias_set (TREE_TYPE (field)));
	  }
	break;
      }
    case ARRAY_TYPE:
      {
	tree value, index;
	unsigned HOST_WIDE_INT i;
	int need_to_clear;
	tree domain;
	tree elttype = TREE_TYPE (type);
	int const_bounds_p;
	HOST_WIDE_INT minelt = 0;
	HOST_WIDE_INT maxelt = 0;

	domain = TYPE_DOMAIN (type);
	const_bounds_p = (TYPE_MIN_VALUE (domain)
			  && TYPE_MAX_VALUE (domain)
			  && host_integerp (TYPE_MIN_VALUE (domain), 0)
			  && host_integerp (TYPE_MAX_VALUE (domain), 0));

	/* If we have constant bounds for the range of the type, get them.  */
	if (const_bounds_p)
	  {
	    minelt = tree_low_cst (TYPE_MIN_VALUE (domain), 0);
	    maxelt = tree_low_cst (TYPE_MAX_VALUE (domain), 0);
	  }

	/* If the constructor has fewer elements than the array, clear
           the whole array first.  Similarly if this is static
           constructor of a non-BLKmode object.  */
	if (cleared)
	  need_to_clear = 0;
	else if (REG_P (target) && TREE_STATIC (exp))
	  need_to_clear = 1;
	else
	  {
	    unsigned HOST_WIDE_INT idx;
	    tree index, value;
	    HOST_WIDE_INT count = 0, zero_count = 0;
	    need_to_clear = ! const_bounds_p;

	    /* This loop is a more accurate version of the loop in
	       mostly_zeros_p (it handles RANGE_EXPR in an index).  It
	       is also needed to check for missing elements.  */
	    FOR_EACH_CONSTRUCTOR_ELT (CONSTRUCTOR_ELTS (exp), idx, index, value)
	      {
		HOST_WIDE_INT this_node_count;

		if (need_to_clear)
		  break;

		if (index != NULL_TREE && TREE_CODE (index) == RANGE_EXPR)
		  {
		    tree lo_index = TREE_OPERAND (index, 0);
		    tree hi_index = TREE_OPERAND (index, 1);

		    if (! host_integerp (lo_index, 1)
			|| ! host_integerp (hi_index, 1))
		      {
			need_to_clear = 1;
			break;
		      }

		    this_node_count = (tree_low_cst (hi_index, 1)
				       - tree_low_cst (lo_index, 1) + 1);
		  }
		else
		  this_node_count = 1;

		count += this_node_count;
		if (mostly_zeros_p (value))
		  zero_count += this_node_count;
	      }

	    /* Clear the entire array first if there are any missing
	       elements, or if the incidence of zero elements is >=
	       75%.  */
	    if (! need_to_clear
		&& (count < maxelt - minelt + 1
		    || 4 * zero_count >= 3 * count))
	      need_to_clear = 1;
	  }

	if (need_to_clear && size > 0)
	  {
	    if (REG_P (target))
	      emit_move_insn (target,  CONST0_RTX (GET_MODE (target)));
	    else
	      clear_storage (target, GEN_INT (size), BLOCK_OP_NORMAL);
	    cleared = 1;
	  }

	if (!cleared && REG_P (target))
	  /* Inform later passes that the old value is dead.  */
	  emit_clobber (target);

	/* Store each element of the constructor into the
	   corresponding element of TARGET, determined by counting the
	   elements.  */
	FOR_EACH_CONSTRUCTOR_ELT (CONSTRUCTOR_ELTS (exp), i, index, value)
	  {
	    enum machine_mode mode;
	    HOST_WIDE_INT bitsize;
	    HOST_WIDE_INT bitpos;
	    rtx xtarget = target;

	    if (cleared && initializer_zerop (value))
	      continue;

	    mode = TYPE_MODE (elttype);
	    if (mode == BLKmode)
	      bitsize = (host_integerp (TYPE_SIZE (elttype), 1)
			 ? tree_low_cst (TYPE_SIZE (elttype), 1)
			 : -1);
	    else
	      bitsize = GET_MODE_BITSIZE (mode);

	    if (index != NULL_TREE && TREE_CODE (index) == RANGE_EXPR)
	      {
		tree lo_index = TREE_OPERAND (index, 0);
		tree hi_index = TREE_OPERAND (index, 1);
		rtx index_r, pos_rtx;
		HOST_WIDE_INT lo, hi, count;
		tree position;

		/* If the range is constant and "small", unroll the loop.  */
		if (const_bounds_p
		    && host_integerp (lo_index, 0)
		    && host_integerp (hi_index, 0)
		    && (lo = tree_low_cst (lo_index, 0),
			hi = tree_low_cst (hi_index, 0),
			count = hi - lo + 1,
			(!MEM_P (target)
			 || count <= 2
			 || (host_integerp (TYPE_SIZE (elttype), 1)
			     && (tree_low_cst (TYPE_SIZE (elttype), 1) * count
				 <= 40 * 8)))))
		  {
		    lo -= minelt;  hi -= minelt;
		    for (; lo <= hi; lo++)
		      {
			bitpos = lo * tree_low_cst (TYPE_SIZE (elttype), 0);

			if (MEM_P (target)
			    && !MEM_KEEP_ALIAS_SET_P (target)
			    && TREE_CODE (type) == ARRAY_TYPE
			    && TYPE_NONALIASED_COMPONENT (type))
			  {
			    target = copy_rtx (target);
			    MEM_KEEP_ALIAS_SET_P (target) = 1;
			  }

			store_constructor_field
			  (target, bitsize, bitpos, mode, value, type, cleared,
			   get_alias_set (elttype));
		      }
		  }
		else
		  {
		    rtx loop_start = gen_label_rtx ();
		    rtx loop_end = gen_label_rtx ();
		    tree exit_cond;

		    expand_normal (hi_index);

		    index = build_decl (EXPR_LOCATION (exp),
					VAR_DECL, NULL_TREE, domain);
		    index_r = gen_reg_rtx (promote_decl_mode (index, NULL));
		    SET_DECL_RTL (index, index_r);
		    store_expr (lo_index, index_r, 0, false);

		    /* Build the head of the loop.  */
		    do_pending_stack_adjust ();
		    emit_label (loop_start);

		    /* Assign value to element index.  */
		    position =
		      fold_convert (ssizetype,
				    fold_build2 (MINUS_EXPR,
						 TREE_TYPE (index),
						 index,
						 TYPE_MIN_VALUE (domain)));

		    position =
			size_binop (MULT_EXPR, position,
				    fold_convert (ssizetype,
						  TYPE_SIZE_UNIT (elttype)));

		    pos_rtx = expand_normal (position);
		    xtarget = offset_address (target, pos_rtx,
					      highest_pow2_factor (position));
		    xtarget = adjust_address (xtarget, mode, 0);
		    if (TREE_CODE (value) == CONSTRUCTOR)
		      store_constructor (value, xtarget, cleared,
					 bitsize / BITS_PER_UNIT);
		    else
		      store_expr (value, xtarget, 0, false);

		    /* Generate a conditional jump to exit the loop.  */
		    exit_cond = build2 (LT_EXPR, integer_type_node,
					index, hi_index);
		    jumpif (exit_cond, loop_end, -1);

		    /* Update the loop counter, and jump to the head of
		       the loop.  */
		    expand_assignment (index,
				       build2 (PLUS_EXPR, TREE_TYPE (index),
					       index, integer_one_node),
				       false);

		    emit_jump (loop_start);

		    /* Build the end of the loop.  */
		    emit_label (loop_end);
		  }
	      }
	    else if ((index != 0 && ! host_integerp (index, 0))
		     || ! host_integerp (TYPE_SIZE (elttype), 1))
	      {
		tree position;

		if (index == 0)
		  index = ssize_int (1);

		if (minelt)
		  index = fold_convert (ssizetype,
					fold_build2 (MINUS_EXPR,
						     TREE_TYPE (index),
						     index,
						     TYPE_MIN_VALUE (domain)));

		position =
		  size_binop (MULT_EXPR, index,
			      fold_convert (ssizetype,
					    TYPE_SIZE_UNIT (elttype)));
		xtarget = offset_address (target,
					  expand_normal (position),
					  highest_pow2_factor (position));
		xtarget = adjust_address (xtarget, mode, 0);
		store_expr (value, xtarget, 0, false);
	      }
	    else
	      {
		if (index != 0)
		  bitpos = ((tree_low_cst (index, 0) - minelt)
			    * tree_low_cst (TYPE_SIZE (elttype), 1));
		else
		  bitpos = (i * tree_low_cst (TYPE_SIZE (elttype), 1));

		if (MEM_P (target) && !MEM_KEEP_ALIAS_SET_P (target)
		    && TREE_CODE (type) == ARRAY_TYPE
		    && TYPE_NONALIASED_COMPONENT (type))
		  {
		    target = copy_rtx (target);
		    MEM_KEEP_ALIAS_SET_P (target) = 1;
		  }
		store_constructor_field (target, bitsize, bitpos, mode, value,
					 type, cleared, get_alias_set (elttype));
	      }
	  }
	break;
      }

    case VECTOR_TYPE:
      {
	unsigned HOST_WIDE_INT idx;
	constructor_elt *ce;
	int i;
	int need_to_clear;
	int icode = 0;
	tree elttype = TREE_TYPE (type);
	int elt_size = tree_low_cst (TYPE_SIZE (elttype), 1);
	enum machine_mode eltmode = TYPE_MODE (elttype);
	HOST_WIDE_INT bitsize;
	HOST_WIDE_INT bitpos;
	rtvec vector = NULL;
	unsigned n_elts;
	alias_set_type alias;

	gcc_assert (eltmode != BLKmode);

	n_elts = TYPE_VECTOR_SUBPARTS (type);
	if (REG_P (target) && VECTOR_MODE_P (GET_MODE (target)))
	  {
	    enum machine_mode mode = GET_MODE (target);

	    icode = (int) optab_handler (vec_init_optab, mode);
	    if (icode != CODE_FOR_nothing)
	      {
		unsigned int i;

		vector = rtvec_alloc (n_elts);
		for (i = 0; i < n_elts; i++)
		  RTVEC_ELT (vector, i) = CONST0_RTX (GET_MODE_INNER (mode));
	      }
	  }

	/* If the constructor has fewer elements than the vector,
	   clear the whole array first.  Similarly if this is static
	   constructor of a non-BLKmode object.  */
	if (cleared)
	  need_to_clear = 0;
	else if (REG_P (target) && TREE_STATIC (exp))
	  need_to_clear = 1;
	else
	  {
	    unsigned HOST_WIDE_INT count = 0, zero_count = 0;
	    tree value;

	    FOR_EACH_CONSTRUCTOR_VALUE (CONSTRUCTOR_ELTS (exp), idx, value)
	      {
		int n_elts_here = tree_low_cst
		  (int_const_binop (TRUNC_DIV_EXPR,
				    TYPE_SIZE (TREE_TYPE (value)),
				    TYPE_SIZE (elttype), 0), 1);

		count += n_elts_here;
		if (mostly_zeros_p (value))
		  zero_count += n_elts_here;
	      }

	    /* Clear the entire vector first if there are any missing elements,
	       or if the incidence of zero elements is >= 75%.  */
	    need_to_clear = (count < n_elts || 4 * zero_count >= 3 * count);
	  }

	if (need_to_clear && size > 0 && !vector)
	  {
	    if (REG_P (target))
	      emit_move_insn (target, CONST0_RTX (GET_MODE (target)));
	    else
	      clear_storage (target, GEN_INT (size), BLOCK_OP_NORMAL);
	    cleared = 1;
	  }

	/* Inform later passes that the old value is dead.  */
	if (!cleared && !vector && REG_P (target))
	  emit_move_insn (target, CONST0_RTX (GET_MODE (target)));

        if (MEM_P (target))
	  alias = MEM_ALIAS_SET (target);
	else
	  alias = get_alias_set (elttype);

        /* Store each element of the constructor into the corresponding
	   element of TARGET, determined by counting the elements.  */
	for (idx = 0, i = 0;
	     VEC_iterate (constructor_elt, CONSTRUCTOR_ELTS (exp), idx, ce);
	     idx++, i += bitsize / elt_size)
	  {
	    HOST_WIDE_INT eltpos;
	    tree value = ce->value;

	    bitsize = tree_low_cst (TYPE_SIZE (TREE_TYPE (value)), 1);
	    if (cleared && initializer_zerop (value))
	      continue;

	    if (ce->index)
	      eltpos = tree_low_cst (ce->index, 1);
	    else
	      eltpos = i;

	    if (vector)
	      {
	        /* Vector CONSTRUCTORs should only be built from smaller
		   vectors in the case of BLKmode vectors.  */
		gcc_assert (TREE_CODE (TREE_TYPE (value)) != VECTOR_TYPE);
		RTVEC_ELT (vector, eltpos)
		  = expand_normal (value);
	      }
	    else
	      {
		enum machine_mode value_mode =
		  TREE_CODE (TREE_TYPE (value)) == VECTOR_TYPE
		  ? TYPE_MODE (TREE_TYPE (value))
		  : eltmode;
		bitpos = eltpos * elt_size;
		store_constructor_field (target, bitsize, bitpos,
					 value_mode, value, type,
					 cleared, alias);
	      }
	  }

	if (vector)
	  emit_insn (GEN_FCN (icode)
		     (target,
		      gen_rtx_PARALLEL (GET_MODE (target), vector)));
	break;
      }

    default:
      gcc_unreachable ();
    }
}

/* Store the value of EXP (an expression tree)
   into a subfield of TARGET which has mode MODE and occupies
   BITSIZE bits, starting BITPOS bits from the start of TARGET.
   If MODE is VOIDmode, it means that we are storing into a bit-field.

   Always return const0_rtx unless we have something particular to
   return.

   TYPE is the type of the underlying object,

   ALIAS_SET is the alias set for the destination.  This value will
   (in general) be different from that for TARGET, since TARGET is a
   reference to the containing structure.

   If NONTEMPORAL is true, try generating a nontemporal store.  */

static rtx
store_field (rtx target, HOST_WIDE_INT bitsize, HOST_WIDE_INT bitpos,
	     enum machine_mode mode, tree exp, tree type,
	     alias_set_type alias_set, bool nontemporal)
{
  if (TREE_CODE (exp) == ERROR_MARK)
    return const0_rtx;

  /* If we have nothing to store, do nothing unless the expression has
     side-effects.  */
  if (bitsize == 0)
    return expand_expr (exp, const0_rtx, VOIDmode, EXPAND_NORMAL);

  /* If we are storing into an unaligned field of an aligned union that is
     in a register, we may have the mode of TARGET being an integer mode but
     MODE == BLKmode.  In that case, get an aligned object whose size and
     alignment are the same as TARGET and store TARGET into it (we can avoid
     the store if the field being stored is the entire width of TARGET).  Then
     call ourselves recursively to store the field into a BLKmode version of
     that object.  Finally, load from the object into TARGET.  This is not
     very efficient in general, but should only be slightly more expensive
     than the otherwise-required unaligned accesses.  Perhaps this can be
     cleaned up later.  It's tempting to make OBJECT readonly, but it's set
     twice, once with emit_move_insn and once via store_field.  */

  if (mode == BLKmode
      && (REG_P (target) || GET_CODE (target) == SUBREG))
    {
      rtx object = assign_temp (type, 0, 1, 1);
      rtx blk_object = adjust_address (object, BLKmode, 0);

      if (bitsize != (HOST_WIDE_INT) GET_MODE_BITSIZE (GET_MODE (target)))
	emit_move_insn (object, target);

      store_field (blk_object, bitsize, bitpos, mode, exp, type, alias_set,
		   nontemporal);

      emit_move_insn (target, object);

      /* We want to return the BLKmode version of the data.  */
      return blk_object;
    }

  if (GET_CODE (target) == CONCAT)
    {
      /* We're storing into a struct containing a single __complex.  */

      gcc_assert (!bitpos);
      return store_expr (exp, target, 0, nontemporal);
    }

  /* If the structure is in a register or if the component
     is a bit field, we cannot use addressing to access it.
     Use bit-field techniques or SUBREG to store in it.  */

  if (mode == VOIDmode
      || (mode != BLKmode && ! direct_store[(int) mode]
	  && GET_MODE_CLASS (mode) != MODE_COMPLEX_INT
	  && GET_MODE_CLASS (mode) != MODE_COMPLEX_FLOAT)
      || REG_P (target)
      || GET_CODE (target) == SUBREG
      /* If the field isn't aligned enough to store as an ordinary memref,
	 store it as a bit field.  */
      || (mode != BLKmode
	  && ((((MEM_ALIGN (target) < GET_MODE_ALIGNMENT (mode))
		|| bitpos % GET_MODE_ALIGNMENT (mode))
	       && SLOW_UNALIGNED_ACCESS (mode, MEM_ALIGN (target)))
	      || (bitpos % BITS_PER_UNIT != 0)))
      /* If the RHS and field are a constant size and the size of the
	 RHS isn't the same size as the bitfield, we must use bitfield
	 operations.  */
      || (bitsize >= 0
	  && TREE_CODE (TYPE_SIZE (TREE_TYPE (exp))) == INTEGER_CST
	  && compare_tree_int (TYPE_SIZE (TREE_TYPE (exp)), bitsize) != 0)
      /* If we are expanding a MEM_REF of a non-BLKmode non-addressable
         decl we must use bitfield operations.  */
      || (bitsize >= 0
	  && TREE_CODE (exp) == MEM_REF
	  && TREE_CODE (TREE_OPERAND (exp, 0)) == ADDR_EXPR
	  && DECL_P (TREE_OPERAND (TREE_OPERAND (exp, 0), 0))
	  && !TREE_ADDRESSABLE (TREE_OPERAND (TREE_OPERAND (exp, 0),0 ))
	  && DECL_MODE (TREE_OPERAND (TREE_OPERAND (exp, 0), 0)) != BLKmode))
    {
      rtx temp;
      gimple nop_def;

      /* If EXP is a NOP_EXPR of precision less than its mode, then that
	 implies a mask operation.  If the precision is the same size as
	 the field we're storing into, that mask is redundant.  This is
	 particularly common with bit field assignments generated by the
	 C front end.  */
      nop_def = get_def_for_expr (exp, NOP_EXPR);
      if (nop_def)
	{
	  tree type = TREE_TYPE (exp);
	  if (INTEGRAL_TYPE_P (type)
	      && TYPE_PRECISION (type) < GET_MODE_BITSIZE (TYPE_MODE (type))
	      && bitsize == TYPE_PRECISION (type))
	    {
	      tree op = gimple_assign_rhs1 (nop_def);
	      type = TREE_TYPE (op);
	      if (INTEGRAL_TYPE_P (type) && TYPE_PRECISION (type) >= bitsize)
		exp = op;
	    }
	}

      temp = expand_normal (exp);

      /* If BITSIZE is narrower than the size of the type of EXP
	 we will be narrowing TEMP.  Normally, what's wanted are the
	 low-order bits.  However, if EXP's type is a record and this is
	 big-endian machine, we want the upper BITSIZE bits.  */
      if (BYTES_BIG_ENDIAN && GET_MODE_CLASS (GET_MODE (temp)) == MODE_INT
	  && bitsize < (HOST_WIDE_INT) GET_MODE_BITSIZE (GET_MODE (temp))
	  && TREE_CODE (TREE_TYPE (exp)) == RECORD_TYPE)
	temp = expand_shift (RSHIFT_EXPR, GET_MODE (temp), temp,
			     size_int (GET_MODE_BITSIZE (GET_MODE (temp))
				       - bitsize),
			     NULL_RTX, 1);

      /* Unless MODE is VOIDmode or BLKmode, convert TEMP to
	 MODE.  */
      if (mode != VOIDmode && mode != BLKmode
	  && mode != TYPE_MODE (TREE_TYPE (exp)))
	temp = convert_modes (mode, TYPE_MODE (TREE_TYPE (exp)), temp, 1);

      /* If the modes of TEMP and TARGET are both BLKmode, both
	 must be in memory and BITPOS must be aligned on a byte
	 boundary.  If so, we simply do a block copy.  Likewise
	 for a BLKmode-like TARGET.  */
      if (GET_MODE (temp) == BLKmode
	  && (GET_MODE (target) == BLKmode
	      || (MEM_P (target)
		  && GET_MODE_CLASS (GET_MODE (target)) == MODE_INT
		  && (bitpos % BITS_PER_UNIT) == 0
		  && (bitsize % BITS_PER_UNIT) == 0)))
	{
	  gcc_assert (MEM_P (target) && MEM_P (temp)
		      && (bitpos % BITS_PER_UNIT) == 0);

	  target = adjust_address (target, VOIDmode, bitpos / BITS_PER_UNIT);
	  emit_block_move (target, temp,
			   GEN_INT ((bitsize + BITS_PER_UNIT - 1)
				    / BITS_PER_UNIT),
			   BLOCK_OP_NORMAL);

	  return const0_rtx;
	}

      /* Store the value in the bitfield.  */
      store_bit_field (target, bitsize, bitpos, mode, temp);

      return const0_rtx;
    }
  else
    {
      /* Now build a reference to just the desired component.  */
      rtx to_rtx = adjust_address (target, mode, bitpos / BITS_PER_UNIT);

      if (to_rtx == target)
	to_rtx = copy_rtx (to_rtx);

      MEM_SET_IN_STRUCT_P (to_rtx, 1);
      if (!MEM_KEEP_ALIAS_SET_P (to_rtx) && MEM_ALIAS_SET (to_rtx) != 0)
	set_mem_alias_set (to_rtx, alias_set);

      return store_expr (exp, to_rtx, 0, nontemporal);
    }
}

/* Given an expression EXP that may be a COMPONENT_REF, a BIT_FIELD_REF,
   an ARRAY_REF, or an ARRAY_RANGE_REF, look for nested operations of these
   codes and find the ultimate containing object, which we return.

   We set *PBITSIZE to the size in bits that we want, *PBITPOS to the
   bit position, and *PUNSIGNEDP to the signedness of the field.
   If the position of the field is variable, we store a tree
   giving the variable offset (in units) in *POFFSET.
   This offset is in addition to the bit position.
   If the position is not variable, we store 0 in *POFFSET.

   If any of the extraction expressions is volatile,
   we store 1 in *PVOLATILEP.  Otherwise we don't change that.

   If the field is a non-BLKmode bit-field, *PMODE is set to VOIDmode.
   Otherwise, it is a mode that can be used to access the field.

   If the field describes a variable-sized object, *PMODE is set to
   BLKmode and *PBITSIZE is set to -1.  An access cannot be made in
   this case, but the address of the object can be found.

   If KEEP_ALIGNING is true and the target is STRICT_ALIGNMENT, we don't
   look through nodes that serve as markers of a greater alignment than
   the one that can be deduced from the expression.  These nodes make it
   possible for front-ends to prevent temporaries from being created by
   the middle-end on alignment considerations.  For that purpose, the
   normal operating mode at high-level is to always pass FALSE so that
   the ultimate containing object is really returned; moreover, the
   associated predicate handled_component_p will always return TRUE
   on these nodes, thus indicating that they are essentially handled
   by get_inner_reference.  TRUE should only be passed when the caller
   is scanning the expression in order to build another representation
   and specifically knows how to handle these nodes; as such, this is
   the normal operating mode in the RTL expanders.  */

tree
get_inner_reference (tree exp, HOST_WIDE_INT *pbitsize,
		     HOST_WIDE_INT *pbitpos, tree *poffset,
		     enum machine_mode *pmode, int *punsignedp,
		     int *pvolatilep, bool keep_aligning)
{
  tree size_tree = 0;
  enum machine_mode mode = VOIDmode;
  bool blkmode_bitfield = false;
  tree offset = size_zero_node;
  double_int bit_offset = double_int_zero;

  /* First get the mode, signedness, and size.  We do this from just the
     outermost expression.  */
  *pbitsize = -1;
  if (TREE_CODE (exp) == COMPONENT_REF)
    {
      tree field = TREE_OPERAND (exp, 1);
      size_tree = DECL_SIZE (field);
      if (!DECL_BIT_FIELD (field))
	mode = DECL_MODE (field);
      else if (DECL_MODE (field) == BLKmode)
	blkmode_bitfield = true;
      else if (TREE_THIS_VOLATILE (exp)
	       && flag_strict_volatile_bitfields > 0)
	/* Volatile bitfields should be accessed in the mode of the
	     field's type, not the mode computed based on the bit
	     size.  */
	mode = TYPE_MODE (DECL_BIT_FIELD_TYPE (field));

      *punsignedp = DECL_UNSIGNED (field);
    }
  else if (TREE_CODE (exp) == BIT_FIELD_REF)
    {
      size_tree = TREE_OPERAND (exp, 1);
      *punsignedp = (! INTEGRAL_TYPE_P (TREE_TYPE (exp))
		     || TYPE_UNSIGNED (TREE_TYPE (exp)));

      /* For vector types, with the correct size of access, use the mode of
	 inner type.  */
      if (TREE_CODE (TREE_TYPE (TREE_OPERAND (exp, 0))) == VECTOR_TYPE
	  && TREE_TYPE (exp) == TREE_TYPE (TREE_TYPE (TREE_OPERAND (exp, 0)))
	  && tree_int_cst_equal (size_tree, TYPE_SIZE (TREE_TYPE (exp))))
        mode = TYPE_MODE (TREE_TYPE (exp));
    }
  else
    {
      mode = TYPE_MODE (TREE_TYPE (exp));
      *punsignedp = TYPE_UNSIGNED (TREE_TYPE (exp));

      if (mode == BLKmode)
	size_tree = TYPE_SIZE (TREE_TYPE (exp));
      else
	*pbitsize = GET_MODE_BITSIZE (mode);
    }

  if (size_tree != 0)
    {
      if (! host_integerp (size_tree, 1))
	mode = BLKmode, *pbitsize = -1;
      else
	*pbitsize = tree_low_cst (size_tree, 1);
    }

  /* Compute cumulative bit-offset for nested component-refs and array-refs,
     and find the ultimate containing object.  */
  while (1)
    {
      switch (TREE_CODE (exp))
	{
	case BIT_FIELD_REF:
	  bit_offset
	    = double_int_add (bit_offset,
			      tree_to_double_int (TREE_OPERAND (exp, 2)));
	  break;

	case COMPONENT_REF:
	  {
	    tree field = TREE_OPERAND (exp, 1);
	    tree this_offset = component_ref_field_offset (exp);

	    /* If this field hasn't been filled in yet, don't go past it.
	       This should only happen when folding expressions made during
	       type construction.  */
	    if (this_offset == 0)
	      break;

	    offset = size_binop (PLUS_EXPR, offset, this_offset);
	    bit_offset = double_int_add (bit_offset,
					 tree_to_double_int
					   (DECL_FIELD_BIT_OFFSET (field)));

	    /* ??? Right now we don't do anything with DECL_OFFSET_ALIGN.  */
	  }
	  break;

	case ARRAY_REF:
	case ARRAY_RANGE_REF:
	  {
	    tree index = TREE_OPERAND (exp, 1);
	    tree low_bound = array_ref_low_bound (exp);
	    tree unit_size = array_ref_element_size (exp);

	    /* We assume all arrays have sizes that are a multiple of a byte.
	       First subtract the lower bound, if any, in the type of the
	       index, then convert to sizetype and multiply by the size of
	       the array element.  */
	    if (! integer_zerop (low_bound))
	      index = fold_build2 (MINUS_EXPR, TREE_TYPE (index),
				   index, low_bound);

	    offset = size_binop (PLUS_EXPR, offset,
			         size_binop (MULT_EXPR,
					     fold_convert (sizetype, index),
					     unit_size));
	  }
	  break;

	case REALPART_EXPR:
	  break;

	case IMAGPART_EXPR:
	  bit_offset = double_int_add (bit_offset,
				       uhwi_to_double_int (*pbitsize));
	  break;

	case VIEW_CONVERT_EXPR:
	  if (keep_aligning && STRICT_ALIGNMENT
	      && (TYPE_ALIGN (TREE_TYPE (exp))
	       > TYPE_ALIGN (TREE_TYPE (TREE_OPERAND (exp, 0))))
	      && (TYPE_ALIGN (TREE_TYPE (TREE_OPERAND (exp, 0)))
		  < BIGGEST_ALIGNMENT)
	      && (TYPE_ALIGN_OK (TREE_TYPE (exp))
		  || TYPE_ALIGN_OK (TREE_TYPE (TREE_OPERAND (exp, 0)))))
	    goto done;
	  break;

	case MEM_REF:
	  /* Hand back the decl for MEM[&decl, off].  */
	  if (TREE_CODE (TREE_OPERAND (exp, 0)) == ADDR_EXPR)
	    {
	      tree off = TREE_OPERAND (exp, 1);
	      if (!integer_zerop (off))
		{
		  double_int boff, coff = mem_ref_offset (exp);
		  boff = double_int_lshift (coff,
					    BITS_PER_UNIT == 8
					    ? 3 : exact_log2 (BITS_PER_UNIT),
					    HOST_BITS_PER_DOUBLE_INT, true);
		  bit_offset = double_int_add (bit_offset, boff);
		}
	      exp = TREE_OPERAND (TREE_OPERAND (exp, 0), 0);
	    }
	  goto done;

	default:
	  goto done;
	}

      /* If any reference in the chain is volatile, the effect is volatile.  */
      if (TREE_THIS_VOLATILE (exp))
	*pvolatilep = 1;

      exp = TREE_OPERAND (exp, 0);
    }
 done:

  /* If OFFSET is constant, see if we can return the whole thing as a
     constant bit position.  Make sure to handle overflow during
     this conversion.  */
  if (host_integerp (offset, 0))
    {
      double_int tem = double_int_lshift (tree_to_double_int (offset),
					  BITS_PER_UNIT == 8
					  ? 3 : exact_log2 (BITS_PER_UNIT),
					  HOST_BITS_PER_DOUBLE_INT, true);
      tem = double_int_add (tem, bit_offset);
      if (double_int_fits_in_shwi_p (tem))
	{
	  *pbitpos = double_int_to_shwi (tem);
	  *poffset = offset = NULL_TREE;
	}
    }

  /* Otherwise, split it up.  */
  if (offset)
    {
      *pbitpos = double_int_to_shwi (bit_offset);
      *poffset = offset;
    }

  /* We can use BLKmode for a byte-aligned BLKmode bitfield.  */
  if (mode == VOIDmode
      && blkmode_bitfield
      && (*pbitpos % BITS_PER_UNIT) == 0
      && (*pbitsize % BITS_PER_UNIT) == 0)
    *pmode = BLKmode;
  else
    *pmode = mode;

  return exp;
}

/* Given an expression EXP that may be a COMPONENT_REF, an ARRAY_REF or an
   ARRAY_RANGE_REF, look for whether EXP or any nested component-refs within
   EXP is marked as PACKED.  */

bool
contains_packed_reference (const_tree exp)
{
  bool packed_p = false;

  while (1)
    {
      switch (TREE_CODE (exp))
	{
	case COMPONENT_REF:
	  {
	    tree field = TREE_OPERAND (exp, 1);
	    packed_p = DECL_PACKED (field)
		       || TYPE_PACKED (TREE_TYPE (field))
		       || TYPE_PACKED (TREE_TYPE (exp));
	    if (packed_p)
	      goto done;
	  }
	  break;

	case BIT_FIELD_REF:
	case ARRAY_REF:
	case ARRAY_RANGE_REF:
	case REALPART_EXPR:
	case IMAGPART_EXPR:
	case VIEW_CONVERT_EXPR:
	  break;

	default:
	  goto done;
	}
      exp = TREE_OPERAND (exp, 0);
    }
 done:
  return packed_p;
}

/* Return a tree of sizetype representing the size, in bytes, of the element
   of EXP, an ARRAY_REF or an ARRAY_RANGE_REF.  */

tree
array_ref_element_size (tree exp)
{
  tree aligned_size = TREE_OPERAND (exp, 3);
  tree elmt_type = TREE_TYPE (TREE_TYPE (TREE_OPERAND (exp, 0)));
  location_t loc = EXPR_LOCATION (exp);

  /* If a size was specified in the ARRAY_REF, it's the size measured
     in alignment units of the element type.  So multiply by that value.  */
  if (aligned_size)
    {
      /* ??? tree_ssa_useless_type_conversion will eliminate casts to
	 sizetype from another type of the same width and signedness.  */
      if (TREE_TYPE (aligned_size) != sizetype)
	aligned_size = fold_convert_loc (loc, sizetype, aligned_size);
      return size_binop_loc (loc, MULT_EXPR, aligned_size,
			     size_int (TYPE_ALIGN_UNIT (elmt_type)));
    }

  /* Otherwise, take the size from that of the element type.  Substitute
     any PLACEHOLDER_EXPR that we have.  */
  else
    return SUBSTITUTE_PLACEHOLDER_IN_EXPR (TYPE_SIZE_UNIT (elmt_type), exp);
}

/* Return a tree representing the lower bound of the array mentioned in
   EXP, an ARRAY_REF or an ARRAY_RANGE_REF.  */

tree
array_ref_low_bound (tree exp)
{
  tree domain_type = TYPE_DOMAIN (TREE_TYPE (TREE_OPERAND (exp, 0)));

  /* If a lower bound is specified in EXP, use it.  */
  if (TREE_OPERAND (exp, 2))
    return TREE_OPERAND (exp, 2);

  /* Otherwise, if there is a domain type and it has a lower bound, use it,
     substituting for a PLACEHOLDER_EXPR as needed.  */
  if (domain_type && TYPE_MIN_VALUE (domain_type))
    return SUBSTITUTE_PLACEHOLDER_IN_EXPR (TYPE_MIN_VALUE (domain_type), exp);

  /* Otherwise, return a zero of the appropriate type.  */
  return build_int_cst (TREE_TYPE (TREE_OPERAND (exp, 1)), 0);
}

/* Return a tree representing the upper bound of the array mentioned in
   EXP, an ARRAY_REF or an ARRAY_RANGE_REF.  */

tree
array_ref_up_bound (tree exp)
{
  tree domain_type = TYPE_DOMAIN (TREE_TYPE (TREE_OPERAND (exp, 0)));

  /* If there is a domain type and it has an upper bound, use it, substituting
     for a PLACEHOLDER_EXPR as needed.  */
  if (domain_type && TYPE_MAX_VALUE (domain_type))
    return SUBSTITUTE_PLACEHOLDER_IN_EXPR (TYPE_MAX_VALUE (domain_type), exp);

  /* Otherwise fail.  */
  return NULL_TREE;
}

/* Return a tree representing the offset, in bytes, of the field referenced
   by EXP.  This does not include any offset in DECL_FIELD_BIT_OFFSET.  */

tree
component_ref_field_offset (tree exp)
{
  tree aligned_offset = TREE_OPERAND (exp, 2);
  tree field = TREE_OPERAND (exp, 1);
  location_t loc = EXPR_LOCATION (exp);

  /* If an offset was specified in the COMPONENT_REF, it's the offset measured
     in units of DECL_OFFSET_ALIGN / BITS_PER_UNIT.  So multiply by that
     value.  */
  if (aligned_offset)
    {
      /* ??? tree_ssa_useless_type_conversion will eliminate casts to
	 sizetype from another type of the same width and signedness.  */
      if (TREE_TYPE (aligned_offset) != sizetype)
	aligned_offset = fold_convert_loc (loc, sizetype, aligned_offset);
      return size_binop_loc (loc, MULT_EXPR, aligned_offset,
			     size_int (DECL_OFFSET_ALIGN (field)
				       / BITS_PER_UNIT));
    }

  /* Otherwise, take the offset from that of the field.  Substitute
     any PLACEHOLDER_EXPR that we have.  */
  else
    return SUBSTITUTE_PLACEHOLDER_IN_EXPR (DECL_FIELD_OFFSET (field), exp);
}

/* Alignment in bits the TARGET of an assignment may be assumed to have.  */

static unsigned HOST_WIDE_INT
target_align (const_tree target)
{
  /* We might have a chain of nested references with intermediate misaligning
     bitfields components, so need to recurse to find out.  */

  unsigned HOST_WIDE_INT this_align, outer_align;

  switch (TREE_CODE (target))
    {
    case BIT_FIELD_REF:
      return 1;

    case COMPONENT_REF:
      this_align = DECL_ALIGN (TREE_OPERAND (target, 1));
      outer_align = target_align (TREE_OPERAND (target, 0));
      return MIN (this_align, outer_align);

    case ARRAY_REF:
    case ARRAY_RANGE_REF:
      this_align = TYPE_ALIGN (TREE_TYPE (target));
      outer_align = target_align (TREE_OPERAND (target, 0));
      return MIN (this_align, outer_align);

    CASE_CONVERT:
    case NON_LVALUE_EXPR:
    case VIEW_CONVERT_EXPR:
      this_align = TYPE_ALIGN (TREE_TYPE (target));
      outer_align = target_align (TREE_OPERAND (target, 0));
      return MAX (this_align, outer_align);

    default:
      return TYPE_ALIGN (TREE_TYPE (target));
    }
}


/* Given an rtx VALUE that may contain additions and multiplications, return
   an equivalent value that just refers to a register, memory, or constant.
   This is done by generating instructions to perform the arithmetic and
   returning a pseudo-register containing the value.

   The returned value may be a REG, SUBREG, MEM or constant.  */

rtx
force_operand (rtx value, rtx target)
{
  rtx op1, op2;
  /* Use subtarget as the target for operand 0 of a binary operation.  */
  rtx subtarget = get_subtarget (target);
  enum rtx_code code = GET_CODE (value);

  /* Check for subreg applied to an expression produced by loop optimizer.  */
  if (code == SUBREG
      && !REG_P (SUBREG_REG (value))
      && !MEM_P (SUBREG_REG (value)))
    {
      value
	= simplify_gen_subreg (GET_MODE (value),
			       force_reg (GET_MODE (SUBREG_REG (value)),
					  force_operand (SUBREG_REG (value),
							 NULL_RTX)),
			       GET_MODE (SUBREG_REG (value)),
			       SUBREG_BYTE (value));
      code = GET_CODE (value);
    }

  /* Check for a PIC address load.  */
  if ((code == PLUS || code == MINUS)
      && XEXP (value, 0) == pic_offset_table_rtx
      && (GET_CODE (XEXP (value, 1)) == SYMBOL_REF
	  || GET_CODE (XEXP (value, 1)) == LABEL_REF
	  || GET_CODE (XEXP (value, 1)) == CONST))
    {
      if (!subtarget)
	subtarget = gen_reg_rtx (GET_MODE (value));
      emit_move_insn (subtarget, value);
      return subtarget;
    }

  if (ARITHMETIC_P (value))
    {
      op2 = XEXP (value, 1);
      if (!CONSTANT_P (op2) && !(REG_P (op2) && op2 != subtarget))
	subtarget = 0;
      if (code == MINUS && CONST_INT_P (op2))
	{
	  code = PLUS;
	  op2 = negate_rtx (GET_MODE (value), op2);
	}

      /* Check for an addition with OP2 a constant integer and our first
         operand a PLUS of a virtual register and something else.  In that
         case, we want to emit the sum of the virtual register and the
         constant first and then add the other value.  This allows virtual
         register instantiation to simply modify the constant rather than
         creating another one around this addition.  */
      if (code == PLUS && CONST_INT_P (op2)
	  && GET_CODE (XEXP (value, 0)) == PLUS
	  && REG_P (XEXP (XEXP (value, 0), 0))
	  && REGNO (XEXP (XEXP (value, 0), 0)) >= FIRST_VIRTUAL_REGISTER
	  && REGNO (XEXP (XEXP (value, 0), 0)) <= LAST_VIRTUAL_REGISTER)
	{
	  rtx temp = expand_simple_binop (GET_MODE (value), code,
					  XEXP (XEXP (value, 0), 0), op2,
					  subtarget, 0, OPTAB_LIB_WIDEN);
	  return expand_simple_binop (GET_MODE (value), code, temp,
				      force_operand (XEXP (XEXP (value,
								 0), 1), 0),
				      target, 0, OPTAB_LIB_WIDEN);
	}

      op1 = force_operand (XEXP (value, 0), subtarget);
      op2 = force_operand (op2, NULL_RTX);
      switch (code)
	{
	case MULT:
	  return expand_mult (GET_MODE (value), op1, op2, target, 1);
	case DIV:
	  if (!INTEGRAL_MODE_P (GET_MODE (value)))
	    return expand_simple_binop (GET_MODE (value), code, op1, op2,
					target, 1, OPTAB_LIB_WIDEN);
	  else
	    return expand_divmod (0,
				  FLOAT_MODE_P (GET_MODE (value))
				  ? RDIV_EXPR : TRUNC_DIV_EXPR,
				  GET_MODE (value), op1, op2, target, 0);
	case MOD:
	  return expand_divmod (1, TRUNC_MOD_EXPR, GET_MODE (value), op1, op2,
				target, 0);
	case UDIV:
	  return expand_divmod (0, TRUNC_DIV_EXPR, GET_MODE (value), op1, op2,
				target, 1);
	case UMOD:
	  return expand_divmod (1, TRUNC_MOD_EXPR, GET_MODE (value), op1, op2,
				target, 1);
	case ASHIFTRT:
	  return expand_simple_binop (GET_MODE (value), code, op1, op2,
				      target, 0, OPTAB_LIB_WIDEN);
	default:
	  return expand_simple_binop (GET_MODE (value), code, op1, op2,
				      target, 1, OPTAB_LIB_WIDEN);
	}
    }
  if (UNARY_P (value))
    {
      if (!target)
	target = gen_reg_rtx (GET_MODE (value));
      op1 = force_operand (XEXP (value, 0), NULL_RTX);
      switch (code)
	{
	case ZERO_EXTEND:
	case SIGN_EXTEND:
	case TRUNCATE:
	case FLOAT_EXTEND:
	case FLOAT_TRUNCATE:
	  convert_move (target, op1, code == ZERO_EXTEND);
	  return target;

	case FIX:
	case UNSIGNED_FIX:
	  expand_fix (target, op1, code == UNSIGNED_FIX);
	  return target;

	case FLOAT:
	case UNSIGNED_FLOAT:
	  expand_float (target, op1, code == UNSIGNED_FLOAT);
	  return target;

	default:
	  return expand_simple_unop (GET_MODE (value), code, op1, target, 0);
	}
    }

#ifdef INSN_SCHEDULING
  /* On machines that have insn scheduling, we want all memory reference to be
     explicit, so we need to deal with such paradoxical SUBREGs.  */
  if (GET_CODE (value) == SUBREG && MEM_P (SUBREG_REG (value))
      && (GET_MODE_SIZE (GET_MODE (value))
	  > GET_MODE_SIZE (GET_MODE (SUBREG_REG (value)))))
    value
      = simplify_gen_subreg (GET_MODE (value),
			     force_reg (GET_MODE (SUBREG_REG (value)),
					force_operand (SUBREG_REG (value),
						       NULL_RTX)),
			     GET_MODE (SUBREG_REG (value)),
			     SUBREG_BYTE (value));
#endif

  return value;
}

/* Subroutine of expand_expr: return nonzero iff there is no way that
   EXP can reference X, which is being modified.  TOP_P is nonzero if this
   call is going to be used to determine whether we need a temporary
   for EXP, as opposed to a recursive call to this function.

   It is always safe for this routine to return zero since it merely
   searches for optimization opportunities.  */

int
safe_from_p (const_rtx x, tree exp, int top_p)
{
  rtx exp_rtl = 0;
  int i, nops;

  if (x == 0
      /* If EXP has varying size, we MUST use a target since we currently
	 have no way of allocating temporaries of variable size
	 (except for arrays that have TYPE_ARRAY_MAX_SIZE set).
	 So we assume here that something at a higher level has prevented a
	 clash.  This is somewhat bogus, but the best we can do.  Only
	 do this when X is BLKmode and when we are at the top level.  */
      || (top_p && TREE_TYPE (exp) != 0 && COMPLETE_TYPE_P (TREE_TYPE (exp))
	  && TREE_CODE (TYPE_SIZE (TREE_TYPE (exp))) != INTEGER_CST
	  && (TREE_CODE (TREE_TYPE (exp)) != ARRAY_TYPE
	      || TYPE_ARRAY_MAX_SIZE (TREE_TYPE (exp)) == NULL_TREE
	      || TREE_CODE (TYPE_ARRAY_MAX_SIZE (TREE_TYPE (exp)))
	      != INTEGER_CST)
	  && GET_MODE (x) == BLKmode)
      /* If X is in the outgoing argument area, it is always safe.  */
      || (MEM_P (x)
	  && (XEXP (x, 0) == virtual_outgoing_args_rtx
	      || (GET_CODE (XEXP (x, 0)) == PLUS
		  && XEXP (XEXP (x, 0), 0) == virtual_outgoing_args_rtx))))
    return 1;

  /* If this is a subreg of a hard register, declare it unsafe, otherwise,
     find the underlying pseudo.  */
  if (GET_CODE (x) == SUBREG)
    {
      x = SUBREG_REG (x);
      if (REG_P (x) && REGNO (x) < FIRST_PSEUDO_REGISTER)
	return 0;
    }

  /* Now look at our tree code and possibly recurse.  */
  switch (TREE_CODE_CLASS (TREE_CODE (exp)))
    {
    case tcc_declaration:
      exp_rtl = DECL_RTL_IF_SET (exp);
      break;

    case tcc_constant:
      return 1;

    case tcc_exceptional:
      if (TREE_CODE (exp) == TREE_LIST)
	{
	  while (1)
	    {
	      if (TREE_VALUE (exp) && !safe_from_p (x, TREE_VALUE (exp), 0))
		return 0;
	      exp = TREE_CHAIN (exp);
	      if (!exp)
		return 1;
	      if (TREE_CODE (exp) != TREE_LIST)
		return safe_from_p (x, exp, 0);
	    }
	}
      else if (TREE_CODE (exp) == CONSTRUCTOR)
	{
	  constructor_elt *ce;
	  unsigned HOST_WIDE_INT idx;

	  for (idx = 0;
	       VEC_iterate (constructor_elt, CONSTRUCTOR_ELTS (exp), idx, ce);
	       idx++)
	    if ((ce->index != NULL_TREE && !safe_from_p (x, ce->index, 0))
		|| !safe_from_p (x, ce->value, 0))
	      return 0;
	  return 1;
	}
      else if (TREE_CODE (exp) == ERROR_MARK)
	return 1;	/* An already-visited SAVE_EXPR? */
      else
	return 0;

    case tcc_statement:
      /* The only case we look at here is the DECL_INITIAL inside a
	 DECL_EXPR.  */
      return (TREE_CODE (exp) != DECL_EXPR
	      || TREE_CODE (DECL_EXPR_DECL (exp)) != VAR_DECL
	      || !DECL_INITIAL (DECL_EXPR_DECL (exp))
	      || safe_from_p (x, DECL_INITIAL (DECL_EXPR_DECL (exp)), 0));

    case tcc_binary:
    case tcc_comparison:
      if (!safe_from_p (x, TREE_OPERAND (exp, 1), 0))
	return 0;
      /* Fall through.  */

    case tcc_unary:
      return safe_from_p (x, TREE_OPERAND (exp, 0), 0);

    case tcc_expression:
    case tcc_reference:
    case tcc_vl_exp:
      /* Now do code-specific tests.  EXP_RTL is set to any rtx we find in
	 the expression.  If it is set, we conflict iff we are that rtx or
	 both are in memory.  Otherwise, we check all operands of the
	 expression recursively.  */

      switch (TREE_CODE (exp))
	{
	case ADDR_EXPR:
	  /* If the operand is static or we are static, we can't conflict.
	     Likewise if we don't conflict with the operand at all.  */
	  if (staticp (TREE_OPERAND (exp, 0))
	      || TREE_STATIC (exp)
	      || safe_from_p (x, TREE_OPERAND (exp, 0), 0))
	    return 1;

	  /* Otherwise, the only way this can conflict is if we are taking
	     the address of a DECL a that address if part of X, which is
	     very rare.  */
	  exp = TREE_OPERAND (exp, 0);
	  if (DECL_P (exp))
	    {
	      if (!DECL_RTL_SET_P (exp)
		  || !MEM_P (DECL_RTL (exp)))
		return 0;
	      else
		exp_rtl = XEXP (DECL_RTL (exp), 0);
	    }
	  break;

	case MISALIGNED_INDIRECT_REF:
	case INDIRECT_REF:
	  if (MEM_P (x)
	      && alias_sets_conflict_p (MEM_ALIAS_SET (x),
					get_alias_set (exp)))
	    return 0;
	  break;

	case CALL_EXPR:
	  /* Assume that the call will clobber all hard registers and
	     all of memory.  */
	  if ((REG_P (x) && REGNO (x) < FIRST_PSEUDO_REGISTER)
	      || MEM_P (x))
	    return 0;
	  break;

	case WITH_CLEANUP_EXPR:
	case CLEANUP_POINT_EXPR:
	  /* Lowered by gimplify.c.  */
	  gcc_unreachable ();

	case SAVE_EXPR:
	  return safe_from_p (x, TREE_OPERAND (exp, 0), 0);

	default:
	  break;
	}

      /* If we have an rtx, we do not need to scan our operands.  */
      if (exp_rtl)
	break;

      nops = TREE_OPERAND_LENGTH (exp);
      for (i = 0; i < nops; i++)
	if (TREE_OPERAND (exp, i) != 0
	    && ! safe_from_p (x, TREE_OPERAND (exp, i), 0))
	  return 0;

      break;

    case tcc_type:
      /* Should never get a type here.  */
      gcc_unreachable ();
    }

  /* If we have an rtl, find any enclosed object.  Then see if we conflict
     with it.  */
  if (exp_rtl)
    {
      if (GET_CODE (exp_rtl) == SUBREG)
	{
	  exp_rtl = SUBREG_REG (exp_rtl);
	  if (REG_P (exp_rtl)
	      && REGNO (exp_rtl) < FIRST_PSEUDO_REGISTER)
	    return 0;
	}

      /* If the rtl is X, then it is not safe.  Otherwise, it is unless both
	 are memory and they conflict.  */
      return ! (rtx_equal_p (x, exp_rtl)
		|| (MEM_P (x) && MEM_P (exp_rtl)
		    && true_dependence (exp_rtl, VOIDmode, x,
					rtx_addr_varies_p)));
    }

  /* If we reach here, it is safe.  */
  return 1;
}


/* Return the highest power of two that EXP is known to be a multiple of.
   This is used in updating alignment of MEMs in array references.  */

unsigned HOST_WIDE_INT
highest_pow2_factor (const_tree exp)
{
  unsigned HOST_WIDE_INT c0, c1;

  switch (TREE_CODE (exp))
    {
    case INTEGER_CST:
      /* We can find the lowest bit that's a one.  If the low
	 HOST_BITS_PER_WIDE_INT bits are zero, return BIGGEST_ALIGNMENT.
	 We need to handle this case since we can find it in a COND_EXPR,
	 a MIN_EXPR, or a MAX_EXPR.  If the constant overflows, we have an
	 erroneous program, so return BIGGEST_ALIGNMENT to avoid any
	 later ICE.  */
      if (TREE_OVERFLOW (exp))
	return BIGGEST_ALIGNMENT;
      else
	{
	  /* Note: tree_low_cst is intentionally not used here,
	     we don't care about the upper bits.  */
	  c0 = TREE_INT_CST_LOW (exp);
	  c0 &= -c0;
	  return c0 ? c0 : BIGGEST_ALIGNMENT;
	}
      break;

    case PLUS_EXPR:  case MINUS_EXPR:  case MIN_EXPR:  case MAX_EXPR:
      c0 = highest_pow2_factor (TREE_OPERAND (exp, 0));
      c1 = highest_pow2_factor (TREE_OPERAND (exp, 1));
      return MIN (c0, c1);

    case MULT_EXPR:
      c0 = highest_pow2_factor (TREE_OPERAND (exp, 0));
      c1 = highest_pow2_factor (TREE_OPERAND (exp, 1));
      return c0 * c1;

    case ROUND_DIV_EXPR:  case TRUNC_DIV_EXPR:  case FLOOR_DIV_EXPR:
    case CEIL_DIV_EXPR:
      if (integer_pow2p (TREE_OPERAND (exp, 1))
	  && host_integerp (TREE_OPERAND (exp, 1), 1))
	{
	  c0 = highest_pow2_factor (TREE_OPERAND (exp, 0));
	  c1 = tree_low_cst (TREE_OPERAND (exp, 1), 1);
	  return MAX (1, c0 / c1);
	}
      break;

    case BIT_AND_EXPR:
      /* The highest power of two of a bit-and expression is the maximum of
	 that of its operands.  We typically get here for a complex LHS and
	 a constant negative power of two on the RHS to force an explicit
	 alignment, so don't bother looking at the LHS.  */
      return highest_pow2_factor (TREE_OPERAND (exp, 1));

    CASE_CONVERT:
    case SAVE_EXPR:
      return highest_pow2_factor (TREE_OPERAND (exp, 0));

    case COMPOUND_EXPR:
      return highest_pow2_factor (TREE_OPERAND (exp, 1));

    case COND_EXPR:
      c0 = highest_pow2_factor (TREE_OPERAND (exp, 1));
      c1 = highest_pow2_factor (TREE_OPERAND (exp, 2));
      return MIN (c0, c1);

    default:
      break;
    }

  return 1;
}

/* Similar, except that the alignment requirements of TARGET are
   taken into account.  Assume it is at least as aligned as its
   type, unless it is a COMPONENT_REF in which case the layout of
   the structure gives the alignment.  */

static unsigned HOST_WIDE_INT
highest_pow2_factor_for_target (const_tree target, const_tree exp)
{
  unsigned HOST_WIDE_INT talign = target_align (target) / BITS_PER_UNIT;
  unsigned HOST_WIDE_INT factor = highest_pow2_factor (exp);

  return MAX (factor, talign);
}

/* Return &VAR expression for emulated thread local VAR.  */

static tree
emutls_var_address (tree var)
{
  tree emuvar = emutls_decl (var);
  tree fn = built_in_decls [BUILT_IN_EMUTLS_GET_ADDRESS];
  tree arg = build_fold_addr_expr_with_type (emuvar, ptr_type_node);
<<<<<<< HEAD
  tree arglist = build_tree_list (NULL_TREE, arg);
  tree call = build_function_call_expr (UNKNOWN_LOCATION, fn, arglist);
=======
  tree call = build_call_expr (fn, 1, arg);
>>>>>>> 3bd7a983
  return fold_convert (build_pointer_type (TREE_TYPE (var)), call);
}


/* Subroutine of expand_expr.  Expand the two operands of a binary
   expression EXP0 and EXP1 placing the results in OP0 and OP1.
   The value may be stored in TARGET if TARGET is nonzero.  The
   MODIFIER argument is as documented by expand_expr.  */

static void
expand_operands (tree exp0, tree exp1, rtx target, rtx *op0, rtx *op1,
		 enum expand_modifier modifier)
{
  if (! safe_from_p (target, exp1, 1))
    target = 0;
  if (operand_equal_p (exp0, exp1, 0))
    {
      *op0 = expand_expr (exp0, target, VOIDmode, modifier);
      *op1 = copy_rtx (*op0);
    }
  else
    {
      /* If we need to preserve evaluation order, copy exp0 into its own
	 temporary variable so that it can't be clobbered by exp1.  */
      if (flag_evaluation_order && TREE_SIDE_EFFECTS (exp1))
	exp0 = save_expr (exp0);
      *op0 = expand_expr (exp0, target, VOIDmode, modifier);
      *op1 = expand_expr (exp1, NULL_RTX, VOIDmode, modifier);
    }
}


/* Return a MEM that contains constant EXP.  DEFER is as for
   output_constant_def and MODIFIER is as for expand_expr.  */

static rtx
expand_expr_constant (tree exp, int defer, enum expand_modifier modifier)
{
  rtx mem;

  mem = output_constant_def (exp, defer);
  if (modifier != EXPAND_INITIALIZER)
    mem = use_anchored_address (mem);
  return mem;
}

/* A subroutine of expand_expr_addr_expr.  Evaluate the address of EXP.
   The TARGET, TMODE and MODIFIER arguments are as for expand_expr.  */

static rtx
expand_expr_addr_expr_1 (tree exp, rtx target, enum machine_mode tmode,
		         enum expand_modifier modifier, addr_space_t as)
{
  rtx result, subtarget;
  tree inner, offset;
  HOST_WIDE_INT bitsize, bitpos;
  int volatilep, unsignedp;
  enum machine_mode mode1;

  /* If we are taking the address of a constant and are at the top level,
     we have to use output_constant_def since we can't call force_const_mem
     at top level.  */
  /* ??? This should be considered a front-end bug.  We should not be
     generating ADDR_EXPR of something that isn't an LVALUE.  The only
     exception here is STRING_CST.  */
  if (CONSTANT_CLASS_P (exp))
    return XEXP (expand_expr_constant (exp, 0, modifier), 0);

  /* Everything must be something allowed by is_gimple_addressable.  */
  switch (TREE_CODE (exp))
    {
    case INDIRECT_REF:
      /* This case will happen via recursion for &a->b.  */
      return expand_expr (TREE_OPERAND (exp, 0), target, tmode, modifier);

    case MEM_REF:
      {
	tree tem = TREE_OPERAND (exp, 0);
	if (!integer_zerop (TREE_OPERAND (exp, 1)))
	  tem = build2 (POINTER_PLUS_EXPR, TREE_TYPE (TREE_OPERAND (exp, 1)),
			tem,
			double_int_to_tree (sizetype, mem_ref_offset (exp)));
	return expand_expr (tem, target, tmode, modifier);
      }

    case CONST_DECL:
      /* Expand the initializer like constants above.  */
      return XEXP (expand_expr_constant (DECL_INITIAL (exp), 0, modifier), 0);

    case REALPART_EXPR:
      /* The real part of the complex number is always first, therefore
	 the address is the same as the address of the parent object.  */
      offset = 0;
      bitpos = 0;
      inner = TREE_OPERAND (exp, 0);
      break;

    case IMAGPART_EXPR:
      /* The imaginary part of the complex number is always second.
	 The expression is therefore always offset by the size of the
	 scalar type.  */
      offset = 0;
      bitpos = GET_MODE_BITSIZE (TYPE_MODE (TREE_TYPE (exp)));
      inner = TREE_OPERAND (exp, 0);
      break;

    case VAR_DECL:
      /* TLS emulation hook - replace __thread VAR's &VAR with
	 __emutls_get_address (&_emutls.VAR).  */
      if (! targetm.have_tls
	  && TREE_CODE (exp) == VAR_DECL
	  && DECL_THREAD_LOCAL_P (exp))
	{
	  exp = emutls_var_address (exp);
	  return expand_expr (exp, target, tmode, modifier);
	}
      /* Fall through.  */

    default:
      /* If the object is a DECL, then expand it for its rtl.  Don't bypass
	 expand_expr, as that can have various side effects; LABEL_DECLs for
	 example, may not have their DECL_RTL set yet.  Expand the rtl of
	 CONSTRUCTORs too, which should yield a memory reference for the
	 constructor's contents.  Assume language specific tree nodes can
	 be expanded in some interesting way.  */
      gcc_assert (TREE_CODE (exp) < LAST_AND_UNUSED_TREE_CODE);
      if (DECL_P (exp)
	  || TREE_CODE (exp) == CONSTRUCTOR
	  || TREE_CODE (exp) == COMPOUND_LITERAL_EXPR)
	{
	  result = expand_expr (exp, target, tmode,
				modifier == EXPAND_INITIALIZER
				? EXPAND_INITIALIZER : EXPAND_CONST_ADDRESS);

	  /* If the DECL isn't in memory, then the DECL wasn't properly
	     marked TREE_ADDRESSABLE, which will be either a front-end
	     or a tree optimizer bug.  */
	  gcc_assert (MEM_P (result));
	  result = XEXP (result, 0);

	  /* ??? Is this needed anymore?  */
	  if (DECL_P (exp) && !TREE_USED (exp) == 0)
	    {
	      assemble_external (exp);
	      TREE_USED (exp) = 1;
	    }

	  if (modifier != EXPAND_INITIALIZER
	      && modifier != EXPAND_CONST_ADDRESS)
	    result = force_operand (result, target);
	  return result;
	}

      /* Pass FALSE as the last argument to get_inner_reference although
	 we are expanding to RTL.  The rationale is that we know how to
	 handle "aligning nodes" here: we can just bypass them because
	 they won't change the final object whose address will be returned
	 (they actually exist only for that purpose).  */
      inner = get_inner_reference (exp, &bitsize, &bitpos, &offset,
				   &mode1, &unsignedp, &volatilep, false);
      break;
    }

  /* We must have made progress.  */
  gcc_assert (inner != exp);

  subtarget = offset || bitpos ? NULL_RTX : target;
  /* For VIEW_CONVERT_EXPR, where the outer alignment is bigger than
     inner alignment, force the inner to be sufficiently aligned.  */
  if (CONSTANT_CLASS_P (inner)
      && TYPE_ALIGN (TREE_TYPE (inner)) < TYPE_ALIGN (TREE_TYPE (exp)))
    {
      inner = copy_node (inner);
      TREE_TYPE (inner) = copy_node (TREE_TYPE (inner));
      TYPE_ALIGN (TREE_TYPE (inner)) = TYPE_ALIGN (TREE_TYPE (exp));
      TYPE_USER_ALIGN (TREE_TYPE (inner)) = 1;
    }
  result = expand_expr_addr_expr_1 (inner, subtarget, tmode, modifier, as);

  if (offset)
    {
      rtx tmp;

      if (modifier != EXPAND_NORMAL)
	result = force_operand (result, NULL);
      tmp = expand_expr (offset, NULL_RTX, tmode,
			 modifier == EXPAND_INITIALIZER
			  ? EXPAND_INITIALIZER : EXPAND_NORMAL);

      result = convert_memory_address_addr_space (tmode, result, as);
      tmp = convert_memory_address_addr_space (tmode, tmp, as);

      if (modifier == EXPAND_SUM || modifier == EXPAND_INITIALIZER)
	result = gen_rtx_PLUS (tmode, result, tmp);
      else
	{
	  subtarget = bitpos ? NULL_RTX : target;
	  result = expand_simple_binop (tmode, PLUS, result, tmp, subtarget,
					1, OPTAB_LIB_WIDEN);
	}
    }

  if (bitpos)
    {
      /* Someone beforehand should have rejected taking the address
	 of such an object.  */
      gcc_assert ((bitpos % BITS_PER_UNIT) == 0);

      result = plus_constant (result, bitpos / BITS_PER_UNIT);
      if (modifier < EXPAND_SUM)
	result = force_operand (result, target);
    }

  return result;
}

/* A subroutine of expand_expr.  Evaluate EXP, which is an ADDR_EXPR.
   The TARGET, TMODE and MODIFIER arguments are as for expand_expr.  */

static rtx
expand_expr_addr_expr (tree exp, rtx target, enum machine_mode tmode,
		       enum expand_modifier modifier)
{
  addr_space_t as = ADDR_SPACE_GENERIC;
  enum machine_mode address_mode = Pmode;
  enum machine_mode pointer_mode = ptr_mode;
  enum machine_mode rmode;
  rtx result;

  /* Target mode of VOIDmode says "whatever's natural".  */
  if (tmode == VOIDmode)
    tmode = TYPE_MODE (TREE_TYPE (exp));

  if (POINTER_TYPE_P (TREE_TYPE (exp)))
    {
      as = TYPE_ADDR_SPACE (TREE_TYPE (TREE_TYPE (exp)));
      address_mode = targetm.addr_space.address_mode (as);
      pointer_mode = targetm.addr_space.pointer_mode (as);
    }

  /* We can get called with some Weird Things if the user does silliness
     like "(short) &a".  In that case, convert_memory_address won't do
     the right thing, so ignore the given target mode.  */
  if (tmode != address_mode && tmode != pointer_mode)
    tmode = address_mode;

  result = expand_expr_addr_expr_1 (TREE_OPERAND (exp, 0), target,
				    tmode, modifier, as);

  /* Despite expand_expr claims concerning ignoring TMODE when not
     strictly convenient, stuff breaks if we don't honor it.  Note
     that combined with the above, we only do this for pointer modes.  */
  rmode = GET_MODE (result);
  if (rmode == VOIDmode)
    rmode = tmode;
  if (rmode != tmode)
    result = convert_memory_address_addr_space (tmode, result, as);

  return result;
}

/* Generate code for computing CONSTRUCTOR EXP.
   An rtx for the computed value is returned.  If AVOID_TEMP_MEM
   is TRUE, instead of creating a temporary variable in memory
   NULL is returned and the caller needs to handle it differently.  */

static rtx
expand_constructor (tree exp, rtx target, enum expand_modifier modifier,
		    bool avoid_temp_mem)
{
  tree type = TREE_TYPE (exp);
  enum machine_mode mode = TYPE_MODE (type);

  /* Try to avoid creating a temporary at all.  This is possible
     if all of the initializer is zero.
     FIXME: try to handle all [0..255] initializers we can handle
     with memset.  */
  if (TREE_STATIC (exp)
      && !TREE_ADDRESSABLE (exp)
      && target != 0 && mode == BLKmode
      && all_zeros_p (exp))
    {
      clear_storage (target, expr_size (exp), BLOCK_OP_NORMAL);
      return target;
    }

  /* All elts simple constants => refer to a constant in memory.  But
     if this is a non-BLKmode mode, let it store a field at a time
     since that should make a CONST_INT or CONST_DOUBLE when we
     fold.  Likewise, if we have a target we can use, it is best to
     store directly into the target unless the type is large enough
     that memcpy will be used.  If we are making an initializer and
     all operands are constant, put it in memory as well.

     FIXME: Avoid trying to fill vector constructors piece-meal.
     Output them with output_constant_def below unless we're sure
     they're zeros.  This should go away when vector initializers
     are treated like VECTOR_CST instead of arrays.  */
  if ((TREE_STATIC (exp)
       && ((mode == BLKmode
	    && ! (target != 0 && safe_from_p (target, exp, 1)))
		  || TREE_ADDRESSABLE (exp)
		  || (host_integerp (TYPE_SIZE_UNIT (type), 1)
		      && (! MOVE_BY_PIECES_P
				     (tree_low_cst (TYPE_SIZE_UNIT (type), 1),
				      TYPE_ALIGN (type)))
		      && ! mostly_zeros_p (exp))))
      || ((modifier == EXPAND_INITIALIZER || modifier == EXPAND_CONST_ADDRESS)
	  && TREE_CONSTANT (exp)))
    {
      rtx constructor;

      if (avoid_temp_mem)
	return NULL_RTX;

      constructor = expand_expr_constant (exp, 1, modifier);

      if (modifier != EXPAND_CONST_ADDRESS
	  && modifier != EXPAND_INITIALIZER
	  && modifier != EXPAND_SUM)
	constructor = validize_mem (constructor);

      return constructor;
    }

  /* Handle calls that pass values in multiple non-contiguous
     locations.  The Irix 6 ABI has examples of this.  */
  if (target == 0 || ! safe_from_p (target, exp, 1)
      || GET_CODE (target) == PARALLEL || modifier == EXPAND_STACK_PARM)
    {
      if (avoid_temp_mem)
	return NULL_RTX;

      target
	= assign_temp (build_qualified_type (type, (TYPE_QUALS (type)
						    | (TREE_READONLY (exp)
						       * TYPE_QUAL_CONST))),
		       0, TREE_ADDRESSABLE (exp), 1);
    }

  store_constructor (exp, target, 0, int_expr_size (exp));
  return target;
}


/* expand_expr: generate code for computing expression EXP.
   An rtx for the computed value is returned.  The value is never null.
   In the case of a void EXP, const0_rtx is returned.

   The value may be stored in TARGET if TARGET is nonzero.
   TARGET is just a suggestion; callers must assume that
   the rtx returned may not be the same as TARGET.

   If TARGET is CONST0_RTX, it means that the value will be ignored.

   If TMODE is not VOIDmode, it suggests generating the
   result in mode TMODE.  But this is done only when convenient.
   Otherwise, TMODE is ignored and the value generated in its natural mode.
   TMODE is just a suggestion; callers must assume that
   the rtx returned may not have mode TMODE.

   Note that TARGET may have neither TMODE nor MODE.  In that case, it
   probably will not be used.

   If MODIFIER is EXPAND_SUM then when EXP is an addition
   we can return an rtx of the form (MULT (REG ...) (CONST_INT ...))
   or a nest of (PLUS ...) and (MINUS ...) where the terms are
   products as above, or REG or MEM, or constant.
   Ordinarily in such cases we would output mul or add instructions
   and then return a pseudo reg containing the sum.

   EXPAND_INITIALIZER is much like EXPAND_SUM except that
   it also marks a label as absolutely required (it can't be dead).
   It also makes a ZERO_EXTEND or SIGN_EXTEND instead of emitting extend insns.
   This is used for outputting expressions used in initializers.

   EXPAND_CONST_ADDRESS says that it is okay to return a MEM
   with a constant address even if that address is not normally legitimate.
   EXPAND_INITIALIZER and EXPAND_SUM also have this effect.

   EXPAND_STACK_PARM is used when expanding to a TARGET on the stack for
   a call parameter.  Such targets require special care as we haven't yet
   marked TARGET so that it's safe from being trashed by libcalls.  We
   don't want to use TARGET for anything but the final result;
   Intermediate values must go elsewhere.   Additionally, calls to
   emit_block_move will be flagged with BLOCK_OP_CALL_PARM.

   If EXP is a VAR_DECL whose DECL_RTL was a MEM with an invalid
   address, and ALT_RTL is non-NULL, then *ALT_RTL is set to the
   DECL_RTL of the VAR_DECL.  *ALT_RTL is also set if EXP is a
   COMPOUND_EXPR whose second argument is such a VAR_DECL, and so on
   recursively.  */

rtx
expand_expr_real (tree exp, rtx target, enum machine_mode tmode,
		  enum expand_modifier modifier, rtx *alt_rtl)
{
  rtx ret;

  /* Handle ERROR_MARK before anybody tries to access its type.  */
  if (TREE_CODE (exp) == ERROR_MARK
      || (TREE_CODE (TREE_TYPE (exp)) == ERROR_MARK))
    {
      ret = CONST0_RTX (tmode);
      return ret ? ret : const0_rtx;
    }

  /* If this is an expression of some kind and it has an associated line
     number, then emit the line number before expanding the expression.

     We need to save and restore the file and line information so that
     errors discovered during expansion are emitted with the right
     information.  It would be better of the diagnostic routines
     used the file/line information embedded in the tree nodes rather
     than globals.  */
  if (cfun && EXPR_HAS_LOCATION (exp))
    {
      location_t saved_location = input_location;
      location_t saved_curr_loc = get_curr_insn_source_location ();
      tree saved_block = get_curr_insn_block ();
      input_location = EXPR_LOCATION (exp);
      set_curr_insn_source_location (input_location);

      /* Record where the insns produced belong.  */
      set_curr_insn_block (TREE_BLOCK (exp));

      ret = expand_expr_real_1 (exp, target, tmode, modifier, alt_rtl);

      input_location = saved_location;
      set_curr_insn_block (saved_block);
      set_curr_insn_source_location (saved_curr_loc);
    }
  else
    {
      ret = expand_expr_real_1 (exp, target, tmode, modifier, alt_rtl);
    }

  return ret;
}

rtx
expand_expr_real_2 (sepops ops, rtx target, enum machine_mode tmode,
		    enum expand_modifier modifier)
{
  rtx op0, op1, op2, temp;
  tree type;
  int unsignedp;
  enum machine_mode mode;
  enum tree_code code = ops->code;
  optab this_optab;
  rtx subtarget, original_target;
  int ignore;
  bool reduce_bit_field;
  location_t loc = ops->location;
  tree treeop0, treeop1;
#define REDUCE_BIT_FIELD(expr)	(reduce_bit_field			  \
				 ? reduce_to_bit_field_precision ((expr), \
								  target, \
								  type)	  \
				 : (expr))

  type = ops->type;
  mode = TYPE_MODE (type);
  unsignedp = TYPE_UNSIGNED (type);

  treeop0 = ops->op0;
  treeop1 = ops->op1;

  /* We should be called only on simple (binary or unary) expressions,
     exactly those that are valid in gimple expressions that aren't
     GIMPLE_SINGLE_RHS (or invalid).  */
  gcc_assert (get_gimple_rhs_class (code) == GIMPLE_UNARY_RHS
	      || get_gimple_rhs_class (code) == GIMPLE_BINARY_RHS
	      || get_gimple_rhs_class (code) == GIMPLE_TERNARY_RHS);

  ignore = (target == const0_rtx
	    || ((CONVERT_EXPR_CODE_P (code)
		 || code == COND_EXPR || code == VIEW_CONVERT_EXPR)
		&& TREE_CODE (type) == VOID_TYPE));

  /* We should be called only if we need the result.  */
  gcc_assert (!ignore);

  /* An operation in what may be a bit-field type needs the
     result to be reduced to the precision of the bit-field type,
     which is narrower than that of the type's mode.  */
  reduce_bit_field = (TREE_CODE (type) == INTEGER_TYPE
		      && GET_MODE_PRECISION (mode) > TYPE_PRECISION (type));

  if (reduce_bit_field && modifier == EXPAND_STACK_PARM)
    target = 0;

  /* Use subtarget as the target for operand 0 of a binary operation.  */
  subtarget = get_subtarget (target);
  original_target = target;

  switch (code)
    {
    case NON_LVALUE_EXPR:
    case PAREN_EXPR:
    CASE_CONVERT:
      if (treeop0 == error_mark_node)
	return const0_rtx;

      if (TREE_CODE (type) == UNION_TYPE)
	{
	  tree valtype = TREE_TYPE (treeop0);

	  /* If both input and output are BLKmode, this conversion isn't doing
	     anything except possibly changing memory attribute.  */
	  if (mode == BLKmode && TYPE_MODE (valtype) == BLKmode)
	    {
	      rtx result = expand_expr (treeop0, target, tmode,
					modifier);

	      result = copy_rtx (result);
	      set_mem_attributes (result, type, 0);
	      return result;
	    }
<<<<<<< HEAD

	  if (target == 0)
	    {
	      if (TYPE_MODE (type) != BLKmode)
		target = gen_reg_rtx (TYPE_MODE (type));
	      else
		target = assign_temp (type, 0, 1, 1);
	    }

	  if (MEM_P (target))
	    /* Store data into beginning of memory target.  */
	    store_expr (treeop0,
			adjust_address (target, TYPE_MODE (valtype), 0),
			modifier == EXPAND_STACK_PARM,
			false);

	  else
	    {
	      gcc_assert (REG_P (target));

	      /* Store this field into a union of the proper type.  */
	      store_field (target,
			   MIN ((int_size_in_bytes (TREE_TYPE
						    (treeop0))
				 * BITS_PER_UNIT),
				(HOST_WIDE_INT) GET_MODE_BITSIZE (mode)),
			   0, TYPE_MODE (valtype), treeop0,
			   type, 0, false);
	    }

	  /* Return the entire union.  */
	  return target;
	}

      if (mode == TYPE_MODE (TREE_TYPE (treeop0)))
	{
	  op0 = expand_expr (treeop0, target, VOIDmode,
			     modifier);

	  /* If the signedness of the conversion differs and OP0 is
	     a promoted SUBREG, clear that indication since we now
	     have to do the proper extension.  */
	  if (TYPE_UNSIGNED (TREE_TYPE (treeop0)) != unsignedp
	      && GET_CODE (op0) == SUBREG)
	    SUBREG_PROMOTED_VAR_P (op0) = 0;

	  return REDUCE_BIT_FIELD (op0);
	}

      op0 = expand_expr (treeop0, NULL_RTX, mode,
			 modifier == EXPAND_SUM ? EXPAND_NORMAL : modifier);
      if (GET_MODE (op0) == mode)
	;

      /* If OP0 is a constant, just convert it into the proper mode.  */
      else if (CONSTANT_P (op0))
	{
	  tree inner_type = TREE_TYPE (treeop0);
	  enum machine_mode inner_mode = TYPE_MODE (inner_type);

	  if (modifier == EXPAND_INITIALIZER)
	    op0 = simplify_gen_subreg (mode, op0, inner_mode,
				       subreg_lowpart_offset (mode,
							      inner_mode));
	  else
	    op0=  convert_modes (mode, inner_mode, op0,
				 TYPE_UNSIGNED (inner_type));
	}

      else if (modifier == EXPAND_INITIALIZER)
	op0 = gen_rtx_fmt_e (unsignedp ? ZERO_EXTEND : SIGN_EXTEND, mode, op0);

      else if (target == 0)
	op0 = convert_to_mode (mode, op0,
			       TYPE_UNSIGNED (TREE_TYPE
					      (treeop0)));
      else
	{
	  convert_move (target, op0,
			TYPE_UNSIGNED (TREE_TYPE (treeop0)));
	  op0 = target;
	}

      return REDUCE_BIT_FIELD (op0);

    case ADDR_SPACE_CONVERT_EXPR:
      {
	tree treeop0_type = TREE_TYPE (treeop0);
	addr_space_t as_to;
	addr_space_t as_from;

	gcc_assert (POINTER_TYPE_P (type));
	gcc_assert (POINTER_TYPE_P (treeop0_type));

	as_to = TYPE_ADDR_SPACE (TREE_TYPE (type));
	as_from = TYPE_ADDR_SPACE (TREE_TYPE (treeop0_type));

        /* Conversions between pointers to the same address space should
	   have been implemented via CONVERT_EXPR / NOP_EXPR.  */
	gcc_assert (as_to != as_from);

        /* Ask target code to handle conversion between pointers
	   to overlapping address spaces.  */
	if (targetm.addr_space.subset_p (as_to, as_from)
	    || targetm.addr_space.subset_p (as_from, as_to))
	  {
	    op0 = expand_expr (treeop0, NULL_RTX, VOIDmode, modifier);
	    op0 = targetm.addr_space.convert (op0, treeop0_type, type);
	    gcc_assert (op0);
	    return op0;
	  }

	/* For disjoint address spaces, converting anything but
	   a null pointer invokes undefined behaviour.  We simply
	   always return a null pointer here.  */
	return CONST0_RTX (mode);
      }

    case POINTER_PLUS_EXPR:
      /* Even though the sizetype mode and the pointer's mode can be different
         expand is able to handle this correctly and get the correct result out
         of the PLUS_EXPR code.  */
      /* Make sure to sign-extend the sizetype offset in a POINTER_PLUS_EXPR
         if sizetype precision is smaller than pointer precision.  */
      if (TYPE_PRECISION (sizetype) < TYPE_PRECISION (type))
	treeop1 = fold_convert_loc (loc, type,
				    fold_convert_loc (loc, ssizetype,
						      treeop1));
    case PLUS_EXPR:
      /* If we are adding a constant, a VAR_DECL that is sp, fp, or ap, and
	 something else, make sure we add the register to the constant and
	 then to the other thing.  This case can occur during strength
	 reduction and doing it this way will produce better code if the
	 frame pointer or argument pointer is eliminated.

	 fold-const.c will ensure that the constant is always in the inner
	 PLUS_EXPR, so the only case we need to do anything about is if
	 sp, ap, or fp is our second argument, in which case we must swap
	 the innermost first argument and our second argument.  */

      if (TREE_CODE (treeop0) == PLUS_EXPR
	  && TREE_CODE (TREE_OPERAND (treeop0, 1)) == INTEGER_CST
	  && TREE_CODE (treeop1) == VAR_DECL
	  && (DECL_RTL (treeop1) == frame_pointer_rtx
	      || DECL_RTL (treeop1) == stack_pointer_rtx
	      || DECL_RTL (treeop1) == arg_pointer_rtx))
	{
	  tree t = treeop1;

	  treeop1 = TREE_OPERAND (treeop0, 0);
	  TREE_OPERAND (treeop0, 0) = t;
	}

      /* If the result is to be ptr_mode and we are adding an integer to
	 something, we might be forming a constant.  So try to use
	 plus_constant.  If it produces a sum and we can't accept it,
	 use force_operand.  This allows P = &ARR[const] to generate
	 efficient code on machines where a SYMBOL_REF is not a valid
	 address.

	 If this is an EXPAND_SUM call, always return the sum.  */
      if (modifier == EXPAND_SUM || modifier == EXPAND_INITIALIZER
	  || (mode == ptr_mode && (unsignedp || ! flag_trapv)))
	{
	  if (modifier == EXPAND_STACK_PARM)
	    target = 0;
	  if (TREE_CODE (treeop0) == INTEGER_CST
	      && GET_MODE_BITSIZE (mode) <= HOST_BITS_PER_WIDE_INT
	      && TREE_CONSTANT (treeop1))
	    {
	      rtx constant_part;

	      op1 = expand_expr (treeop1, subtarget, VOIDmode,
				 EXPAND_SUM);
	      /* Use immed_double_const to ensure that the constant is
		 truncated according to the mode of OP1, then sign extended
		 to a HOST_WIDE_INT.  Using the constant directly can result
		 in non-canonical RTL in a 64x32 cross compile.  */
	      constant_part
		= immed_double_const (TREE_INT_CST_LOW (treeop0),
				      (HOST_WIDE_INT) 0,
				      TYPE_MODE (TREE_TYPE (treeop1)));
	      op1 = plus_constant (op1, INTVAL (constant_part));
	      if (modifier != EXPAND_SUM && modifier != EXPAND_INITIALIZER)
		op1 = force_operand (op1, target);
	      return REDUCE_BIT_FIELD (op1);
	    }

	  else if (TREE_CODE (treeop1) == INTEGER_CST
		   && GET_MODE_BITSIZE (mode) <= HOST_BITS_PER_WIDE_INT
		   && TREE_CONSTANT (treeop0))
	    {
	      rtx constant_part;

	      op0 = expand_expr (treeop0, subtarget, VOIDmode,
				 (modifier == EXPAND_INITIALIZER
				 ? EXPAND_INITIALIZER : EXPAND_SUM));
	      if (! CONSTANT_P (op0))
		{
		  op1 = expand_expr (treeop1, NULL_RTX,
				     VOIDmode, modifier);
		  /* Return a PLUS if modifier says it's OK.  */
		  if (modifier == EXPAND_SUM
		      || modifier == EXPAND_INITIALIZER)
		    return simplify_gen_binary (PLUS, mode, op0, op1);
		  goto binop2;
		}
	      /* Use immed_double_const to ensure that the constant is
		 truncated according to the mode of OP1, then sign extended
		 to a HOST_WIDE_INT.  Using the constant directly can result
		 in non-canonical RTL in a 64x32 cross compile.  */
	      constant_part
		= immed_double_const (TREE_INT_CST_LOW (treeop1),
				      (HOST_WIDE_INT) 0,
				      TYPE_MODE (TREE_TYPE (treeop0)));
	      op0 = plus_constant (op0, INTVAL (constant_part));
	      if (modifier != EXPAND_SUM && modifier != EXPAND_INITIALIZER)
		op0 = force_operand (op0, target);
	      return REDUCE_BIT_FIELD (op0);
	    }
=======

	  if (target == 0)
	    {
	      if (TYPE_MODE (type) != BLKmode)
		target = gen_reg_rtx (TYPE_MODE (type));
	      else
		target = assign_temp (type, 0, 1, 1);
	    }

	  if (MEM_P (target))
	    /* Store data into beginning of memory target.  */
	    store_expr (treeop0,
			adjust_address (target, TYPE_MODE (valtype), 0),
			modifier == EXPAND_STACK_PARM,
			false);

	  else
	    {
	      gcc_assert (REG_P (target));

	      /* Store this field into a union of the proper type.  */
	      store_field (target,
			   MIN ((int_size_in_bytes (TREE_TYPE
						    (treeop0))
				 * BITS_PER_UNIT),
				(HOST_WIDE_INT) GET_MODE_BITSIZE (mode)),
			   0, TYPE_MODE (valtype), treeop0,
			   type, 0, false);
	    }

	  /* Return the entire union.  */
	  return target;
	}

      if (mode == TYPE_MODE (TREE_TYPE (treeop0)))
	{
	  op0 = expand_expr (treeop0, target, VOIDmode,
			     modifier);

	  /* If the signedness of the conversion differs and OP0 is
	     a promoted SUBREG, clear that indication since we now
	     have to do the proper extension.  */
	  if (TYPE_UNSIGNED (TREE_TYPE (treeop0)) != unsignedp
	      && GET_CODE (op0) == SUBREG)
	    SUBREG_PROMOTED_VAR_P (op0) = 0;

	  return REDUCE_BIT_FIELD (op0);
	}

      op0 = expand_expr (treeop0, NULL_RTX, mode,
			 modifier == EXPAND_SUM ? EXPAND_NORMAL : modifier);
      if (GET_MODE (op0) == mode)
	;

      /* If OP0 is a constant, just convert it into the proper mode.  */
      else if (CONSTANT_P (op0))
	{
	  tree inner_type = TREE_TYPE (treeop0);
	  enum machine_mode inner_mode = TYPE_MODE (inner_type);

	  if (modifier == EXPAND_INITIALIZER)
	    op0 = simplify_gen_subreg (mode, op0, inner_mode,
				       subreg_lowpart_offset (mode,
							      inner_mode));
	  else
	    op0=  convert_modes (mode, inner_mode, op0,
				 TYPE_UNSIGNED (inner_type));
	}

      else if (modifier == EXPAND_INITIALIZER)
	op0 = gen_rtx_fmt_e (unsignedp ? ZERO_EXTEND : SIGN_EXTEND, mode, op0);

      else if (target == 0)
	op0 = convert_to_mode (mode, op0,
			       TYPE_UNSIGNED (TREE_TYPE
					      (treeop0)));
      else
	{
	  convert_move (target, op0,
			TYPE_UNSIGNED (TREE_TYPE (treeop0)));
	  op0 = target;
	}

      return REDUCE_BIT_FIELD (op0);

    case ADDR_SPACE_CONVERT_EXPR:
      {
	tree treeop0_type = TREE_TYPE (treeop0);
	addr_space_t as_to;
	addr_space_t as_from;

	gcc_assert (POINTER_TYPE_P (type));
	gcc_assert (POINTER_TYPE_P (treeop0_type));

	as_to = TYPE_ADDR_SPACE (TREE_TYPE (type));
	as_from = TYPE_ADDR_SPACE (TREE_TYPE (treeop0_type));

        /* Conversions between pointers to the same address space should
	   have been implemented via CONVERT_EXPR / NOP_EXPR.  */
	gcc_assert (as_to != as_from);

        /* Ask target code to handle conversion between pointers
	   to overlapping address spaces.  */
	if (targetm.addr_space.subset_p (as_to, as_from)
	    || targetm.addr_space.subset_p (as_from, as_to))
	  {
	    op0 = expand_expr (treeop0, NULL_RTX, VOIDmode, modifier);
	    op0 = targetm.addr_space.convert (op0, treeop0_type, type);
	    gcc_assert (op0);
	    return op0;
	  }

	/* For disjoint address spaces, converting anything but
	   a null pointer invokes undefined behaviour.  We simply
	   always return a null pointer here.  */
	return CONST0_RTX (mode);
      }

    case POINTER_PLUS_EXPR:
      /* Even though the sizetype mode and the pointer's mode can be different
         expand is able to handle this correctly and get the correct result out
         of the PLUS_EXPR code.  */
      /* Make sure to sign-extend the sizetype offset in a POINTER_PLUS_EXPR
         if sizetype precision is smaller than pointer precision.  */
      if (TYPE_PRECISION (sizetype) < TYPE_PRECISION (type))
	treeop1 = fold_convert_loc (loc, type,
				    fold_convert_loc (loc, ssizetype,
						      treeop1));
    case PLUS_EXPR:
      /* If we are adding a constant, a VAR_DECL that is sp, fp, or ap, and
	 something else, make sure we add the register to the constant and
	 then to the other thing.  This case can occur during strength
	 reduction and doing it this way will produce better code if the
	 frame pointer or argument pointer is eliminated.

	 fold-const.c will ensure that the constant is always in the inner
	 PLUS_EXPR, so the only case we need to do anything about is if
	 sp, ap, or fp is our second argument, in which case we must swap
	 the innermost first argument and our second argument.  */

      if (TREE_CODE (treeop0) == PLUS_EXPR
	  && TREE_CODE (TREE_OPERAND (treeop0, 1)) == INTEGER_CST
	  && TREE_CODE (treeop1) == VAR_DECL
	  && (DECL_RTL (treeop1) == frame_pointer_rtx
	      || DECL_RTL (treeop1) == stack_pointer_rtx
	      || DECL_RTL (treeop1) == arg_pointer_rtx))
	{
	  tree t = treeop1;

	  treeop1 = TREE_OPERAND (treeop0, 0);
	  TREE_OPERAND (treeop0, 0) = t;
	}

      /* If the result is to be ptr_mode and we are adding an integer to
	 something, we might be forming a constant.  So try to use
	 plus_constant.  If it produces a sum and we can't accept it,
	 use force_operand.  This allows P = &ARR[const] to generate
	 efficient code on machines where a SYMBOL_REF is not a valid
	 address.

	 If this is an EXPAND_SUM call, always return the sum.  */
      if (modifier == EXPAND_SUM || modifier == EXPAND_INITIALIZER
	  || (mode == ptr_mode && (unsignedp || ! flag_trapv)))
	{
	  if (modifier == EXPAND_STACK_PARM)
	    target = 0;
	  if (TREE_CODE (treeop0) == INTEGER_CST
	      && GET_MODE_BITSIZE (mode) <= HOST_BITS_PER_WIDE_INT
	      && TREE_CONSTANT (treeop1))
	    {
	      rtx constant_part;

	      op1 = expand_expr (treeop1, subtarget, VOIDmode,
				 EXPAND_SUM);
	      /* Use immed_double_const to ensure that the constant is
		 truncated according to the mode of OP1, then sign extended
		 to a HOST_WIDE_INT.  Using the constant directly can result
		 in non-canonical RTL in a 64x32 cross compile.  */
	      constant_part
		= immed_double_const (TREE_INT_CST_LOW (treeop0),
				      (HOST_WIDE_INT) 0,
				      TYPE_MODE (TREE_TYPE (treeop1)));
	      op1 = plus_constant (op1, INTVAL (constant_part));
	      if (modifier != EXPAND_SUM && modifier != EXPAND_INITIALIZER)
		op1 = force_operand (op1, target);
	      return REDUCE_BIT_FIELD (op1);
	    }

	  else if (TREE_CODE (treeop1) == INTEGER_CST
		   && GET_MODE_BITSIZE (mode) <= HOST_BITS_PER_WIDE_INT
		   && TREE_CONSTANT (treeop0))
	    {
	      rtx constant_part;

	      op0 = expand_expr (treeop0, subtarget, VOIDmode,
				 (modifier == EXPAND_INITIALIZER
				 ? EXPAND_INITIALIZER : EXPAND_SUM));
	      if (! CONSTANT_P (op0))
		{
		  op1 = expand_expr (treeop1, NULL_RTX,
				     VOIDmode, modifier);
		  /* Return a PLUS if modifier says it's OK.  */
		  if (modifier == EXPAND_SUM
		      || modifier == EXPAND_INITIALIZER)
		    return simplify_gen_binary (PLUS, mode, op0, op1);
		  goto binop2;
		}
	      /* Use immed_double_const to ensure that the constant is
		 truncated according to the mode of OP1, then sign extended
		 to a HOST_WIDE_INT.  Using the constant directly can result
		 in non-canonical RTL in a 64x32 cross compile.  */
	      constant_part
		= immed_double_const (TREE_INT_CST_LOW (treeop1),
				      (HOST_WIDE_INT) 0,
				      TYPE_MODE (TREE_TYPE (treeop0)));
	      op0 = plus_constant (op0, INTVAL (constant_part));
	      if (modifier != EXPAND_SUM && modifier != EXPAND_INITIALIZER)
		op0 = force_operand (op0, target);
	      return REDUCE_BIT_FIELD (op0);
	    }
	}

      /* No sense saving up arithmetic to be done
	 if it's all in the wrong mode to form part of an address.
	 And force_operand won't know whether to sign-extend or
	 zero-extend.  */
      if ((modifier != EXPAND_SUM && modifier != EXPAND_INITIALIZER)
	  || mode != ptr_mode)
	{
	  expand_operands (treeop0, treeop1,
			   subtarget, &op0, &op1, EXPAND_NORMAL);
	  if (op0 == const0_rtx)
	    return op1;
	  if (op1 == const0_rtx)
	    return op0;
	  goto binop2;
	}

      expand_operands (treeop0, treeop1,
		       subtarget, &op0, &op1, modifier);
      return REDUCE_BIT_FIELD (simplify_gen_binary (PLUS, mode, op0, op1));

    case MINUS_EXPR:
      /* For initializers, we are allowed to return a MINUS of two
	 symbolic constants.  Here we handle all cases when both operands
	 are constant.  */
      /* Handle difference of two symbolic constants,
	 for the sake of an initializer.  */
      if ((modifier == EXPAND_SUM || modifier == EXPAND_INITIALIZER)
	  && really_constant_p (treeop0)
	  && really_constant_p (treeop1))
	{
	  expand_operands (treeop0, treeop1,
			   NULL_RTX, &op0, &op1, modifier);

	  /* If the last operand is a CONST_INT, use plus_constant of
	     the negated constant.  Else make the MINUS.  */
	  if (CONST_INT_P (op1))
	    return REDUCE_BIT_FIELD (plus_constant (op0, - INTVAL (op1)));
	  else
	    return REDUCE_BIT_FIELD (gen_rtx_MINUS (mode, op0, op1));
>>>>>>> 3bd7a983
	}

      /* No sense saving up arithmetic to be done
	 if it's all in the wrong mode to form part of an address.
	 And force_operand won't know whether to sign-extend or
	 zero-extend.  */
      if ((modifier != EXPAND_SUM && modifier != EXPAND_INITIALIZER)
	  || mode != ptr_mode)
<<<<<<< HEAD
	{
	  expand_operands (treeop0, treeop1,
			   subtarget, &op0, &op1, EXPAND_NORMAL);
	  if (op0 == const0_rtx)
	    return op1;
	  if (op1 == const0_rtx)
	    return op0;
	  goto binop2;
	}

      expand_operands (treeop0, treeop1,
		       subtarget, &op0, &op1, modifier);
      return REDUCE_BIT_FIELD (simplify_gen_binary (PLUS, mode, op0, op1));

    case MINUS_EXPR:
      /* For initializers, we are allowed to return a MINUS of two
	 symbolic constants.  Here we handle all cases when both operands
	 are constant.  */
      /* Handle difference of two symbolic constants,
	 for the sake of an initializer.  */
      if ((modifier == EXPAND_SUM || modifier == EXPAND_INITIALIZER)
	  && really_constant_p (treeop0)
	  && really_constant_p (treeop1))
	{
	  expand_operands (treeop0, treeop1,
			   NULL_RTX, &op0, &op1, modifier);

	  /* If the last operand is a CONST_INT, use plus_constant of
	     the negated constant.  Else make the MINUS.  */
	  if (CONST_INT_P (op1))
	    return REDUCE_BIT_FIELD (plus_constant (op0, - INTVAL (op1)));
	  else
	    return REDUCE_BIT_FIELD (gen_rtx_MINUS (mode, op0, op1));
	}

      /* No sense saving up arithmetic to be done
	 if it's all in the wrong mode to form part of an address.
	 And force_operand won't know whether to sign-extend or
	 zero-extend.  */
      if ((modifier != EXPAND_SUM && modifier != EXPAND_INITIALIZER)
	  || mode != ptr_mode)
=======
>>>>>>> 3bd7a983
	goto binop;

      expand_operands (treeop0, treeop1,
		       subtarget, &op0, &op1, modifier);

      /* Convert A - const to A + (-const).  */
      if (CONST_INT_P (op1))
	{
	  op1 = negate_rtx (mode, op1);
	  return REDUCE_BIT_FIELD (simplify_gen_binary (PLUS, mode, op0, op1));
	}

      goto binop2;

    case WIDEN_MULT_PLUS_EXPR:
    case WIDEN_MULT_MINUS_EXPR:
      expand_operands (treeop0, treeop1, NULL_RTX, &op0, &op1, EXPAND_NORMAL);
      op2 = expand_normal (ops->op2);
      target = expand_widen_pattern_expr (ops, op0, op1, op2,
					  target, unsignedp);
      return target;

    case WIDEN_MULT_EXPR:
      /* If first operand is constant, swap them.
	 Thus the following special case checks need only
	 check the second operand.  */
      if (TREE_CODE (treeop0) == INTEGER_CST)
	{
	  tree t1 = treeop0;
	  treeop0 = treeop1;
	  treeop1 = t1;
	}
<<<<<<< HEAD

      /* First, check if we have a multiplication of one signed and one
	 unsigned operand.  */
      if (TREE_CODE (treeop1) != INTEGER_CST
	  && (TYPE_UNSIGNED (TREE_TYPE (treeop0))
	      != TYPE_UNSIGNED (TREE_TYPE (treeop1))))
	{
	  enum machine_mode innermode = TYPE_MODE (TREE_TYPE (treeop0));
	  this_optab = usmul_widen_optab;
	  if (mode == GET_MODE_2XWIDER_MODE (innermode))
	    {
	      if (optab_handler (this_optab, mode)->insn_code != CODE_FOR_nothing)
		{
		  if (TYPE_UNSIGNED (TREE_TYPE (treeop0)))
		    expand_operands (treeop0, treeop1, subtarget, &op0, &op1,
				     EXPAND_NORMAL);
		  else
		    expand_operands (treeop0, treeop1, subtarget, &op1, &op0,
				     EXPAND_NORMAL);
		  goto binop3;
		}
	    }
	}
      /* Check for a multiplication with matching signedness.  */
      else if ((TREE_CODE (treeop1) == INTEGER_CST
		&& int_fits_type_p (treeop1, TREE_TYPE (treeop0)))
	       || (TYPE_UNSIGNED (TREE_TYPE (treeop1))
		   == TYPE_UNSIGNED (TREE_TYPE (treeop0))))
	{
	  tree op0type = TREE_TYPE (treeop0);
	  enum machine_mode innermode = TYPE_MODE (op0type);
	  bool zextend_p = TYPE_UNSIGNED (op0type);
	  optab other_optab = zextend_p ? smul_widen_optab : umul_widen_optab;
	  this_optab = zextend_p ? umul_widen_optab : smul_widen_optab;

	  if (mode == GET_MODE_2XWIDER_MODE (innermode))
	    {
	      if (optab_handler (this_optab, mode)->insn_code != CODE_FOR_nothing)
		{
		  expand_operands (treeop0, treeop1, NULL_RTX, &op0, &op1,
				   EXPAND_NORMAL);
		  temp = expand_widening_mult (mode, op0, op1, target,
					       unsignedp, this_optab);
		  return REDUCE_BIT_FIELD (temp);
		}
	      if (optab_handler (other_optab, mode)->insn_code != CODE_FOR_nothing
		  && innermode == word_mode)
		{
		  rtx htem, hipart;
		  op0 = expand_normal (treeop0);
		  if (TREE_CODE (treeop1) == INTEGER_CST)
		    op1 = convert_modes (innermode, mode,
					 expand_normal (treeop1), unsignedp);
		  else
		    op1 = expand_normal (treeop1);
		  temp = expand_binop (mode, other_optab, op0, op1, target,
				       unsignedp, OPTAB_LIB_WIDEN);
		  hipart = gen_highpart (innermode, temp);
		  htem = expand_mult_highpart_adjust (innermode, hipart,
						      op0, op1, hipart,
						      zextend_p);
		  if (htem != hipart)
		    emit_move_insn (hipart, htem);
		  return REDUCE_BIT_FIELD (temp);
		}
	    }
	}
      treeop0 = fold_build1 (CONVERT_EXPR, type, treeop0);
      treeop1 = fold_build1 (CONVERT_EXPR, type, treeop1);
      expand_operands (treeop0, treeop1, subtarget, &op0, &op1, EXPAND_NORMAL);
      return REDUCE_BIT_FIELD (expand_mult (mode, op0, op1, target, unsignedp));

    case MULT_EXPR:
      /* If this is a fixed-point operation, then we cannot use the code
	 below because "expand_mult" doesn't support sat/no-sat fixed-point
         multiplications.   */
      if (ALL_FIXED_POINT_MODE_P (mode))
	goto binop;

      /* If first operand is constant, swap them.
	 Thus the following special case checks need only
	 check the second operand.  */
      if (TREE_CODE (treeop0) == INTEGER_CST)
	{
	  tree t1 = treeop0;
	  treeop0 = treeop1;
	  treeop1 = t1;
=======

      /* First, check if we have a multiplication of one signed and one
	 unsigned operand.  */
      if (TREE_CODE (treeop1) != INTEGER_CST
	  && (TYPE_UNSIGNED (TREE_TYPE (treeop0))
	      != TYPE_UNSIGNED (TREE_TYPE (treeop1))))
	{
	  enum machine_mode innermode = TYPE_MODE (TREE_TYPE (treeop0));
	  this_optab = usmul_widen_optab;
	  if (mode == GET_MODE_2XWIDER_MODE (innermode))
	    {
	      if (optab_handler (this_optab, mode) != CODE_FOR_nothing)
		{
		  if (TYPE_UNSIGNED (TREE_TYPE (treeop0)))
		    expand_operands (treeop0, treeop1, subtarget, &op0, &op1,
				     EXPAND_NORMAL);
		  else
		    expand_operands (treeop0, treeop1, subtarget, &op1, &op0,
				     EXPAND_NORMAL);
		  goto binop3;
		}
	    }
>>>>>>> 3bd7a983
	}
      /* Check for a multiplication with matching signedness.  */
      else if ((TREE_CODE (treeop1) == INTEGER_CST
		&& int_fits_type_p (treeop1, TREE_TYPE (treeop0)))
	       || (TYPE_UNSIGNED (TREE_TYPE (treeop1))
		   == TYPE_UNSIGNED (TREE_TYPE (treeop0))))
	{
	  tree op0type = TREE_TYPE (treeop0);
	  enum machine_mode innermode = TYPE_MODE (op0type);
	  bool zextend_p = TYPE_UNSIGNED (op0type);
	  optab other_optab = zextend_p ? smul_widen_optab : umul_widen_optab;
	  this_optab = zextend_p ? umul_widen_optab : smul_widen_optab;

<<<<<<< HEAD
=======
	  if (mode == GET_MODE_2XWIDER_MODE (innermode))
	    {
	      if (optab_handler (this_optab, mode) != CODE_FOR_nothing)
		{
		  expand_operands (treeop0, treeop1, NULL_RTX, &op0, &op1,
				   EXPAND_NORMAL);
		  temp = expand_widening_mult (mode, op0, op1, target,
					       unsignedp, this_optab);
		  return REDUCE_BIT_FIELD (temp);
		}
	      if (optab_handler (other_optab, mode) != CODE_FOR_nothing
		  && innermode == word_mode)
		{
		  rtx htem, hipart;
		  op0 = expand_normal (treeop0);
		  if (TREE_CODE (treeop1) == INTEGER_CST)
		    op1 = convert_modes (innermode, mode,
					 expand_normal (treeop1), unsignedp);
		  else
		    op1 = expand_normal (treeop1);
		  temp = expand_binop (mode, other_optab, op0, op1, target,
				       unsignedp, OPTAB_LIB_WIDEN);
		  hipart = gen_highpart (innermode, temp);
		  htem = expand_mult_highpart_adjust (innermode, hipart,
						      op0, op1, hipart,
						      zextend_p);
		  if (htem != hipart)
		    emit_move_insn (hipart, htem);
		  return REDUCE_BIT_FIELD (temp);
		}
	    }
	}
      treeop0 = fold_build1 (CONVERT_EXPR, type, treeop0);
      treeop1 = fold_build1 (CONVERT_EXPR, type, treeop1);
      expand_operands (treeop0, treeop1, subtarget, &op0, &op1, EXPAND_NORMAL);
      return REDUCE_BIT_FIELD (expand_mult (mode, op0, op1, target, unsignedp));

    case MULT_EXPR:
      /* If this is a fixed-point operation, then we cannot use the code
	 below because "expand_mult" doesn't support sat/no-sat fixed-point
         multiplications.   */
      if (ALL_FIXED_POINT_MODE_P (mode))
	goto binop;

      /* If first operand is constant, swap them.
	 Thus the following special case checks need only
	 check the second operand.  */
      if (TREE_CODE (treeop0) == INTEGER_CST)
	{
	  tree t1 = treeop0;
	  treeop0 = treeop1;
	  treeop1 = t1;
	}

>>>>>>> 3bd7a983
      /* Attempt to return something suitable for generating an
	 indexed address, for machines that support that.  */

      if (modifier == EXPAND_SUM && mode == ptr_mode
	  && host_integerp (treeop1, 0))
	{
	  tree exp1 = treeop1;

	  op0 = expand_expr (treeop0, subtarget, VOIDmode,
			     EXPAND_SUM);

	  if (!REG_P (op0))
	    op0 = force_operand (op0, NULL_RTX);
	  if (!REG_P (op0))
	    op0 = copy_to_mode_reg (mode, op0);

	  return REDUCE_BIT_FIELD (gen_rtx_MULT (mode, op0,
			       gen_int_mode (tree_low_cst (exp1, 0),
					     TYPE_MODE (TREE_TYPE (exp1)))));
	}

      if (modifier == EXPAND_STACK_PARM)
	target = 0;

      expand_operands (treeop0, treeop1, subtarget, &op0, &op1, EXPAND_NORMAL);
      return REDUCE_BIT_FIELD (expand_mult (mode, op0, op1, target, unsignedp));

    case TRUNC_DIV_EXPR:
    case FLOOR_DIV_EXPR:
    case CEIL_DIV_EXPR:
    case ROUND_DIV_EXPR:
    case EXACT_DIV_EXPR:
      /* If this is a fixed-point operation, then we cannot use the code
	 below because "expand_divmod" doesn't support sat/no-sat fixed-point
         divisions.   */
      if (ALL_FIXED_POINT_MODE_P (mode))
	goto binop;

      if (modifier == EXPAND_STACK_PARM)
	target = 0;
      /* Possible optimization: compute the dividend with EXPAND_SUM
	 then if the divisor is constant can optimize the case
	 where some terms of the dividend have coeffs divisible by it.  */
      expand_operands (treeop0, treeop1,
		       subtarget, &op0, &op1, EXPAND_NORMAL);
      return expand_divmod (0, code, mode, op0, op1, target, unsignedp);

    case RDIV_EXPR:
      goto binop;

    case TRUNC_MOD_EXPR:
    case FLOOR_MOD_EXPR:
    case CEIL_MOD_EXPR:
    case ROUND_MOD_EXPR:
      if (modifier == EXPAND_STACK_PARM)
	target = 0;
      expand_operands (treeop0, treeop1,
		       subtarget, &op0, &op1, EXPAND_NORMAL);
      return expand_divmod (1, code, mode, op0, op1, target, unsignedp);

    case FIXED_CONVERT_EXPR:
      op0 = expand_normal (treeop0);
      if (target == 0 || modifier == EXPAND_STACK_PARM)
	target = gen_reg_rtx (mode);

      if ((TREE_CODE (TREE_TYPE (treeop0)) == INTEGER_TYPE
	   && TYPE_UNSIGNED (TREE_TYPE (treeop0)))
          || (TREE_CODE (type) == INTEGER_TYPE && TYPE_UNSIGNED (type)))
	expand_fixed_convert (target, op0, 1, TYPE_SATURATING (type));
      else
	expand_fixed_convert (target, op0, 0, TYPE_SATURATING (type));
      return target;

    case FIX_TRUNC_EXPR:
      op0 = expand_normal (treeop0);
      if (target == 0 || modifier == EXPAND_STACK_PARM)
	target = gen_reg_rtx (mode);
      expand_fix (target, op0, unsignedp);
      return target;

    case FLOAT_EXPR:
      op0 = expand_normal (treeop0);
      if (target == 0 || modifier == EXPAND_STACK_PARM)
	target = gen_reg_rtx (mode);
      /* expand_float can't figure out what to do if FROM has VOIDmode.
	 So give it the correct mode.  With -O, cse will optimize this.  */
      if (GET_MODE (op0) == VOIDmode)
	op0 = copy_to_mode_reg (TYPE_MODE (TREE_TYPE (treeop0)),
				op0);
      expand_float (target, op0,
		    TYPE_UNSIGNED (TREE_TYPE (treeop0)));
      return target;

    case NEGATE_EXPR:
      op0 = expand_expr (treeop0, subtarget,
			 VOIDmode, EXPAND_NORMAL);
      if (modifier == EXPAND_STACK_PARM)
	target = 0;
      temp = expand_unop (mode,
      			  optab_for_tree_code (NEGATE_EXPR, type,
					       optab_default),
			  op0, target, 0);
      gcc_assert (temp);
      return REDUCE_BIT_FIELD (temp);

    case ABS_EXPR:
      op0 = expand_expr (treeop0, subtarget,
			 VOIDmode, EXPAND_NORMAL);
      if (modifier == EXPAND_STACK_PARM)
	target = 0;

      /* ABS_EXPR is not valid for complex arguments.  */
      gcc_assert (GET_MODE_CLASS (mode) != MODE_COMPLEX_INT
		  && GET_MODE_CLASS (mode) != MODE_COMPLEX_FLOAT);

      /* Unsigned abs is simply the operand.  Testing here means we don't
	 risk generating incorrect code below.  */
      if (TYPE_UNSIGNED (type))
	return op0;

      return expand_abs (mode, op0, target, unsignedp,
			 safe_from_p (target, treeop0, 1));

    case MAX_EXPR:
    case MIN_EXPR:
      target = original_target;
      if (target == 0
	  || modifier == EXPAND_STACK_PARM
	  || (MEM_P (target) && MEM_VOLATILE_P (target))
	  || GET_MODE (target) != mode
	  || (REG_P (target)
	      && REGNO (target) < FIRST_PSEUDO_REGISTER))
	target = gen_reg_rtx (mode);
      expand_operands (treeop0, treeop1,
		       target, &op0, &op1, EXPAND_NORMAL);

      /* First try to do it with a special MIN or MAX instruction.
	 If that does not win, use a conditional jump to select the proper
	 value.  */
      this_optab = optab_for_tree_code (code, type, optab_default);
      temp = expand_binop (mode, this_optab, op0, op1, target, unsignedp,
			   OPTAB_WIDEN);
      if (temp != 0)
	return temp;

      /* At this point, a MEM target is no longer useful; we will get better
	 code without it.  */

      if (! REG_P (target))
	target = gen_reg_rtx (mode);

      /* If op1 was placed in target, swap op0 and op1.  */
      if (target != op0 && target == op1)
	{
	  temp = op0;
	  op0 = op1;
	  op1 = temp;
	}

      /* We generate better code and avoid problems with op1 mentioning
	 target by forcing op1 into a pseudo if it isn't a constant.  */
      if (! CONSTANT_P (op1))
	op1 = force_reg (mode, op1);

      {
	enum rtx_code comparison_code;
	rtx cmpop1 = op1;

	if (code == MAX_EXPR)
	  comparison_code = unsignedp ? GEU : GE;
	else
	  comparison_code = unsignedp ? LEU : LE;

	/* Canonicalize to comparisons against 0.  */
	if (op1 == const1_rtx)
	  {
	    /* Converting (a >= 1 ? a : 1) into (a > 0 ? a : 1)
	       or (a != 0 ? a : 1) for unsigned.
	       For MIN we are safe converting (a <= 1 ? a : 1)
	       into (a <= 0 ? a : 1)  */
	    cmpop1 = const0_rtx;
	    if (code == MAX_EXPR)
	      comparison_code = unsignedp ? NE : GT;
	  }
	if (op1 == constm1_rtx && !unsignedp)
	  {
	    /* Converting (a >= -1 ? a : -1) into (a >= 0 ? a : -1)
	       and (a <= -1 ? a : -1) into (a < 0 ? a : -1) */
	    cmpop1 = const0_rtx;
	    if (code == MIN_EXPR)
	      comparison_code = LT;
	  }
#ifdef HAVE_conditional_move
	/* Use a conditional move if possible.  */
	if (can_conditionally_move_p (mode))
	  {
	    rtx insn;
<<<<<<< HEAD

	    /* ??? Same problem as in expmed.c: emit_conditional_move
	       forces a stack adjustment via compare_from_rtx, and we
	       lose the stack adjustment if the sequence we are about
	       to create is discarded.  */
	    do_pending_stack_adjust ();

	    start_sequence ();

	    /* Try to emit the conditional move.  */
	    insn = emit_conditional_move (target, comparison_code,
					  op0, cmpop1, mode,
					  op0, op1, mode,
					  unsignedp);

	    /* If we could do the conditional move, emit the sequence,
	       and return.  */
	    if (insn)
	      {
		rtx seq = get_insns ();
		end_sequence ();
		emit_insn (seq);
		return target;
	      }

	    /* Otherwise discard the sequence and fall back to code with
	       branches.  */
	    end_sequence ();
	  }
#endif
	if (target != op0)
	  emit_move_insn (target, op0);

	temp = gen_label_rtx ();
	do_compare_rtx_and_jump (target, cmpop1, comparison_code,
				 unsignedp, mode, NULL_RTX, NULL_RTX, temp,
				 -1);
      }
      emit_move_insn (target, op1);
      emit_label (temp);
      return target;

    case BIT_NOT_EXPR:
      op0 = expand_expr (treeop0, subtarget,
			 VOIDmode, EXPAND_NORMAL);
      if (modifier == EXPAND_STACK_PARM)
	target = 0;
      temp = expand_unop (mode, one_cmpl_optab, op0, target, 1);
      gcc_assert (temp);
      return temp;

      /* ??? Can optimize bitwise operations with one arg constant.
	 Can optimize (a bitwise1 n) bitwise2 (a bitwise3 b)
	 and (a bitwise1 b) bitwise2 b (etc)
	 but that is probably not worth while.  */

      /* BIT_AND_EXPR is for bitwise anding.  TRUTH_AND_EXPR is for anding two
	 boolean values when we want in all cases to compute both of them.  In
	 general it is fastest to do TRUTH_AND_EXPR by computing both operands
	 as actual zero-or-1 values and then bitwise anding.  In cases where
	 there cannot be any side effects, better code would be made by
	 treating TRUTH_AND_EXPR like TRUTH_ANDIF_EXPR; but the question is
	 how to recognize those cases.  */

    case TRUTH_AND_EXPR:
      code = BIT_AND_EXPR;
    case BIT_AND_EXPR:
      goto binop;

    case TRUTH_OR_EXPR:
      code = BIT_IOR_EXPR;
    case BIT_IOR_EXPR:
      goto binop;

    case TRUTH_XOR_EXPR:
      code = BIT_XOR_EXPR;
    case BIT_XOR_EXPR:
      goto binop;

    case LROTATE_EXPR:
    case RROTATE_EXPR:
      gcc_assert (VECTOR_MODE_P (TYPE_MODE (type))
		  || (GET_MODE_PRECISION (TYPE_MODE (type))
		      == TYPE_PRECISION (type)));
      /* fall through */

    case LSHIFT_EXPR:
    case RSHIFT_EXPR:
      /* If this is a fixed-point operation, then we cannot use the code
	 below because "expand_shift" doesn't support sat/no-sat fixed-point
         shifts.   */
      if (ALL_FIXED_POINT_MODE_P (mode))
	goto binop;

      if (! safe_from_p (subtarget, treeop1, 1))
	subtarget = 0;
      if (modifier == EXPAND_STACK_PARM)
	target = 0;
      op0 = expand_expr (treeop0, subtarget,
			 VOIDmode, EXPAND_NORMAL);
      temp = expand_shift (code, mode, op0, treeop1, target,
			   unsignedp);
      if (code == LSHIFT_EXPR)
	temp = REDUCE_BIT_FIELD (temp);
      return temp;

      /* Could determine the answer when only additive constants differ.  Also,
	 the addition of one can be handled by changing the condition.  */
    case LT_EXPR:
    case LE_EXPR:
    case GT_EXPR:
    case GE_EXPR:
    case EQ_EXPR:
    case NE_EXPR:
    case UNORDERED_EXPR:
    case ORDERED_EXPR:
    case UNLT_EXPR:
    case UNLE_EXPR:
    case UNGT_EXPR:
    case UNGE_EXPR:
    case UNEQ_EXPR:
    case LTGT_EXPR:
      temp = do_store_flag (ops,
			    modifier != EXPAND_STACK_PARM ? target : NULL_RTX,
			    tmode != VOIDmode ? tmode : mode);
      if (temp)
	return temp;

      /* Use a compare and a jump for BLKmode comparisons, or for function
	 type comparisons is HAVE_canonicalize_funcptr_for_compare.  */

      if ((target == 0
	   || modifier == EXPAND_STACK_PARM
	   || ! safe_from_p (target, treeop0, 1)
	   || ! safe_from_p (target, treeop1, 1)
	   /* Make sure we don't have a hard reg (such as function's return
	      value) live across basic blocks, if not optimizing.  */
	   || (!optimize && REG_P (target)
	       && REGNO (target) < FIRST_PSEUDO_REGISTER)))
	target = gen_reg_rtx (tmode != VOIDmode ? tmode : mode);

      emit_move_insn (target, const0_rtx);

      op1 = gen_label_rtx ();
      jumpifnot_1 (code, treeop0, treeop1, op1, -1);

      emit_move_insn (target, const1_rtx);

      emit_label (op1);
      return target;

    case TRUTH_NOT_EXPR:
      if (modifier == EXPAND_STACK_PARM)
	target = 0;
      op0 = expand_expr (treeop0, target,
			 VOIDmode, EXPAND_NORMAL);
      /* The parser is careful to generate TRUTH_NOT_EXPR
	 only with operands that are always zero or one.  */
      temp = expand_binop (mode, xor_optab, op0, const1_rtx,
			   target, 1, OPTAB_LIB_WIDEN);
      gcc_assert (temp);
      return temp;

    case COMPLEX_EXPR:
      /* Get the rtx code of the operands.  */
      op0 = expand_normal (treeop0);
      op1 = expand_normal (treeop1);

      if (!target)
	target = gen_reg_rtx (TYPE_MODE (type));

      /* Move the real (op0) and imaginary (op1) parts to their location.  */
      write_complex_part (target, op0, false);
      write_complex_part (target, op1, true);

      return target;

    case WIDEN_SUM_EXPR:
      {
        tree oprnd0 = treeop0;
        tree oprnd1 = treeop1;

        expand_operands (oprnd0, oprnd1, NULL_RTX, &op0, &op1, EXPAND_NORMAL);
        target = expand_widen_pattern_expr (ops, op0, NULL_RTX, op1,
                                            target, unsignedp);
        return target;
      }

    case REDUC_MAX_EXPR:
    case REDUC_MIN_EXPR:
    case REDUC_PLUS_EXPR:
      {
        op0 = expand_normal (treeop0);
        this_optab = optab_for_tree_code (code, type, optab_default);
        temp = expand_unop (mode, this_optab, op0, target, unsignedp);
        gcc_assert (temp);
        return temp;
      }

    case VEC_EXTRACT_EVEN_EXPR:
    case VEC_EXTRACT_ODD_EXPR:
      {
        expand_operands (treeop0,  treeop1,
                         NULL_RTX, &op0, &op1, EXPAND_NORMAL);
        this_optab = optab_for_tree_code (code, type, optab_default);
        temp = expand_binop (mode, this_optab, op0, op1, target, unsignedp,
                             OPTAB_WIDEN);
        gcc_assert (temp);
        return temp;
      }

    case VEC_INTERLEAVE_HIGH_EXPR:
    case VEC_INTERLEAVE_LOW_EXPR:
      {
        expand_operands (treeop0,  treeop1,
                         NULL_RTX, &op0, &op1, EXPAND_NORMAL);
        this_optab = optab_for_tree_code (code, type, optab_default);
        temp = expand_binop (mode, this_optab, op0, op1, target, unsignedp,
                             OPTAB_WIDEN);
        gcc_assert (temp);
        return temp;
      }

    case VEC_LSHIFT_EXPR:
    case VEC_RSHIFT_EXPR:
      {
	target = expand_vec_shift_expr (ops, target);
	return target;
      }

    case VEC_UNPACK_HI_EXPR:
    case VEC_UNPACK_LO_EXPR:
      {
	op0 = expand_normal (treeop0);
	this_optab = optab_for_tree_code (code, type, optab_default);
	temp = expand_widen_pattern_expr (ops, op0, NULL_RTX, NULL_RTX,
					  target, unsignedp);
	gcc_assert (temp);
	return temp;
      }

    case VEC_UNPACK_FLOAT_HI_EXPR:
    case VEC_UNPACK_FLOAT_LO_EXPR:
      {
	op0 = expand_normal (treeop0);
	/* The signedness is determined from input operand.  */
	this_optab = optab_for_tree_code (code,
					  TREE_TYPE (treeop0),
					  optab_default);
	temp = expand_widen_pattern_expr
	  (ops, op0, NULL_RTX, NULL_RTX,
	   target, TYPE_UNSIGNED (TREE_TYPE (treeop0)));

	gcc_assert (temp);
	return temp;
      }

    case VEC_WIDEN_MULT_HI_EXPR:
    case VEC_WIDEN_MULT_LO_EXPR:
      {
	tree oprnd0 = treeop0;
	tree oprnd1 = treeop1;

	expand_operands (oprnd0, oprnd1, NULL_RTX, &op0, &op1, EXPAND_NORMAL);
	target = expand_widen_pattern_expr (ops, op0, op1, NULL_RTX,
					    target, unsignedp);
	gcc_assert (target);
	return target;
      }

    case VEC_PACK_TRUNC_EXPR:
    case VEC_PACK_SAT_EXPR:
    case VEC_PACK_FIX_TRUNC_EXPR:
      mode = TYPE_MODE (TREE_TYPE (treeop0));
      goto binop;

    default:
      gcc_unreachable ();
    }

  /* Here to do an ordinary binary operator.  */
 binop:
  expand_operands (treeop0, treeop1,
		   subtarget, &op0, &op1, EXPAND_NORMAL);
 binop2:
  this_optab = optab_for_tree_code (code, type, optab_default);
 binop3:
  if (modifier == EXPAND_STACK_PARM)
    target = 0;
  temp = expand_binop (mode, this_optab, op0, op1, target,
		       unsignedp, OPTAB_LIB_WIDEN);
  gcc_assert (temp);
  return REDUCE_BIT_FIELD (temp);
}
#undef REDUCE_BIT_FIELD

=======

	    /* ??? Same problem as in expmed.c: emit_conditional_move
	       forces a stack adjustment via compare_from_rtx, and we
	       lose the stack adjustment if the sequence we are about
	       to create is discarded.  */
	    do_pending_stack_adjust ();

	    start_sequence ();

	    /* Try to emit the conditional move.  */
	    insn = emit_conditional_move (target, comparison_code,
					  op0, cmpop1, mode,
					  op0, op1, mode,
					  unsignedp);

	    /* If we could do the conditional move, emit the sequence,
	       and return.  */
	    if (insn)
	      {
		rtx seq = get_insns ();
		end_sequence ();
		emit_insn (seq);
		return target;
	      }

	    /* Otherwise discard the sequence and fall back to code with
	       branches.  */
	    end_sequence ();
	  }
#endif
	if (target != op0)
	  emit_move_insn (target, op0);

	temp = gen_label_rtx ();
	do_compare_rtx_and_jump (target, cmpop1, comparison_code,
				 unsignedp, mode, NULL_RTX, NULL_RTX, temp,
				 -1);
      }
      emit_move_insn (target, op1);
      emit_label (temp);
      return target;

    case BIT_NOT_EXPR:
      op0 = expand_expr (treeop0, subtarget,
			 VOIDmode, EXPAND_NORMAL);
      if (modifier == EXPAND_STACK_PARM)
	target = 0;
      temp = expand_unop (mode, one_cmpl_optab, op0, target, 1);
      gcc_assert (temp);
      return temp;

      /* ??? Can optimize bitwise operations with one arg constant.
	 Can optimize (a bitwise1 n) bitwise2 (a bitwise3 b)
	 and (a bitwise1 b) bitwise2 b (etc)
	 but that is probably not worth while.  */

      /* BIT_AND_EXPR is for bitwise anding.  TRUTH_AND_EXPR is for anding two
	 boolean values when we want in all cases to compute both of them.  In
	 general it is fastest to do TRUTH_AND_EXPR by computing both operands
	 as actual zero-or-1 values and then bitwise anding.  In cases where
	 there cannot be any side effects, better code would be made by
	 treating TRUTH_AND_EXPR like TRUTH_ANDIF_EXPR; but the question is
	 how to recognize those cases.  */

    case TRUTH_AND_EXPR:
      code = BIT_AND_EXPR;
    case BIT_AND_EXPR:
      goto binop;

    case TRUTH_OR_EXPR:
      code = BIT_IOR_EXPR;
    case BIT_IOR_EXPR:
      goto binop;

    case TRUTH_XOR_EXPR:
      code = BIT_XOR_EXPR;
    case BIT_XOR_EXPR:
      goto binop;

    case LROTATE_EXPR:
    case RROTATE_EXPR:
      gcc_assert (VECTOR_MODE_P (TYPE_MODE (type))
		  || (GET_MODE_PRECISION (TYPE_MODE (type))
		      == TYPE_PRECISION (type)));
      /* fall through */

    case LSHIFT_EXPR:
    case RSHIFT_EXPR:
      /* If this is a fixed-point operation, then we cannot use the code
	 below because "expand_shift" doesn't support sat/no-sat fixed-point
         shifts.   */
      if (ALL_FIXED_POINT_MODE_P (mode))
	goto binop;

      if (! safe_from_p (subtarget, treeop1, 1))
	subtarget = 0;
      if (modifier == EXPAND_STACK_PARM)
	target = 0;
      op0 = expand_expr (treeop0, subtarget,
			 VOIDmode, EXPAND_NORMAL);
      temp = expand_shift (code, mode, op0, treeop1, target,
			   unsignedp);
      if (code == LSHIFT_EXPR)
	temp = REDUCE_BIT_FIELD (temp);
      return temp;

      /* Could determine the answer when only additive constants differ.  Also,
	 the addition of one can be handled by changing the condition.  */
    case LT_EXPR:
    case LE_EXPR:
    case GT_EXPR:
    case GE_EXPR:
    case EQ_EXPR:
    case NE_EXPR:
    case UNORDERED_EXPR:
    case ORDERED_EXPR:
    case UNLT_EXPR:
    case UNLE_EXPR:
    case UNGT_EXPR:
    case UNGE_EXPR:
    case UNEQ_EXPR:
    case LTGT_EXPR:
      temp = do_store_flag (ops,
			    modifier != EXPAND_STACK_PARM ? target : NULL_RTX,
			    tmode != VOIDmode ? tmode : mode);
      if (temp)
	return temp;

      /* Use a compare and a jump for BLKmode comparisons, or for function
	 type comparisons is HAVE_canonicalize_funcptr_for_compare.  */

      if ((target == 0
	   || modifier == EXPAND_STACK_PARM
	   || ! safe_from_p (target, treeop0, 1)
	   || ! safe_from_p (target, treeop1, 1)
	   /* Make sure we don't have a hard reg (such as function's return
	      value) live across basic blocks, if not optimizing.  */
	   || (!optimize && REG_P (target)
	       && REGNO (target) < FIRST_PSEUDO_REGISTER)))
	target = gen_reg_rtx (tmode != VOIDmode ? tmode : mode);

      emit_move_insn (target, const0_rtx);

      op1 = gen_label_rtx ();
      jumpifnot_1 (code, treeop0, treeop1, op1, -1);

      emit_move_insn (target, const1_rtx);

      emit_label (op1);
      return target;

    case TRUTH_NOT_EXPR:
      if (modifier == EXPAND_STACK_PARM)
	target = 0;
      op0 = expand_expr (treeop0, target,
			 VOIDmode, EXPAND_NORMAL);
      /* The parser is careful to generate TRUTH_NOT_EXPR
	 only with operands that are always zero or one.  */
      temp = expand_binop (mode, xor_optab, op0, const1_rtx,
			   target, 1, OPTAB_LIB_WIDEN);
      gcc_assert (temp);
      return temp;

    case COMPLEX_EXPR:
      /* Get the rtx code of the operands.  */
      op0 = expand_normal (treeop0);
      op1 = expand_normal (treeop1);

      if (!target)
	target = gen_reg_rtx (TYPE_MODE (type));

      /* Move the real (op0) and imaginary (op1) parts to their location.  */
      write_complex_part (target, op0, false);
      write_complex_part (target, op1, true);

      return target;

    case WIDEN_SUM_EXPR:
      {
        tree oprnd0 = treeop0;
        tree oprnd1 = treeop1;

        expand_operands (oprnd0, oprnd1, NULL_RTX, &op0, &op1, EXPAND_NORMAL);
        target = expand_widen_pattern_expr (ops, op0, NULL_RTX, op1,
                                            target, unsignedp);
        return target;
      }

    case REDUC_MAX_EXPR:
    case REDUC_MIN_EXPR:
    case REDUC_PLUS_EXPR:
      {
        op0 = expand_normal (treeop0);
        this_optab = optab_for_tree_code (code, type, optab_default);
        temp = expand_unop (mode, this_optab, op0, target, unsignedp);
        gcc_assert (temp);
        return temp;
      }

    case VEC_EXTRACT_EVEN_EXPR:
    case VEC_EXTRACT_ODD_EXPR:
      {
        expand_operands (treeop0,  treeop1,
                         NULL_RTX, &op0, &op1, EXPAND_NORMAL);
        this_optab = optab_for_tree_code (code, type, optab_default);
        temp = expand_binop (mode, this_optab, op0, op1, target, unsignedp,
                             OPTAB_WIDEN);
        gcc_assert (temp);
        return temp;
      }

    case VEC_INTERLEAVE_HIGH_EXPR:
    case VEC_INTERLEAVE_LOW_EXPR:
      {
        expand_operands (treeop0,  treeop1,
                         NULL_RTX, &op0, &op1, EXPAND_NORMAL);
        this_optab = optab_for_tree_code (code, type, optab_default);
        temp = expand_binop (mode, this_optab, op0, op1, target, unsignedp,
                             OPTAB_WIDEN);
        gcc_assert (temp);
        return temp;
      }

    case VEC_LSHIFT_EXPR:
    case VEC_RSHIFT_EXPR:
      {
	target = expand_vec_shift_expr (ops, target);
	return target;
      }

    case VEC_UNPACK_HI_EXPR:
    case VEC_UNPACK_LO_EXPR:
      {
	op0 = expand_normal (treeop0);
	this_optab = optab_for_tree_code (code, type, optab_default);
	temp = expand_widen_pattern_expr (ops, op0, NULL_RTX, NULL_RTX,
					  target, unsignedp);
	gcc_assert (temp);
	return temp;
      }

    case VEC_UNPACK_FLOAT_HI_EXPR:
    case VEC_UNPACK_FLOAT_LO_EXPR:
      {
	op0 = expand_normal (treeop0);
	/* The signedness is determined from input operand.  */
	this_optab = optab_for_tree_code (code,
					  TREE_TYPE (treeop0),
					  optab_default);
	temp = expand_widen_pattern_expr
	  (ops, op0, NULL_RTX, NULL_RTX,
	   target, TYPE_UNSIGNED (TREE_TYPE (treeop0)));

	gcc_assert (temp);
	return temp;
      }

    case VEC_WIDEN_MULT_HI_EXPR:
    case VEC_WIDEN_MULT_LO_EXPR:
      {
	tree oprnd0 = treeop0;
	tree oprnd1 = treeop1;

	expand_operands (oprnd0, oprnd1, NULL_RTX, &op0, &op1, EXPAND_NORMAL);
	target = expand_widen_pattern_expr (ops, op0, op1, NULL_RTX,
					    target, unsignedp);
	gcc_assert (target);
	return target;
      }

    case VEC_PACK_TRUNC_EXPR:
    case VEC_PACK_SAT_EXPR:
    case VEC_PACK_FIX_TRUNC_EXPR:
      mode = TYPE_MODE (TREE_TYPE (treeop0));
      goto binop;

    default:
      gcc_unreachable ();
    }

  /* Here to do an ordinary binary operator.  */
 binop:
  expand_operands (treeop0, treeop1,
		   subtarget, &op0, &op1, EXPAND_NORMAL);
 binop2:
  this_optab = optab_for_tree_code (code, type, optab_default);
 binop3:
  if (modifier == EXPAND_STACK_PARM)
    target = 0;
  temp = expand_binop (mode, this_optab, op0, op1, target,
		       unsignedp, OPTAB_LIB_WIDEN);
  gcc_assert (temp);
  return REDUCE_BIT_FIELD (temp);
}
#undef REDUCE_BIT_FIELD

>>>>>>> 3bd7a983
rtx
expand_expr_real_1 (tree exp, rtx target, enum machine_mode tmode,
		    enum expand_modifier modifier, rtx *alt_rtl)
{
  rtx op0, op1, temp, decl_rtl;
  tree type;
  int unsignedp;
  enum machine_mode mode;
  enum tree_code code = TREE_CODE (exp);
  optab this_optab;
  rtx subtarget, original_target;
  int ignore;
  tree context;
  bool reduce_bit_field;
  location_t loc = EXPR_LOCATION (exp);
  struct separate_ops ops;
  tree treeop0, treeop1, treeop2;
  tree ssa_name = NULL_TREE;
  gimple g;
<<<<<<< HEAD

  type = TREE_TYPE (exp);
  mode = TYPE_MODE (type);
  unsignedp = TYPE_UNSIGNED (type);

  treeop0 = treeop1 = treeop2 = NULL_TREE;
  if (!VL_EXP_CLASS_P (exp))
    switch (TREE_CODE_LENGTH (code))
      {
	default:
	case 3: treeop2 = TREE_OPERAND (exp, 2);
	case 2: treeop1 = TREE_OPERAND (exp, 1);
	case 1: treeop0 = TREE_OPERAND (exp, 0);
	case 0: break;
      }
  ops.code = code;
  ops.type = type;
  ops.op0 = treeop0;
  ops.op1 = treeop1;
  ops.op2 = treeop2;
  ops.location = loc;

  ignore = (target == const0_rtx
	    || ((CONVERT_EXPR_CODE_P (code)
		 || code == COND_EXPR || code == VIEW_CONVERT_EXPR)
		&& TREE_CODE (type) == VOID_TYPE));

  /* An operation in what may be a bit-field type needs the
     result to be reduced to the precision of the bit-field type,
     which is narrower than that of the type's mode.  */
  reduce_bit_field = (!ignore
		      && TREE_CODE (type) == INTEGER_TYPE
		      && GET_MODE_PRECISION (mode) > TYPE_PRECISION (type));

  /* If we are going to ignore this result, we need only do something
     if there is a side-effect somewhere in the expression.  If there
     is, short-circuit the most common cases here.  Note that we must
     not call expand_expr with anything but const0_rtx in case this
     is an initial expansion of a size that contains a PLACEHOLDER_EXPR.  */

  if (ignore)
    {
      if (! TREE_SIDE_EFFECTS (exp))
	return const0_rtx;

      /* Ensure we reference a volatile object even if value is ignored, but
	 don't do this if all we are doing is taking its address.  */
      if (TREE_THIS_VOLATILE (exp)
	  && TREE_CODE (exp) != FUNCTION_DECL
	  && mode != VOIDmode && mode != BLKmode
	  && modifier != EXPAND_CONST_ADDRESS)
	{
	  temp = expand_expr (exp, NULL_RTX, VOIDmode, modifier);
	  if (MEM_P (temp))
	    temp = copy_to_reg (temp);
	  return const0_rtx;
	}

      if (TREE_CODE_CLASS (code) == tcc_unary
	  || code == COMPONENT_REF || code == INDIRECT_REF)
	return expand_expr (treeop0, const0_rtx, VOIDmode,
			    modifier);

      else if (TREE_CODE_CLASS (code) == tcc_binary
	       || TREE_CODE_CLASS (code) == tcc_comparison
	       || code == ARRAY_REF || code == ARRAY_RANGE_REF)
	{
	  expand_expr (treeop0, const0_rtx, VOIDmode, modifier);
	  expand_expr (treeop1, const0_rtx, VOIDmode, modifier);
	  return const0_rtx;
	}
      else if (code == BIT_FIELD_REF)
	{
	  expand_expr (treeop0, const0_rtx, VOIDmode, modifier);
	  expand_expr (treeop1, const0_rtx, VOIDmode, modifier);
	  expand_expr (treeop2, const0_rtx, VOIDmode, modifier);
	  return const0_rtx;
	}

      target = 0;
    }

  if (reduce_bit_field && modifier == EXPAND_STACK_PARM)
    target = 0;

  /* Use subtarget as the target for operand 0 of a binary operation.  */
  subtarget = get_subtarget (target);
  original_target = target;

  switch (code)
    {
    case LABEL_DECL:
      {
	tree function = decl_function_context (exp);

	temp = label_rtx (exp);
	temp = gen_rtx_LABEL_REF (Pmode, temp);

	if (function != current_function_decl
	    && function != 0)
	  LABEL_REF_NONLOCAL_P (temp) = 1;

	temp = gen_rtx_MEM (FUNCTION_MODE, temp);
	return temp;
      }

    case SSA_NAME:
      /* ??? ivopts calls expander, without any preparation from
         out-of-ssa.  So fake instructions as if this was an access to the
	 base variable.  This unnecessarily allocates a pseudo, see how we can
	 reuse it, if partition base vars have it set already.  */
      if (!currently_expanding_to_rtl)
	return expand_expr_real_1 (SSA_NAME_VAR (exp), target, tmode, modifier,
				   NULL);

      g = get_gimple_for_ssa_name (exp);
      if (g)
	return expand_expr_real (gimple_assign_rhs_to_tree (g), target, tmode,
				 modifier, NULL);

      ssa_name = exp;
      decl_rtl = get_rtx_for_ssa_name (ssa_name);
      exp = SSA_NAME_VAR (ssa_name);
      goto expand_decl_rtl;

    case PARM_DECL:
    case VAR_DECL:
      /* If a static var's type was incomplete when the decl was written,
	 but the type is complete now, lay out the decl now.  */
      if (DECL_SIZE (exp) == 0
	  && COMPLETE_OR_UNBOUND_ARRAY_TYPE_P (TREE_TYPE (exp))
	  && (TREE_STATIC (exp) || DECL_EXTERNAL (exp)))
	layout_decl (exp, 0);

      /* TLS emulation hook - replace __thread vars with
	 *__emutls_get_address (&_emutls.var).  */
      if (! targetm.have_tls
	  && TREE_CODE (exp) == VAR_DECL
	  && DECL_THREAD_LOCAL_P (exp))
	{
	  exp = build_fold_indirect_ref_loc (loc, emutls_var_address (exp));
	  return expand_expr_real_1 (exp, target, tmode, modifier, NULL);
	}

      /* ... fall through ...  */

    case FUNCTION_DECL:
    case RESULT_DECL:
      decl_rtl = DECL_RTL (exp);
    expand_decl_rtl:
      gcc_assert (decl_rtl);
      decl_rtl = copy_rtx (decl_rtl);
      /* Record writes to register variables.  */
      if (modifier == EXPAND_WRITE && REG_P (decl_rtl)
	  && REGNO (decl_rtl) < FIRST_PSEUDO_REGISTER)
	{
	    int i = REGNO (decl_rtl);
	    int nregs = hard_regno_nregs[i][GET_MODE (decl_rtl)];
	    while (nregs)
	      {
		SET_HARD_REG_BIT (crtl->asm_clobbers, i);
		i++;
		nregs--;
	      }
	}

      /* Ensure variable marked as used even if it doesn't go through
	 a parser.  If it hasn't be used yet, write out an external
	 definition.  */
      if (! TREE_USED (exp))
	{
	  assemble_external (exp);
	  TREE_USED (exp) = 1;
	}

      /* Show we haven't gotten RTL for this yet.  */
      temp = 0;

      /* Variables inherited from containing functions should have
	 been lowered by this point.  */
      context = decl_function_context (exp);
      gcc_assert (!context
		  || context == current_function_decl
		  || TREE_STATIC (exp)
		  /* ??? C++ creates functions that are not TREE_STATIC.  */
		  || TREE_CODE (exp) == FUNCTION_DECL);

      /* This is the case of an array whose size is to be determined
	 from its initializer, while the initializer is still being parsed.
	 See expand_decl.  */

      if (MEM_P (decl_rtl) && REG_P (XEXP (decl_rtl, 0)))
	temp = validize_mem (decl_rtl);

      /* If DECL_RTL is memory, we are in the normal case and the
	 address is not valid, get the address into a register.  */

      else if (MEM_P (decl_rtl) && modifier != EXPAND_INITIALIZER)
	{
	  if (alt_rtl)
	    *alt_rtl = decl_rtl;
	  decl_rtl = use_anchored_address (decl_rtl);
	  if (modifier != EXPAND_CONST_ADDRESS
	      && modifier != EXPAND_SUM
	      && !memory_address_addr_space_p (DECL_MODE (exp),
					       XEXP (decl_rtl, 0),
					       MEM_ADDR_SPACE (decl_rtl)))
	    temp = replace_equiv_address (decl_rtl,
					  copy_rtx (XEXP (decl_rtl, 0)));
	}

      /* If we got something, return it.  But first, set the alignment
	 if the address is a register.  */
      if (temp != 0)
	{
	  if (MEM_P (temp) && REG_P (XEXP (temp, 0)))
	    mark_reg_pointer (XEXP (temp, 0), DECL_ALIGN (exp));

	  return temp;
	}

      /* If the mode of DECL_RTL does not match that of the decl, it
	 must be a promoted value.  We return a SUBREG of the wanted mode,
	 but mark it so that we know that it was already extended.  */
      if (REG_P (decl_rtl) && GET_MODE (decl_rtl) != DECL_MODE (exp))
	{
	  enum machine_mode pmode;

	  /* Get the signedness to be used for this variable.  Ensure we get
	     the same mode we got when the variable was declared.  */
	  if (code == SSA_NAME
	      && (g = SSA_NAME_DEF_STMT (ssa_name))
	      && gimple_code (g) == GIMPLE_CALL)
	    pmode = promote_function_mode (type, mode, &unsignedp,
					   TREE_TYPE
					   (TREE_TYPE (gimple_call_fn (g))),
					   2);
	  else
	    pmode = promote_decl_mode (exp, &unsignedp);
	  gcc_assert (GET_MODE (decl_rtl) == pmode);

	  temp = gen_lowpart_SUBREG (mode, decl_rtl);
	  SUBREG_PROMOTED_VAR_P (temp) = 1;
	  SUBREG_PROMOTED_UNSIGNED_SET (temp, unsignedp);
	  return temp;
	}

      return decl_rtl;

    case INTEGER_CST:
      temp = immed_double_const (TREE_INT_CST_LOW (exp),
				 TREE_INT_CST_HIGH (exp), mode);

      return temp;

=======

  type = TREE_TYPE (exp);
  mode = TYPE_MODE (type);
  unsignedp = TYPE_UNSIGNED (type);

  treeop0 = treeop1 = treeop2 = NULL_TREE;
  if (!VL_EXP_CLASS_P (exp))
    switch (TREE_CODE_LENGTH (code))
      {
	default:
	case 3: treeop2 = TREE_OPERAND (exp, 2);
	case 2: treeop1 = TREE_OPERAND (exp, 1);
	case 1: treeop0 = TREE_OPERAND (exp, 0);
	case 0: break;
      }
  ops.code = code;
  ops.type = type;
  ops.op0 = treeop0;
  ops.op1 = treeop1;
  ops.op2 = treeop2;
  ops.location = loc;

  ignore = (target == const0_rtx
	    || ((CONVERT_EXPR_CODE_P (code)
		 || code == COND_EXPR || code == VIEW_CONVERT_EXPR)
		&& TREE_CODE (type) == VOID_TYPE));

  /* An operation in what may be a bit-field type needs the
     result to be reduced to the precision of the bit-field type,
     which is narrower than that of the type's mode.  */
  reduce_bit_field = (!ignore
		      && TREE_CODE (type) == INTEGER_TYPE
		      && GET_MODE_PRECISION (mode) > TYPE_PRECISION (type));

  /* If we are going to ignore this result, we need only do something
     if there is a side-effect somewhere in the expression.  If there
     is, short-circuit the most common cases here.  Note that we must
     not call expand_expr with anything but const0_rtx in case this
     is an initial expansion of a size that contains a PLACEHOLDER_EXPR.  */

  if (ignore)
    {
      if (! TREE_SIDE_EFFECTS (exp))
	return const0_rtx;

      /* Ensure we reference a volatile object even if value is ignored, but
	 don't do this if all we are doing is taking its address.  */
      if (TREE_THIS_VOLATILE (exp)
	  && TREE_CODE (exp) != FUNCTION_DECL
	  && mode != VOIDmode && mode != BLKmode
	  && modifier != EXPAND_CONST_ADDRESS)
	{
	  temp = expand_expr (exp, NULL_RTX, VOIDmode, modifier);
	  if (MEM_P (temp))
	    temp = copy_to_reg (temp);
	  return const0_rtx;
	}

      if (TREE_CODE_CLASS (code) == tcc_unary
	  || code == COMPONENT_REF || code == INDIRECT_REF)
	return expand_expr (treeop0, const0_rtx, VOIDmode,
			    modifier);

      else if (TREE_CODE_CLASS (code) == tcc_binary
	       || TREE_CODE_CLASS (code) == tcc_comparison
	       || code == ARRAY_REF || code == ARRAY_RANGE_REF)
	{
	  expand_expr (treeop0, const0_rtx, VOIDmode, modifier);
	  expand_expr (treeop1, const0_rtx, VOIDmode, modifier);
	  return const0_rtx;
	}
      else if (code == BIT_FIELD_REF)
	{
	  expand_expr (treeop0, const0_rtx, VOIDmode, modifier);
	  expand_expr (treeop1, const0_rtx, VOIDmode, modifier);
	  expand_expr (treeop2, const0_rtx, VOIDmode, modifier);
	  return const0_rtx;
	}

      target = 0;
    }

  if (reduce_bit_field && modifier == EXPAND_STACK_PARM)
    target = 0;

  /* Use subtarget as the target for operand 0 of a binary operation.  */
  subtarget = get_subtarget (target);
  original_target = target;

  switch (code)
    {
    case LABEL_DECL:
      {
	tree function = decl_function_context (exp);

	temp = label_rtx (exp);
	temp = gen_rtx_LABEL_REF (Pmode, temp);

	if (function != current_function_decl
	    && function != 0)
	  LABEL_REF_NONLOCAL_P (temp) = 1;

	temp = gen_rtx_MEM (FUNCTION_MODE, temp);
	return temp;
      }

    case SSA_NAME:
      /* ??? ivopts calls expander, without any preparation from
         out-of-ssa.  So fake instructions as if this was an access to the
	 base variable.  This unnecessarily allocates a pseudo, see how we can
	 reuse it, if partition base vars have it set already.  */
      if (!currently_expanding_to_rtl)
	return expand_expr_real_1 (SSA_NAME_VAR (exp), target, tmode, modifier,
				   NULL);

      g = get_gimple_for_ssa_name (exp);
      if (g)
	return expand_expr_real (gimple_assign_rhs_to_tree (g), target, tmode,
				 modifier, NULL);

      ssa_name = exp;
      decl_rtl = get_rtx_for_ssa_name (ssa_name);
      exp = SSA_NAME_VAR (ssa_name);
      goto expand_decl_rtl;

    case PARM_DECL:
    case VAR_DECL:
      /* If a static var's type was incomplete when the decl was written,
	 but the type is complete now, lay out the decl now.  */
      if (DECL_SIZE (exp) == 0
	  && COMPLETE_OR_UNBOUND_ARRAY_TYPE_P (TREE_TYPE (exp))
	  && (TREE_STATIC (exp) || DECL_EXTERNAL (exp)))
	layout_decl (exp, 0);

      /* TLS emulation hook - replace __thread vars with
	 *__emutls_get_address (&_emutls.var).  */
      if (! targetm.have_tls
	  && TREE_CODE (exp) == VAR_DECL
	  && DECL_THREAD_LOCAL_P (exp))
	{
	  exp = build_fold_indirect_ref_loc (loc, emutls_var_address (exp));
	  return expand_expr_real_1 (exp, target, tmode, modifier, NULL);
	}

      /* ... fall through ...  */

    case FUNCTION_DECL:
    case RESULT_DECL:
      decl_rtl = DECL_RTL (exp);
    expand_decl_rtl:
      gcc_assert (decl_rtl);
      decl_rtl = copy_rtx (decl_rtl);
      /* Record writes to register variables.  */
      if (modifier == EXPAND_WRITE && REG_P (decl_rtl)
	  && REGNO (decl_rtl) < FIRST_PSEUDO_REGISTER)
	{
	    int i = REGNO (decl_rtl);
	    int nregs = hard_regno_nregs[i][GET_MODE (decl_rtl)];
	    while (nregs)
	      {
		SET_HARD_REG_BIT (crtl->asm_clobbers, i);
		i++;
		nregs--;
	      }
	}

      /* Ensure variable marked as used even if it doesn't go through
	 a parser.  If it hasn't be used yet, write out an external
	 definition.  */
      if (! TREE_USED (exp))
	{
	  assemble_external (exp);
	  TREE_USED (exp) = 1;
	}

      /* Show we haven't gotten RTL for this yet.  */
      temp = 0;

      /* Variables inherited from containing functions should have
	 been lowered by this point.  */
      context = decl_function_context (exp);
      gcc_assert (!context
		  || context == current_function_decl
		  || TREE_STATIC (exp)
		  /* ??? C++ creates functions that are not TREE_STATIC.  */
		  || TREE_CODE (exp) == FUNCTION_DECL);

      /* This is the case of an array whose size is to be determined
	 from its initializer, while the initializer is still being parsed.
	 See expand_decl.  */

      if (MEM_P (decl_rtl) && REG_P (XEXP (decl_rtl, 0)))
	temp = validize_mem (decl_rtl);

      /* If DECL_RTL is memory, we are in the normal case and the
	 address is not valid, get the address into a register.  */

      else if (MEM_P (decl_rtl) && modifier != EXPAND_INITIALIZER)
	{
	  if (alt_rtl)
	    *alt_rtl = decl_rtl;
	  decl_rtl = use_anchored_address (decl_rtl);
	  if (modifier != EXPAND_CONST_ADDRESS
	      && modifier != EXPAND_SUM
	      && !memory_address_addr_space_p (DECL_MODE (exp),
					       XEXP (decl_rtl, 0),
					       MEM_ADDR_SPACE (decl_rtl)))
	    temp = replace_equiv_address (decl_rtl,
					  copy_rtx (XEXP (decl_rtl, 0)));
	}

      /* If we got something, return it.  But first, set the alignment
	 if the address is a register.  */
      if (temp != 0)
	{
	  if (MEM_P (temp) && REG_P (XEXP (temp, 0)))
	    mark_reg_pointer (XEXP (temp, 0), DECL_ALIGN (exp));

	  return temp;
	}

      /* If the mode of DECL_RTL does not match that of the decl, it
	 must be a promoted value.  We return a SUBREG of the wanted mode,
	 but mark it so that we know that it was already extended.  */
      if (REG_P (decl_rtl) && GET_MODE (decl_rtl) != DECL_MODE (exp))
	{
	  enum machine_mode pmode;

	  /* Get the signedness to be used for this variable.  Ensure we get
	     the same mode we got when the variable was declared.  */
	  if (code == SSA_NAME
	      && (g = SSA_NAME_DEF_STMT (ssa_name))
	      && gimple_code (g) == GIMPLE_CALL)
	    pmode = promote_function_mode (type, mode, &unsignedp,
					   TREE_TYPE
					   (TREE_TYPE (gimple_call_fn (g))),
					   2);
	  else
	    pmode = promote_decl_mode (exp, &unsignedp);
	  gcc_assert (GET_MODE (decl_rtl) == pmode);

	  temp = gen_lowpart_SUBREG (mode, decl_rtl);
	  SUBREG_PROMOTED_VAR_P (temp) = 1;
	  SUBREG_PROMOTED_UNSIGNED_SET (temp, unsignedp);
	  return temp;
	}

      return decl_rtl;

    case INTEGER_CST:
      temp = immed_double_const (TREE_INT_CST_LOW (exp),
				 TREE_INT_CST_HIGH (exp), mode);

      return temp;

>>>>>>> 3bd7a983
    case VECTOR_CST:
      {
	tree tmp = NULL_TREE;
	if (GET_MODE_CLASS (mode) == MODE_VECTOR_INT
	    || GET_MODE_CLASS (mode) == MODE_VECTOR_FLOAT
	    || GET_MODE_CLASS (mode) == MODE_VECTOR_FRACT
	    || GET_MODE_CLASS (mode) == MODE_VECTOR_UFRACT
	    || GET_MODE_CLASS (mode) == MODE_VECTOR_ACCUM
	    || GET_MODE_CLASS (mode) == MODE_VECTOR_UACCUM)
	  return const_vector_from_tree (exp);
	if (GET_MODE_CLASS (mode) == MODE_INT)
	  {
	    tree type_for_mode = lang_hooks.types.type_for_mode (mode, 1);
	    if (type_for_mode)
	      tmp = fold_unary_loc (loc, VIEW_CONVERT_EXPR, type_for_mode, exp);
	  }
	if (!tmp)
	  tmp = build_constructor_from_list (type,
					     TREE_VECTOR_CST_ELTS (exp));
	return expand_expr (tmp, ignore ? const0_rtx : target,
			    tmode, modifier);
      }

    case CONST_DECL:
      return expand_expr (DECL_INITIAL (exp), target, VOIDmode, modifier);

    case REAL_CST:
      /* If optimized, generate immediate CONST_DOUBLE
	 which will be turned into memory by reload if necessary.

	 We used to force a register so that loop.c could see it.  But
	 this does not allow gen_* patterns to perform optimizations with
	 the constants.  It also produces two insns in cases like "x = 1.0;".
	 On most machines, floating-point constants are not permitted in
	 many insns, so we'd end up copying it to a register in any case.

	 Now, we do the copying in expand_binop, if appropriate.  */
      return CONST_DOUBLE_FROM_REAL_VALUE (TREE_REAL_CST (exp),
					   TYPE_MODE (TREE_TYPE (exp)));

    case FIXED_CST:
      return CONST_FIXED_FROM_FIXED_VALUE (TREE_FIXED_CST (exp),
					   TYPE_MODE (TREE_TYPE (exp)));

    case COMPLEX_CST:
      /* Handle evaluating a complex constant in a CONCAT target.  */
      if (original_target && GET_CODE (original_target) == CONCAT)
	{
	  enum machine_mode mode = TYPE_MODE (TREE_TYPE (TREE_TYPE (exp)));
	  rtx rtarg, itarg;

	  rtarg = XEXP (original_target, 0);
	  itarg = XEXP (original_target, 1);

	  /* Move the real and imaginary parts separately.  */
	  op0 = expand_expr (TREE_REALPART (exp), rtarg, mode, EXPAND_NORMAL);
	  op1 = expand_expr (TREE_IMAGPART (exp), itarg, mode, EXPAND_NORMAL);

	  if (op0 != rtarg)
	    emit_move_insn (rtarg, op0);
	  if (op1 != itarg)
	    emit_move_insn (itarg, op1);

	  return original_target;
	}

      /* ... fall through ...  */

    case STRING_CST:
      temp = expand_expr_constant (exp, 1, modifier);

      /* temp contains a constant address.
	 On RISC machines where a constant address isn't valid,
	 make some insns to get that address into a register.  */
      if (modifier != EXPAND_CONST_ADDRESS
	  && modifier != EXPAND_INITIALIZER
	  && modifier != EXPAND_SUM
	  && ! memory_address_addr_space_p (mode, XEXP (temp, 0),
					    MEM_ADDR_SPACE (temp)))
	return replace_equiv_address (temp,
				      copy_rtx (XEXP (temp, 0)));
      return temp;

    case SAVE_EXPR:
      {
	tree val = treeop0;
	rtx ret = expand_expr_real_1 (val, target, tmode, modifier, alt_rtl);

	if (!SAVE_EXPR_RESOLVED_P (exp))
	  {
	    /* We can indeed still hit this case, typically via builtin
	       expanders calling save_expr immediately before expanding
	       something.  Assume this means that we only have to deal
	       with non-BLKmode values.  */
	    gcc_assert (GET_MODE (ret) != BLKmode);

	    val = build_decl (EXPR_LOCATION (exp),
			      VAR_DECL, NULL, TREE_TYPE (exp));
	    DECL_ARTIFICIAL (val) = 1;
	    DECL_IGNORED_P (val) = 1;
	    treeop0 = val;
	    TREE_OPERAND (exp, 0) = treeop0;
	    SAVE_EXPR_RESOLVED_P (exp) = 1;

	    if (!CONSTANT_P (ret))
	      ret = copy_to_reg (ret);
	    SET_DECL_RTL (val, ret);
	  }

        return ret;
      }


    case CONSTRUCTOR:
      /* If we don't need the result, just ensure we evaluate any
	 subexpressions.  */
      if (ignore)
	{
	  unsigned HOST_WIDE_INT idx;
	  tree value;

	  FOR_EACH_CONSTRUCTOR_VALUE (CONSTRUCTOR_ELTS (exp), idx, value)
	    expand_expr (value, const0_rtx, VOIDmode, EXPAND_NORMAL);

	  return const0_rtx;
	}

      return expand_constructor (exp, target, modifier, false);

    case MISALIGNED_INDIRECT_REF:
<<<<<<< HEAD
    case ALIGN_INDIRECT_REF:
=======
>>>>>>> 3bd7a983
    case INDIRECT_REF:
      {
	tree exp1 = treeop0;
	addr_space_t as = ADDR_SPACE_GENERIC;
<<<<<<< HEAD
	enum machine_mode address_mode = Pmode;
=======
>>>>>>> 3bd7a983

	if (modifier != EXPAND_WRITE)
	  {
	    tree t;

	    t = fold_read_from_constant_string (exp);
	    if (t)
	      return expand_expr (t, target, tmode, modifier);
	  }

	if (POINTER_TYPE_P (TREE_TYPE (exp1)))
<<<<<<< HEAD
	  {
	    as = TYPE_ADDR_SPACE (TREE_TYPE (TREE_TYPE (exp1)));
	    address_mode = targetm.addr_space.address_mode (as);
	  }
=======
	  as = TYPE_ADDR_SPACE (TREE_TYPE (TREE_TYPE (exp1)));
>>>>>>> 3bd7a983

	op0 = expand_expr (exp1, NULL_RTX, VOIDmode, EXPAND_SUM);
	op0 = memory_address_addr_space (mode, op0, as);

<<<<<<< HEAD
	if (code == ALIGN_INDIRECT_REF)
	  {
	    int align = TYPE_ALIGN_UNIT (type);
	    op0 = gen_rtx_AND (address_mode, op0, GEN_INT (-align));
	    op0 = memory_address_addr_space (mode, op0, as);
	  }

	temp = gen_rtx_MEM (mode, op0);

	set_mem_attributes (temp, exp, 0);
	set_mem_addr_space (temp, as);

=======
	temp = gen_rtx_MEM (mode, op0);

	set_mem_attributes (temp, exp, 0);
	set_mem_addr_space (temp, as);

>>>>>>> 3bd7a983
	/* Resolve the misalignment now, so that we don't have to remember
	   to resolve it later.  Of course, this only works for reads.  */
	if (code == MISALIGNED_INDIRECT_REF)
	  {
	    int icode;
	    rtx reg, insn;

	    gcc_assert (modifier == EXPAND_NORMAL
			|| modifier == EXPAND_STACK_PARM);

	    /* The vectorizer should have already checked the mode.  */
<<<<<<< HEAD
	    icode = optab_handler (movmisalign_optab, mode)->insn_code;
=======
	    icode = optab_handler (movmisalign_optab, mode);
>>>>>>> 3bd7a983
	    gcc_assert (icode != CODE_FOR_nothing);

	    /* We've already validated the memory, and we're creating a
	       new pseudo destination.  The predicates really can't fail.  */
	    reg = gen_reg_rtx (mode);

	    /* Nor can the insn generator.  */
	    insn = GEN_FCN (icode) (reg, temp);
	    emit_insn (insn);

	    return reg;
	  }

	return temp;
      }

    case TARGET_MEM_REF:
      {
	addr_space_t as = TYPE_ADDR_SPACE (TREE_TYPE (exp));
	struct mem_address addr;
	tree base;

	get_address_description (exp, &addr);
	op0 = addr_for_mem_ref (&addr, as, true);
	op0 = memory_address_addr_space (mode, op0, as);
	temp = gen_rtx_MEM (mode, op0);
	set_mem_attributes (temp, TMR_ORIGINAL (exp), 0);
	set_mem_addr_space (temp, as);
	base = get_base_address (TMR_ORIGINAL (exp));
	if (INDIRECT_REF_P (base)
	    && TMR_BASE (exp)
	    && TREE_CODE (TMR_BASE (exp)) == SSA_NAME
	    && POINTER_TYPE_P (TREE_TYPE (TMR_BASE (exp))))
	  {
	    set_mem_expr (temp, build1 (INDIRECT_REF,
					TREE_TYPE (exp), TMR_BASE (exp)));
	    set_mem_offset (temp, NULL_RTX);
	  }
      }
      return temp;

<<<<<<< HEAD
    case ARRAY_REF:

      {
	tree array = treeop0;
	tree index = treeop1;

	/* Fold an expression like: "foo"[2].
	   This is not done in fold so it won't happen inside &.
	   Don't fold if this is for wide characters since it's too
	   difficult to do correctly and this is a very rare case.  */

	if (modifier != EXPAND_CONST_ADDRESS
	    && modifier != EXPAND_INITIALIZER
	    && modifier != EXPAND_MEMORY)
	  {
	    tree t = fold_read_from_constant_string (exp);

	    if (t)
	      return expand_expr (t, target, tmode, modifier);
	  }

	/* If this is a constant index into a constant array,
	   just get the value from the array.  Handle both the cases when
	   we have an explicit constructor and when our operand is a variable
	   that was declared const.  */

	if (modifier != EXPAND_CONST_ADDRESS
	    && modifier != EXPAND_INITIALIZER
	    && modifier != EXPAND_MEMORY
	    && TREE_CODE (array) == CONSTRUCTOR
	    && ! TREE_SIDE_EFFECTS (array)
	    && TREE_CODE (index) == INTEGER_CST)
	  {
	    unsigned HOST_WIDE_INT ix;
	    tree field, value;

	    FOR_EACH_CONSTRUCTOR_ELT (CONSTRUCTOR_ELTS (array), ix,
				      field, value)
	      if (tree_int_cst_equal (field, index))
		{
		  if (!TREE_SIDE_EFFECTS (value))
		    return expand_expr (fold (value), target, tmode, modifier);
		  break;
		}
	  }

	else if (optimize >= 1
		 && modifier != EXPAND_CONST_ADDRESS
		 && modifier != EXPAND_INITIALIZER
		 && modifier != EXPAND_MEMORY
		 && TREE_READONLY (array) && ! TREE_SIDE_EFFECTS (array)
		 && TREE_CODE (array) == VAR_DECL && DECL_INITIAL (array)
		 && TREE_CODE (DECL_INITIAL (array)) != ERROR_MARK
		 && targetm.binds_local_p (array))
	  {
	    if (TREE_CODE (index) == INTEGER_CST)
	      {
		tree init = DECL_INITIAL (array);

		if (TREE_CODE (init) == CONSTRUCTOR)
		  {
		    unsigned HOST_WIDE_INT ix;
		    tree field, value;

		    FOR_EACH_CONSTRUCTOR_ELT (CONSTRUCTOR_ELTS (init), ix,
					      field, value)
		      if (tree_int_cst_equal (field, index))
			{
			  if (TREE_SIDE_EFFECTS (value))
			    break;

			  if (TREE_CODE (value) == CONSTRUCTOR)
			    {
			      /* If VALUE is a CONSTRUCTOR, this
				 optimization is only useful if
				 this doesn't store the CONSTRUCTOR
				 into memory.  If it does, it is more
				 efficient to just load the data from
				 the array directly.  */
			      rtx ret = expand_constructor (value, target,
							    modifier, true);
			      if (ret == NULL_RTX)
				break;
			    }

			  return expand_expr (fold (value), target, tmode,
					      modifier);
			}
		  }
		else if(TREE_CODE (init) == STRING_CST)
		  {
		    tree index1 = index;
		    tree low_bound = array_ref_low_bound (exp);
		    index1 = fold_convert_loc (loc, sizetype,
					       treeop1);

		    /* Optimize the special-case of a zero lower bound.

		       We convert the low_bound to sizetype to avoid some problems
		       with constant folding.  (E.g. suppose the lower bound is 1,
		       and its mode is QI.  Without the conversion,l (ARRAY
		       +(INDEX-(unsigned char)1)) becomes ((ARRAY+(-(unsigned char)1))
		       +INDEX), which becomes (ARRAY+255+INDEX).  Opps!)  */

		    if (! integer_zerop (low_bound))
		      index1 = size_diffop_loc (loc, index1,
					    fold_convert_loc (loc, sizetype,
							      low_bound));

		    if (0 > compare_tree_int (index1,
					      TREE_STRING_LENGTH (init)))
		      {
			tree type = TREE_TYPE (TREE_TYPE (init));
			enum machine_mode mode = TYPE_MODE (type);

			if (GET_MODE_CLASS (mode) == MODE_INT
			    && GET_MODE_SIZE (mode) == 1)
			  return gen_int_mode (TREE_STRING_POINTER (init)
					       [TREE_INT_CST_LOW (index1)],
					       mode);
		      }
		  }
	      }
	  }
      }
      goto normal_inner_ref;

    case COMPONENT_REF:
      /* If the operand is a CONSTRUCTOR, we can just extract the
	 appropriate field if it is present.  */
      if (TREE_CODE (treeop0) == CONSTRUCTOR)
	{
	  unsigned HOST_WIDE_INT idx;
	  tree field, value;

	  FOR_EACH_CONSTRUCTOR_ELT (CONSTRUCTOR_ELTS (treeop0),
				    idx, field, value)
	    if (field == treeop1
		/* We can normally use the value of the field in the
		   CONSTRUCTOR.  However, if this is a bitfield in
		   an integral mode that we can fit in a HOST_WIDE_INT,
		   we must mask only the number of bits in the bitfield,
		   since this is done implicitly by the constructor.  If
		   the bitfield does not meet either of those conditions,
		   we can't do this optimization.  */
		&& (! DECL_BIT_FIELD (field)
		    || ((GET_MODE_CLASS (DECL_MODE (field)) == MODE_INT)
			&& (GET_MODE_BITSIZE (DECL_MODE (field))
			    <= HOST_BITS_PER_WIDE_INT))))
	      {
		if (DECL_BIT_FIELD (field)
		    && modifier == EXPAND_STACK_PARM)
		  target = 0;
		op0 = expand_expr (value, target, tmode, modifier);
		if (DECL_BIT_FIELD (field))
		  {
		    HOST_WIDE_INT bitsize = TREE_INT_CST_LOW (DECL_SIZE (field));
		    enum machine_mode imode = TYPE_MODE (TREE_TYPE (field));

		    if (TYPE_UNSIGNED (TREE_TYPE (field)))
		      {
			op1 = GEN_INT (((HOST_WIDE_INT) 1 << bitsize) - 1);
			op0 = expand_and (imode, op0, op1, target);
		      }
		    else
		      {
			tree count
			  = build_int_cst (NULL_TREE,
					   GET_MODE_BITSIZE (imode) - bitsize);

			op0 = expand_shift (LSHIFT_EXPR, imode, op0, count,
					    target, 0);
			op0 = expand_shift (RSHIFT_EXPR, imode, op0, count,
					    target, 0);
		      }
		  }

		return op0;
	      }
	}
      goto normal_inner_ref;

    case BIT_FIELD_REF:
    case ARRAY_RANGE_REF:
    normal_inner_ref:
      {
	enum machine_mode mode1, mode2;
	HOST_WIDE_INT bitsize, bitpos;
	tree offset;
	int volatilep = 0, must_force_mem;
	tree tem = get_inner_reference (exp, &bitsize, &bitpos, &offset,
					&mode1, &unsignedp, &volatilep, true);
	rtx orig_op0, memloc;

	/* If we got back the original object, something is wrong.  Perhaps
	   we are evaluating an expression too early.  In any event, don't
	   infinitely recurse.  */
	gcc_assert (tem != exp);

	/* If TEM's type is a union of variable size, pass TARGET to the inner
	   computation, since it will need a temporary and TARGET is known
	   to have to do.  This occurs in unchecked conversion in Ada.  */
	orig_op0 = op0
	  = expand_expr (tem,
			 (TREE_CODE (TREE_TYPE (tem)) == UNION_TYPE
			  && (TREE_CODE (TYPE_SIZE (TREE_TYPE (tem)))
			      != INTEGER_CST)
			  && modifier != EXPAND_STACK_PARM
			  ? target : NULL_RTX),
			 VOIDmode,
			 (modifier == EXPAND_INITIALIZER
			  || modifier == EXPAND_CONST_ADDRESS
			  || modifier == EXPAND_STACK_PARM)
			 ? modifier : EXPAND_NORMAL);


	/* If the bitfield is volatile, we want to access it in the
	   field's mode, not the computed mode.  */
	if (volatilep
	    && GET_CODE (op0) == MEM
	    && flag_strict_volatile_bitfields > 0)
	  op0 = adjust_address (op0, mode1, 0);

	mode2
	  = CONSTANT_P (op0) ? TYPE_MODE (TREE_TYPE (tem)) : GET_MODE (op0);

	/* If we have either an offset, a BLKmode result, or a reference
	   outside the underlying object, we must force it to memory.
	   Such a case can occur in Ada if we have unchecked conversion
	   of an expression from a scalar type to an aggregate type or
	   for an ARRAY_RANGE_REF whose type is BLKmode, or if we were
	   passed a partially uninitialized object or a view-conversion
	   to a larger size.  */
	must_force_mem = (offset
			  || mode1 == BLKmode
			  || bitpos + bitsize > GET_MODE_BITSIZE (mode2));

	/* Handle CONCAT first.  */
	if (GET_CODE (op0) == CONCAT && !must_force_mem)
	  {
	    if (bitpos == 0
		&& bitsize == GET_MODE_BITSIZE (GET_MODE (op0)))
	      return op0;
	    if (bitpos == 0
		&& bitsize == GET_MODE_BITSIZE (GET_MODE (XEXP (op0, 0)))
		&& bitsize)
	      {
		op0 = XEXP (op0, 0);
		mode2 = GET_MODE (op0);
	      }
	    else if (bitpos == GET_MODE_BITSIZE (GET_MODE (XEXP (op0, 0)))
		     && bitsize == GET_MODE_BITSIZE (GET_MODE (XEXP (op0, 1)))
		     && bitpos
		     && bitsize)
	      {
		op0 = XEXP (op0, 1);
		bitpos = 0;
		mode2 = GET_MODE (op0);
	      }
	    else
	      /* Otherwise force into memory.  */
	      must_force_mem = 1;
	  }

	/* If this is a constant, put it in a register if it is a legitimate
	   constant and we don't need a memory reference.  */
	if (CONSTANT_P (op0)
	    && mode2 != BLKmode
	    && LEGITIMATE_CONSTANT_P (op0)
	    && !must_force_mem)
	  op0 = force_reg (mode2, op0);

	/* Otherwise, if this is a constant, try to force it to the constant
	   pool.  Note that back-ends, e.g. MIPS, may refuse to do so if it
	   is a legitimate constant.  */
	else if (CONSTANT_P (op0) && (memloc = force_const_mem (mode2, op0)))
	  op0 = validize_mem (memloc);

	/* Otherwise, if this is a constant or the object is not in memory
	   and need be, put it there.  */
	else if (CONSTANT_P (op0) || (!MEM_P (op0) && must_force_mem))
	  {
	    tree nt = build_qualified_type (TREE_TYPE (tem),
					    (TYPE_QUALS (TREE_TYPE (tem))
					     | TYPE_QUAL_CONST));
	    memloc = assign_temp (nt, 1, 1, 1);
	    emit_move_insn (memloc, op0);
	    op0 = memloc;
	  }

	if (offset)
	  {
	    enum machine_mode address_mode;
	    rtx offset_rtx = expand_expr (offset, NULL_RTX, VOIDmode,
					  EXPAND_SUM);

	    gcc_assert (MEM_P (op0));

	    address_mode
	      = targetm.addr_space.address_mode (MEM_ADDR_SPACE (op0));
	    if (GET_MODE (offset_rtx) != address_mode)
	      offset_rtx = convert_to_mode (address_mode, offset_rtx, 0);

	    if (GET_MODE (op0) == BLKmode
		/* A constant address in OP0 can have VOIDmode, we must
		   not try to call force_reg in that case.  */
		&& GET_MODE (XEXP (op0, 0)) != VOIDmode
		&& bitsize != 0
		&& (bitpos % bitsize) == 0
		&& (bitsize % GET_MODE_ALIGNMENT (mode1)) == 0
		&& MEM_ALIGN (op0) == GET_MODE_ALIGNMENT (mode1))
	      {
		op0 = adjust_address (op0, mode1, bitpos / BITS_PER_UNIT);
		bitpos = 0;
	      }

	    op0 = offset_address (op0, offset_rtx,
				  highest_pow2_factor (offset));
	  }

	/* If OFFSET is making OP0 more aligned than BIGGEST_ALIGNMENT,
	   record its alignment as BIGGEST_ALIGNMENT.  */
	if (MEM_P (op0) && bitpos == 0 && offset != 0
	    && is_aligning_offset (offset, tem))
	  set_mem_align (op0, BIGGEST_ALIGNMENT);

	/* Don't forget about volatility even if this is a bitfield.  */
	if (MEM_P (op0) && volatilep && ! MEM_VOLATILE_P (op0))
	  {
	    if (op0 == orig_op0)
	      op0 = copy_rtx (op0);

	    MEM_VOLATILE_P (op0) = 1;
	  }

	/* In cases where an aligned union has an unaligned object
	   as a field, we might be extracting a BLKmode value from
	   an integer-mode (e.g., SImode) object.  Handle this case
	   by doing the extract into an object as wide as the field
	   (which we know to be the width of a basic mode), then
	   storing into memory, and changing the mode to BLKmode.  */
	if (mode1 == VOIDmode
	    || REG_P (op0) || GET_CODE (op0) == SUBREG
	    || (mode1 != BLKmode && ! direct_load[(int) mode1]
		&& GET_MODE_CLASS (mode) != MODE_COMPLEX_INT
		&& GET_MODE_CLASS (mode) != MODE_COMPLEX_FLOAT
		&& modifier != EXPAND_CONST_ADDRESS
		&& modifier != EXPAND_INITIALIZER)
	    /* If the field is volatile, we always want an aligned
	       access.  */
	    || (volatilep && flag_strict_volatile_bitfields > 0)
	    /* If the field isn't aligned enough to fetch as a memref,
	       fetch it as a bit field.  */
	    || (mode1 != BLKmode
		&& (((TYPE_ALIGN (TREE_TYPE (tem)) < GET_MODE_ALIGNMENT (mode)
		      || (bitpos % GET_MODE_ALIGNMENT (mode) != 0)
		      || (MEM_P (op0)
			  && (MEM_ALIGN (op0) < GET_MODE_ALIGNMENT (mode1)
			      || (bitpos % GET_MODE_ALIGNMENT (mode1) != 0))))
		     && ((modifier == EXPAND_CONST_ADDRESS
			  || modifier == EXPAND_INITIALIZER)
			 ? STRICT_ALIGNMENT
			 : SLOW_UNALIGNED_ACCESS (mode1, MEM_ALIGN (op0))))
		    || (bitpos % BITS_PER_UNIT != 0)))
	    /* If the type and the field are a constant size and the
	       size of the type isn't the same size as the bitfield,
	       we must use bitfield operations.  */
	    || (bitsize >= 0
		&& TYPE_SIZE (TREE_TYPE (exp))
		&& TREE_CODE (TYPE_SIZE (TREE_TYPE (exp))) == INTEGER_CST
		&& 0 != compare_tree_int (TYPE_SIZE (TREE_TYPE (exp)),
					  bitsize)))
	  {
	    enum machine_mode ext_mode = mode;

	    if (ext_mode == BLKmode
		&& ! (target != 0 && MEM_P (op0)
		      && MEM_P (target)
		      && bitpos % BITS_PER_UNIT == 0))
	      ext_mode = mode_for_size (bitsize, MODE_INT, 1);

	    if (ext_mode == BLKmode)
	      {
		if (target == 0)
		  target = assign_temp (type, 0, 1, 1);

		if (bitsize == 0)
		  return target;

		/* In this case, BITPOS must start at a byte boundary and
		   TARGET, if specified, must be a MEM.  */
		gcc_assert (MEM_P (op0)
			    && (!target || MEM_P (target))
			    && !(bitpos % BITS_PER_UNIT));

		emit_block_move (target,
				 adjust_address (op0, VOIDmode,
						 bitpos / BITS_PER_UNIT),
				 GEN_INT ((bitsize + BITS_PER_UNIT - 1)
					  / BITS_PER_UNIT),
				 (modifier == EXPAND_STACK_PARM
				  ? BLOCK_OP_CALL_PARM : BLOCK_OP_NORMAL));

		return target;
	      }

	    op0 = validize_mem (op0);

	    if (MEM_P (op0) && REG_P (XEXP (op0, 0)))
	      mark_reg_pointer (XEXP (op0, 0), MEM_ALIGN (op0));

	    op0 = extract_bit_field (op0, bitsize, bitpos, unsignedp,
				     (modifier == EXPAND_STACK_PARM
				      ? NULL_RTX : target),
				     ext_mode, ext_mode);

	    /* If the result is a record type and BITSIZE is narrower than
	       the mode of OP0, an integral mode, and this is a big endian
	       machine, we must put the field into the high-order bits.  */
	    if (TREE_CODE (type) == RECORD_TYPE && BYTES_BIG_ENDIAN
		&& GET_MODE_CLASS (GET_MODE (op0)) == MODE_INT
		&& bitsize < (HOST_WIDE_INT) GET_MODE_BITSIZE (GET_MODE (op0)))
	      op0 = expand_shift (LSHIFT_EXPR, GET_MODE (op0), op0,
				  size_int (GET_MODE_BITSIZE (GET_MODE (op0))
					    - bitsize),
				  op0, 1);

	    /* If the result type is BLKmode, store the data into a temporary
	       of the appropriate type, but with the mode corresponding to the
	       mode for the data we have (op0's mode).  It's tempting to make
	       this a constant type, since we know it's only being stored once,
	       but that can cause problems if we are taking the address of this
	       COMPONENT_REF because the MEM of any reference via that address
	       will have flags corresponding to the type, which will not
	       necessarily be constant.  */
	    if (mode == BLKmode)
	      {
		HOST_WIDE_INT size = GET_MODE_BITSIZE (ext_mode);
		rtx new_rtx;

		/* If the reference doesn't use the alias set of its type,
		   we cannot create the temporary using that type.  */
		if (component_uses_parent_alias_set (exp))
		  {
		    new_rtx = assign_stack_local (ext_mode, size, 0);
		    set_mem_alias_set (new_rtx, get_alias_set (exp));
		  }
		else
		  new_rtx = assign_stack_temp_for_type (ext_mode, size, 0, type);

		emit_move_insn (new_rtx, op0);
		op0 = copy_rtx (new_rtx);
		PUT_MODE (op0, BLKmode);
		set_mem_attributes (op0, exp, 1);
	      }

	    return op0;
	  }

	/* If the result is BLKmode, use that to access the object
	   now as well.  */
	if (mode == BLKmode)
	  mode1 = BLKmode;

	/* Get a reference to just this component.  */
	if (modifier == EXPAND_CONST_ADDRESS
	    || modifier == EXPAND_SUM || modifier == EXPAND_INITIALIZER)
	  op0 = adjust_address_nv (op0, mode1, bitpos / BITS_PER_UNIT);
	else
	  op0 = adjust_address (op0, mode1, bitpos / BITS_PER_UNIT);

	if (op0 == orig_op0)
	  op0 = copy_rtx (op0);

	set_mem_attributes (op0, exp, 0);
	if (REG_P (XEXP (op0, 0)))
	  mark_reg_pointer (XEXP (op0, 0), MEM_ALIGN (op0));

	MEM_VOLATILE_P (op0) |= volatilep;
	if (mode == mode1 || mode1 == BLKmode || mode1 == tmode
	    || modifier == EXPAND_CONST_ADDRESS
	    || modifier == EXPAND_INITIALIZER)
	  return op0;
	else if (target == 0)
	  target = gen_reg_rtx (tmode != VOIDmode ? tmode : mode);

	convert_move (target, op0, unsignedp);
	return target;
      }

=======
    case MEM_REF:
      {
	addr_space_t as
	  = TYPE_ADDR_SPACE (TREE_TYPE (TREE_TYPE (TREE_OPERAND (exp, 1))));
	enum machine_mode address_mode;
	tree base = TREE_OPERAND (exp, 0);
	gimple def_stmt;
	/* Handle expansion of non-aliased memory with non-BLKmode.  That
	   might end up in a register.  */
	if (TREE_CODE (base) == ADDR_EXPR)
	  {
	    HOST_WIDE_INT offset = mem_ref_offset (exp).low;
	    tree bit_offset;
	    base = TREE_OPERAND (base, 0);
	    if (!DECL_P (base))
	      {
		HOST_WIDE_INT off;
		base = get_addr_base_and_unit_offset (base, &off);
		gcc_assert (base);
		offset += off;
	      }
	    /* If we are expanding a MEM_REF of a non-BLKmode non-addressable
	       decl we must use bitfield operations.  */
	    if (DECL_P (base)
		&& !TREE_ADDRESSABLE (base)
		&& DECL_MODE (base) != BLKmode
		&& DECL_RTL_SET_P (base)
		&& !MEM_P (DECL_RTL (base)))
	      {
		tree bftype;
		if (offset == 0
		    && host_integerp (TYPE_SIZE (TREE_TYPE (exp)), 1)
		    && (GET_MODE_BITSIZE (DECL_MODE (base))
			== TREE_INT_CST_LOW (TYPE_SIZE (TREE_TYPE (exp)))))
		  return expand_expr (build1 (VIEW_CONVERT_EXPR,
					      TREE_TYPE (exp), base),
				      target, tmode, modifier);
		bit_offset = bitsize_int (offset * BITS_PER_UNIT);
		bftype = TREE_TYPE (base);
		if (TYPE_MODE (TREE_TYPE (exp)) != BLKmode)
		  bftype = TREE_TYPE (exp);
		return expand_expr (build3 (BIT_FIELD_REF, bftype,
					    base,
					    TYPE_SIZE (TREE_TYPE (exp)),
					    bit_offset),
				    target, tmode, modifier);
	      }
	  }
	address_mode = targetm.addr_space.address_mode (as);
	base = TREE_OPERAND (exp, 0);
	if ((def_stmt = get_def_for_expr (base, BIT_AND_EXPR)))
	  base = build2 (BIT_AND_EXPR, TREE_TYPE (base),
			 gimple_assign_rhs1 (def_stmt),
			 gimple_assign_rhs2 (def_stmt));
	if (!integer_zerop (TREE_OPERAND (exp, 1)))
	  base = build2 (POINTER_PLUS_EXPR, TREE_TYPE (base),
			 base, double_int_to_tree (sizetype,
						   mem_ref_offset (exp)));
	op0 = expand_expr (base, NULL_RTX, address_mode, EXPAND_SUM);
	op0 = memory_address_addr_space (mode, op0, as);
	temp = gen_rtx_MEM (mode, op0);
	set_mem_attributes (temp, exp, 0);
	set_mem_addr_space (temp, as);
	if (TREE_THIS_VOLATILE (exp))
	  MEM_VOLATILE_P (temp) = 1;
	return temp;
      }

    case ARRAY_REF:

      {
	tree array = treeop0;
	tree index = treeop1;

	/* Fold an expression like: "foo"[2].
	   This is not done in fold so it won't happen inside &.
	   Don't fold if this is for wide characters since it's too
	   difficult to do correctly and this is a very rare case.  */

	if (modifier != EXPAND_CONST_ADDRESS
	    && modifier != EXPAND_INITIALIZER
	    && modifier != EXPAND_MEMORY)
	  {
	    tree t = fold_read_from_constant_string (exp);

	    if (t)
	      return expand_expr (t, target, tmode, modifier);
	  }

	/* If this is a constant index into a constant array,
	   just get the value from the array.  Handle both the cases when
	   we have an explicit constructor and when our operand is a variable
	   that was declared const.  */

	if (modifier != EXPAND_CONST_ADDRESS
	    && modifier != EXPAND_INITIALIZER
	    && modifier != EXPAND_MEMORY
	    && TREE_CODE (array) == CONSTRUCTOR
	    && ! TREE_SIDE_EFFECTS (array)
	    && TREE_CODE (index) == INTEGER_CST)
	  {
	    unsigned HOST_WIDE_INT ix;
	    tree field, value;

	    FOR_EACH_CONSTRUCTOR_ELT (CONSTRUCTOR_ELTS (array), ix,
				      field, value)
	      if (tree_int_cst_equal (field, index))
		{
		  if (!TREE_SIDE_EFFECTS (value))
		    return expand_expr (fold (value), target, tmode, modifier);
		  break;
		}
	  }

	else if (optimize >= 1
		 && modifier != EXPAND_CONST_ADDRESS
		 && modifier != EXPAND_INITIALIZER
		 && modifier != EXPAND_MEMORY
		 && TREE_READONLY (array) && ! TREE_SIDE_EFFECTS (array)
		 && TREE_CODE (array) == VAR_DECL && DECL_INITIAL (array)
		 && TREE_CODE (DECL_INITIAL (array)) != ERROR_MARK
		 && targetm.binds_local_p (array))
	  {
	    if (TREE_CODE (index) == INTEGER_CST)
	      {
		tree init = DECL_INITIAL (array);

		if (TREE_CODE (init) == CONSTRUCTOR)
		  {
		    unsigned HOST_WIDE_INT ix;
		    tree field, value;

		    FOR_EACH_CONSTRUCTOR_ELT (CONSTRUCTOR_ELTS (init), ix,
					      field, value)
		      if (tree_int_cst_equal (field, index))
			{
			  if (TREE_SIDE_EFFECTS (value))
			    break;

			  if (TREE_CODE (value) == CONSTRUCTOR)
			    {
			      /* If VALUE is a CONSTRUCTOR, this
				 optimization is only useful if
				 this doesn't store the CONSTRUCTOR
				 into memory.  If it does, it is more
				 efficient to just load the data from
				 the array directly.  */
			      rtx ret = expand_constructor (value, target,
							    modifier, true);
			      if (ret == NULL_RTX)
				break;
			    }

			  return expand_expr (fold (value), target, tmode,
					      modifier);
			}
		  }
		else if(TREE_CODE (init) == STRING_CST)
		  {
		    tree index1 = index;
		    tree low_bound = array_ref_low_bound (exp);
		    index1 = fold_convert_loc (loc, sizetype,
					       treeop1);

		    /* Optimize the special-case of a zero lower bound.

		       We convert the low_bound to sizetype to avoid some problems
		       with constant folding.  (E.g. suppose the lower bound is 1,
		       and its mode is QI.  Without the conversion,l (ARRAY
		       +(INDEX-(unsigned char)1)) becomes ((ARRAY+(-(unsigned char)1))
		       +INDEX), which becomes (ARRAY+255+INDEX).  Opps!)  */

		    if (! integer_zerop (low_bound))
		      index1 = size_diffop_loc (loc, index1,
					    fold_convert_loc (loc, sizetype,
							      low_bound));

		    if (0 > compare_tree_int (index1,
					      TREE_STRING_LENGTH (init)))
		      {
			tree type = TREE_TYPE (TREE_TYPE (init));
			enum machine_mode mode = TYPE_MODE (type);

			if (GET_MODE_CLASS (mode) == MODE_INT
			    && GET_MODE_SIZE (mode) == 1)
			  return gen_int_mode (TREE_STRING_POINTER (init)
					       [TREE_INT_CST_LOW (index1)],
					       mode);
		      }
		  }
	      }
	  }
      }
      goto normal_inner_ref;

    case COMPONENT_REF:
      /* If the operand is a CONSTRUCTOR, we can just extract the
	 appropriate field if it is present.  */
      if (TREE_CODE (treeop0) == CONSTRUCTOR)
	{
	  unsigned HOST_WIDE_INT idx;
	  tree field, value;

	  FOR_EACH_CONSTRUCTOR_ELT (CONSTRUCTOR_ELTS (treeop0),
				    idx, field, value)
	    if (field == treeop1
		/* We can normally use the value of the field in the
		   CONSTRUCTOR.  However, if this is a bitfield in
		   an integral mode that we can fit in a HOST_WIDE_INT,
		   we must mask only the number of bits in the bitfield,
		   since this is done implicitly by the constructor.  If
		   the bitfield does not meet either of those conditions,
		   we can't do this optimization.  */
		&& (! DECL_BIT_FIELD (field)
		    || ((GET_MODE_CLASS (DECL_MODE (field)) == MODE_INT)
			&& (GET_MODE_BITSIZE (DECL_MODE (field))
			    <= HOST_BITS_PER_WIDE_INT))))
	      {
		if (DECL_BIT_FIELD (field)
		    && modifier == EXPAND_STACK_PARM)
		  target = 0;
		op0 = expand_expr (value, target, tmode, modifier);
		if (DECL_BIT_FIELD (field))
		  {
		    HOST_WIDE_INT bitsize = TREE_INT_CST_LOW (DECL_SIZE (field));
		    enum machine_mode imode = TYPE_MODE (TREE_TYPE (field));

		    if (TYPE_UNSIGNED (TREE_TYPE (field)))
		      {
			op1 = GEN_INT (((HOST_WIDE_INT) 1 << bitsize) - 1);
			op0 = expand_and (imode, op0, op1, target);
		      }
		    else
		      {
			tree count
			  = build_int_cst (NULL_TREE,
					   GET_MODE_BITSIZE (imode) - bitsize);

			op0 = expand_shift (LSHIFT_EXPR, imode, op0, count,
					    target, 0);
			op0 = expand_shift (RSHIFT_EXPR, imode, op0, count,
					    target, 0);
		      }
		  }

		return op0;
	      }
	}
      goto normal_inner_ref;

    case BIT_FIELD_REF:
    case ARRAY_RANGE_REF:
    normal_inner_ref:
      {
	enum machine_mode mode1, mode2;
	HOST_WIDE_INT bitsize, bitpos;
	tree offset;
	int volatilep = 0, must_force_mem;
	tree tem = get_inner_reference (exp, &bitsize, &bitpos, &offset,
					&mode1, &unsignedp, &volatilep, true);
	rtx orig_op0, memloc;

	/* If we got back the original object, something is wrong.  Perhaps
	   we are evaluating an expression too early.  In any event, don't
	   infinitely recurse.  */
	gcc_assert (tem != exp);

	/* If TEM's type is a union of variable size, pass TARGET to the inner
	   computation, since it will need a temporary and TARGET is known
	   to have to do.  This occurs in unchecked conversion in Ada.  */
	orig_op0 = op0
	  = expand_expr (tem,
			 (TREE_CODE (TREE_TYPE (tem)) == UNION_TYPE
			  && (TREE_CODE (TYPE_SIZE (TREE_TYPE (tem)))
			      != INTEGER_CST)
			  && modifier != EXPAND_STACK_PARM
			  ? target : NULL_RTX),
			 VOIDmode,
			 (modifier == EXPAND_INITIALIZER
			  || modifier == EXPAND_CONST_ADDRESS
			  || modifier == EXPAND_STACK_PARM)
			 ? modifier : EXPAND_NORMAL);


	/* If the bitfield is volatile, we want to access it in the
	   field's mode, not the computed mode.  */
	if (volatilep
	    && GET_CODE (op0) == MEM
	    && flag_strict_volatile_bitfields > 0)
	  op0 = adjust_address (op0, mode1, 0);

	mode2
	  = CONSTANT_P (op0) ? TYPE_MODE (TREE_TYPE (tem)) : GET_MODE (op0);

	/* If we have either an offset, a BLKmode result, or a reference
	   outside the underlying object, we must force it to memory.
	   Such a case can occur in Ada if we have unchecked conversion
	   of an expression from a scalar type to an aggregate type or
	   for an ARRAY_RANGE_REF whose type is BLKmode, or if we were
	   passed a partially uninitialized object or a view-conversion
	   to a larger size.  */
	must_force_mem = (offset
			  || mode1 == BLKmode
			  || bitpos + bitsize > GET_MODE_BITSIZE (mode2));

	/* Handle CONCAT first.  */
	if (GET_CODE (op0) == CONCAT && !must_force_mem)
	  {
	    if (bitpos == 0
		&& bitsize == GET_MODE_BITSIZE (GET_MODE (op0)))
	      return op0;
	    if (bitpos == 0
		&& bitsize == GET_MODE_BITSIZE (GET_MODE (XEXP (op0, 0)))
		&& bitsize)
	      {
		op0 = XEXP (op0, 0);
		mode2 = GET_MODE (op0);
	      }
	    else if (bitpos == GET_MODE_BITSIZE (GET_MODE (XEXP (op0, 0)))
		     && bitsize == GET_MODE_BITSIZE (GET_MODE (XEXP (op0, 1)))
		     && bitpos
		     && bitsize)
	      {
		op0 = XEXP (op0, 1);
		bitpos = 0;
		mode2 = GET_MODE (op0);
	      }
	    else
	      /* Otherwise force into memory.  */
	      must_force_mem = 1;
	  }

	/* If this is a constant, put it in a register if it is a legitimate
	   constant and we don't need a memory reference.  */
	if (CONSTANT_P (op0)
	    && mode2 != BLKmode
	    && LEGITIMATE_CONSTANT_P (op0)
	    && !must_force_mem)
	  op0 = force_reg (mode2, op0);

	/* Otherwise, if this is a constant, try to force it to the constant
	   pool.  Note that back-ends, e.g. MIPS, may refuse to do so if it
	   is a legitimate constant.  */
	else if (CONSTANT_P (op0) && (memloc = force_const_mem (mode2, op0)))
	  op0 = validize_mem (memloc);

	/* Otherwise, if this is a constant or the object is not in memory
	   and need be, put it there.  */
	else if (CONSTANT_P (op0) || (!MEM_P (op0) && must_force_mem))
	  {
	    tree nt = build_qualified_type (TREE_TYPE (tem),
					    (TYPE_QUALS (TREE_TYPE (tem))
					     | TYPE_QUAL_CONST));
	    memloc = assign_temp (nt, 1, 1, 1);
	    emit_move_insn (memloc, op0);
	    op0 = memloc;
	  }

	if (offset)
	  {
	    enum machine_mode address_mode;
	    rtx offset_rtx = expand_expr (offset, NULL_RTX, VOIDmode,
					  EXPAND_SUM);

	    gcc_assert (MEM_P (op0));

	    address_mode
	      = targetm.addr_space.address_mode (MEM_ADDR_SPACE (op0));
	    if (GET_MODE (offset_rtx) != address_mode)
	      offset_rtx = convert_to_mode (address_mode, offset_rtx, 0);

	    if (GET_MODE (op0) == BLKmode
		/* A constant address in OP0 can have VOIDmode, we must
		   not try to call force_reg in that case.  */
		&& GET_MODE (XEXP (op0, 0)) != VOIDmode
		&& bitsize != 0
		&& (bitpos % bitsize) == 0
		&& (bitsize % GET_MODE_ALIGNMENT (mode1)) == 0
		&& MEM_ALIGN (op0) == GET_MODE_ALIGNMENT (mode1))
	      {
		op0 = adjust_address (op0, mode1, bitpos / BITS_PER_UNIT);
		bitpos = 0;
	      }

	    op0 = offset_address (op0, offset_rtx,
				  highest_pow2_factor (offset));
	  }

	/* If OFFSET is making OP0 more aligned than BIGGEST_ALIGNMENT,
	   record its alignment as BIGGEST_ALIGNMENT.  */
	if (MEM_P (op0) && bitpos == 0 && offset != 0
	    && is_aligning_offset (offset, tem))
	  set_mem_align (op0, BIGGEST_ALIGNMENT);

	/* Don't forget about volatility even if this is a bitfield.  */
	if (MEM_P (op0) && volatilep && ! MEM_VOLATILE_P (op0))
	  {
	    if (op0 == orig_op0)
	      op0 = copy_rtx (op0);

	    MEM_VOLATILE_P (op0) = 1;
	  }

	/* In cases where an aligned union has an unaligned object
	   as a field, we might be extracting a BLKmode value from
	   an integer-mode (e.g., SImode) object.  Handle this case
	   by doing the extract into an object as wide as the field
	   (which we know to be the width of a basic mode), then
	   storing into memory, and changing the mode to BLKmode.  */
	if (mode1 == VOIDmode
	    || REG_P (op0) || GET_CODE (op0) == SUBREG
	    || (mode1 != BLKmode && ! direct_load[(int) mode1]
		&& GET_MODE_CLASS (mode) != MODE_COMPLEX_INT
		&& GET_MODE_CLASS (mode) != MODE_COMPLEX_FLOAT
		&& modifier != EXPAND_CONST_ADDRESS
		&& modifier != EXPAND_INITIALIZER)
	    /* If the field is volatile, we always want an aligned
	       access.  */
	    || (volatilep && flag_strict_volatile_bitfields > 0)
	    /* If the field isn't aligned enough to fetch as a memref,
	       fetch it as a bit field.  */
	    || (mode1 != BLKmode
		&& (((TYPE_ALIGN (TREE_TYPE (tem)) < GET_MODE_ALIGNMENT (mode)
		      || (bitpos % GET_MODE_ALIGNMENT (mode) != 0)
		      || (MEM_P (op0)
			  && (MEM_ALIGN (op0) < GET_MODE_ALIGNMENT (mode1)
			      || (bitpos % GET_MODE_ALIGNMENT (mode1) != 0))))
		     && ((modifier == EXPAND_CONST_ADDRESS
			  || modifier == EXPAND_INITIALIZER)
			 ? STRICT_ALIGNMENT
			 : SLOW_UNALIGNED_ACCESS (mode1, MEM_ALIGN (op0))))
		    || (bitpos % BITS_PER_UNIT != 0)))
	    /* If the type and the field are a constant size and the
	       size of the type isn't the same size as the bitfield,
	       we must use bitfield operations.  */
	    || (bitsize >= 0
		&& TYPE_SIZE (TREE_TYPE (exp))
		&& TREE_CODE (TYPE_SIZE (TREE_TYPE (exp))) == INTEGER_CST
		&& 0 != compare_tree_int (TYPE_SIZE (TREE_TYPE (exp)),
					  bitsize)))
	  {
	    enum machine_mode ext_mode = mode;

	    if (ext_mode == BLKmode
		&& ! (target != 0 && MEM_P (op0)
		      && MEM_P (target)
		      && bitpos % BITS_PER_UNIT == 0))
	      ext_mode = mode_for_size (bitsize, MODE_INT, 1);

	    if (ext_mode == BLKmode)
	      {
		if (target == 0)
		  target = assign_temp (type, 0, 1, 1);

		if (bitsize == 0)
		  return target;

		/* In this case, BITPOS must start at a byte boundary and
		   TARGET, if specified, must be a MEM.  */
		gcc_assert (MEM_P (op0)
			    && (!target || MEM_P (target))
			    && !(bitpos % BITS_PER_UNIT));

		emit_block_move (target,
				 adjust_address (op0, VOIDmode,
						 bitpos / BITS_PER_UNIT),
				 GEN_INT ((bitsize + BITS_PER_UNIT - 1)
					  / BITS_PER_UNIT),
				 (modifier == EXPAND_STACK_PARM
				  ? BLOCK_OP_CALL_PARM : BLOCK_OP_NORMAL));

		return target;
	      }

	    op0 = validize_mem (op0);

	    if (MEM_P (op0) && REG_P (XEXP (op0, 0)))
	      mark_reg_pointer (XEXP (op0, 0), MEM_ALIGN (op0));

	    op0 = extract_bit_field (op0, bitsize, bitpos, unsignedp,
				     (modifier == EXPAND_STACK_PARM
				      ? NULL_RTX : target),
				     ext_mode, ext_mode);

	    /* If the result is a record type and BITSIZE is narrower than
	       the mode of OP0, an integral mode, and this is a big endian
	       machine, we must put the field into the high-order bits.  */
	    if (TREE_CODE (type) == RECORD_TYPE && BYTES_BIG_ENDIAN
		&& GET_MODE_CLASS (GET_MODE (op0)) == MODE_INT
		&& bitsize < (HOST_WIDE_INT) GET_MODE_BITSIZE (GET_MODE (op0)))
	      op0 = expand_shift (LSHIFT_EXPR, GET_MODE (op0), op0,
				  size_int (GET_MODE_BITSIZE (GET_MODE (op0))
					    - bitsize),
				  op0, 1);

	    /* If the result type is BLKmode, store the data into a temporary
	       of the appropriate type, but with the mode corresponding to the
	       mode for the data we have (op0's mode).  It's tempting to make
	       this a constant type, since we know it's only being stored once,
	       but that can cause problems if we are taking the address of this
	       COMPONENT_REF because the MEM of any reference via that address
	       will have flags corresponding to the type, which will not
	       necessarily be constant.  */
	    if (mode == BLKmode)
	      {
		HOST_WIDE_INT size = GET_MODE_BITSIZE (ext_mode);
		rtx new_rtx;

		/* If the reference doesn't use the alias set of its type,
		   we cannot create the temporary using that type.  */
		if (component_uses_parent_alias_set (exp))
		  {
		    new_rtx = assign_stack_local (ext_mode, size, 0);
		    set_mem_alias_set (new_rtx, get_alias_set (exp));
		  }
		else
		  new_rtx = assign_stack_temp_for_type (ext_mode, size, 0, type);

		emit_move_insn (new_rtx, op0);
		op0 = copy_rtx (new_rtx);
		PUT_MODE (op0, BLKmode);
		set_mem_attributes (op0, exp, 1);
	      }

	    return op0;
	  }

	/* If the result is BLKmode, use that to access the object
	   now as well.  */
	if (mode == BLKmode)
	  mode1 = BLKmode;

	/* Get a reference to just this component.  */
	if (modifier == EXPAND_CONST_ADDRESS
	    || modifier == EXPAND_SUM || modifier == EXPAND_INITIALIZER)
	  op0 = adjust_address_nv (op0, mode1, bitpos / BITS_PER_UNIT);
	else
	  op0 = adjust_address (op0, mode1, bitpos / BITS_PER_UNIT);

	if (op0 == orig_op0)
	  op0 = copy_rtx (op0);

	set_mem_attributes (op0, exp, 0);
	if (REG_P (XEXP (op0, 0)))
	  mark_reg_pointer (XEXP (op0, 0), MEM_ALIGN (op0));

	MEM_VOLATILE_P (op0) |= volatilep;
	if (mode == mode1 || mode1 == BLKmode || mode1 == tmode
	    || modifier == EXPAND_CONST_ADDRESS
	    || modifier == EXPAND_INITIALIZER)
	  return op0;
	else if (target == 0)
	  target = gen_reg_rtx (tmode != VOIDmode ? tmode : mode);

	convert_move (target, op0, unsignedp);
	return target;
      }

>>>>>>> 3bd7a983
    case OBJ_TYPE_REF:
      return expand_expr (OBJ_TYPE_REF_EXPR (exp), target, tmode, modifier);

    case CALL_EXPR:
      /* All valid uses of __builtin_va_arg_pack () are removed during
	 inlining.  */
      if (CALL_EXPR_VA_ARG_PACK (exp))
	error ("%Kinvalid use of %<__builtin_va_arg_pack ()%>", exp);
      {
	tree fndecl = get_callee_fndecl (exp), attr;

	if (fndecl
	    && (attr = lookup_attribute ("error",
					 DECL_ATTRIBUTES (fndecl))) != NULL)
	  error ("%Kcall to %qs declared with attribute error: %s",
		 exp, identifier_to_locale (lang_hooks.decl_printable_name (fndecl, 1)),
		 TREE_STRING_POINTER (TREE_VALUE (TREE_VALUE (attr))));
	if (fndecl
	    && (attr = lookup_attribute ("warning",
					 DECL_ATTRIBUTES (fndecl))) != NULL)
	  warning_at (tree_nonartificial_location (exp),
		      0, "%Kcall to %qs declared with attribute warning: %s",
		      exp, identifier_to_locale (lang_hooks.decl_printable_name (fndecl, 1)),
		      TREE_STRING_POINTER (TREE_VALUE (TREE_VALUE (attr))));

	/* Check for a built-in function.  */
	if (fndecl && DECL_BUILT_IN (fndecl))
	  {
	    gcc_assert (DECL_BUILT_IN_CLASS (fndecl) != BUILT_IN_FRONTEND);
	    return expand_builtin (exp, target, subtarget, tmode, ignore);
	  }
      }
      return expand_call (exp, target, ignore);

    case VIEW_CONVERT_EXPR:
      op0 = NULL_RTX;

      /* If we are converting to BLKmode, try to avoid an intermediate
	 temporary by fetching an inner memory reference.  */
      if (mode == BLKmode
	  && TREE_CODE (TYPE_SIZE (TREE_TYPE (exp))) == INTEGER_CST
	  && TYPE_MODE (TREE_TYPE (treeop0)) != BLKmode
	  && handled_component_p (treeop0))
      {
	enum machine_mode mode1;
	HOST_WIDE_INT bitsize, bitpos;
	tree offset;
	int unsignedp;
	int volatilep = 0;
	tree tem
	  = get_inner_reference (treeop0, &bitsize, &bitpos,
				 &offset, &mode1, &unsignedp, &volatilep,
				 true);
	rtx orig_op0;

	/* ??? We should work harder and deal with non-zero offsets.  */
	if (!offset
	    && (bitpos % BITS_PER_UNIT) == 0
	    && bitsize >= 0
	    && compare_tree_int (TYPE_SIZE (TREE_TYPE (exp)), bitsize) == 0)
	  {
	    /* See the normal_inner_ref case for the rationale.  */
	    orig_op0
	      = expand_expr (tem,
			     (TREE_CODE (TREE_TYPE (tem)) == UNION_TYPE
			      && (TREE_CODE (TYPE_SIZE (TREE_TYPE (tem)))
				  != INTEGER_CST)
			      && modifier != EXPAND_STACK_PARM
			      ? target : NULL_RTX),
			     VOIDmode,
			     (modifier == EXPAND_INITIALIZER
			      || modifier == EXPAND_CONST_ADDRESS
			      || modifier == EXPAND_STACK_PARM)
			     ? modifier : EXPAND_NORMAL);

	    if (MEM_P (orig_op0))
	      {
		op0 = orig_op0;

		/* Get a reference to just this component.  */
		if (modifier == EXPAND_CONST_ADDRESS
		    || modifier == EXPAND_SUM
		    || modifier == EXPAND_INITIALIZER)
		  op0 = adjust_address_nv (op0, mode, bitpos / BITS_PER_UNIT);
		else
		  op0 = adjust_address (op0, mode, bitpos / BITS_PER_UNIT);

		if (op0 == orig_op0)
		  op0 = copy_rtx (op0);

		set_mem_attributes (op0, treeop0, 0);
		if (REG_P (XEXP (op0, 0)))
		  mark_reg_pointer (XEXP (op0, 0), MEM_ALIGN (op0));

		MEM_VOLATILE_P (op0) |= volatilep;
	      }
	  }
      }

      if (!op0)
	op0 = expand_expr (treeop0,
			   NULL_RTX, VOIDmode, modifier);

      /* If the input and output modes are both the same, we are done.  */
      if (mode == GET_MODE (op0))
	;
      /* If neither mode is BLKmode, and both modes are the same size
	 then we can use gen_lowpart.  */
      else if (mode != BLKmode && GET_MODE (op0) != BLKmode
	       && GET_MODE_SIZE (mode) == GET_MODE_SIZE (GET_MODE (op0))
	       && !COMPLEX_MODE_P (GET_MODE (op0)))
	{
	  if (GET_CODE (op0) == SUBREG)
	    op0 = force_reg (GET_MODE (op0), op0);
	  op0 = gen_lowpart (mode, op0);
	}
      /* If both types are integral, convert from one mode to the other.  */
      else if (INTEGRAL_TYPE_P (type) && INTEGRAL_TYPE_P (TREE_TYPE (treeop0)))
	op0 = convert_modes (mode, GET_MODE (op0), op0,
			     TYPE_UNSIGNED (TREE_TYPE (treeop0)));
      /* As a last resort, spill op0 to memory, and reload it in a
	 different mode.  */
      else if (!MEM_P (op0))
	{
	  /* If the operand is not a MEM, force it into memory.  Since we
	     are going to be changing the mode of the MEM, don't call
	     force_const_mem for constants because we don't allow pool
	     constants to change mode.  */
	  tree inner_type = TREE_TYPE (treeop0);

	  gcc_assert (!TREE_ADDRESSABLE (exp));

	  if (target == 0 || GET_MODE (target) != TYPE_MODE (inner_type))
	    target
	      = assign_stack_temp_for_type
		(TYPE_MODE (inner_type),
		 GET_MODE_SIZE (TYPE_MODE (inner_type)), 0, inner_type);

	  emit_move_insn (target, op0);
	  op0 = target;
	}

      /* At this point, OP0 is in the correct mode.  If the output type is
	 such that the operand is known to be aligned, indicate that it is.
	 Otherwise, we need only be concerned about alignment for non-BLKmode
	 results.  */
      if (MEM_P (op0))
	{
	  op0 = copy_rtx (op0);

	  if (TYPE_ALIGN_OK (type))
	    set_mem_align (op0, MAX (MEM_ALIGN (op0), TYPE_ALIGN (type)));
	  else if (STRICT_ALIGNMENT
		   && mode != BLKmode
		   && MEM_ALIGN (op0) < GET_MODE_ALIGNMENT (mode))
	    {
	      tree inner_type = TREE_TYPE (treeop0);
	      HOST_WIDE_INT temp_size
		= MAX (int_size_in_bytes (inner_type),
		       (HOST_WIDE_INT) GET_MODE_SIZE (mode));
	      rtx new_rtx
		= assign_stack_temp_for_type (mode, temp_size, 0, type);
	      rtx new_with_op0_mode
		= adjust_address (new_rtx, GET_MODE (op0), 0);

	      gcc_assert (!TREE_ADDRESSABLE (exp));

	      if (GET_MODE (op0) == BLKmode)
		emit_block_move (new_with_op0_mode, op0,
				 GEN_INT (GET_MODE_SIZE (mode)),
				 (modifier == EXPAND_STACK_PARM
				  ? BLOCK_OP_CALL_PARM : BLOCK_OP_NORMAL));
	      else
		emit_move_insn (new_with_op0_mode, op0);

	      op0 = new_rtx;
	    }

	  op0 = adjust_address (op0, mode, 0);
	}

      return op0;

      /* Use a compare and a jump for BLKmode comparisons, or for function
	 type comparisons is HAVE_canonicalize_funcptr_for_compare.  */

      /* Although TRUTH_{AND,OR}IF_EXPR aren't present in GIMPLE, they
	 are occassionally created by folding during expansion.  */
    case TRUTH_ANDIF_EXPR:
    case TRUTH_ORIF_EXPR:
      if (! ignore
	  && (target == 0
	      || modifier == EXPAND_STACK_PARM
	      || ! safe_from_p (target, treeop0, 1)
	      || ! safe_from_p (target, treeop1, 1)
	      /* Make sure we don't have a hard reg (such as function's return
		 value) live across basic blocks, if not optimizing.  */
	      || (!optimize && REG_P (target)
		  && REGNO (target) < FIRST_PSEUDO_REGISTER)))
	target = gen_reg_rtx (tmode != VOIDmode ? tmode : mode);

      if (target)
	emit_move_insn (target, const0_rtx);

      op1 = gen_label_rtx ();
      jumpifnot_1 (code, treeop0, treeop1, op1, -1);

      if (target)
	emit_move_insn (target, const1_rtx);

      emit_label (op1);
      return ignore ? const0_rtx : target;

    case STATEMENT_LIST:
      {
	tree_stmt_iterator iter;

	gcc_assert (ignore);

	for (iter = tsi_start (exp); !tsi_end_p (iter); tsi_next (&iter))
	  expand_expr (tsi_stmt (iter), const0_rtx, VOIDmode, modifier);
      }
      return const0_rtx;

    case COND_EXPR:
      /* A COND_EXPR with its type being VOID_TYPE represents a
	 conditional jump and is handled in
	 expand_gimple_cond_expr.  */
      gcc_assert (!VOID_TYPE_P (type));

        /* Note that COND_EXPRs whose type is a structure or union
  	 are required to be constructed to contain assignments of
  	 a temporary variable, so that we can evaluate them here
  	 for side effect only.  If type is void, we must do likewise.  */

        gcc_assert (!TREE_ADDRESSABLE (type)
		    && !ignore
		    && TREE_TYPE (treeop1) != void_type_node
		    && TREE_TYPE (treeop2) != void_type_node);

       /* If we are not to produce a result, we have no target.  Otherwise,
 	 if a target was specified use it; it will not be used as an
 	 intermediate target unless it is safe.  If no target, use a
 	 temporary.  */

       if (modifier != EXPAND_STACK_PARM
 	  && original_target
 	  && safe_from_p (original_target, treeop0, 1)
 	  && GET_MODE (original_target) == mode
#ifdef HAVE_conditional_move
 	  && (! can_conditionally_move_p (mode)
 	      || REG_P (original_target))
#endif
 	  && !MEM_P (original_target))
 	temp = original_target;
       else
 	temp = assign_temp (type, 0, 0, 1);

       do_pending_stack_adjust ();
       NO_DEFER_POP;
       op0 = gen_label_rtx ();
       op1 = gen_label_rtx ();
       jumpifnot (treeop0, op0, -1);
       store_expr (treeop1, temp,
 		  modifier == EXPAND_STACK_PARM,
		  false);

       emit_jump_insn (gen_jump (op1));
       emit_barrier ();
       emit_label (op0);
       store_expr (treeop2, temp,
 		  modifier == EXPAND_STACK_PARM,
		  false);

       emit_label (op1);
       OK_DEFER_POP;
       return temp;

    case VEC_COND_EXPR:
      target = expand_vec_cond_expr (type, treeop0, treeop1, treeop2, target);
      return target;

    case MODIFY_EXPR:
      {
	tree lhs = treeop0;
	tree rhs = treeop1;
	gcc_assert (ignore);

	/* Check for |= or &= of a bitfield of size one into another bitfield
	   of size 1.  In this case, (unless we need the result of the
	   assignment) we can do this more efficiently with a
	   test followed by an assignment, if necessary.

	   ??? At this point, we can't get a BIT_FIELD_REF here.  But if
	   things change so we do, this code should be enhanced to
	   support it.  */
	if (TREE_CODE (lhs) == COMPONENT_REF
	    && (TREE_CODE (rhs) == BIT_IOR_EXPR
		|| TREE_CODE (rhs) == BIT_AND_EXPR)
	    && TREE_OPERAND (rhs, 0) == lhs
	    && TREE_CODE (TREE_OPERAND (rhs, 1)) == COMPONENT_REF
	    && integer_onep (DECL_SIZE (TREE_OPERAND (lhs, 1)))
	    && integer_onep (DECL_SIZE (TREE_OPERAND (TREE_OPERAND (rhs, 1), 1))))
	  {
	    rtx label = gen_label_rtx ();
	    int value = TREE_CODE (rhs) == BIT_IOR_EXPR;
	    do_jump (TREE_OPERAND (rhs, 1),
		     value ? label : 0,
		     value ? 0 : label, -1);
	    expand_assignment (lhs, build_int_cst (TREE_TYPE (rhs), value),
			       MOVE_NONTEMPORAL (exp));
	    do_pending_stack_adjust ();
	    emit_label (label);
	    return const0_rtx;
	  }

	expand_assignment (lhs, rhs, MOVE_NONTEMPORAL (exp));
	return const0_rtx;
      }

    case ADDR_EXPR:
      return expand_expr_addr_expr (exp, target, tmode, modifier);

    case REALPART_EXPR:
      op0 = expand_normal (treeop0);
      return read_complex_part (op0, false);

    case IMAGPART_EXPR:
      op0 = expand_normal (treeop0);
      return read_complex_part (op0, true);

    case RETURN_EXPR:
    case LABEL_EXPR:
    case GOTO_EXPR:
    case SWITCH_EXPR:
    case ASM_EXPR:
      /* Expanded in cfgexpand.c.  */
      gcc_unreachable ();

    case TRY_CATCH_EXPR:
    case CATCH_EXPR:
    case EH_FILTER_EXPR:
    case TRY_FINALLY_EXPR:
      /* Lowered by tree-eh.c.  */
      gcc_unreachable ();

    case WITH_CLEANUP_EXPR:
    case CLEANUP_POINT_EXPR:
    case TARGET_EXPR:
    case CASE_LABEL_EXPR:
    case VA_ARG_EXPR:
    case BIND_EXPR:
    case INIT_EXPR:
    case CONJ_EXPR:
    case COMPOUND_EXPR:
    case PREINCREMENT_EXPR:
    case PREDECREMENT_EXPR:
    case POSTINCREMENT_EXPR:
    case POSTDECREMENT_EXPR:
    case LOOP_EXPR:
    case EXIT_EXPR:
      /* Lowered by gimplify.c.  */
      gcc_unreachable ();

    case FDESC_EXPR:
      /* Function descriptors are not valid except for as
	 initialization constants, and should not be expanded.  */
      gcc_unreachable ();

    case WITH_SIZE_EXPR:
      /* WITH_SIZE_EXPR expands to its first argument.  The caller should
	 have pulled out the size to use in whatever context it needed.  */
      return expand_expr_real (treeop0, original_target, tmode,
			       modifier, alt_rtl);

    case REALIGN_LOAD_EXPR:
      {
        tree oprnd0 = treeop0;
        tree oprnd1 = treeop1;
        tree oprnd2 = treeop2;
        rtx op2;

        this_optab = optab_for_tree_code (code, type, optab_default);
        expand_operands (oprnd0, oprnd1, NULL_RTX, &op0, &op1, EXPAND_NORMAL);
        op2 = expand_normal (oprnd2);
        temp = expand_ternary_op (mode, this_optab, op0, op1, op2,
				  target, unsignedp);
        gcc_assert (temp);
        return temp;
      }

    case DOT_PROD_EXPR:
      {
	tree oprnd0 = treeop0;
	tree oprnd1 = treeop1;
	tree oprnd2 = treeop2;
	rtx op2;

	expand_operands (oprnd0, oprnd1, NULL_RTX, &op0, &op1, EXPAND_NORMAL);
	op2 = expand_normal (oprnd2);
	target = expand_widen_pattern_expr (&ops, op0, op1, op2,
					    target, unsignedp);
	return target;
      }

    case COMPOUND_LITERAL_EXPR:
      {
	/* Initialize the anonymous variable declared in the compound
	   literal, then return the variable.  */
	tree decl = COMPOUND_LITERAL_EXPR_DECL (exp);

	/* Create RTL for this variable.  */
	if (!DECL_RTL_SET_P (decl))
	  {
	    if (DECL_HARD_REGISTER (decl))
	      /* The user specified an assembler name for this variable.
	         Set that up now.  */
	      rest_of_decl_compilation (decl, 0, 0);
	    else
	      expand_decl (decl);
	  }

	return expand_expr_real (decl, original_target, tmode,
				 modifier, alt_rtl);
      }

    default:
      return expand_expr_real_2 (&ops, target, tmode, modifier);
    }
}

/* Subroutine of above: reduce EXP to the precision of TYPE (in the
   signedness of TYPE), possibly returning the result in TARGET.  */
static rtx
reduce_to_bit_field_precision (rtx exp, rtx target, tree type)
{
  HOST_WIDE_INT prec = TYPE_PRECISION (type);
  if (target && GET_MODE (target) != GET_MODE (exp))
    target = 0;
  /* For constant values, reduce using build_int_cst_type. */
  if (CONST_INT_P (exp))
    {
      HOST_WIDE_INT value = INTVAL (exp);
      tree t = build_int_cst_type (type, value);
      return expand_expr (t, target, VOIDmode, EXPAND_NORMAL);
    }
  else if (TYPE_UNSIGNED (type))
    {
      rtx mask = immed_double_int_const (double_int_mask (prec),
					 GET_MODE (exp));
      return expand_and (GET_MODE (exp), exp, mask, target);
    }
  else
    {
      tree count = build_int_cst (NULL_TREE,
				  GET_MODE_BITSIZE (GET_MODE (exp)) - prec);
      exp = expand_shift (LSHIFT_EXPR, GET_MODE (exp), exp, count, target, 0);
      return expand_shift (RSHIFT_EXPR, GET_MODE (exp), exp, count, target, 0);
    }
}

/* Subroutine of above: returns 1 if OFFSET corresponds to an offset that
   when applied to the address of EXP produces an address known to be
   aligned more than BIGGEST_ALIGNMENT.  */

static int
is_aligning_offset (const_tree offset, const_tree exp)
{
  /* Strip off any conversions.  */
  while (CONVERT_EXPR_P (offset))
    offset = TREE_OPERAND (offset, 0);

  /* We must now have a BIT_AND_EXPR with a constant that is one less than
     power of 2 and which is larger than BIGGEST_ALIGNMENT.  */
  if (TREE_CODE (offset) != BIT_AND_EXPR
      || !host_integerp (TREE_OPERAND (offset, 1), 1)
      || compare_tree_int (TREE_OPERAND (offset, 1),
			   BIGGEST_ALIGNMENT / BITS_PER_UNIT) <= 0
      || !exact_log2 (tree_low_cst (TREE_OPERAND (offset, 1), 1) + 1) < 0)
    return 0;

  /* Look at the first operand of BIT_AND_EXPR and strip any conversion.
     It must be NEGATE_EXPR.  Then strip any more conversions.  */
  offset = TREE_OPERAND (offset, 0);
  while (CONVERT_EXPR_P (offset))
    offset = TREE_OPERAND (offset, 0);

  if (TREE_CODE (offset) != NEGATE_EXPR)
    return 0;

  offset = TREE_OPERAND (offset, 0);
  while (CONVERT_EXPR_P (offset))
    offset = TREE_OPERAND (offset, 0);

  /* This must now be the address of EXP.  */
  return TREE_CODE (offset) == ADDR_EXPR && TREE_OPERAND (offset, 0) == exp;
}

/* Return the tree node if an ARG corresponds to a string constant or zero
   if it doesn't.  If we return nonzero, set *PTR_OFFSET to the offset
   in bytes within the string that ARG is accessing.  The type of the
   offset will be `sizetype'.  */

tree
string_constant (tree arg, tree *ptr_offset)
{
  tree array, offset, lower_bound;
  STRIP_NOPS (arg);

  if (TREE_CODE (arg) == ADDR_EXPR)
    {
      if (TREE_CODE (TREE_OPERAND (arg, 0)) == STRING_CST)
	{
	  *ptr_offset = size_zero_node;
	  return TREE_OPERAND (arg, 0);
	}
      else if (TREE_CODE (TREE_OPERAND (arg, 0)) == VAR_DECL)
	{
	  array = TREE_OPERAND (arg, 0);
	  offset = size_zero_node;
	}
      else if (TREE_CODE (TREE_OPERAND (arg, 0)) == ARRAY_REF)
	{
	  array = TREE_OPERAND (TREE_OPERAND (arg, 0), 0);
	  offset = TREE_OPERAND (TREE_OPERAND (arg, 0), 1);
	  if (TREE_CODE (array) != STRING_CST
	      && TREE_CODE (array) != VAR_DECL)
	    return 0;

	  /* Check if the array has a nonzero lower bound.  */
	  lower_bound = array_ref_low_bound (TREE_OPERAND (arg, 0));
	  if (!integer_zerop (lower_bound))
	    {
	      /* If the offset and base aren't both constants, return 0.  */
	      if (TREE_CODE (lower_bound) != INTEGER_CST)
	        return 0;
	      if (TREE_CODE (offset) != INTEGER_CST)
		return 0;
	      /* Adjust offset by the lower bound.  */
	      offset = size_diffop (fold_convert (sizetype, offset),
				    fold_convert (sizetype, lower_bound));
	    }
	}
      else
	return 0;
    }
  else if (TREE_CODE (arg) == PLUS_EXPR || TREE_CODE (arg) == POINTER_PLUS_EXPR)
    {
      tree arg0 = TREE_OPERAND (arg, 0);
      tree arg1 = TREE_OPERAND (arg, 1);

      STRIP_NOPS (arg0);
      STRIP_NOPS (arg1);

      if (TREE_CODE (arg0) == ADDR_EXPR
	  && (TREE_CODE (TREE_OPERAND (arg0, 0)) == STRING_CST
	      || TREE_CODE (TREE_OPERAND (arg0, 0)) == VAR_DECL))
	{
	  array = TREE_OPERAND (arg0, 0);
	  offset = arg1;
	}
      else if (TREE_CODE (arg1) == ADDR_EXPR
	       && (TREE_CODE (TREE_OPERAND (arg1, 0)) == STRING_CST
		   || TREE_CODE (TREE_OPERAND (arg1, 0)) == VAR_DECL))
	{
	  array = TREE_OPERAND (arg1, 0);
	  offset = arg0;
	}
      else
	return 0;
    }
  else
    return 0;

  if (TREE_CODE (array) == STRING_CST)
    {
      *ptr_offset = fold_convert (sizetype, offset);
      return array;
    }
  else if (TREE_CODE (array) == VAR_DECL)
    {
      int length;

      /* Variables initialized to string literals can be handled too.  */
      if (DECL_INITIAL (array) == NULL_TREE
	  || TREE_CODE (DECL_INITIAL (array)) != STRING_CST)
	return 0;

      /* If they are read-only, non-volatile and bind locally.  */
      if (! TREE_READONLY (array)
	  || TREE_SIDE_EFFECTS (array)
	  || ! targetm.binds_local_p (array))
	return 0;

      /* Avoid const char foo[4] = "abcde";  */
      if (DECL_SIZE_UNIT (array) == NULL_TREE
	  || TREE_CODE (DECL_SIZE_UNIT (array)) != INTEGER_CST
	  || (length = TREE_STRING_LENGTH (DECL_INITIAL (array))) <= 0
	  || compare_tree_int (DECL_SIZE_UNIT (array), length) < 0)
	return 0;

      /* If variable is bigger than the string literal, OFFSET must be constant
	 and inside of the bounds of the string literal.  */
      offset = fold_convert (sizetype, offset);
      if (compare_tree_int (DECL_SIZE_UNIT (array), length) > 0
	  && (! host_integerp (offset, 1)
	      || compare_tree_int (offset, length) >= 0))
	return 0;

      *ptr_offset = offset;
      return DECL_INITIAL (array);
    }

  return 0;
}

/* Generate code to calculate OPS, and exploded expression
   using a store-flag instruction and return an rtx for the result.
   OPS reflects a comparison.

   If TARGET is nonzero, store the result there if convenient.

   Return zero if there is no suitable set-flag instruction
   available on this machine.

   Once expand_expr has been called on the arguments of the comparison,
   we are committed to doing the store flag, since it is not safe to
   re-evaluate the expression.  We emit the store-flag insn by calling
   emit_store_flag, but only expand the arguments if we have a reason
   to believe that emit_store_flag will be successful.  If we think that
   it will, but it isn't, we have to simulate the store-flag with a
   set/jump/set sequence.  */

static rtx
do_store_flag (sepops ops, rtx target, enum machine_mode mode)
{
  enum rtx_code code;
  tree arg0, arg1, type;
  tree tem;
  enum machine_mode operand_mode;
  int unsignedp;
  rtx op0, op1;
  rtx subtarget = target;
  location_t loc = ops->location;

  arg0 = ops->op0;
  arg1 = ops->op1;

  /* Don't crash if the comparison was erroneous.  */
  if (arg0 == error_mark_node || arg1 == error_mark_node)
    return const0_rtx;

  type = TREE_TYPE (arg0);
  operand_mode = TYPE_MODE (type);
  unsignedp = TYPE_UNSIGNED (type);

  /* We won't bother with BLKmode store-flag operations because it would mean
     passing a lot of information to emit_store_flag.  */
  if (operand_mode == BLKmode)
    return 0;

  /* We won't bother with store-flag operations involving function pointers
     when function pointers must be canonicalized before comparisons.  */
#ifdef HAVE_canonicalize_funcptr_for_compare
  if (HAVE_canonicalize_funcptr_for_compare
      && ((TREE_CODE (TREE_TYPE (arg0)) == POINTER_TYPE
	   && (TREE_CODE (TREE_TYPE (TREE_TYPE (arg0)))
	       == FUNCTION_TYPE))
	  || (TREE_CODE (TREE_TYPE (arg1)) == POINTER_TYPE
	      && (TREE_CODE (TREE_TYPE (TREE_TYPE (arg1)))
		  == FUNCTION_TYPE))))
    return 0;
#endif

  STRIP_NOPS (arg0);
  STRIP_NOPS (arg1);

  /* Get the rtx comparison code to use.  We know that EXP is a comparison
     operation of some type.  Some comparisons against 1 and -1 can be
     converted to comparisons with zero.  Do so here so that the tests
     below will be aware that we have a comparison with zero.   These
     tests will not catch constants in the first operand, but constants
     are rarely passed as the first operand.  */

  switch (ops->code)
    {
    case EQ_EXPR:
      code = EQ;
      break;
    case NE_EXPR:
      code = NE;
      break;
    case LT_EXPR:
      if (integer_onep (arg1))
	arg1 = integer_zero_node, code = unsignedp ? LEU : LE;
      else
	code = unsignedp ? LTU : LT;
      break;
    case LE_EXPR:
      if (! unsignedp && integer_all_onesp (arg1))
	arg1 = integer_zero_node, code = LT;
      else
	code = unsignedp ? LEU : LE;
      break;
    case GT_EXPR:
      if (! unsignedp && integer_all_onesp (arg1))
	arg1 = integer_zero_node, code = GE;
      else
	code = unsignedp ? GTU : GT;
      break;
    case GE_EXPR:
      if (integer_onep (arg1))
	arg1 = integer_zero_node, code = unsignedp ? GTU : GT;
      else
	code = unsignedp ? GEU : GE;
      break;

    case UNORDERED_EXPR:
      code = UNORDERED;
      break;
    case ORDERED_EXPR:
      code = ORDERED;
      break;
    case UNLT_EXPR:
      code = UNLT;
      break;
    case UNLE_EXPR:
      code = UNLE;
      break;
    case UNGT_EXPR:
      code = UNGT;
      break;
    case UNGE_EXPR:
      code = UNGE;
      break;
    case UNEQ_EXPR:
      code = UNEQ;
      break;
    case LTGT_EXPR:
      code = LTGT;
      break;

    default:
      gcc_unreachable ();
    }

  /* Put a constant second.  */
  if (TREE_CODE (arg0) == REAL_CST || TREE_CODE (arg0) == INTEGER_CST
      || TREE_CODE (arg0) == FIXED_CST)
    {
      tem = arg0; arg0 = arg1; arg1 = tem;
      code = swap_condition (code);
    }

  /* If this is an equality or inequality test of a single bit, we can
     do this by shifting the bit being tested to the low-order bit and
     masking the result with the constant 1.  If the condition was EQ,
     we xor it with 1.  This does not require an scc insn and is faster
     than an scc insn even if we have it.

     The code to make this transformation was moved into fold_single_bit_test,
     so we just call into the folder and expand its result.  */

  if ((code == NE || code == EQ)
      && TREE_CODE (arg0) == BIT_AND_EXPR && integer_zerop (arg1)
      && integer_pow2p (TREE_OPERAND (arg0, 1)))
    {
      tree type = lang_hooks.types.type_for_mode (mode, unsignedp);
      return expand_expr (fold_single_bit_test (loc,
						code == NE ? NE_EXPR : EQ_EXPR,
						arg0, arg1, type),
			  target, VOIDmode, EXPAND_NORMAL);
    }

  if (! get_subtarget (target)
      || GET_MODE (subtarget) != operand_mode)
    subtarget = 0;

  expand_operands (arg0, arg1, subtarget, &op0, &op1, EXPAND_NORMAL);

  if (target == 0)
    target = gen_reg_rtx (mode);

  /* Try a cstore if possible.  */
  return emit_store_flag_force (target, code, op0, op1,
			        operand_mode, unsignedp, 1);
}


/* Stubs in case we haven't got a casesi insn.  */
#ifndef HAVE_casesi
# define HAVE_casesi 0
# define gen_casesi(a, b, c, d, e) (0)
# define CODE_FOR_casesi CODE_FOR_nothing
#endif

/* Attempt to generate a casesi instruction.  Returns 1 if successful,
   0 otherwise (i.e. if there is no casesi instruction).  */
int
try_casesi (tree index_type, tree index_expr, tree minval, tree range,
	    rtx table_label ATTRIBUTE_UNUSED, rtx default_label,
	    rtx fallback_label ATTRIBUTE_UNUSED)
{
  enum machine_mode index_mode = SImode;
  int index_bits = GET_MODE_BITSIZE (index_mode);
  rtx op1, op2, index;
  enum machine_mode op_mode;

  if (! HAVE_casesi)
    return 0;

  /* Convert the index to SImode.  */
  if (GET_MODE_BITSIZE (TYPE_MODE (index_type)) > GET_MODE_BITSIZE (index_mode))
    {
      enum machine_mode omode = TYPE_MODE (index_type);
      rtx rangertx = expand_normal (range);

      /* We must handle the endpoints in the original mode.  */
      index_expr = build2 (MINUS_EXPR, index_type,
			   index_expr, minval);
      minval = integer_zero_node;
      index = expand_normal (index_expr);
      if (default_label)
        emit_cmp_and_jump_insns (rangertx, index, LTU, NULL_RTX,
				 omode, 1, default_label);
      /* Now we can safely truncate.  */
      index = convert_to_mode (index_mode, index, 0);
    }
  else
    {
      if (TYPE_MODE (index_type) != index_mode)
	{
	  index_type = lang_hooks.types.type_for_size (index_bits, 0);
	  index_expr = fold_convert (index_type, index_expr);
	}

      index = expand_normal (index_expr);
    }

  do_pending_stack_adjust ();

  op_mode = insn_data[(int) CODE_FOR_casesi].operand[0].mode;
  if (! (*insn_data[(int) CODE_FOR_casesi].operand[0].predicate)
      (index, op_mode))
    index = copy_to_mode_reg (op_mode, index);

  op1 = expand_normal (minval);

  op_mode = insn_data[(int) CODE_FOR_casesi].operand[1].mode;
  op1 = convert_modes (op_mode, TYPE_MODE (TREE_TYPE (minval)),
		       op1, TYPE_UNSIGNED (TREE_TYPE (minval)));
  if (! (*insn_data[(int) CODE_FOR_casesi].operand[1].predicate)
      (op1, op_mode))
    op1 = copy_to_mode_reg (op_mode, op1);

  op2 = expand_normal (range);

  op_mode = insn_data[(int) CODE_FOR_casesi].operand[2].mode;
  op2 = convert_modes (op_mode, TYPE_MODE (TREE_TYPE (range)),
		       op2, TYPE_UNSIGNED (TREE_TYPE (range)));
  if (! (*insn_data[(int) CODE_FOR_casesi].operand[2].predicate)
      (op2, op_mode))
    op2 = copy_to_mode_reg (op_mode, op2);

  emit_jump_insn (gen_casesi (index, op1, op2,
			      table_label, !default_label
					   ? fallback_label : default_label));
  return 1;
}

/* Attempt to generate a tablejump instruction; same concept.  */
#ifndef HAVE_tablejump
#define HAVE_tablejump 0
#define gen_tablejump(x, y) (0)
#endif

/* Subroutine of the next function.

   INDEX is the value being switched on, with the lowest value
   in the table already subtracted.
   MODE is its expected mode (needed if INDEX is constant).
   RANGE is the length of the jump table.
   TABLE_LABEL is a CODE_LABEL rtx for the table itself.

   DEFAULT_LABEL is a CODE_LABEL rtx to jump to if the
   index value is out of range.  */

static void
do_tablejump (rtx index, enum machine_mode mode, rtx range, rtx table_label,
	      rtx default_label)
{
  rtx temp, vector;

  if (INTVAL (range) > cfun->cfg->max_jumptable_ents)
    cfun->cfg->max_jumptable_ents = INTVAL (range);

  /* Do an unsigned comparison (in the proper mode) between the index
     expression and the value which represents the length of the range.
     Since we just finished subtracting the lower bound of the range
     from the index expression, this comparison allows us to simultaneously
     check that the original index expression value is both greater than
     or equal to the minimum value of the range and less than or equal to
     the maximum value of the range.  */

  if (default_label)
    emit_cmp_and_jump_insns (index, range, GTU, NULL_RTX, mode, 1,
			     default_label);

  /* If index is in range, it must fit in Pmode.
     Convert to Pmode so we can index with it.  */
  if (mode != Pmode)
    index = convert_to_mode (Pmode, index, 1);

  /* Don't let a MEM slip through, because then INDEX that comes
     out of PIC_CASE_VECTOR_ADDRESS won't be a valid address,
     and break_out_memory_refs will go to work on it and mess it up.  */
#ifdef PIC_CASE_VECTOR_ADDRESS
  if (flag_pic && !REG_P (index))
    index = copy_to_mode_reg (Pmode, index);
#endif

  /* ??? The only correct use of CASE_VECTOR_MODE is the one inside the
     GET_MODE_SIZE, because this indicates how large insns are.  The other
     uses should all be Pmode, because they are addresses.  This code
     could fail if addresses and insns are not the same size.  */
  index = gen_rtx_PLUS (Pmode,
			gen_rtx_MULT (Pmode, index,
				      GEN_INT (GET_MODE_SIZE (CASE_VECTOR_MODE))),
			gen_rtx_LABEL_REF (Pmode, table_label));
#ifdef PIC_CASE_VECTOR_ADDRESS
  if (flag_pic)
    index = PIC_CASE_VECTOR_ADDRESS (index);
  else
#endif
    index = memory_address (CASE_VECTOR_MODE, index);
  temp = gen_reg_rtx (CASE_VECTOR_MODE);
  vector = gen_const_mem (CASE_VECTOR_MODE, index);
  convert_move (temp, vector, 0);

  emit_jump_insn (gen_tablejump (temp, table_label));

  /* If we are generating PIC code or if the table is PC-relative, the
     table and JUMP_INSN must be adjacent, so don't output a BARRIER.  */
  if (! CASE_VECTOR_PC_RELATIVE && ! flag_pic)
    emit_barrier ();
}

int
try_tablejump (tree index_type, tree index_expr, tree minval, tree range,
	       rtx table_label, rtx default_label)
{
  rtx index;

  if (! HAVE_tablejump)
    return 0;

  index_expr = fold_build2 (MINUS_EXPR, index_type,
			    fold_convert (index_type, index_expr),
			    fold_convert (index_type, minval));
  index = expand_normal (index_expr);
  do_pending_stack_adjust ();

  do_tablejump (index, TYPE_MODE (index_type),
		convert_modes (TYPE_MODE (index_type),
			       TYPE_MODE (TREE_TYPE (range)),
			       expand_normal (range),
			       TYPE_UNSIGNED (TREE_TYPE (range))),
		table_label, default_label);
  return 1;
}

/* Return a CONST_VECTOR rtx for a VECTOR_CST tree.  */
static rtx
const_vector_from_tree (tree exp)
{
  rtvec v;
  int units, i;
  tree link, elt;
  enum machine_mode inner, mode;

  mode = TYPE_MODE (TREE_TYPE (exp));

  if (initializer_zerop (exp))
    return CONST0_RTX (mode);

  units = GET_MODE_NUNITS (mode);
  inner = GET_MODE_INNER (mode);

  v = rtvec_alloc (units);

  link = TREE_VECTOR_CST_ELTS (exp);
  for (i = 0; link; link = TREE_CHAIN (link), ++i)
    {
      elt = TREE_VALUE (link);

      if (TREE_CODE (elt) == REAL_CST)
	RTVEC_ELT (v, i) = CONST_DOUBLE_FROM_REAL_VALUE (TREE_REAL_CST (elt),
							 inner);
      else if (TREE_CODE (elt) == FIXED_CST)
	RTVEC_ELT (v, i) = CONST_FIXED_FROM_FIXED_VALUE (TREE_FIXED_CST (elt),
							 inner);
      else
	RTVEC_ELT (v, i) = immed_double_int_const (tree_to_double_int (elt),
						   inner);
    }

  /* Initialize remaining elements to 0.  */
  for (; i < units; ++i)
    RTVEC_ELT (v, i) = CONST0_RTX (inner);

  return gen_rtx_CONST_VECTOR (mode, v);
}


/* Build a decl for a EH personality function named NAME. */

tree
build_personality_function (const char *name)
{
  tree decl, type;

  type = build_function_type_list (integer_type_node, integer_type_node,
				   long_long_unsigned_type_node,
				   ptr_type_node, ptr_type_node, NULL_TREE);
  decl = build_decl (UNKNOWN_LOCATION, FUNCTION_DECL,
		     get_identifier (name), type);
  DECL_ARTIFICIAL (decl) = 1;
  DECL_EXTERNAL (decl) = 1;
  TREE_PUBLIC (decl) = 1;

  /* Zap the nonsensical SYMBOL_REF_DECL for this.  What we're left with
     are the flags assigned by targetm.encode_section_info.  */
  SET_SYMBOL_REF_DECL (XEXP (DECL_RTL (decl), 0), NULL);

  return decl;
}

/* Extracts the personality function of DECL and returns the corresponding
   libfunc.  */

rtx
get_personality_function (tree decl)
{
  tree personality = DECL_FUNCTION_PERSONALITY (decl);
  enum eh_personality_kind pk;

  pk = function_needs_eh_personality (DECL_STRUCT_FUNCTION (decl));
  if (pk == eh_personality_none)
    return NULL;

  if (!personality
      && pk == eh_personality_any)
    personality = lang_hooks.eh_personality ();

  if (pk == eh_personality_lang)
    gcc_assert (personality != NULL_TREE);

  return XEXP (DECL_RTL (personality), 0);
}

#include "gt-expr.h"<|MERGE_RESOLUTION|>--- conflicted
+++ resolved
@@ -1155,13 +1155,6 @@
   gcc_assert (MEM_P (x) && MEM_P (y));
   align = MIN (MEM_ALIGN (x), MEM_ALIGN (y));
   gcc_assert (align >= BITS_PER_UNIT);
-<<<<<<< HEAD
-
-  gcc_assert (MEM_P (x));
-  gcc_assert (MEM_P (y));
-  gcc_assert (size);
-=======
->>>>>>> 3bd7a983
 
   /* Make sure we've got BLKmode addresses; store_one_arg can decide that
      block copy is more efficient for other large modes, e.g. DCmode.  */
@@ -6852,12 +6845,7 @@
   tree emuvar = emutls_decl (var);
   tree fn = built_in_decls [BUILT_IN_EMUTLS_GET_ADDRESS];
   tree arg = build_fold_addr_expr_with_type (emuvar, ptr_type_node);
-<<<<<<< HEAD
-  tree arglist = build_tree_list (NULL_TREE, arg);
-  tree call = build_function_call_expr (UNKNOWN_LOCATION, fn, arglist);
-=======
   tree call = build_call_expr (fn, 1, arg);
->>>>>>> 3bd7a983
   return fold_convert (build_pointer_type (TREE_TYPE (var)), call);
 }
 @@ -7379,7 +7367,6 @@
 	      set_mem_attributes (result, type, 0);
 	      return result;
 	    }
-<<<<<<< HEAD
 
 	  if (target == 0)
 	    {
@@ -7600,227 +7587,6 @@
 		op0 = force_operand (op0, target);
 	      return REDUCE_BIT_FIELD (op0);
 	    }
-=======
-
-	  if (target == 0)
-	    {
-	      if (TYPE_MODE (type) != BLKmode)
-		target = gen_reg_rtx (TYPE_MODE (type));
-	      else
-		target = assign_temp (type, 0, 1, 1);
-	    }
-
-	  if (MEM_P (target))
-	    /* Store data into beginning of memory target.  */
-	    store_expr (treeop0,
-			adjust_address (target, TYPE_MODE (valtype), 0),
-			modifier == EXPAND_STACK_PARM,
-			false);
-
-	  else
-	    {
-	      gcc_assert (REG_P (target));
-
-	      /* Store this field into a union of the proper type.  */
-	      store_field (target,
-			   MIN ((int_size_in_bytes (TREE_TYPE
-						    (treeop0))
-				 * BITS_PER_UNIT),
-				(HOST_WIDE_INT) GET_MODE_BITSIZE (mode)),
-			   0, TYPE_MODE (valtype), treeop0,
-			   type, 0, false);
-	    }
-
-	  /* Return the entire union.  */
-	  return target;
-	}
-
-      if (mode == TYPE_MODE (TREE_TYPE (treeop0)))
-	{
-	  op0 = expand_expr (treeop0, target, VOIDmode,
-			     modifier);
-
-	  /* If the signedness of the conversion differs and OP0 is
-	     a promoted SUBREG, clear that indication since we now
-	     have to do the proper extension.  */
-	  if (TYPE_UNSIGNED (TREE_TYPE (treeop0)) != unsignedp
-	      && GET_CODE (op0) == SUBREG)
-	    SUBREG_PROMOTED_VAR_P (op0) = 0;
-
-	  return REDUCE_BIT_FIELD (op0);
-	}
-
-      op0 = expand_expr (treeop0, NULL_RTX, mode,
-			 modifier == EXPAND_SUM ? EXPAND_NORMAL : modifier);
-      if (GET_MODE (op0) == mode)
-	;
-
-      /* If OP0 is a constant, just convert it into the proper mode.  */
-      else if (CONSTANT_P (op0))
-	{
-	  tree inner_type = TREE_TYPE (treeop0);
-	  enum machine_mode inner_mode = TYPE_MODE (inner_type);
-
-	  if (modifier == EXPAND_INITIALIZER)
-	    op0 = simplify_gen_subreg (mode, op0, inner_mode,
-				       subreg_lowpart_offset (mode,
-							      inner_mode));
-	  else
-	    op0=  convert_modes (mode, inner_mode, op0,
-				 TYPE_UNSIGNED (inner_type));
-	}
-
-      else if (modifier == EXPAND_INITIALIZER)
-	op0 = gen_rtx_fmt_e (unsignedp ? ZERO_EXTEND : SIGN_EXTEND, mode, op0);
-
-      else if (target == 0)
-	op0 = convert_to_mode (mode, op0,
-			       TYPE_UNSIGNED (TREE_TYPE
-					      (treeop0)));
-      else
-	{
-	  convert_move (target, op0,
-			TYPE_UNSIGNED (TREE_TYPE (treeop0)));
-	  op0 = target;
-	}
-
-      return REDUCE_BIT_FIELD (op0);
-
-    case ADDR_SPACE_CONVERT_EXPR:
-      {
-	tree treeop0_type = TREE_TYPE (treeop0);
-	addr_space_t as_to;
-	addr_space_t as_from;
-
-	gcc_assert (POINTER_TYPE_P (type));
-	gcc_assert (POINTER_TYPE_P (treeop0_type));
-
-	as_to = TYPE_ADDR_SPACE (TREE_TYPE (type));
-	as_from = TYPE_ADDR_SPACE (TREE_TYPE (treeop0_type));
-
-        /* Conversions between pointers to the same address space should
-	   have been implemented via CONVERT_EXPR / NOP_EXPR.  */
-	gcc_assert (as_to != as_from);
-
-        /* Ask target code to handle conversion between pointers
-	   to overlapping address spaces.  */
-	if (targetm.addr_space.subset_p (as_to, as_from)
-	    || targetm.addr_space.subset_p (as_from, as_to))
-	  {
-	    op0 = expand_expr (treeop0, NULL_RTX, VOIDmode, modifier);
-	    op0 = targetm.addr_space.convert (op0, treeop0_type, type);
-	    gcc_assert (op0);
-	    return op0;
-	  }
-
-	/* For disjoint address spaces, converting anything but
-	   a null pointer invokes undefined behaviour.  We simply
-	   always return a null pointer here.  */
-	return CONST0_RTX (mode);
-      }
-
-    case POINTER_PLUS_EXPR:
-      /* Even though the sizetype mode and the pointer's mode can be different
-         expand is able to handle this correctly and get the correct result out
-         of the PLUS_EXPR code.  */
-      /* Make sure to sign-extend the sizetype offset in a POINTER_PLUS_EXPR
-         if sizetype precision is smaller than pointer precision.  */
-      if (TYPE_PRECISION (sizetype) < TYPE_PRECISION (type))
-	treeop1 = fold_convert_loc (loc, type,
-				    fold_convert_loc (loc, ssizetype,
-						      treeop1));
-    case PLUS_EXPR:
-      /* If we are adding a constant, a VAR_DECL that is sp, fp, or ap, and
-	 something else, make sure we add the register to the constant and
-	 then to the other thing.  This case can occur during strength
-	 reduction and doing it this way will produce better code if the
-	 frame pointer or argument pointer is eliminated.
-
-	 fold-const.c will ensure that the constant is always in the inner
-	 PLUS_EXPR, so the only case we need to do anything about is if
-	 sp, ap, or fp is our second argument, in which case we must swap
-	 the innermost first argument and our second argument.  */
-
-      if (TREE_CODE (treeop0) == PLUS_EXPR
-	  && TREE_CODE (TREE_OPERAND (treeop0, 1)) == INTEGER_CST
-	  && TREE_CODE (treeop1) == VAR_DECL
-	  && (DECL_RTL (treeop1) == frame_pointer_rtx
-	      || DECL_RTL (treeop1) == stack_pointer_rtx
-	      || DECL_RTL (treeop1) == arg_pointer_rtx))
-	{
-	  tree t = treeop1;
-
-	  treeop1 = TREE_OPERAND (treeop0, 0);
-	  TREE_OPERAND (treeop0, 0) = t;
-	}
-
-      /* If the result is to be ptr_mode and we are adding an integer to
-	 something, we might be forming a constant.  So try to use
-	 plus_constant.  If it produces a sum and we can't accept it,
-	 use force_operand.  This allows P = &ARR[const] to generate
-	 efficient code on machines where a SYMBOL_REF is not a valid
-	 address.
-
-	 If this is an EXPAND_SUM call, always return the sum.  */
-      if (modifier == EXPAND_SUM || modifier == EXPAND_INITIALIZER
-	  || (mode == ptr_mode && (unsignedp || ! flag_trapv)))
-	{
-	  if (modifier == EXPAND_STACK_PARM)
-	    target = 0;
-	  if (TREE_CODE (treeop0) == INTEGER_CST
-	      && GET_MODE_BITSIZE (mode) <= HOST_BITS_PER_WIDE_INT
-	      && TREE_CONSTANT (treeop1))
-	    {
-	      rtx constant_part;
-
-	      op1 = expand_expr (treeop1, subtarget, VOIDmode,
-				 EXPAND_SUM);
-	      /* Use immed_double_const to ensure that the constant is
-		 truncated according to the mode of OP1, then sign extended
-		 to a HOST_WIDE_INT.  Using the constant directly can result
-		 in non-canonical RTL in a 64x32 cross compile.  */
-	      constant_part
-		= immed_double_const (TREE_INT_CST_LOW (treeop0),
-				      (HOST_WIDE_INT) 0,
-				      TYPE_MODE (TREE_TYPE (treeop1)));
-	      op1 = plus_constant (op1, INTVAL (constant_part));
-	      if (modifier != EXPAND_SUM && modifier != EXPAND_INITIALIZER)
-		op1 = force_operand (op1, target);
-	      return REDUCE_BIT_FIELD (op1);
-	    }
-
-	  else if (TREE_CODE (treeop1) == INTEGER_CST
-		   && GET_MODE_BITSIZE (mode) <= HOST_BITS_PER_WIDE_INT
-		   && TREE_CONSTANT (treeop0))
-	    {
-	      rtx constant_part;
-
-	      op0 = expand_expr (treeop0, subtarget, VOIDmode,
-				 (modifier == EXPAND_INITIALIZER
-				 ? EXPAND_INITIALIZER : EXPAND_SUM));
-	      if (! CONSTANT_P (op0))
-		{
-		  op1 = expand_expr (treeop1, NULL_RTX,
-				     VOIDmode, modifier);
-		  /* Return a PLUS if modifier says it's OK.  */
-		  if (modifier == EXPAND_SUM
-		      || modifier == EXPAND_INITIALIZER)
-		    return simplify_gen_binary (PLUS, mode, op0, op1);
-		  goto binop2;
-		}
-	      /* Use immed_double_const to ensure that the constant is
-		 truncated according to the mode of OP1, then sign extended
-		 to a HOST_WIDE_INT.  Using the constant directly can result
-		 in non-canonical RTL in a 64x32 cross compile.  */
-	      constant_part
-		= immed_double_const (TREE_INT_CST_LOW (treeop1),
-				      (HOST_WIDE_INT) 0,
-				      TYPE_MODE (TREE_TYPE (treeop0)));
-	      op0 = plus_constant (op0, INTVAL (constant_part));
-	      if (modifier != EXPAND_SUM && modifier != EXPAND_INITIALIZER)
-		op0 = force_operand (op0, target);
-	      return REDUCE_BIT_FIELD (op0);
-	    }
 	}
 
       /* No sense saving up arithmetic to be done
@@ -7862,7 +7628,6 @@
 	    return REDUCE_BIT_FIELD (plus_constant (op0, - INTVAL (op1)));
 	  else
 	    return REDUCE_BIT_FIELD (gen_rtx_MINUS (mode, op0, op1));
->>>>>>> 3bd7a983
 	}
 
       /* No sense saving up arithmetic to be done
@@ -7871,50 +7636,6 @@
 	 zero-extend.  */
       if ((modifier != EXPAND_SUM && modifier != EXPAND_INITIALIZER)
 	  || mode != ptr_mode)
-<<<<<<< HEAD
-	{
-	  expand_operands (treeop0, treeop1,
-			   subtarget, &op0, &op1, EXPAND_NORMAL);
-	  if (op0 == const0_rtx)
-	    return op1;
-	  if (op1 == const0_rtx)
-	    return op0;
-	  goto binop2;
-	}
-
-      expand_operands (treeop0, treeop1,
-		       subtarget, &op0, &op1, modifier);
-      return REDUCE_BIT_FIELD (simplify_gen_binary (PLUS, mode, op0, op1));
-
-    case MINUS_EXPR:
-      /* For initializers, we are allowed to return a MINUS of two
-	 symbolic constants.  Here we handle all cases when both operands
-	 are constant.  */
-      /* Handle difference of two symbolic constants,
-	 for the sake of an initializer.  */
-      if ((modifier == EXPAND_SUM || modifier == EXPAND_INITIALIZER)
-	  && really_constant_p (treeop0)
-	  && really_constant_p (treeop1))
-	{
-	  expand_operands (treeop0, treeop1,
-			   NULL_RTX, &op0, &op1, modifier);
-
-	  /* If the last operand is a CONST_INT, use plus_constant of
-	     the negated constant.  Else make the MINUS.  */
-	  if (CONST_INT_P (op1))
-	    return REDUCE_BIT_FIELD (plus_constant (op0, - INTVAL (op1)));
-	  else
-	    return REDUCE_BIT_FIELD (gen_rtx_MINUS (mode, op0, op1));
-	}
-
-      /* No sense saving up arithmetic to be done
-	 if it's all in the wrong mode to form part of an address.
-	 And force_operand won't know whether to sign-extend or
-	 zero-extend.  */
-      if ((modifier != EXPAND_SUM && modifier != EXPAND_INITIALIZER)
-	  || mode != ptr_mode)
-=======
->>>>>>> 3bd7a983
 	goto binop;
 
       expand_operands (treeop0, treeop1,
@@ -7947,95 +7668,6 @@
 	  treeop0 = treeop1;
 	  treeop1 = t1;
 	}
-<<<<<<< HEAD
-
-      /* First, check if we have a multiplication of one signed and one
-	 unsigned operand.  */
-      if (TREE_CODE (treeop1) != INTEGER_CST
-	  && (TYPE_UNSIGNED (TREE_TYPE (treeop0))
-	      != TYPE_UNSIGNED (TREE_TYPE (treeop1))))
-	{
-	  enum machine_mode innermode = TYPE_MODE (TREE_TYPE (treeop0));
-	  this_optab = usmul_widen_optab;
-	  if (mode == GET_MODE_2XWIDER_MODE (innermode))
-	    {
-	      if (optab_handler (this_optab, mode)->insn_code != CODE_FOR_nothing)
-		{
-		  if (TYPE_UNSIGNED (TREE_TYPE (treeop0)))
-		    expand_operands (treeop0, treeop1, subtarget, &op0, &op1,
-				     EXPAND_NORMAL);
-		  else
-		    expand_operands (treeop0, treeop1, subtarget, &op1, &op0,
-				     EXPAND_NORMAL);
-		  goto binop3;
-		}
-	    }
-	}
-      /* Check for a multiplication with matching signedness.  */
-      else if ((TREE_CODE (treeop1) == INTEGER_CST
-		&& int_fits_type_p (treeop1, TREE_TYPE (treeop0)))
-	       || (TYPE_UNSIGNED (TREE_TYPE (treeop1))
-		   == TYPE_UNSIGNED (TREE_TYPE (treeop0))))
-	{
-	  tree op0type = TREE_TYPE (treeop0);
-	  enum machine_mode innermode = TYPE_MODE (op0type);
-	  bool zextend_p = TYPE_UNSIGNED (op0type);
-	  optab other_optab = zextend_p ? smul_widen_optab : umul_widen_optab;
-	  this_optab = zextend_p ? umul_widen_optab : smul_widen_optab;
-
-	  if (mode == GET_MODE_2XWIDER_MODE (innermode))
-	    {
-	      if (optab_handler (this_optab, mode)->insn_code != CODE_FOR_nothing)
-		{
-		  expand_operands (treeop0, treeop1, NULL_RTX, &op0, &op1,
-				   EXPAND_NORMAL);
-		  temp = expand_widening_mult (mode, op0, op1, target,
-					       unsignedp, this_optab);
-		  return REDUCE_BIT_FIELD (temp);
-		}
-	      if (optab_handler (other_optab, mode)->insn_code != CODE_FOR_nothing
-		  && innermode == word_mode)
-		{
-		  rtx htem, hipart;
-		  op0 = expand_normal (treeop0);
-		  if (TREE_CODE (treeop1) == INTEGER_CST)
-		    op1 = convert_modes (innermode, mode,
-					 expand_normal (treeop1), unsignedp);
-		  else
-		    op1 = expand_normal (treeop1);
-		  temp = expand_binop (mode, other_optab, op0, op1, target,
-				       unsignedp, OPTAB_LIB_WIDEN);
-		  hipart = gen_highpart (innermode, temp);
-		  htem = expand_mult_highpart_adjust (innermode, hipart,
-						      op0, op1, hipart,
-						      zextend_p);
-		  if (htem != hipart)
-		    emit_move_insn (hipart, htem);
-		  return REDUCE_BIT_FIELD (temp);
-		}
-	    }
-	}
-      treeop0 = fold_build1 (CONVERT_EXPR, type, treeop0);
-      treeop1 = fold_build1 (CONVERT_EXPR, type, treeop1);
-      expand_operands (treeop0, treeop1, subtarget, &op0, &op1, EXPAND_NORMAL);
-      return REDUCE_BIT_FIELD (expand_mult (mode, op0, op1, target, unsignedp));
-
-    case MULT_EXPR:
-      /* If this is a fixed-point operation, then we cannot use the code
-	 below because "expand_mult" doesn't support sat/no-sat fixed-point
-         multiplications.   */
-      if (ALL_FIXED_POINT_MODE_P (mode))
-	goto binop;
-
-      /* If first operand is constant, swap them.
-	 Thus the following special case checks need only
-	 check the second operand.  */
-      if (TREE_CODE (treeop0) == INTEGER_CST)
-	{
-	  tree t1 = treeop0;
-	  treeop0 = treeop1;
-	  treeop1 = t1;
-=======
 
       /* First, check if we have a multiplication of one signed and one
 	 unsigned operand.  */
@@ -8058,7 +7690,6 @@
 		  goto binop3;
 		}
 	    }
->>>>>>> 3bd7a983
 	}
       /* Check for a multiplication with matching signedness.  */
       else if ((TREE_CODE (treeop1) == INTEGER_CST
@@ -8072,8 +7703,6 @@
 	  optab other_optab = zextend_p ? smul_widen_optab : umul_widen_optab;
 	  this_optab = zextend_p ? umul_widen_optab : smul_widen_optab;
 
-<<<<<<< HEAD
-=======
 	  if (mode == GET_MODE_2XWIDER_MODE (innermode))
 	    {
 	      if (optab_handler (this_optab, mode) != CODE_FOR_nothing)
@@ -8128,7 +7757,6 @@
 	  treeop1 = t1;
 	}
 
->>>>>>> 3bd7a983
       /* Attempt to return something suitable for generating an
 	 indexed address, for machines that support that.  */
 
@@ -8326,7 +7954,6 @@
 	if (can_conditionally_move_p (mode))
 	  {
 	    rtx insn;
-<<<<<<< HEAD
 
 	    /* ??? Same problem as in expmed.c: emit_conditional_move
 	       forces a stack adjustment via compare_from_rtx, and we
@@ -8623,304 +8250,6 @@
 }
 #undef REDUCE_BIT_FIELD
 
-=======
-
-	    /* ??? Same problem as in expmed.c: emit_conditional_move
-	       forces a stack adjustment via compare_from_rtx, and we
-	       lose the stack adjustment if the sequence we are about
-	       to create is discarded.  */
-	    do_pending_stack_adjust ();
-
-	    start_sequence ();
-
-	    /* Try to emit the conditional move.  */
-	    insn = emit_conditional_move (target, comparison_code,
-					  op0, cmpop1, mode,
-					  op0, op1, mode,
-					  unsignedp);
-
-	    /* If we could do the conditional move, emit the sequence,
-	       and return.  */
-	    if (insn)
-	      {
-		rtx seq = get_insns ();
-		end_sequence ();
-		emit_insn (seq);
-		return target;
-	      }
-
-	    /* Otherwise discard the sequence and fall back to code with
-	       branches.  */
-	    end_sequence ();
-	  }
-#endif
-	if (target != op0)
-	  emit_move_insn (target, op0);
-
-	temp = gen_label_rtx ();
-	do_compare_rtx_and_jump (target, cmpop1, comparison_code,
-				 unsignedp, mode, NULL_RTX, NULL_RTX, temp,
-				 -1);
-      }
-      emit_move_insn (target, op1);
-      emit_label (temp);
-      return target;
-
-    case BIT_NOT_EXPR:
-      op0 = expand_expr (treeop0, subtarget,
-			 VOIDmode, EXPAND_NORMAL);
-      if (modifier == EXPAND_STACK_PARM)
-	target = 0;
-      temp = expand_unop (mode, one_cmpl_optab, op0, target, 1);
-      gcc_assert (temp);
-      return temp;
-
-      /* ??? Can optimize bitwise operations with one arg constant.
-	 Can optimize (a bitwise1 n) bitwise2 (a bitwise3 b)
-	 and (a bitwise1 b) bitwise2 b (etc)
-	 but that is probably not worth while.  */
-
-      /* BIT_AND_EXPR is for bitwise anding.  TRUTH_AND_EXPR is for anding two
-	 boolean values when we want in all cases to compute both of them.  In
-	 general it is fastest to do TRUTH_AND_EXPR by computing both operands
-	 as actual zero-or-1 values and then bitwise anding.  In cases where
-	 there cannot be any side effects, better code would be made by
-	 treating TRUTH_AND_EXPR like TRUTH_ANDIF_EXPR; but the question is
-	 how to recognize those cases.  */
-
-    case TRUTH_AND_EXPR:
-      code = BIT_AND_EXPR;
-    case BIT_AND_EXPR:
-      goto binop;
-
-    case TRUTH_OR_EXPR:
-      code = BIT_IOR_EXPR;
-    case BIT_IOR_EXPR:
-      goto binop;
-
-    case TRUTH_XOR_EXPR:
-      code = BIT_XOR_EXPR;
-    case BIT_XOR_EXPR:
-      goto binop;
-
-    case LROTATE_EXPR:
-    case RROTATE_EXPR:
-      gcc_assert (VECTOR_MODE_P (TYPE_MODE (type))
-		  || (GET_MODE_PRECISION (TYPE_MODE (type))
-		      == TYPE_PRECISION (type)));
-      /* fall through */
-
-    case LSHIFT_EXPR:
-    case RSHIFT_EXPR:
-      /* If this is a fixed-point operation, then we cannot use the code
-	 below because "expand_shift" doesn't support sat/no-sat fixed-point
-         shifts.   */
-      if (ALL_FIXED_POINT_MODE_P (mode))
-	goto binop;
-
-      if (! safe_from_p (subtarget, treeop1, 1))
-	subtarget = 0;
-      if (modifier == EXPAND_STACK_PARM)
-	target = 0;
-      op0 = expand_expr (treeop0, subtarget,
-			 VOIDmode, EXPAND_NORMAL);
-      temp = expand_shift (code, mode, op0, treeop1, target,
-			   unsignedp);
-      if (code == LSHIFT_EXPR)
-	temp = REDUCE_BIT_FIELD (temp);
-      return temp;
-
-      /* Could determine the answer when only additive constants differ.  Also,
-	 the addition of one can be handled by changing the condition.  */
-    case LT_EXPR:
-    case LE_EXPR:
-    case GT_EXPR:
-    case GE_EXPR:
-    case EQ_EXPR:
-    case NE_EXPR:
-    case UNORDERED_EXPR:
-    case ORDERED_EXPR:
-    case UNLT_EXPR:
-    case UNLE_EXPR:
-    case UNGT_EXPR:
-    case UNGE_EXPR:
-    case UNEQ_EXPR:
-    case LTGT_EXPR:
-      temp = do_store_flag (ops,
-			    modifier != EXPAND_STACK_PARM ? target : NULL_RTX,
-			    tmode != VOIDmode ? tmode : mode);
-      if (temp)
-	return temp;
-
-      /* Use a compare and a jump for BLKmode comparisons, or for function
-	 type comparisons is HAVE_canonicalize_funcptr_for_compare.  */
-
-      if ((target == 0
-	   || modifier == EXPAND_STACK_PARM
-	   || ! safe_from_p (target, treeop0, 1)
-	   || ! safe_from_p (target, treeop1, 1)
-	   /* Make sure we don't have a hard reg (such as function's return
-	      value) live across basic blocks, if not optimizing.  */
-	   || (!optimize && REG_P (target)
-	       && REGNO (target) < FIRST_PSEUDO_REGISTER)))
-	target = gen_reg_rtx (tmode != VOIDmode ? tmode : mode);
-
-      emit_move_insn (target, const0_rtx);
-
-      op1 = gen_label_rtx ();
-      jumpifnot_1 (code, treeop0, treeop1, op1, -1);
-
-      emit_move_insn (target, const1_rtx);
-
-      emit_label (op1);
-      return target;
-
-    case TRUTH_NOT_EXPR:
-      if (modifier == EXPAND_STACK_PARM)
-	target = 0;
-      op0 = expand_expr (treeop0, target,
-			 VOIDmode, EXPAND_NORMAL);
-      /* The parser is careful to generate TRUTH_NOT_EXPR
-	 only with operands that are always zero or one.  */
-      temp = expand_binop (mode, xor_optab, op0, const1_rtx,
-			   target, 1, OPTAB_LIB_WIDEN);
-      gcc_assert (temp);
-      return temp;
-
-    case COMPLEX_EXPR:
-      /* Get the rtx code of the operands.  */
-      op0 = expand_normal (treeop0);
-      op1 = expand_normal (treeop1);
-
-      if (!target)
-	target = gen_reg_rtx (TYPE_MODE (type));
-
-      /* Move the real (op0) and imaginary (op1) parts to their location.  */
-      write_complex_part (target, op0, false);
-      write_complex_part (target, op1, true);
-
-      return target;
-
-    case WIDEN_SUM_EXPR:
-      {
-        tree oprnd0 = treeop0;
-        tree oprnd1 = treeop1;
-
-        expand_operands (oprnd0, oprnd1, NULL_RTX, &op0, &op1, EXPAND_NORMAL);
-        target = expand_widen_pattern_expr (ops, op0, NULL_RTX, op1,
-                                            target, unsignedp);
-        return target;
-      }
-
-    case REDUC_MAX_EXPR:
-    case REDUC_MIN_EXPR:
-    case REDUC_PLUS_EXPR:
-      {
-        op0 = expand_normal (treeop0);
-        this_optab = optab_for_tree_code (code, type, optab_default);
-        temp = expand_unop (mode, this_optab, op0, target, unsignedp);
-        gcc_assert (temp);
-        return temp;
-      }
-
-    case VEC_EXTRACT_EVEN_EXPR:
-    case VEC_EXTRACT_ODD_EXPR:
-      {
-        expand_operands (treeop0,  treeop1,
-                         NULL_RTX, &op0, &op1, EXPAND_NORMAL);
-        this_optab = optab_for_tree_code (code, type, optab_default);
-        temp = expand_binop (mode, this_optab, op0, op1, target, unsignedp,
-                             OPTAB_WIDEN);
-        gcc_assert (temp);
-        return temp;
-      }
-
-    case VEC_INTERLEAVE_HIGH_EXPR:
-    case VEC_INTERLEAVE_LOW_EXPR:
-      {
-        expand_operands (treeop0,  treeop1,
-                         NULL_RTX, &op0, &op1, EXPAND_NORMAL);
-        this_optab = optab_for_tree_code (code, type, optab_default);
-        temp = expand_binop (mode, this_optab, op0, op1, target, unsignedp,
-                             OPTAB_WIDEN);
-        gcc_assert (temp);
-        return temp;
-      }
-
-    case VEC_LSHIFT_EXPR:
-    case VEC_RSHIFT_EXPR:
-      {
-	target = expand_vec_shift_expr (ops, target);
-	return target;
-      }
-
-    case VEC_UNPACK_HI_EXPR:
-    case VEC_UNPACK_LO_EXPR:
-      {
-	op0 = expand_normal (treeop0);
-	this_optab = optab_for_tree_code (code, type, optab_default);
-	temp = expand_widen_pattern_expr (ops, op0, NULL_RTX, NULL_RTX,
-					  target, unsignedp);
-	gcc_assert (temp);
-	return temp;
-      }
-
-    case VEC_UNPACK_FLOAT_HI_EXPR:
-    case VEC_UNPACK_FLOAT_LO_EXPR:
-      {
-	op0 = expand_normal (treeop0);
-	/* The signedness is determined from input operand.  */
-	this_optab = optab_for_tree_code (code,
-					  TREE_TYPE (treeop0),
-					  optab_default);
-	temp = expand_widen_pattern_expr
-	  (ops, op0, NULL_RTX, NULL_RTX,
-	   target, TYPE_UNSIGNED (TREE_TYPE (treeop0)));
-
-	gcc_assert (temp);
-	return temp;
-      }
-
-    case VEC_WIDEN_MULT_HI_EXPR:
-    case VEC_WIDEN_MULT_LO_EXPR:
-      {
-	tree oprnd0 = treeop0;
-	tree oprnd1 = treeop1;
-
-	expand_operands (oprnd0, oprnd1, NULL_RTX, &op0, &op1, EXPAND_NORMAL);
-	target = expand_widen_pattern_expr (ops, op0, op1, NULL_RTX,
-					    target, unsignedp);
-	gcc_assert (target);
-	return target;
-      }
-
-    case VEC_PACK_TRUNC_EXPR:
-    case VEC_PACK_SAT_EXPR:
-    case VEC_PACK_FIX_TRUNC_EXPR:
-      mode = TYPE_MODE (TREE_TYPE (treeop0));
-      goto binop;
-
-    default:
-      gcc_unreachable ();
-    }
-
-  /* Here to do an ordinary binary operator.  */
- binop:
-  expand_operands (treeop0, treeop1,
-		   subtarget, &op0, &op1, EXPAND_NORMAL);
- binop2:
-  this_optab = optab_for_tree_code (code, type, optab_default);
- binop3:
-  if (modifier == EXPAND_STACK_PARM)
-    target = 0;
-  temp = expand_binop (mode, this_optab, op0, op1, target,
-		       unsignedp, OPTAB_LIB_WIDEN);
-  gcc_assert (temp);
-  return REDUCE_BIT_FIELD (temp);
-}
-#undef REDUCE_BIT_FIELD
-
->>>>>>> 3bd7a983
 rtx
 expand_expr_real_1 (tree exp, rtx target, enum machine_mode tmode,
 		    enum expand_modifier modifier, rtx *alt_rtl)
@@ -8940,7 +8269,6 @@
   tree treeop0, treeop1, treeop2;
   tree ssa_name = NULL_TREE;
   gimple g;
-<<<<<<< HEAD
 
   type = TREE_TYPE (exp);
   mode = TYPE_MODE (type);
@@ -9196,263 +8524,6 @@
 
       return temp;
 
-=======
-
-  type = TREE_TYPE (exp);
-  mode = TYPE_MODE (type);
-  unsignedp = TYPE_UNSIGNED (type);
-
-  treeop0 = treeop1 = treeop2 = NULL_TREE;
-  if (!VL_EXP_CLASS_P (exp))
-    switch (TREE_CODE_LENGTH (code))
-      {
-	default:
-	case 3: treeop2 = TREE_OPERAND (exp, 2);
-	case 2: treeop1 = TREE_OPERAND (exp, 1);
-	case 1: treeop0 = TREE_OPERAND (exp, 0);
-	case 0: break;
-      }
-  ops.code = code;
-  ops.type = type;
-  ops.op0 = treeop0;
-  ops.op1 = treeop1;
-  ops.op2 = treeop2;
-  ops.location = loc;
-
-  ignore = (target == const0_rtx
-	    || ((CONVERT_EXPR_CODE_P (code)
-		 || code == COND_EXPR || code == VIEW_CONVERT_EXPR)
-		&& TREE_CODE (type) == VOID_TYPE));
-
-  /* An operation in what may be a bit-field type needs the
-     result to be reduced to the precision of the bit-field type,
-     which is narrower than that of the type's mode.  */
-  reduce_bit_field = (!ignore
-		      && TREE_CODE (type) == INTEGER_TYPE
-		      && GET_MODE_PRECISION (mode) > TYPE_PRECISION (type));
-
-  /* If we are going to ignore this result, we need only do something
-     if there is a side-effect somewhere in the expression.  If there
-     is, short-circuit the most common cases here.  Note that we must
-     not call expand_expr with anything but const0_rtx in case this
-     is an initial expansion of a size that contains a PLACEHOLDER_EXPR.  */
-
-  if (ignore)
-    {
-      if (! TREE_SIDE_EFFECTS (exp))
-	return const0_rtx;
-
-      /* Ensure we reference a volatile object even if value is ignored, but
-	 don't do this if all we are doing is taking its address.  */
-      if (TREE_THIS_VOLATILE (exp)
-	  && TREE_CODE (exp) != FUNCTION_DECL
-	  && mode != VOIDmode && mode != BLKmode
-	  && modifier != EXPAND_CONST_ADDRESS)
-	{
-	  temp = expand_expr (exp, NULL_RTX, VOIDmode, modifier);
-	  if (MEM_P (temp))
-	    temp = copy_to_reg (temp);
-	  return const0_rtx;
-	}
-
-      if (TREE_CODE_CLASS (code) == tcc_unary
-	  || code == COMPONENT_REF || code == INDIRECT_REF)
-	return expand_expr (treeop0, const0_rtx, VOIDmode,
-			    modifier);
-
-      else if (TREE_CODE_CLASS (code) == tcc_binary
-	       || TREE_CODE_CLASS (code) == tcc_comparison
-	       || code == ARRAY_REF || code == ARRAY_RANGE_REF)
-	{
-	  expand_expr (treeop0, const0_rtx, VOIDmode, modifier);
-	  expand_expr (treeop1, const0_rtx, VOIDmode, modifier);
-	  return const0_rtx;
-	}
-      else if (code == BIT_FIELD_REF)
-	{
-	  expand_expr (treeop0, const0_rtx, VOIDmode, modifier);
-	  expand_expr (treeop1, const0_rtx, VOIDmode, modifier);
-	  expand_expr (treeop2, const0_rtx, VOIDmode, modifier);
-	  return const0_rtx;
-	}
-
-      target = 0;
-    }
-
-  if (reduce_bit_field && modifier == EXPAND_STACK_PARM)
-    target = 0;
-
-  /* Use subtarget as the target for operand 0 of a binary operation.  */
-  subtarget = get_subtarget (target);
-  original_target = target;
-
-  switch (code)
-    {
-    case LABEL_DECL:
-      {
-	tree function = decl_function_context (exp);
-
-	temp = label_rtx (exp);
-	temp = gen_rtx_LABEL_REF (Pmode, temp);
-
-	if (function != current_function_decl
-	    && function != 0)
-	  LABEL_REF_NONLOCAL_P (temp) = 1;
-
-	temp = gen_rtx_MEM (FUNCTION_MODE, temp);
-	return temp;
-      }
-
-    case SSA_NAME:
-      /* ??? ivopts calls expander, without any preparation from
-         out-of-ssa.  So fake instructions as if this was an access to the
-	 base variable.  This unnecessarily allocates a pseudo, see how we can
-	 reuse it, if partition base vars have it set already.  */
-      if (!currently_expanding_to_rtl)
-	return expand_expr_real_1 (SSA_NAME_VAR (exp), target, tmode, modifier,
-				   NULL);
-
-      g = get_gimple_for_ssa_name (exp);
-      if (g)
-	return expand_expr_real (gimple_assign_rhs_to_tree (g), target, tmode,
-				 modifier, NULL);
-
-      ssa_name = exp;
-      decl_rtl = get_rtx_for_ssa_name (ssa_name);
-      exp = SSA_NAME_VAR (ssa_name);
-      goto expand_decl_rtl;
-
-    case PARM_DECL:
-    case VAR_DECL:
-      /* If a static var's type was incomplete when the decl was written,
-	 but the type is complete now, lay out the decl now.  */
-      if (DECL_SIZE (exp) == 0
-	  && COMPLETE_OR_UNBOUND_ARRAY_TYPE_P (TREE_TYPE (exp))
-	  && (TREE_STATIC (exp) || DECL_EXTERNAL (exp)))
-	layout_decl (exp, 0);
-
-      /* TLS emulation hook - replace __thread vars with
-	 *__emutls_get_address (&_emutls.var).  */
-      if (! targetm.have_tls
-	  && TREE_CODE (exp) == VAR_DECL
-	  && DECL_THREAD_LOCAL_P (exp))
-	{
-	  exp = build_fold_indirect_ref_loc (loc, emutls_var_address (exp));
-	  return expand_expr_real_1 (exp, target, tmode, modifier, NULL);
-	}
-
-      /* ... fall through ...  */
-
-    case FUNCTION_DECL:
-    case RESULT_DECL:
-      decl_rtl = DECL_RTL (exp);
-    expand_decl_rtl:
-      gcc_assert (decl_rtl);
-      decl_rtl = copy_rtx (decl_rtl);
-      /* Record writes to register variables.  */
-      if (modifier == EXPAND_WRITE && REG_P (decl_rtl)
-	  && REGNO (decl_rtl) < FIRST_PSEUDO_REGISTER)
-	{
-	    int i = REGNO (decl_rtl);
-	    int nregs = hard_regno_nregs[i][GET_MODE (decl_rtl)];
-	    while (nregs)
-	      {
-		SET_HARD_REG_BIT (crtl->asm_clobbers, i);
-		i++;
-		nregs--;
-	      }
-	}
-
-      /* Ensure variable marked as used even if it doesn't go through
-	 a parser.  If it hasn't be used yet, write out an external
-	 definition.  */
-      if (! TREE_USED (exp))
-	{
-	  assemble_external (exp);
-	  TREE_USED (exp) = 1;
-	}
-
-      /* Show we haven't gotten RTL for this yet.  */
-      temp = 0;
-
-      /* Variables inherited from containing functions should have
-	 been lowered by this point.  */
-      context = decl_function_context (exp);
-      gcc_assert (!context
-		  || context == current_function_decl
-		  || TREE_STATIC (exp)
-		  /* ??? C++ creates functions that are not TREE_STATIC.  */
-		  || TREE_CODE (exp) == FUNCTION_DECL);
-
-      /* This is the case of an array whose size is to be determined
-	 from its initializer, while the initializer is still being parsed.
-	 See expand_decl.  */
-
-      if (MEM_P (decl_rtl) && REG_P (XEXP (decl_rtl, 0)))
-	temp = validize_mem (decl_rtl);
-
-      /* If DECL_RTL is memory, we are in the normal case and the
-	 address is not valid, get the address into a register.  */
-
-      else if (MEM_P (decl_rtl) && modifier != EXPAND_INITIALIZER)
-	{
-	  if (alt_rtl)
-	    *alt_rtl = decl_rtl;
-	  decl_rtl = use_anchored_address (decl_rtl);
-	  if (modifier != EXPAND_CONST_ADDRESS
-	      && modifier != EXPAND_SUM
-	      && !memory_address_addr_space_p (DECL_MODE (exp),
-					       XEXP (decl_rtl, 0),
-					       MEM_ADDR_SPACE (decl_rtl)))
-	    temp = replace_equiv_address (decl_rtl,
-					  copy_rtx (XEXP (decl_rtl, 0)));
-	}
-
-      /* If we got something, return it.  But first, set the alignment
-	 if the address is a register.  */
-      if (temp != 0)
-	{
-	  if (MEM_P (temp) && REG_P (XEXP (temp, 0)))
-	    mark_reg_pointer (XEXP (temp, 0), DECL_ALIGN (exp));
-
-	  return temp;
-	}
-
-      /* If the mode of DECL_RTL does not match that of the decl, it
-	 must be a promoted value.  We return a SUBREG of the wanted mode,
-	 but mark it so that we know that it was already extended.  */
-      if (REG_P (decl_rtl) && GET_MODE (decl_rtl) != DECL_MODE (exp))
-	{
-	  enum machine_mode pmode;
-
-	  /* Get the signedness to be used for this variable.  Ensure we get
-	     the same mode we got when the variable was declared.  */
-	  if (code == SSA_NAME
-	      && (g = SSA_NAME_DEF_STMT (ssa_name))
-	      && gimple_code (g) == GIMPLE_CALL)
-	    pmode = promote_function_mode (type, mode, &unsignedp,
-					   TREE_TYPE
-					   (TREE_TYPE (gimple_call_fn (g))),
-					   2);
-	  else
-	    pmode = promote_decl_mode (exp, &unsignedp);
-	  gcc_assert (GET_MODE (decl_rtl) == pmode);
-
-	  temp = gen_lowpart_SUBREG (mode, decl_rtl);
-	  SUBREG_PROMOTED_VAR_P (temp) = 1;
-	  SUBREG_PROMOTED_UNSIGNED_SET (temp, unsignedp);
-	  return temp;
-	}
-
-      return decl_rtl;
-
-    case INTEGER_CST:
-      temp = immed_double_const (TREE_INT_CST_LOW (exp),
-				 TREE_INT_CST_HIGH (exp), mode);
-
-      return temp;
-
->>>>>>> 3bd7a983
     case VECTOR_CST:
       {
 	tree tmp = NULL_TREE;
@@ -9583,18 +8654,10 @@
       return expand_constructor (exp, target, modifier, false);
 
     case MISALIGNED_INDIRECT_REF:
-<<<<<<< HEAD
-    case ALIGN_INDIRECT_REF:
-=======
->>>>>>> 3bd7a983
     case INDIRECT_REF:
       {
 	tree exp1 = treeop0;
 	addr_space_t as = ADDR_SPACE_GENERIC;
-<<<<<<< HEAD
-	enum machine_mode address_mode = Pmode;
-=======
->>>>>>> 3bd7a983
 
 	if (modifier != EXPAND_WRITE)
 	  {
@@ -9606,38 +8669,16 @@
 	  }
 
 	if (POINTER_TYPE_P (TREE_TYPE (exp1)))
-<<<<<<< HEAD
-	  {
-	    as = TYPE_ADDR_SPACE (TREE_TYPE (TREE_TYPE (exp1)));
-	    address_mode = targetm.addr_space.address_mode (as);
-	  }
-=======
 	  as = TYPE_ADDR_SPACE (TREE_TYPE (TREE_TYPE (exp1)));
->>>>>>> 3bd7a983
 
 	op0 = expand_expr (exp1, NULL_RTX, VOIDmode, EXPAND_SUM);
 	op0 = memory_address_addr_space (mode, op0, as);
 
-<<<<<<< HEAD
-	if (code == ALIGN_INDIRECT_REF)
-	  {
-	    int align = TYPE_ALIGN_UNIT (type);
-	    op0 = gen_rtx_AND (address_mode, op0, GEN_INT (-align));
-	    op0 = memory_address_addr_space (mode, op0, as);
-	  }
-
 	temp = gen_rtx_MEM (mode, op0);
 
 	set_mem_attributes (temp, exp, 0);
 	set_mem_addr_space (temp, as);
 
-=======
-	temp = gen_rtx_MEM (mode, op0);
-
-	set_mem_attributes (temp, exp, 0);
-	set_mem_addr_space (temp, as);
-
->>>>>>> 3bd7a983
 	/* Resolve the misalignment now, so that we don't have to remember
 	   to resolve it later.  Of course, this only works for reads.  */
 	if (code == MISALIGNED_INDIRECT_REF)
@@ -9649,11 +8690,7 @@
 			|| modifier == EXPAND_STACK_PARM);
 
 	    /* The vectorizer should have already checked the mode.  */
-<<<<<<< HEAD
-	    icode = optab_handler (movmisalign_optab, mode)->insn_code;
-=======
 	    icode = optab_handler (movmisalign_optab, mode);
->>>>>>> 3bd7a983
 	    gcc_assert (icode != CODE_FOR_nothing);
 
 	    /* We've already validated the memory, and we're creating a
@@ -9695,498 +8732,6 @@
       }
       return temp;
 
-<<<<<<< HEAD
-    case ARRAY_REF:
-
-      {
-	tree array = treeop0;
-	tree index = treeop1;
-
-	/* Fold an expression like: "foo"[2].
-	   This is not done in fold so it won't happen inside &.
-	   Don't fold if this is for wide characters since it's too
-	   difficult to do correctly and this is a very rare case.  */
-
-	if (modifier != EXPAND_CONST_ADDRESS
-	    && modifier != EXPAND_INITIALIZER
-	    && modifier != EXPAND_MEMORY)
-	  {
-	    tree t = fold_read_from_constant_string (exp);
-
-	    if (t)
-	      return expand_expr (t, target, tmode, modifier);
-	  }
-
-	/* If this is a constant index into a constant array,
-	   just get the value from the array.  Handle both the cases when
-	   we have an explicit constructor and when our operand is a variable
-	   that was declared const.  */
-
-	if (modifier != EXPAND_CONST_ADDRESS
-	    && modifier != EXPAND_INITIALIZER
-	    && modifier != EXPAND_MEMORY
-	    && TREE_CODE (array) == CONSTRUCTOR
-	    && ! TREE_SIDE_EFFECTS (array)
-	    && TREE_CODE (index) == INTEGER_CST)
-	  {
-	    unsigned HOST_WIDE_INT ix;
-	    tree field, value;
-
-	    FOR_EACH_CONSTRUCTOR_ELT (CONSTRUCTOR_ELTS (array), ix,
-				      field, value)
-	      if (tree_int_cst_equal (field, index))
-		{
-		  if (!TREE_SIDE_EFFECTS (value))
-		    return expand_expr (fold (value), target, tmode, modifier);
-		  break;
-		}
-	  }
-
-	else if (optimize >= 1
-		 && modifier != EXPAND_CONST_ADDRESS
-		 && modifier != EXPAND_INITIALIZER
-		 && modifier != EXPAND_MEMORY
-		 && TREE_READONLY (array) && ! TREE_SIDE_EFFECTS (array)
-		 && TREE_CODE (array) == VAR_DECL && DECL_INITIAL (array)
-		 && TREE_CODE (DECL_INITIAL (array)) != ERROR_MARK
-		 && targetm.binds_local_p (array))
-	  {
-	    if (TREE_CODE (index) == INTEGER_CST)
-	      {
-		tree init = DECL_INITIAL (array);
-
-		if (TREE_CODE (init) == CONSTRUCTOR)
-		  {
-		    unsigned HOST_WIDE_INT ix;
-		    tree field, value;
-
-		    FOR_EACH_CONSTRUCTOR_ELT (CONSTRUCTOR_ELTS (init), ix,
-					      field, value)
-		      if (tree_int_cst_equal (field, index))
-			{
-			  if (TREE_SIDE_EFFECTS (value))
-			    break;
-
-			  if (TREE_CODE (value) == CONSTRUCTOR)
-			    {
-			      /* If VALUE is a CONSTRUCTOR, this
-				 optimization is only useful if
-				 this doesn't store the CONSTRUCTOR
-				 into memory.  If it does, it is more
-				 efficient to just load the data from
-				 the array directly.  */
-			      rtx ret = expand_constructor (value, target,
-							    modifier, true);
-			      if (ret == NULL_RTX)
-				break;
-			    }
-
-			  return expand_expr (fold (value), target, tmode,
-					      modifier);
-			}
-		  }
-		else if(TREE_CODE (init) == STRING_CST)
-		  {
-		    tree index1 = index;
-		    tree low_bound = array_ref_low_bound (exp);
-		    index1 = fold_convert_loc (loc, sizetype,
-					       treeop1);
-
-		    /* Optimize the special-case of a zero lower bound.
-
-		       We convert the low_bound to sizetype to avoid some problems
-		       with constant folding.  (E.g. suppose the lower bound is 1,
-		       and its mode is QI.  Without the conversion,l (ARRAY
-		       +(INDEX-(unsigned char)1)) becomes ((ARRAY+(-(unsigned char)1))
-		       +INDEX), which becomes (ARRAY+255+INDEX).  Opps!)  */
-
-		    if (! integer_zerop (low_bound))
-		      index1 = size_diffop_loc (loc, index1,
-					    fold_convert_loc (loc, sizetype,
-							      low_bound));
-
-		    if (0 > compare_tree_int (index1,
-					      TREE_STRING_LENGTH (init)))
-		      {
-			tree type = TREE_TYPE (TREE_TYPE (init));
-			enum machine_mode mode = TYPE_MODE (type);
-
-			if (GET_MODE_CLASS (mode) == MODE_INT
-			    && GET_MODE_SIZE (mode) == 1)
-			  return gen_int_mode (TREE_STRING_POINTER (init)
-					       [TREE_INT_CST_LOW (index1)],
-					       mode);
-		      }
-		  }
-	      }
-	  }
-      }
-      goto normal_inner_ref;
-
-    case COMPONENT_REF:
-      /* If the operand is a CONSTRUCTOR, we can just extract the
-	 appropriate field if it is present.  */
-      if (TREE_CODE (treeop0) == CONSTRUCTOR)
-	{
-	  unsigned HOST_WIDE_INT idx;
-	  tree field, value;
-
-	  FOR_EACH_CONSTRUCTOR_ELT (CONSTRUCTOR_ELTS (treeop0),
-				    idx, field, value)
-	    if (field == treeop1
-		/* We can normally use the value of the field in the
-		   CONSTRUCTOR.  However, if this is a bitfield in
-		   an integral mode that we can fit in a HOST_WIDE_INT,
-		   we must mask only the number of bits in the bitfield,
-		   since this is done implicitly by the constructor.  If
-		   the bitfield does not meet either of those conditions,
-		   we can't do this optimization.  */
-		&& (! DECL_BIT_FIELD (field)
-		    || ((GET_MODE_CLASS (DECL_MODE (field)) == MODE_INT)
-			&& (GET_MODE_BITSIZE (DECL_MODE (field))
-			    <= HOST_BITS_PER_WIDE_INT))))
-	      {
-		if (DECL_BIT_FIELD (field)
-		    && modifier == EXPAND_STACK_PARM)
-		  target = 0;
-		op0 = expand_expr (value, target, tmode, modifier);
-		if (DECL_BIT_FIELD (field))
-		  {
-		    HOST_WIDE_INT bitsize = TREE_INT_CST_LOW (DECL_SIZE (field));
-		    enum machine_mode imode = TYPE_MODE (TREE_TYPE (field));
-
-		    if (TYPE_UNSIGNED (TREE_TYPE (field)))
-		      {
-			op1 = GEN_INT (((HOST_WIDE_INT) 1 << bitsize) - 1);
-			op0 = expand_and (imode, op0, op1, target);
-		      }
-		    else
-		      {
-			tree count
-			  = build_int_cst (NULL_TREE,
-					   GET_MODE_BITSIZE (imode) - bitsize);
-
-			op0 = expand_shift (LSHIFT_EXPR, imode, op0, count,
-					    target, 0);
-			op0 = expand_shift (RSHIFT_EXPR, imode, op0, count,
-					    target, 0);
-		      }
-		  }
-
-		return op0;
-	      }
-	}
-      goto normal_inner_ref;
-
-    case BIT_FIELD_REF:
-    case ARRAY_RANGE_REF:
-    normal_inner_ref:
-      {
-	enum machine_mode mode1, mode2;
-	HOST_WIDE_INT bitsize, bitpos;
-	tree offset;
-	int volatilep = 0, must_force_mem;
-	tree tem = get_inner_reference (exp, &bitsize, &bitpos, &offset,
-					&mode1, &unsignedp, &volatilep, true);
-	rtx orig_op0, memloc;
-
-	/* If we got back the original object, something is wrong.  Perhaps
-	   we are evaluating an expression too early.  In any event, don't
-	   infinitely recurse.  */
-	gcc_assert (tem != exp);
-
-	/* If TEM's type is a union of variable size, pass TARGET to the inner
-	   computation, since it will need a temporary and TARGET is known
-	   to have to do.  This occurs in unchecked conversion in Ada.  */
-	orig_op0 = op0
-	  = expand_expr (tem,
-			 (TREE_CODE (TREE_TYPE (tem)) == UNION_TYPE
-			  && (TREE_CODE (TYPE_SIZE (TREE_TYPE (tem)))
-			      != INTEGER_CST)
-			  && modifier != EXPAND_STACK_PARM
-			  ? target : NULL_RTX),
-			 VOIDmode,
-			 (modifier == EXPAND_INITIALIZER
-			  || modifier == EXPAND_CONST_ADDRESS
-			  || modifier == EXPAND_STACK_PARM)
-			 ? modifier : EXPAND_NORMAL);
-
-
-	/* If the bitfield is volatile, we want to access it in the
-	   field's mode, not the computed mode.  */
-	if (volatilep
-	    && GET_CODE (op0) == MEM
-	    && flag_strict_volatile_bitfields > 0)
-	  op0 = adjust_address (op0, mode1, 0);
-
-	mode2
-	  = CONSTANT_P (op0) ? TYPE_MODE (TREE_TYPE (tem)) : GET_MODE (op0);
-
-	/* If we have either an offset, a BLKmode result, or a reference
-	   outside the underlying object, we must force it to memory.
-	   Such a case can occur in Ada if we have unchecked conversion
-	   of an expression from a scalar type to an aggregate type or
-	   for an ARRAY_RANGE_REF whose type is BLKmode, or if we were
-	   passed a partially uninitialized object or a view-conversion
-	   to a larger size.  */
-	must_force_mem = (offset
-			  || mode1 == BLKmode
-			  || bitpos + bitsize > GET_MODE_BITSIZE (mode2));
-
-	/* Handle CONCAT first.  */
-	if (GET_CODE (op0) == CONCAT && !must_force_mem)
-	  {
-	    if (bitpos == 0
-		&& bitsize == GET_MODE_BITSIZE (GET_MODE (op0)))
-	      return op0;
-	    if (bitpos == 0
-		&& bitsize == GET_MODE_BITSIZE (GET_MODE (XEXP (op0, 0)))
-		&& bitsize)
-	      {
-		op0 = XEXP (op0, 0);
-		mode2 = GET_MODE (op0);
-	      }
-	    else if (bitpos == GET_MODE_BITSIZE (GET_MODE (XEXP (op0, 0)))
-		     && bitsize == GET_MODE_BITSIZE (GET_MODE (XEXP (op0, 1)))
-		     && bitpos
-		     && bitsize)
-	      {
-		op0 = XEXP (op0, 1);
-		bitpos = 0;
-		mode2 = GET_MODE (op0);
-	      }
-	    else
-	      /* Otherwise force into memory.  */
-	      must_force_mem = 1;
-	  }
-
-	/* If this is a constant, put it in a register if it is a legitimate
-	   constant and we don't need a memory reference.  */
-	if (CONSTANT_P (op0)
-	    && mode2 != BLKmode
-	    && LEGITIMATE_CONSTANT_P (op0)
-	    && !must_force_mem)
-	  op0 = force_reg (mode2, op0);
-
-	/* Otherwise, if this is a constant, try to force it to the constant
-	   pool.  Note that back-ends, e.g. MIPS, may refuse to do so if it
-	   is a legitimate constant.  */
-	else if (CONSTANT_P (op0) && (memloc = force_const_mem (mode2, op0)))
-	  op0 = validize_mem (memloc);
-
-	/* Otherwise, if this is a constant or the object is not in memory
-	   and need be, put it there.  */
-	else if (CONSTANT_P (op0) || (!MEM_P (op0) && must_force_mem))
-	  {
-	    tree nt = build_qualified_type (TREE_TYPE (tem),
-					    (TYPE_QUALS (TREE_TYPE (tem))
-					     | TYPE_QUAL_CONST));
-	    memloc = assign_temp (nt, 1, 1, 1);
-	    emit_move_insn (memloc, op0);
-	    op0 = memloc;
-	  }
-
-	if (offset)
-	  {
-	    enum machine_mode address_mode;
-	    rtx offset_rtx = expand_expr (offset, NULL_RTX, VOIDmode,
-					  EXPAND_SUM);
-
-	    gcc_assert (MEM_P (op0));
-
-	    address_mode
-	      = targetm.addr_space.address_mode (MEM_ADDR_SPACE (op0));
-	    if (GET_MODE (offset_rtx) != address_mode)
-	      offset_rtx = convert_to_mode (address_mode, offset_rtx, 0);
-
-	    if (GET_MODE (op0) == BLKmode
-		/* A constant address in OP0 can have VOIDmode, we must
-		   not try to call force_reg in that case.  */
-		&& GET_MODE (XEXP (op0, 0)) != VOIDmode
-		&& bitsize != 0
-		&& (bitpos % bitsize) == 0
-		&& (bitsize % GET_MODE_ALIGNMENT (mode1)) == 0
-		&& MEM_ALIGN (op0) == GET_MODE_ALIGNMENT (mode1))
-	      {
-		op0 = adjust_address (op0, mode1, bitpos / BITS_PER_UNIT);
-		bitpos = 0;
-	      }
-
-	    op0 = offset_address (op0, offset_rtx,
-				  highest_pow2_factor (offset));
-	  }
-
-	/* If OFFSET is making OP0 more aligned than BIGGEST_ALIGNMENT,
-	   record its alignment as BIGGEST_ALIGNMENT.  */
-	if (MEM_P (op0) && bitpos == 0 && offset != 0
-	    && is_aligning_offset (offset, tem))
-	  set_mem_align (op0, BIGGEST_ALIGNMENT);
-
-	/* Don't forget about volatility even if this is a bitfield.  */
-	if (MEM_P (op0) && volatilep && ! MEM_VOLATILE_P (op0))
-	  {
-	    if (op0 == orig_op0)
-	      op0 = copy_rtx (op0);
-
-	    MEM_VOLATILE_P (op0) = 1;
-	  }
-
-	/* In cases where an aligned union has an unaligned object
-	   as a field, we might be extracting a BLKmode value from
-	   an integer-mode (e.g., SImode) object.  Handle this case
-	   by doing the extract into an object as wide as the field
-	   (which we know to be the width of a basic mode), then
-	   storing into memory, and changing the mode to BLKmode.  */
-	if (mode1 == VOIDmode
-	    || REG_P (op0) || GET_CODE (op0) == SUBREG
-	    || (mode1 != BLKmode && ! direct_load[(int) mode1]
-		&& GET_MODE_CLASS (mode) != MODE_COMPLEX_INT
-		&& GET_MODE_CLASS (mode) != MODE_COMPLEX_FLOAT
-		&& modifier != EXPAND_CONST_ADDRESS
-		&& modifier != EXPAND_INITIALIZER)
-	    /* If the field is volatile, we always want an aligned
-	       access.  */
-	    || (volatilep && flag_strict_volatile_bitfields > 0)
-	    /* If the field isn't aligned enough to fetch as a memref,
-	       fetch it as a bit field.  */
-	    || (mode1 != BLKmode
-		&& (((TYPE_ALIGN (TREE_TYPE (tem)) < GET_MODE_ALIGNMENT (mode)
-		      || (bitpos % GET_MODE_ALIGNMENT (mode) != 0)
-		      || (MEM_P (op0)
-			  && (MEM_ALIGN (op0) < GET_MODE_ALIGNMENT (mode1)
-			      || (bitpos % GET_MODE_ALIGNMENT (mode1) != 0))))
-		     && ((modifier == EXPAND_CONST_ADDRESS
-			  || modifier == EXPAND_INITIALIZER)
-			 ? STRICT_ALIGNMENT
-			 : SLOW_UNALIGNED_ACCESS (mode1, MEM_ALIGN (op0))))
-		    || (bitpos % BITS_PER_UNIT != 0)))
-	    /* If the type and the field are a constant size and the
-	       size of the type isn't the same size as the bitfield,
-	       we must use bitfield operations.  */
-	    || (bitsize >= 0
-		&& TYPE_SIZE (TREE_TYPE (exp))
-		&& TREE_CODE (TYPE_SIZE (TREE_TYPE (exp))) == INTEGER_CST
-		&& 0 != compare_tree_int (TYPE_SIZE (TREE_TYPE (exp)),
-					  bitsize)))
-	  {
-	    enum machine_mode ext_mode = mode;
-
-	    if (ext_mode == BLKmode
-		&& ! (target != 0 && MEM_P (op0)
-		      && MEM_P (target)
-		      && bitpos % BITS_PER_UNIT == 0))
-	      ext_mode = mode_for_size (bitsize, MODE_INT, 1);
-
-	    if (ext_mode == BLKmode)
-	      {
-		if (target == 0)
-		  target = assign_temp (type, 0, 1, 1);
-
-		if (bitsize == 0)
-		  return target;
-
-		/* In this case, BITPOS must start at a byte boundary and
-		   TARGET, if specified, must be a MEM.  */
-		gcc_assert (MEM_P (op0)
-			    && (!target || MEM_P (target))
-			    && !(bitpos % BITS_PER_UNIT));
-
-		emit_block_move (target,
-				 adjust_address (op0, VOIDmode,
-						 bitpos / BITS_PER_UNIT),
-				 GEN_INT ((bitsize + BITS_PER_UNIT - 1)
-					  / BITS_PER_UNIT),
-				 (modifier == EXPAND_STACK_PARM
-				  ? BLOCK_OP_CALL_PARM : BLOCK_OP_NORMAL));
-
-		return target;
-	      }
-
-	    op0 = validize_mem (op0);
-
-	    if (MEM_P (op0) && REG_P (XEXP (op0, 0)))
-	      mark_reg_pointer (XEXP (op0, 0), MEM_ALIGN (op0));
-
-	    op0 = extract_bit_field (op0, bitsize, bitpos, unsignedp,
-				     (modifier == EXPAND_STACK_PARM
-				      ? NULL_RTX : target),
-				     ext_mode, ext_mode);
-
-	    /* If the result is a record type and BITSIZE is narrower than
-	       the mode of OP0, an integral mode, and this is a big endian
-	       machine, we must put the field into the high-order bits.  */
-	    if (TREE_CODE (type) == RECORD_TYPE && BYTES_BIG_ENDIAN
-		&& GET_MODE_CLASS (GET_MODE (op0)) == MODE_INT
-		&& bitsize < (HOST_WIDE_INT) GET_MODE_BITSIZE (GET_MODE (op0)))
-	      op0 = expand_shift (LSHIFT_EXPR, GET_MODE (op0), op0,
-				  size_int (GET_MODE_BITSIZE (GET_MODE (op0))
-					    - bitsize),
-				  op0, 1);
-
-	    /* If the result type is BLKmode, store the data into a temporary
-	       of the appropriate type, but with the mode corresponding to the
-	       mode for the data we have (op0's mode).  It's tempting to make
-	       this a constant type, since we know it's only being stored once,
-	       but that can cause problems if we are taking the address of this
-	       COMPONENT_REF because the MEM of any reference via that address
-	       will have flags corresponding to the type, which will not
-	       necessarily be constant.  */
-	    if (mode == BLKmode)
-	      {
-		HOST_WIDE_INT size = GET_MODE_BITSIZE (ext_mode);
-		rtx new_rtx;
-
-		/* If the reference doesn't use the alias set of its type,
-		   we cannot create the temporary using that type.  */
-		if (component_uses_parent_alias_set (exp))
-		  {
-		    new_rtx = assign_stack_local (ext_mode, size, 0);
-		    set_mem_alias_set (new_rtx, get_alias_set (exp));
-		  }
-		else
-		  new_rtx = assign_stack_temp_for_type (ext_mode, size, 0, type);
-
-		emit_move_insn (new_rtx, op0);
-		op0 = copy_rtx (new_rtx);
-		PUT_MODE (op0, BLKmode);
-		set_mem_attributes (op0, exp, 1);
-	      }
-
-	    return op0;
-	  }
-
-	/* If the result is BLKmode, use that to access the object
-	   now as well.  */
-	if (mode == BLKmode)
-	  mode1 = BLKmode;
-
-	/* Get a reference to just this component.  */
-	if (modifier == EXPAND_CONST_ADDRESS
-	    || modifier == EXPAND_SUM || modifier == EXPAND_INITIALIZER)
-	  op0 = adjust_address_nv (op0, mode1, bitpos / BITS_PER_UNIT);
-	else
-	  op0 = adjust_address (op0, mode1, bitpos / BITS_PER_UNIT);
-
-	if (op0 == orig_op0)
-	  op0 = copy_rtx (op0);
-
-	set_mem_attributes (op0, exp, 0);
-	if (REG_P (XEXP (op0, 0)))
-	  mark_reg_pointer (XEXP (op0, 0), MEM_ALIGN (op0));
-
-	MEM_VOLATILE_P (op0) |= volatilep;
-	if (mode == mode1 || mode1 == BLKmode || mode1 == tmode
-	    || modifier == EXPAND_CONST_ADDRESS
-	    || modifier == EXPAND_INITIALIZER)
-	  return op0;
-	else if (target == 0)
-	  target = gen_reg_rtx (tmode != VOIDmode ? tmode : mode);
-
-	convert_move (target, op0, unsignedp);
-	return target;
-      }
-
-=======
     case MEM_REF:
       {
 	addr_space_t as
@@ -10745,7 +9290,6 @@
 	return target;
       }
 
->>>>>>> 3bd7a983
     case OBJ_TYPE_REF:
       return expand_expr (OBJ_TYPE_REF_EXPR (exp), target, tmode, modifier);
 
