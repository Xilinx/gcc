--- conflicted
+++ resolved
@@ -40,13 +40,10 @@
 class Type_case_clauses;
 class Select_clauses;
 class Typed_identifier_list;
-<<<<<<< HEAD
-=======
 class Bexpression;
 class Bstatement;
 class Bvariable;
 class Ast_dump_context;
->>>>>>> d08a4976
 
 // This class is used to traverse assignments made by a statement
 // which makes assignments.
@@ -207,14 +204,8 @@
   make_defer_statement(Call_expression* call, Location);
 
   // Make a return statement.
-<<<<<<< HEAD
-  static Statement*
-  make_return_statement(const Typed_identifier_list*, Expression_list*,
-			source_location);
-=======
   static Return_statement*
   make_return_statement(Expression_list*, Location);
->>>>>>> d08a4976
 
   // Make a break statement.
   static Statement*
@@ -380,9 +371,9 @@
   may_fall_through() const
   { return this->do_may_fall_through(); }
 
-  // Return the tree for a statement.  BLOCK is the enclosing block.
-  tree
-  get_tree(Translate_context*);
+  // Convert the statement to the backend representation.
+  Bstatement*
+  get_backend(Translate_context*);
 
   // Dump AST representation of a statement to a dump context.
   void
@@ -424,9 +415,9 @@
   do_may_fall_through() const
   { return true; }
 
-  // Implemented by child class: return a tree.
-  virtual tree
-  do_get_tree(Translate_context*) = 0;
+  // Implemented by child class: convert to backend representation.
+  virtual Bstatement*
+  do_get_backend(Translate_context*) = 0;
 
   // Implemented by child class: dump ast representation.
   virtual void
@@ -444,12 +435,6 @@
   // Traverse a type in a statement.
   int
   traverse_type(Traverse*, Type*);
-
-  // Build a tree node with one operand, setting the location.  The
-  // first operand really has type "enum tree_code", but that enum is
-  // not defined here.
-  tree
-  build_stmt_1(int tree_code_value, tree);
 
   // For children to call when they detect that they are in error.
   void
@@ -497,29 +482,18 @@
  public:
   Temporary_statement(Type* type, Expression* init, Location location)
     : Statement(STATEMENT_TEMPORARY, location),
-<<<<<<< HEAD
-      type_(type), init_(init), decl_(NULL), is_address_taken_(false)
-=======
       type_(type), init_(init), bvariable_(NULL), are_hidden_fields_ok_(false),
       is_address_taken_(false)
->>>>>>> d08a4976
   { }
 
   // Return the type of the temporary variable.
   Type*
   type() const;
 
-<<<<<<< HEAD
-  // Return the initialization expression.
-  Expression*
-  init() const
-  { return this->init_; }
-=======
   // Note that it is OK for this statement to set hidden fields.
   void
   set_hidden_fields_are_ok()
   { this->are_hidden_fields_ok_ = true; }
->>>>>>> d08a4976
 
   // Record that something takes the address of this temporary
   // variable.
@@ -527,10 +501,10 @@
   set_is_address_taken()
   { this->is_address_taken_ = true; }
 
-  // Return the tree for the temporary variable itself.  This should
-  // not be called until after the statement itself has been expanded.
-  tree
-  get_decl() const;
+  // Return the temporary variable.  This should not be called until
+  // after the statement itself has been converted.
+  Bvariable*
+  get_backend_variable(Translate_context*) const;
 
  protected:
   int
@@ -545,8 +519,8 @@
   void
   do_check_types(Gogo*);
 
-  tree
-  do_get_tree(Translate_context*);
+  Bstatement*
+  do_get_backend(Translate_context*);
 
   void
   do_dump_statement(Ast_dump_context*) const;
@@ -556,16 +530,11 @@
   Type* type_;
   // The initial value of the temporary variable.  This may be NULL.
   Expression* init_;
-<<<<<<< HEAD
-  // The DECL for the temporary variable.
-  tree decl_;
-=======
   // The backend representation of the temporary variable.
   Bvariable* bvariable_;
   // True if this statement may set hidden fields when assigning the
   // value to the temporary.  This is used for generated method stubs.
   bool are_hidden_fields_ok_;
->>>>>>> d08a4976
   // True if something takes the address of this temporary variable.
   bool is_address_taken_;
 };
@@ -590,16 +559,11 @@
   bool
   do_traverse_assignments(Traverse_assignments*);
 
-<<<<<<< HEAD
-  tree
-  do_get_tree(Translate_context*);
-=======
   Statement*
   do_lower(Gogo*, Named_object*, Block*, Statement_inserter*);
 
   Bstatement*
   do_get_backend(Translate_context*);
->>>>>>> d08a4976
 
   void
   do_dump_statement(Ast_dump_context*) const;
@@ -613,16 +577,9 @@
 class Return_statement : public Statement
 {
  public:
-<<<<<<< HEAD
-  Return_statement(const Typed_identifier_list* results, Expression_list* vals,
-		   source_location location)
-    : Statement(STATEMENT_RETURN, location),
-      results_(results), vals_(vals)
-=======
   Return_statement(Expression_list* vals, Location location)
     : Statement(STATEMENT_RETURN, location),
       vals_(vals), are_hidden_fields_ok_(false), is_lowered_(false)
->>>>>>> d08a4976
   { }
 
   // The list of values being returned.  This may be NULL.
@@ -647,37 +604,24 @@
   Statement*
   do_lower(Gogo*, Named_object*, Block*, Statement_inserter*);
 
-  void
-  do_determine_types();
-
-  void
-  do_check_types(Gogo*);
-
   bool
   do_may_fall_through() const
   { return false; }
 
-  tree
-  do_get_tree(Translate_context*);
+  Bstatement*
+  do_get_backend(Translate_context*);
 
   void
   do_dump_statement(Ast_dump_context*) const;
 
  private:
-  // The result types of the function we are returning from.  This is
-  // here because in some of the traversals it is inconvenient to get
-  // it.
-  const Typed_identifier_list* results_;
   // Return values.  This may be NULL.
   Expression_list* vals_;
-<<<<<<< HEAD
-=======
   // True if this statement may pass hidden fields in the return
   // value.  This is used for generated method stubs.
   bool are_hidden_fields_ok_;
   // True if this statement has been lowered.
   bool is_lowered_;
->>>>>>> d08a4976
 };
 
 // A send statement.
@@ -701,8 +645,8 @@
   void
   do_check_types(Gogo*);
 
-  tree
-  do_get_tree(Translate_context*);
+  Bstatement*
+  do_get_backend(Translate_context*);
 
   void
   do_dump_statement(Ast_dump_context*) const;
@@ -771,11 +715,6 @@
   bool
   may_fall_through() const;
 
-<<<<<<< HEAD
-  // Return a tree implementing the select statement.
-  tree
-  get_tree(Translate_context*, Unnamed_label* break_label, source_location);
-=======
   // Convert to the backend representation.
   Bstatement*
   get_backend(Translate_context*, Temporary_statement* sel,
@@ -784,7 +723,6 @@
   // Dump AST representation.
   void
   dump_clauses(Ast_dump_context*) const;
->>>>>>> d08a4976
 
  private:
   // A single clause.
@@ -800,20 +738,12 @@
     Select_clause(int index, bool is_send, Expression* channel,
 		  Expression* val, Expression* closed, Named_object* var,
 		  Named_object* closedvar, bool is_default, Block* statements,
-<<<<<<< HEAD
-		  source_location location)
-      : channel_(channel), val_(val), closed_(closed), var_(var),
-	closedvar_(closedvar), statements_(statements), location_(location),
-	is_send_(is_send), is_default_(is_default), is_lowered_(false)
-    { gcc_assert(is_default ? channel == NULL : channel != NULL); }
-=======
 		  Location location)
       : index_(index), channel_(channel), val_(val), closed_(closed),
 	var_(var), closedvar_(closedvar), statements_(statements),
 	location_(location), is_send_(is_send), is_default_(is_default),
 	is_lowered_(false)
     { go_assert(is_default ? channel == NULL : channel != NULL); }
->>>>>>> d08a4976
 
     // Return the index of this clause.
     int
@@ -851,7 +781,7 @@
     bool
     is_send() const
     {
-      gcc_assert(!this->is_default_);
+      go_assert(!this->is_default_);
       return this->is_send_;
     }
 
@@ -870,9 +800,9 @@
     bool
     may_fall_through() const;
 
-    // Return a tree for the statements to execute.
-    tree
-    get_statements_tree(Translate_context*);
+    // Convert the statements to the backend representation.
+    Bstatement*
+    get_statements_backend(Translate_context*);
 
     // Dump AST representation.
     void
@@ -915,13 +845,6 @@
     bool is_lowered_;
   };
 
-<<<<<<< HEAD
-  void
-  add_clause_tree(Translate_context*, int, Select_clause*, Unnamed_label*,
-		  tree*);
-
-=======
->>>>>>> d08a4976
   typedef std::vector<Select_clause> Clauses;
 
   Clauses clauses_;
@@ -941,7 +864,7 @@
   void
   add_clauses(Select_clauses* clauses)
   {
-    gcc_assert(this->clauses_ == NULL);
+    go_assert(this->clauses_ == NULL);
     this->clauses_ = clauses;
   }
 
@@ -969,8 +892,8 @@
   do_may_fall_through() const
   { return this->clauses_->may_fall_through(); }
 
-  tree
-  do_get_tree(Translate_context*);
+  Bstatement*
+  do_get_backend(Translate_context*);
 
   void
   do_dump_statement(Ast_dump_context*) const;
@@ -1002,7 +925,7 @@
   // Simplify a go or defer statement so that it only uses a single
   // parameter.
   bool
-  simplify_statement(Gogo*, Block*);
+  simplify_statement(Gogo*, Named_object*, Block*);
 
  protected:
   int
@@ -1017,9 +940,9 @@
   void
   do_check_types(Gogo*);
 
-  // Return the function and argument trees for the call.
-  void
-  get_fn_and_arg(Translate_context*, tree* pfn, tree* parg);
+  // Return the function and argument for the call.
+  bool
+  get_fn_and_arg(Expression** pfn, Expression** parg);
 
  private:
   // Return whether this is a simple go statement.
@@ -1060,16 +983,11 @@
   { }
 
  protected:
-<<<<<<< HEAD
-  tree
-  do_get_tree(Translate_context*);
-=======
   Bstatement*
   do_get_backend(Translate_context*);
 
   void
   do_dump_statement(Ast_dump_context*) const;
->>>>>>> d08a4976
 };
 
 // A defer statement.
@@ -1082,16 +1000,11 @@
   { }
 
  protected:
-<<<<<<< HEAD
-  tree
-  do_get_tree(Translate_context*);
-=======
   Bstatement*
   do_get_backend(Translate_context*);
 
   void
   do_dump_statement(Ast_dump_context*) const;
->>>>>>> d08a4976
 };
 
 // A label statement.
@@ -1113,8 +1026,8 @@
   int
   do_traverse(Traverse*);
 
-  tree
-  do_get_tree(Translate_context*);
+  Bstatement*
+  do_get_backend(Translate_context*);
 
   void
   do_dump_statement(Ast_dump_context*) const;
@@ -1140,7 +1053,7 @@
   void
   add_statements(Block* statements)
   {
-    gcc_assert(this->statements_ == NULL);
+    go_assert(this->statements_ == NULL);
     this->statements_ = statements;
   }
 
@@ -1163,14 +1076,14 @@
 
   bool
   do_traverse_assignments(Traverse_assignments*)
-  { gcc_unreachable(); }
+  { go_unreachable(); }
 
   Statement*
   do_lower(Gogo*, Named_object*, Block*, Statement_inserter*);
 
-  tree
-  do_get_tree(Translate_context*)
-  { gcc_unreachable(); }
+  Bstatement*
+  do_get_backend(Translate_context*)
+  { go_unreachable(); }
 
   void
   do_dump_statement(Ast_dump_context*) const;
@@ -1206,7 +1119,7 @@
   void
   add_statements(Block* statements)
   {
-    gcc_assert(this->statements_ == NULL);
+    go_assert(this->statements_ == NULL);
     this->statements_ = statements;
   }
 
@@ -1224,14 +1137,14 @@
 
   bool
   do_traverse_assignments(Traverse_assignments*)
-  { gcc_unreachable(); }
+  { go_unreachable(); }
 
   Statement*
   do_lower(Gogo*, Named_object*, Block*, Statement_inserter*);
 
-  tree
-  do_get_tree(Translate_context*)
-  { gcc_unreachable(); }
+  Bstatement*
+  do_get_backend(Translate_context*)
+  { go_unreachable(); }
 
   void
   do_dump_statement(Ast_dump_context*) const;
@@ -1340,17 +1253,22 @@
 
   // Return the body of a SWITCH_EXPR when all the clauses are
   // constants.
-  tree
-  get_constant_tree(Translate_context*, Unnamed_label* break_label) const;
+  void
+  get_backend(Translate_context*, Unnamed_label* break_label,
+	      std::vector<std::vector<Bexpression*> >* all_cases,
+	      std::vector<Bstatement*>* all_statements) const;
 
   // Dump the AST representation to a dump context.
   void
   dump_clauses(Ast_dump_context*) const;
   
  private:
-  // For a constant tree we need to keep a record of constants we have
-  // already seen.  Note that INTEGER_CST trees are interned.
-  typedef Unordered_set(tree) Case_constants;
+  // For a constant switch we need to keep a record of constants we
+  // have already seen.
+  class Hash_integer_value;
+  class Eq_integer_value;
+  typedef Unordered_set_hash(Expression*, Hash_integer_value,
+			     Eq_integer_value) Case_constants;
 
   // One case clause.
   class Case_clause
@@ -1408,11 +1326,11 @@
     bool
     may_fall_through() const;
 
-    // Build up the body of a SWITCH_EXPR when the case expressions
-    // are constant.
-    void
-    get_constant_tree(Translate_context*, Unnamed_label* break_label,
-		      Case_constants* case_constants, tree* stmt_list) const;
+    // Convert the case values and statements to the backend
+    // representation.
+    Bstatement*
+    get_backend(Translate_context*, Unnamed_label* break_label,
+		Case_constants*, std::vector<Bexpression*>* cases) const;
 
     // Dump the AST representation to a dump context.
     void
@@ -1454,7 +1372,7 @@
   void
   add_clauses(Case_clauses* clauses)
   {
-    gcc_assert(this->clauses_ == NULL);
+    go_assert(this->clauses_ == NULL);
     this->clauses_ = clauses;
   }
 
@@ -1469,9 +1387,9 @@
   Statement*
   do_lower(Gogo*, Named_object*, Block*, Statement_inserter*);
 
-  tree
-  do_get_tree(Translate_context*)
-  { gcc_unreachable(); }
+  Bstatement*
+  do_get_backend(Translate_context*)
+  { go_unreachable(); }
 
   void
   do_dump_statement(Ast_dump_context*) const;
@@ -1605,13 +1523,13 @@
 			Location location)
     : Statement(STATEMENT_TYPE_SWITCH, location),
       var_(var), expr_(expr), clauses_(NULL), break_label_(NULL)
-  { gcc_assert(var == NULL || expr == NULL); }
+  { go_assert(var == NULL || expr == NULL); }
 
   // Add the clauses.
   void
   add_clauses(Type_case_clauses* clauses)
   {
-    gcc_assert(this->clauses_ == NULL);
+    go_assert(this->clauses_ == NULL);
     this->clauses_ = clauses;
   }
 
@@ -1626,18 +1544,14 @@
   Statement*
   do_lower(Gogo*, Named_object*, Block*, Statement_inserter*);
 
-  tree
-  do_get_tree(Translate_context*)
-  { gcc_unreachable(); }
+  Bstatement*
+  do_get_backend(Translate_context*)
+  { go_unreachable(); }
 
   void
   do_dump_statement(Ast_dump_context*) const;
 
  private:
-  // Get the type descriptor.
-  tree
-  get_type_descriptor(Translate_context*, Type*, tree);
-
   // The variable holding the value we are switching on.
   Named_object* var_;
   // The expression we are switching on if there is no variable.
