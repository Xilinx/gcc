--- conflicted
+++ resolved
@@ -1,9 +1,5 @@
 /* Nested function decomposition for GIMPLE.
-<<<<<<< HEAD
-   Copyright (C) 2004, 2005, 2006, 2007, 2008, 2009
-=======
    Copyright (C) 2004, 2005, 2006, 2007, 2008, 2009, 2010
->>>>>>> 3082eeb7
    Free Software Foundation, Inc.
 
    This file is part of GCC.
@@ -1208,11 +1204,7 @@
 {
   tree var;
 
-<<<<<<< HEAD
-  for (var = BLOCK_VARS (block); var; var = TREE_CHAIN (var))
-=======
   for (var = BLOCK_VARS (block); var; var = DECL_CHAIN (var))
->>>>>>> 3082eeb7
     if (TREE_CODE (var) == VAR_DECL
 	&& variably_modified_type_p (TREE_TYPE (var), NULL)
 	&& DECL_HAS_VALUE_EXPR_P (var)
@@ -2082,14 +2074,8 @@
 static void
 convert_all_function_calls (struct nesting_info *root)
 {
-<<<<<<< HEAD
-  struct nesting_info *n;
-  int iter_count;
-  bool any_changed;
-=======
   unsigned int chain_count = 0, old_chain_count, iter_count;
   struct nesting_info *n;
->>>>>>> 3082eeb7
 
   /* First, optimistically clear static_chain for all decls that haven't
      used the static chain already for variable access.  */
@@ -2105,10 +2091,7 @@
 	}
       else
 	DECL_STATIC_CHAIN (decl) = 1;
-<<<<<<< HEAD
-=======
       chain_count += DECL_STATIC_CHAIN (decl);
->>>>>>> 3082eeb7
     }
 
   /* Walk the functions and perform transformations.  Note that these
@@ -2121,12 +2104,8 @@
   iter_count = 0;
   do
     {
-<<<<<<< HEAD
-      any_changed = false;
-=======
       old_chain_count = chain_count;
       chain_count = 0;
->>>>>>> 3082eeb7
       iter_count++;
 
       if (dump_file && (dump_flags & TDF_DETAILS))
@@ -2135,78 +2114,6 @@
       FOR_EACH_NEST_INFO (n, root)
 	{
 	  tree decl = n->context;
-<<<<<<< HEAD
-	  bool old_static_chain = DECL_STATIC_CHAIN (decl);
-
-	  walk_function (convert_tramp_reference_stmt,
-			 convert_tramp_reference_op, n);
-	  walk_function (convert_gimple_call, NULL, n);
-
-	  /* If a call to another function created the use of a chain
-	     within this function, we'll have to continue iteration.  */
-	  if (!old_static_chain && DECL_STATIC_CHAIN (decl))
-	    any_changed = true;
-	}
-    }
-  while (any_changed);
-
-  if (dump_file && (dump_flags & TDF_DETAILS))
-    fprintf (dump_file, "convert_all_function_calls iterations: %d\n\n",
-	     iter_count);
-}
-
-struct nesting_copy_body_data
-{
-  copy_body_data cb;
-  struct nesting_info *root;
-};
-
-/* A helper subroutine for debug_var_chain type remapping.  */
-
-static tree
-nesting_copy_decl (tree decl, copy_body_data *id)
-{
-  struct nesting_copy_body_data *nid = (struct nesting_copy_body_data *) id;
-  void **slot = pointer_map_contains (nid->root->var_map, decl);
-
-  if (slot)
-    return (tree) *slot;
-
-  if (TREE_CODE (decl) == TYPE_DECL && DECL_ORIGINAL_TYPE (decl))
-    {
-      tree new_decl = copy_decl_no_change (decl, id);
-      DECL_ORIGINAL_TYPE (new_decl)
-	= remap_type (DECL_ORIGINAL_TYPE (decl), id);
-      return new_decl;
-    }
-
-  if (TREE_CODE (decl) == VAR_DECL
-      || TREE_CODE (decl) == PARM_DECL
-      || TREE_CODE (decl) == RESULT_DECL)
-    return decl;
-
-  return copy_decl_no_change (decl, id);
-}
-
-/* A helper function for remap_vla_decls.  See if *TP contains
-   some remapped variables.  */
-
-static tree
-contains_remapped_vars (tree *tp, int *walk_subtrees, void *data)
-{
-  struct nesting_info *root = (struct nesting_info *) data;
-  tree t = *tp;
-  void **slot;
-
-  if (DECL_P (t))
-    {
-      *walk_subtrees = 0;
-      slot = pointer_map_contains (root->var_map, t);
-
-      if (slot)
-	return (tree) *slot;
-    }
-=======
 	  walk_function (convert_tramp_reference_stmt,
 			 convert_tramp_reference_op, n);
 	  walk_function (convert_gimple_call, NULL, n);
@@ -2271,7 +2178,6 @@
       if (slot)
 	return (tree) *slot;
     }
->>>>>>> 3082eeb7
   return NULL;
 }
 
@@ -2289,21 +2195,6 @@
        subblock = BLOCK_CHAIN (subblock))
     remap_vla_decls (subblock, root);
 
-<<<<<<< HEAD
-  for (var = BLOCK_VARS (block); var; var = TREE_CHAIN (var))
-    {
-      if (TREE_CODE (var) == VAR_DECL
-	  && variably_modified_type_p (TREE_TYPE (var), NULL)
-	  && DECL_HAS_VALUE_EXPR_P (var))
-	{
-	  type = TREE_TYPE (var);
-	  val = DECL_VALUE_EXPR (var);
-	  if (walk_tree (&type, contains_remapped_vars, root, NULL) != NULL
-	      ||  walk_tree (&val, contains_remapped_vars, root, NULL) != NULL)
-	    break;
-	}
-    }
-=======
   for (var = BLOCK_VARS (block); var; var = DECL_CHAIN (var))
     if (TREE_CODE (var) == VAR_DECL && DECL_HAS_VALUE_EXPR_P (var))
       {
@@ -2320,7 +2211,6 @@
 	  break;
       }
 
->>>>>>> 3082eeb7
   if (var == NULL_TREE)
     return;
 
@@ -2329,20 +2219,6 @@
   id.cb.decl_map = pointer_map_create ();
   id.root = root;
 
-<<<<<<< HEAD
-  for (; var; var = TREE_CHAIN (var))
-    if (TREE_CODE (var) == VAR_DECL
-	&& variably_modified_type_p (TREE_TYPE (var), NULL)
-	&& DECL_HAS_VALUE_EXPR_P (var))
-      {
-	struct nesting_info *i;
-	tree newt, t, context;
-
-	t = type = TREE_TYPE (var);
-	val = DECL_VALUE_EXPR (var);
-	if (walk_tree (&type, contains_remapped_vars, root, NULL) == NULL
-	    && walk_tree (&val, contains_remapped_vars, root, NULL) == NULL)
-=======
   for (; var; var = DECL_CHAIN (var))
     if (TREE_CODE (var) == VAR_DECL && DECL_HAS_VALUE_EXPR_P (var))
       {
@@ -2360,7 +2236,6 @@
 
 	slot = pointer_map_contains (root->var_map, TREE_OPERAND (val, 0));
 	if (!slot && !walk_tree (&type, contains_remapped_vars, root, NULL))
->>>>>>> 3082eeb7
 	  continue;
 
 	context = decl_function_context (var);
@@ -2371,8 +2246,6 @@
 	if (i == NULL)
 	  continue;
 
-<<<<<<< HEAD
-=======
 	/* Fully expand value expressions.  This avoids having debug variables
 	   only referenced from them and that can be swept during GC.  */
         if (slot)
@@ -2382,7 +2255,6 @@
 	    val = build1 (INDIRECT_REF, TREE_TYPE (val), DECL_VALUE_EXPR (t));
 	  }
 
->>>>>>> 3082eeb7
 	id.cb.src_fn = i->context;
 	id.cb.dst_fn = i->context;
 	id.cb.src_cfun = DECL_STRUCT_FUNCTION (root->context);
@@ -2391,22 +2263,13 @@
 	while (POINTER_TYPE_P (newt) && !TYPE_NAME (newt))
 	  {
 	    newt = TREE_TYPE (newt);
-<<<<<<< HEAD
-	    t = TREE_TYPE (t);
-=======
 	    type = TREE_TYPE (type);
->>>>>>> 3082eeb7
 	  }
 	if (TYPE_NAME (newt)
 	    && TREE_CODE (TYPE_NAME (newt)) == TYPE_DECL
 	    && DECL_ORIGINAL_TYPE (TYPE_NAME (newt))
-<<<<<<< HEAD
-	    && newt != t
-	    && TYPE_NAME (newt) == TYPE_NAME (t))
-=======
 	    && newt != type
 	    && TYPE_NAME (newt) == TYPE_NAME (type))
->>>>>>> 3082eeb7
 	  TYPE_NAME (newt) = remap_decl (TYPE_NAME (newt), &id.cb);
 
 	walk_tree (&val, copy_tree_body_r, &id.cb, NULL);
@@ -2415,8 +2278,6 @@
       }
 
   pointer_map_destroy (id.cb.decl_map);
-<<<<<<< HEAD
-=======
 }
 
 /* Fold the MEM_REF *E.  */
@@ -2426,7 +2287,6 @@
   tree *ref_p = CONST_CAST2(tree *, const tree *, (const tree *)e);
   *ref_p = fold (*ref_p);
   return true;
->>>>>>> 3082eeb7
 }
 
 /* Do "everything else" to clean up or complete state collected by the
@@ -2464,19 +2324,11 @@
 	 expression get substituted in instantiate_virtual_regs().  */
       for (adjust = &root->new_local_var_chain;
 	   *adjust != root->frame_decl;
-<<<<<<< HEAD
-	   adjust = &TREE_CHAIN (*adjust))
-	gcc_assert (TREE_CHAIN (*adjust));
-      *adjust = TREE_CHAIN (*adjust);
-
-      TREE_CHAIN (root->frame_decl) = NULL_TREE;
-=======
 	   adjust = &DECL_CHAIN (*adjust))
 	gcc_assert (DECL_CHAIN (*adjust));
       *adjust = DECL_CHAIN (*adjust);
 
       DECL_CHAIN (root->frame_decl) = NULL_TREE;
->>>>>>> 3082eeb7
       declare_vars (root->frame_decl,
 		    gimple_seq_first_stmt (gimple_body (context)), true);
     }
@@ -2592,11 +2444,7 @@
       remap_vla_decls (DECL_INITIAL (root->context), root);
 
       for (debug_var = root->debug_var_chain; debug_var;
-<<<<<<< HEAD
-	   debug_var = TREE_CHAIN (debug_var))
-=======
 	   debug_var = DECL_CHAIN (debug_var))
->>>>>>> 3082eeb7
 	if (variably_modified_type_p (TREE_TYPE (debug_var), NULL))
 	  break;
 
@@ -2611,11 +2459,7 @@
 	  id.cb.decl_map = pointer_map_create ();
 	  id.root = root;
 
-<<<<<<< HEAD
-	  for (; debug_var; debug_var = TREE_CHAIN (debug_var))
-=======
 	  for (; debug_var; debug_var = DECL_CHAIN (debug_var))
->>>>>>> 3082eeb7
 	    if (variably_modified_type_p (TREE_TYPE (debug_var), NULL))
 	      {
 		tree type = TREE_TYPE (debug_var);
@@ -2658,12 +2502,9 @@
 	  = chainon (BLOCK_VARS (DECL_INITIAL (root->context)),
 		     root->debug_var_chain);
     }
-<<<<<<< HEAD
-=======
 
   /* Fold the rewritten MEM_REF trees.  */
   pointer_set_traverse (root->mem_refs, fold_mem_refs, NULL);
->>>>>>> 3082eeb7
 
   /* Dump the translated tree function.  */
   if (dump_file)
@@ -2718,10 +2559,7 @@
       next = iter_nestinfo_next (node);
       pointer_map_destroy (node->var_map);
       pointer_map_destroy (node->field_map);
-<<<<<<< HEAD
-=======
       pointer_set_destroy (node->mem_refs);
->>>>>>> 3082eeb7
       free (node);
       node = next;
     }
