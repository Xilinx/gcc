--- conflicted
+++ resolved
@@ -486,19 +486,11 @@
 
 # At least for glibc, clock_gettime is in librt.  But don't pull that
 # in if it still doesn't give us the function we want.
-<<<<<<< HEAD
-# This test is copied from libgomp.
-if test $ac_cv_func_clock_gettime = no; then
-  AC_CHECK_LIB(rt, clock_gettime,
-    [LIBS="-lrt $LIBS"  
-     AC_DEFINE(HAVE_CLOCK_GETTIME, 1,
-=======
 # This test is copied from libgomp, and modified to not link in -lrt
 # as libgfortran calls clock_gettime via a weak reference.
 if test $ac_cv_func_clock_gettime = no; then
   AC_CHECK_LIB(rt, clock_gettime,
     [AC_DEFINE(HAVE_CLOCK_GETTIME, 1,
->>>>>>> 67b73e13
                [Define to 1 if you have the `clock_gettime' function.])])
 fi
 
